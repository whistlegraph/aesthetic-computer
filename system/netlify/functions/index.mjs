// Serves HTML from a template for every landing route on aesthetic.computer.

import https from "https";
import path from "path";
import { promises as fs } from "fs";
import { URLSearchParams } from "url";
import { encode } from "he";
import * as num from "../../public/aesthetic.computer/lib/num.mjs";
import {
  parse,
  metadata,
  inferTitleDesc,
  updateCode,
} from "../../public/aesthetic.computer/lib/parse.mjs";
import { respond } from "../../backend/http.mjs";
import { defaultTemplateStringProcessor as html } from "../../public/aesthetic.computer/lib/helpers.mjs";
import { networkInterfaces } from "os";
const dev = process.env.CONTEXT === "dev";

async function fun(event, context) {
  // TODO: Return a 500 or 404 for everything that does not exist...
  //       - [] Like for example if the below import fails...
  console.log("📁 index ➡️", event.path);

  if (
    event.path === "/favicon.ico" ||
    event.path === "/requestProvider.js.map"
  ) {
    return { statusCode: 500 };
  }

  if (event.headers["host"] === "sotce.local:8888") {
    return respond(
      302,
      '<a href="https://localhost:8888/sotce-net">https://localhost:8888/sotce-net</a>',
      {
        "Content-Type": "text/html",
        Location: "https://localhost:8888/sotce-net",
      },
    );
  }

  // console.log("😃", __dirname, __filename);

  let slug = event.path.slice(1) || "prompt";

  // console.log("Path:", event.path, "Host:", event.headers["host"]);

  // Some domains will rewrite the initial slug.
  if (event.headers["host"] === "botce.ac") {
    slug = "botce";
  } else if (
    event.headers["host"] === "m2w2.whistlegraph.com" &&
    event.path.length <= 1
  ) {
    slug = "wg~m2w2";
  }

  const parsed = parse(slug, { hostname: event.headers["host"] });

  // Get local IP.
  let lanHost;
  if (dev) {
    const ifaces = networkInterfaces();
    let ipAddress;

    // Iterate over network interfaces to find the 1st non-internal IPv4 address
    Object.keys(ifaces).forEach((ifname) => {
      ifaces[ifname].forEach((iface) => {
        if (iface.family === "IPv4" && !iface.internal) {
          ipAddress = iface.address;
          return;
        }
      });
    });
    lanHost = `"https://${ipAddress}:8888"`; // Quoted for use in `body`.
  }

  let meta;

  const redirect = {
    statusCode: 302,
    headers: {
      "Content-Type": "text/html",
      Location: "/" + new URLSearchParams(event.queryStringParameters),
    },
    body: '<a href="https://aesthetic.computer">https://aesthetic.computer</a>',
  };

  // Load and pre-process a piece's source code, then run it's `meta` function.
  let statusCode = 200,
    sourceCode,
    language = "javascript", // Might switch to 'lisp' if necessary.
    module,
    fromHandle = false;

  try {
    // Externally hosted pieces always start with @.
    if (slug.startsWith("@") && slug.indexOf("/") !== -1) {
      const baseUrl = `https://${event.headers["host"]}/${parsed.path}`;

      console.log("🧔🧩 Loading handled piece:", `${baseUrl}.mjs`);
      try {
        let handledPiece = await getPage(`${baseUrl}.mjs`);

        // Try to load the Lisp source if the .mjs file is not found
        if (handledPiece?.code !== 200) {
          console.log("🧔🧩 .mjs not found, trying .lisp:", `${baseUrl}.lisp`);
          handledPiece = await getPage(`${baseUrl}.lisp`);
          language = "lisp";
        }

        if (handledPiece?.code !== 200) {
          statusCode = 404;
          // return respond(statusCode, `Content not found: ${path}`);
        } else {
          sourceCode = handledPiece.data;
          fromHandle = true;
        }
      } catch (err) {
        console.log("Failed to load handled piece:", err);
      }

      // const url = `https://${event.headers["host"]}/${parsed.path}.mjs`;
      // console.log("🧔🧩 Loading handled piece:", url);
      // try {
      //   const handledPiece = await getPage(url);

      //   // TODO: This should also be able to handle lisp source.

      //   if (handledPiece?.code !== 200) {
      //     statusCode = 404;
      //     respond(statusCode, `Content not found: ${path}`);
      //   }
      //   sourceCode = handledPiece.data;
      //   fromHandle = true;
      // } catch (err) {
      //   console.log("Failed to load handled piece:", err);
      // }
    } else {
      // Locally hosted piece.
      try {
        let path = parsed.path.replace("aesthetic.computer/disks/", "");
        if (path.startsWith("@")) path = "profile";
        try {
          const basePath = `${dev ? "./" : "/var/task/system/"}public/aesthetic.computer/disks/${path}`;
          try {
            sourceCode = await fs.readFile(`${basePath}.mjs`, "utf8");
          } catch (errJavaScript) {
            try {
              sourceCode = await fs.readFile(`${basePath}.lisp`, "utf8");
              language = "lisp";
            } catch (errLisp) {
              console.error(
                "📃 Error reading or importing source code (both .mjs and .lisp failed):",
                errJavaScript,
                errLisp,
              );
              statusCode = 404;
              // return respond(statusCode, `Content not found: ${path}`);
            }
          }
        } catch (err) {
          console.error("📃 Error:", err);
          statusCode = 404;
          // return respond(statusCode, `Content not found: ${path}`);
          // throw err;
        }
      } catch (e) {
        console.log("🔴 Piece load failure...");
        const anonUrl = `https://art.aesthetic.computer/${
          parsed.path.split("/").pop().mjs
        }`;
        console.log("📥 Attempting to load piece from anon:", anonUrl);
        const externalPiece = await getPage(anonUrl);
        sourceCode = externalPiece.data;
        if (externalPiece?.code !== 200) statusCode = 404;
      }
    }

    // TODO: ❤️‍🔥 How will this work for handled pieces?

    if (sourceCode) {
      const originalCode = sourceCode;
      let currentDirectory = process.cwd();
      if (!dev) currentDirectory += "/system";
      // console.log("🚗 Current Directory:", currentDirectory);

      sourceCode = updateCode(
        sourceCode,
        dev ? "localhost:8888" : event.headers["host"],
        dev,
        (event.headers["x-forwarded-proto"] || "https") + ":", //,
        fromHandle ? false : true,
        fromHandle ? undefined : currentDirectory,
      );

      // const tempPath = path.join("/tmp", `${slug.replaceAll("/", "-")}.mjs`);

      // try {
      //   await fs.writeFile(tempPath, sourceCode);
      //   if (language === "javascript")
      //     module = await import(`file://${tempPath}`);
      // } catch (err) {
      //   console.log("⚠️ Import error:", err, tempPath);
      // } finally {
      //   await fs.unlink(tempPath);
      // }

      const tempPath = path.join("/tmp", `${slug.replaceAll("/", "-")}.mjs`);

      try {
<<<<<<< HEAD
        // console.log("💾 Writing temp module to", tempPath);
        // console.log("📄 Source code:\n", sourceCode);

        await fs.writeFile(tempPath, sourceCode, "utf8");

        if (language === "javascript") {
          console.log("📦 Attempting import from", `file://${tempPath}`);
          module = await import(`file://${tempPath}`);
          // console.log("✅ Import succeeded");
        }
=======
        console.log(
          "📖 Writing to:",
          tempPath,
          "Source length:",
          sourceCode?.length,
        );
        await fs.writeFile(tempPath, sourceCode);
        if (language === "javascript")
          module = await import(`file://${tempPath}`);
        // TODO: This fails in development sometimes, still not sure why...
>>>>>>> b778498c
      } catch (err) {
        console.error("⚠️ Import error:", err);
        const exists = await fs.exists(tempPath);
        if (exists) {
          const contents = await fs.readFile(tempPath, "utf8");
          console.error("🪵 Temp file contents:\n", contents);
        } else {
          console.error("❌ Temp file does not exist:", tempPath);
        }
      } finally {
        try {
          await fs.unlink(tempPath);
          // console.log("🧹 Cleaned up temp file.");
        } catch (e) {
          // console.warn("⚠️ Failed to delete temp file:", e);
        }
      }

<<<<<<< HEAD
      console.log("🧊 Module:", module.meta, tempPath);
=======
      console.log("Module:", module?.meta, tempPath);
>>>>>>> b778498c
      meta = module?.meta?.({ ...parsed, num }) || inferTitleDesc(originalCode);
      console.log("📰 Metadata:", meta, "Path:", parsed.text);
    }
  } catch (err) {
    // If either module doesn't load, then we can fallback to the main route.
    console.log("🔴 Error loading module:", err, sourceCode);
    return redirect;
  }

  const { title, desc, ogImage, icon, twitterImage, manifest } = metadata(
    event.headers["host"],
    slug,
    meta,
  );

  // TODO: Not sure if 'location' is correct here, but I wan tto skip rendering the link rel icon and og:image if the icon or preview parameter is present
  //      in the request url qury params...
const qsp = event.queryStringParameters || {};
const previewOrIcon = "icon" in qsp || "preview" in qsp;

  const body = html`
    <!doctype html>
    <html>
      <head>
        <meta charset="utf-8" />
        <title>${title}</title>
        ${!previewOrIcon ? html`<link rel="icon" href="${icon}" type="image/png" />` : ''}
        ${!previewOrIcon ? html`<link rel="apple-touch-icon" href="${icon}" />` : ''}
        <link rel="manifest" href="${manifest}" />
        <meta
          name="viewport"
          content="width=device-width, initial-scale=1.0, maximum-scale=1.0, user-scalable=no"
        />
        <meta name="description" content="${encode(desc)}" />
        <meta name="og:title" content="${encode(title)}" />
        <meta name="og:description" content="${encode(desc)}" />
        ${!previewOrIcon ? html`<meta name="og:image" content="${ogImage}" />` : ''}
        <meta name="twitter:card" content="summary_large_image" />
        <meta name="twitter:title" content="${encode(title)}" />
        <meta name="twitter:site" content="aesthetic.computer" />
        <meta name="twitter:image" content="${twitterImage}" />
        ${dev
          ? ""
          : `<!-- <script crossorigin="anonymous" src="https://js.sentry-cdn.com/ef4704c0df6a410e972bca14d69e1898.min.js"></script> -->`}
        <script
          crossorigin="anonymous"
          src="/aesthetic.computer/boot.mjs"
          type="module"
          defer
        ></script>
        <!-- Google tag (gtag.js) -->
        <script
          async
          src="https://www.googletagmanager.com/gtag/js?id=G-B4TLVYKXVF"
        ></script>
        <script>
          window.dataLayer = window.dataLayer || [];
          function gtag() {
            dataLayer.push(arguments);
          }
          gtag("js", new Date());
          gtag("config", "G-B4TLVYKXVF");
        </script>
        <link
          rel="stylesheet"
          crossorigin="anonymous"
          href="/aesthetic.computer/style.css"
        />
      </head>
      <body class="native-cursor" ${lanHost ? " data-lan-host=" + lanHost : ""}>
        <div id="console" class="hidden">booting...</div>
        <script>
          if (window.self !== window.top) document.body.classList.add("embed");
        </script>
      </body>
    </html>
  `;
  return {
    statusCode,
    headers: {
      "Content-Type": "text/html",
      // "Cross-Origin-Embedder-Policy": "require-corp",
      "Cross-Origin-Opener-Policy": "same-origin-allow-popups",
      "Cross-Origin-Resource-Policy": "cross-origin",
    },
    body,
    ttl: 60,
  };
}

async function getPage(url) {
  return new Promise((resolve, reject) => {
    let data = "";
    const options = dev
      ? { agent: new https.Agent({ rejectUnauthorized: false }) }
      : {};
    https
      .get(url, options, (res) => {
        res.on("data", (chunk) => {
          data += chunk;
        });
        res.on("end", () => {
          resolve({ data, code: res.statusCode });
        });
      })
      .on("error", (e) => {
        console.log("Error:", e);
        reject(e);
      });
  });
}

export const handler = fun;
<|MERGE_RESOLUTION|>--- conflicted
+++ resolved
@@ -1,371 +1,354 @@
-// Serves HTML from a template for every landing route on aesthetic.computer.
-
-import https from "https";
-import path from "path";
-import { promises as fs } from "fs";
-import { URLSearchParams } from "url";
-import { encode } from "he";
-import * as num from "../../public/aesthetic.computer/lib/num.mjs";
-import {
-  parse,
-  metadata,
-  inferTitleDesc,
-  updateCode,
-} from "../../public/aesthetic.computer/lib/parse.mjs";
-import { respond } from "../../backend/http.mjs";
-import { defaultTemplateStringProcessor as html } from "../../public/aesthetic.computer/lib/helpers.mjs";
-import { networkInterfaces } from "os";
-const dev = process.env.CONTEXT === "dev";
-
-async function fun(event, context) {
-  // TODO: Return a 500 or 404 for everything that does not exist...
-  //       - [] Like for example if the below import fails...
-  console.log("📁 index ➡️", event.path);
-
-  if (
-    event.path === "/favicon.ico" ||
-    event.path === "/requestProvider.js.map"
-  ) {
-    return { statusCode: 500 };
-  }
-
-  if (event.headers["host"] === "sotce.local:8888") {
-    return respond(
-      302,
-      '<a href="https://localhost:8888/sotce-net">https://localhost:8888/sotce-net</a>',
-      {
-        "Content-Type": "text/html",
-        Location: "https://localhost:8888/sotce-net",
-      },
-    );
-  }
-
-  // console.log("😃", __dirname, __filename);
-
-  let slug = event.path.slice(1) || "prompt";
-
-  // console.log("Path:", event.path, "Host:", event.headers["host"]);
-
-  // Some domains will rewrite the initial slug.
-  if (event.headers["host"] === "botce.ac") {
-    slug = "botce";
-  } else if (
-    event.headers["host"] === "m2w2.whistlegraph.com" &&
-    event.path.length <= 1
-  ) {
-    slug = "wg~m2w2";
-  }
-
-  const parsed = parse(slug, { hostname: event.headers["host"] });
-
-  // Get local IP.
-  let lanHost;
-  if (dev) {
-    const ifaces = networkInterfaces();
-    let ipAddress;
-
-    // Iterate over network interfaces to find the 1st non-internal IPv4 address
-    Object.keys(ifaces).forEach((ifname) => {
-      ifaces[ifname].forEach((iface) => {
-        if (iface.family === "IPv4" && !iface.internal) {
-          ipAddress = iface.address;
-          return;
-        }
-      });
-    });
-    lanHost = `"https://${ipAddress}:8888"`; // Quoted for use in `body`.
-  }
-
-  let meta;
-
-  const redirect = {
-    statusCode: 302,
-    headers: {
-      "Content-Type": "text/html",
-      Location: "/" + new URLSearchParams(event.queryStringParameters),
-    },
-    body: '<a href="https://aesthetic.computer">https://aesthetic.computer</a>',
-  };
-
-  // Load and pre-process a piece's source code, then run it's `meta` function.
-  let statusCode = 200,
-    sourceCode,
-    language = "javascript", // Might switch to 'lisp' if necessary.
-    module,
-    fromHandle = false;
-
-  try {
-    // Externally hosted pieces always start with @.
-    if (slug.startsWith("@") && slug.indexOf("/") !== -1) {
-      const baseUrl = `https://${event.headers["host"]}/${parsed.path}`;
-
-      console.log("🧔🧩 Loading handled piece:", `${baseUrl}.mjs`);
-      try {
-        let handledPiece = await getPage(`${baseUrl}.mjs`);
-
-        // Try to load the Lisp source if the .mjs file is not found
-        if (handledPiece?.code !== 200) {
-          console.log("🧔🧩 .mjs not found, trying .lisp:", `${baseUrl}.lisp`);
-          handledPiece = await getPage(`${baseUrl}.lisp`);
-          language = "lisp";
-        }
-
-        if (handledPiece?.code !== 200) {
-          statusCode = 404;
-          // return respond(statusCode, `Content not found: ${path}`);
-        } else {
-          sourceCode = handledPiece.data;
-          fromHandle = true;
-        }
-      } catch (err) {
-        console.log("Failed to load handled piece:", err);
-      }
-
-      // const url = `https://${event.headers["host"]}/${parsed.path}.mjs`;
-      // console.log("🧔🧩 Loading handled piece:", url);
-      // try {
-      //   const handledPiece = await getPage(url);
-
-      //   // TODO: This should also be able to handle lisp source.
-
-      //   if (handledPiece?.code !== 200) {
-      //     statusCode = 404;
-      //     respond(statusCode, `Content not found: ${path}`);
-      //   }
-      //   sourceCode = handledPiece.data;
-      //   fromHandle = true;
-      // } catch (err) {
-      //   console.log("Failed to load handled piece:", err);
-      // }
-    } else {
-      // Locally hosted piece.
-      try {
-        let path = parsed.path.replace("aesthetic.computer/disks/", "");
-        if (path.startsWith("@")) path = "profile";
-        try {
-          const basePath = `${dev ? "./" : "/var/task/system/"}public/aesthetic.computer/disks/${path}`;
-          try {
-            sourceCode = await fs.readFile(`${basePath}.mjs`, "utf8");
-          } catch (errJavaScript) {
-            try {
-              sourceCode = await fs.readFile(`${basePath}.lisp`, "utf8");
-              language = "lisp";
-            } catch (errLisp) {
-              console.error(
-                "📃 Error reading or importing source code (both .mjs and .lisp failed):",
-                errJavaScript,
-                errLisp,
-              );
-              statusCode = 404;
-              // return respond(statusCode, `Content not found: ${path}`);
-            }
-          }
-        } catch (err) {
-          console.error("📃 Error:", err);
-          statusCode = 404;
-          // return respond(statusCode, `Content not found: ${path}`);
-          // throw err;
-        }
-      } catch (e) {
-        console.log("🔴 Piece load failure...");
-        const anonUrl = `https://art.aesthetic.computer/${
-          parsed.path.split("/").pop().mjs
-        }`;
-        console.log("📥 Attempting to load piece from anon:", anonUrl);
-        const externalPiece = await getPage(anonUrl);
-        sourceCode = externalPiece.data;
-        if (externalPiece?.code !== 200) statusCode = 404;
-      }
-    }
-
-    // TODO: ❤️‍🔥 How will this work for handled pieces?
-
-    if (sourceCode) {
-      const originalCode = sourceCode;
-      let currentDirectory = process.cwd();
-      if (!dev) currentDirectory += "/system";
-      // console.log("🚗 Current Directory:", currentDirectory);
-
-      sourceCode = updateCode(
-        sourceCode,
-        dev ? "localhost:8888" : event.headers["host"],
-        dev,
-        (event.headers["x-forwarded-proto"] || "https") + ":", //,
-        fromHandle ? false : true,
-        fromHandle ? undefined : currentDirectory,
-      );
-
-      // const tempPath = path.join("/tmp", `${slug.replaceAll("/", "-")}.mjs`);
-
-      // try {
-      //   await fs.writeFile(tempPath, sourceCode);
-      //   if (language === "javascript")
-      //     module = await import(`file://${tempPath}`);
-      // } catch (err) {
-      //   console.log("⚠️ Import error:", err, tempPath);
-      // } finally {
-      //   await fs.unlink(tempPath);
-      // }
-
-      const tempPath = path.join("/tmp", `${slug.replaceAll("/", "-")}.mjs`);
-
-      try {
-<<<<<<< HEAD
-        // console.log("💾 Writing temp module to", tempPath);
-        // console.log("📄 Source code:\n", sourceCode);
-
-        await fs.writeFile(tempPath, sourceCode, "utf8");
-
-        if (language === "javascript") {
-          console.log("📦 Attempting import from", `file://${tempPath}`);
-          module = await import(`file://${tempPath}`);
-          // console.log("✅ Import succeeded");
-        }
-=======
-        console.log(
-          "📖 Writing to:",
-          tempPath,
-          "Source length:",
-          sourceCode?.length,
-        );
-        await fs.writeFile(tempPath, sourceCode);
-        if (language === "javascript")
-          module = await import(`file://${tempPath}`);
-        // TODO: This fails in development sometimes, still not sure why...
->>>>>>> b778498c
-      } catch (err) {
-        console.error("⚠️ Import error:", err);
-        const exists = await fs.exists(tempPath);
-        if (exists) {
-          const contents = await fs.readFile(tempPath, "utf8");
-          console.error("🪵 Temp file contents:\n", contents);
-        } else {
-          console.error("❌ Temp file does not exist:", tempPath);
-        }
-      } finally {
-        try {
-          await fs.unlink(tempPath);
-          // console.log("🧹 Cleaned up temp file.");
-        } catch (e) {
-          // console.warn("⚠️ Failed to delete temp file:", e);
-        }
-      }
-
-<<<<<<< HEAD
-      console.log("🧊 Module:", module.meta, tempPath);
-=======
-      console.log("Module:", module?.meta, tempPath);
->>>>>>> b778498c
-      meta = module?.meta?.({ ...parsed, num }) || inferTitleDesc(originalCode);
-      console.log("📰 Metadata:", meta, "Path:", parsed.text);
-    }
-  } catch (err) {
-    // If either module doesn't load, then we can fallback to the main route.
-    console.log("🔴 Error loading module:", err, sourceCode);
-    return redirect;
-  }
-
-  const { title, desc, ogImage, icon, twitterImage, manifest } = metadata(
-    event.headers["host"],
-    slug,
-    meta,
-  );
-
-  // TODO: Not sure if 'location' is correct here, but I wan tto skip rendering the link rel icon and og:image if the icon or preview parameter is present
-  //      in the request url qury params...
-const qsp = event.queryStringParameters || {};
-const previewOrIcon = "icon" in qsp || "preview" in qsp;
-
-  const body = html`
-    <!doctype html>
-    <html>
-      <head>
-        <meta charset="utf-8" />
-        <title>${title}</title>
-        ${!previewOrIcon ? html`<link rel="icon" href="${icon}" type="image/png" />` : ''}
-        ${!previewOrIcon ? html`<link rel="apple-touch-icon" href="${icon}" />` : ''}
-        <link rel="manifest" href="${manifest}" />
-        <meta
-          name="viewport"
-          content="width=device-width, initial-scale=1.0, maximum-scale=1.0, user-scalable=no"
-        />
-        <meta name="description" content="${encode(desc)}" />
-        <meta name="og:title" content="${encode(title)}" />
-        <meta name="og:description" content="${encode(desc)}" />
-        ${!previewOrIcon ? html`<meta name="og:image" content="${ogImage}" />` : ''}
-        <meta name="twitter:card" content="summary_large_image" />
-        <meta name="twitter:title" content="${encode(title)}" />
-        <meta name="twitter:site" content="aesthetic.computer" />
-        <meta name="twitter:image" content="${twitterImage}" />
-        ${dev
-          ? ""
-          : `<!-- <script crossorigin="anonymous" src="https://js.sentry-cdn.com/ef4704c0df6a410e972bca14d69e1898.min.js"></script> -->`}
-        <script
-          crossorigin="anonymous"
-          src="/aesthetic.computer/boot.mjs"
-          type="module"
-          defer
-        ></script>
-        <!-- Google tag (gtag.js) -->
-        <script
-          async
-          src="https://www.googletagmanager.com/gtag/js?id=G-B4TLVYKXVF"
-        ></script>
-        <script>
-          window.dataLayer = window.dataLayer || [];
-          function gtag() {
-            dataLayer.push(arguments);
-          }
-          gtag("js", new Date());
-          gtag("config", "G-B4TLVYKXVF");
-        </script>
-        <link
-          rel="stylesheet"
-          crossorigin="anonymous"
-          href="/aesthetic.computer/style.css"
-        />
-      </head>
-      <body class="native-cursor" ${lanHost ? " data-lan-host=" + lanHost : ""}>
-        <div id="console" class="hidden">booting...</div>
-        <script>
-          if (window.self !== window.top) document.body.classList.add("embed");
-        </script>
-      </body>
-    </html>
-  `;
-  return {
-    statusCode,
-    headers: {
-      "Content-Type": "text/html",
-      // "Cross-Origin-Embedder-Policy": "require-corp",
-      "Cross-Origin-Opener-Policy": "same-origin-allow-popups",
-      "Cross-Origin-Resource-Policy": "cross-origin",
-    },
-    body,
-    ttl: 60,
-  };
-}
-
-async function getPage(url) {
-  return new Promise((resolve, reject) => {
-    let data = "";
-    const options = dev
-      ? { agent: new https.Agent({ rejectUnauthorized: false }) }
-      : {};
-    https
-      .get(url, options, (res) => {
-        res.on("data", (chunk) => {
-          data += chunk;
-        });
-        res.on("end", () => {
-          resolve({ data, code: res.statusCode });
-        });
-      })
-      .on("error", (e) => {
-        console.log("Error:", e);
-        reject(e);
-      });
-  });
-}
-
-export const handler = fun;
+// Serves HTML from a template for every landing route on aesthetic.computer.
+
+import https from "https";
+import path from "path";
+import { promises as fs } from "fs";
+import { URLSearchParams } from "url";
+import { encode } from "he";
+import * as num from "../../public/aesthetic.computer/lib/num.mjs";
+import {
+  parse,
+  metadata,
+  inferTitleDesc,
+  updateCode,
+} from "../../public/aesthetic.computer/lib/parse.mjs";
+import { respond } from "../../backend/http.mjs";
+import { defaultTemplateStringProcessor as html } from "../../public/aesthetic.computer/lib/helpers.mjs";
+import { networkInterfaces } from "os";
+const dev = process.env.CONTEXT === "dev";
+
+async function fun(event, context) {
+  // TODO: Return a 500 or 404 for everything that does not exist...
+  //       - [] Like for example if the below import fails...
+  console.log("📁 index ➡️", event.path);
+
+  if (
+    event.path === "/favicon.ico" ||
+    event.path === "/requestProvider.js.map"
+  ) {
+    return { statusCode: 500 };
+  }
+
+  if (event.headers["host"] === "sotce.local:8888") {
+    return respond(
+      302,
+      '<a href="https://localhost:8888/sotce-net">https://localhost:8888/sotce-net</a>',
+      {
+        "Content-Type": "text/html",
+        Location: "https://localhost:8888/sotce-net",
+      },
+    );
+  }
+
+  // console.log("😃", __dirname, __filename);
+
+  let slug = event.path.slice(1) || "prompt";
+
+  // console.log("Path:", event.path, "Host:", event.headers["host"]);
+
+  // Some domains will rewrite the initial slug.
+  if (event.headers["host"] === "botce.ac") {
+    slug = "botce";
+  } else if (
+    event.headers["host"] === "m2w2.whistlegraph.com" &&
+    event.path.length <= 1
+  ) {
+    slug = "wg~m2w2";
+  }
+
+  const parsed = parse(slug, { hostname: event.headers["host"] });
+
+  // Get local IP.
+  let lanHost;
+  if (dev) {
+    const ifaces = networkInterfaces();
+    let ipAddress;
+
+    // Iterate over network interfaces to find the 1st non-internal IPv4 address
+    Object.keys(ifaces).forEach((ifname) => {
+      ifaces[ifname].forEach((iface) => {
+        if (iface.family === "IPv4" && !iface.internal) {
+          ipAddress = iface.address;
+          return;
+        }
+      });
+    });
+    lanHost = `"https://${ipAddress}:8888"`; // Quoted for use in `body`.
+  }
+
+  let meta;
+
+  const redirect = {
+    statusCode: 302,
+    headers: {
+      "Content-Type": "text/html",
+      Location: "/" + new URLSearchParams(event.queryStringParameters),
+    },
+    body: '<a href="https://aesthetic.computer">https://aesthetic.computer</a>',
+  };
+
+  // Load and pre-process a piece's source code, then run it's `meta` function.
+  let statusCode = 200,
+    sourceCode,
+    language = "javascript", // Might switch to 'lisp' if necessary.
+    module,
+    fromHandle = false;
+
+  try {
+    // Externally hosted pieces always start with @.
+    if (slug.startsWith("@") && slug.indexOf("/") !== -1) {
+      const baseUrl = `https://${event.headers["host"]}/${parsed.path}`;
+
+      console.log("🧔🧩 Loading handled piece:", `${baseUrl}.mjs`);
+      try {
+        let handledPiece = await getPage(`${baseUrl}.mjs`);
+
+        // Try to load the Lisp source if the .mjs file is not found
+        if (handledPiece?.code !== 200) {
+          console.log("🧔🧩 .mjs not found, trying .lisp:", `${baseUrl}.lisp`);
+          handledPiece = await getPage(`${baseUrl}.lisp`);
+          language = "lisp";
+        }
+
+        if (handledPiece?.code !== 200) {
+          statusCode = 404;
+          // return respond(statusCode, `Content not found: ${path}`);
+        } else {
+          sourceCode = handledPiece.data;
+          fromHandle = true;
+        }
+      } catch (err) {
+        console.log("Failed to load handled piece:", err);
+      }
+
+      // const url = `https://${event.headers["host"]}/${parsed.path}.mjs`;
+      // console.log("🧔🧩 Loading handled piece:", url);
+      // try {
+      //   const handledPiece = await getPage(url);
+
+      //   // TODO: This should also be able to handle lisp source.
+
+      //   if (handledPiece?.code !== 200) {
+      //     statusCode = 404;
+      //     respond(statusCode, `Content not found: ${path}`);
+      //   }
+      //   sourceCode = handledPiece.data;
+      //   fromHandle = true;
+      // } catch (err) {
+      //   console.log("Failed to load handled piece:", err);
+      // }
+    } else {
+      // Locally hosted piece.
+      try {
+        let path = parsed.path.replace("aesthetic.computer/disks/", "");
+        if (path.startsWith("@")) path = "profile";
+        try {
+          const basePath = `${dev ? "./" : "/var/task/system/"}public/aesthetic.computer/disks/${path}`;
+          try {
+            sourceCode = await fs.readFile(`${basePath}.mjs`, "utf8");
+          } catch (errJavaScript) {
+            try {
+              sourceCode = await fs.readFile(`${basePath}.lisp`, "utf8");
+              language = "lisp";
+            } catch (errLisp) {
+              console.error(
+                "📃 Error reading or importing source code (both .mjs and .lisp failed):",
+                errJavaScript,
+                errLisp,
+              );
+              statusCode = 404;
+              // return respond(statusCode, `Content not found: ${path}`);
+            }
+          }
+        } catch (err) {
+          console.error("📃 Error:", err);
+          statusCode = 404;
+          // return respond(statusCode, `Content not found: ${path}`);
+          // throw err;
+        }
+      } catch (e) {
+        console.log("🔴 Piece load failure...");
+        const anonUrl = `https://art.aesthetic.computer/${
+          parsed.path.split("/").pop().mjs
+        }`;
+        console.log("📥 Attempting to load piece from anon:", anonUrl);
+        const externalPiece = await getPage(anonUrl);
+        sourceCode = externalPiece.data;
+        if (externalPiece?.code !== 200) statusCode = 404;
+      }
+    }
+
+    // TODO: ❤️‍🔥 How will this work for handled pieces?
+
+    if (sourceCode) {
+      const originalCode = sourceCode;
+      let currentDirectory = process.cwd();
+      if (!dev) currentDirectory += "/system";
+      // console.log("🚗 Current Directory:", currentDirectory);
+
+      sourceCode = updateCode(
+        sourceCode,
+        dev ? "localhost:8888" : event.headers["host"],
+        dev,
+        (event.headers["x-forwarded-proto"] || "https") + ":", //,
+        fromHandle ? false : true,
+        fromHandle ? undefined : currentDirectory,
+      );
+
+      // const tempPath = path.join("/tmp", `${slug.replaceAll("/", "-")}.mjs`);
+
+      // try {
+      //   await fs.writeFile(tempPath, sourceCode);
+      //   if (language === "javascript")
+      //     module = await import(`file://${tempPath}`);
+      // } catch (err) {
+      //   console.log("⚠️ Import error:", err, tempPath);
+      // } finally {
+      //   await fs.unlink(tempPath);
+      // }
+
+      const tempPath = path.join("/tmp", `${slug.replaceAll("/", "-")}.mjs`);
+
+      try {
+        console.log(
+          "📖 Writing to:",
+          tempPath,
+          "Source length:",
+          sourceCode?.length,
+        );
+        await fs.writeFile(tempPath, sourceCode);
+        if (language === "javascript")
+          module = await import(`file://${tempPath}`);
+        // TODO: This fails in development sometimes, still not sure why...
+      } catch (err) {
+        console.error("⚠️ Import error:", err);
+        const exists = await fs.exists(tempPath);
+        if (exists) {
+          const contents = await fs.readFile(tempPath, "utf8");
+          console.error("🪵 Temp file contents:\n", contents);
+        } else {
+          console.error("❌ Temp file does not exist:", tempPath);
+        }
+      } finally {
+        try {
+          await fs.unlink(tempPath);
+          // console.log("🧹 Cleaned up temp file.");
+        } catch (e) {
+          // console.warn("⚠️ Failed to delete temp file:", e);
+        }
+      }
+
+      console.log("🧊 Module:", module?.meta, tempPath);
+      meta = module?.meta?.({ ...parsed, num }) || inferTitleDesc(originalCode);
+      console.log("📰 Metadata:", meta, "Path:", parsed.text);
+    }
+  } catch (err) {
+    // If either module doesn't load, then we can fallback to the main route.
+    console.log("🔴 Error loading module:", err, sourceCode);
+    return redirect;
+  }
+
+  const { title, desc, ogImage, icon, twitterImage, manifest } = metadata(
+    event.headers["host"],
+    slug,
+    meta,
+  );
+
+  // TODO: Not sure if 'location' is correct here, but I wan tto skip rendering the link rel icon and og:image if the icon or preview parameter is present
+  //      in the request url qury params...
+const qsp = event.queryStringParameters || {};
+const previewOrIcon = "icon" in qsp || "preview" in qsp;
+
+  const body = html`
+    <!doctype html>
+    <html>
+      <head>
+        <meta charset="utf-8" />
+        <title>${title}</title>
+        ${!previewOrIcon ? html`<link rel="icon" href="${icon}" type="image/png" />` : ''}
+        ${!previewOrIcon ? html`<link rel="apple-touch-icon" href="${icon}" />` : ''}
+        <link rel="manifest" href="${manifest}" />
+        <meta
+          name="viewport"
+          content="width=device-width, initial-scale=1.0, maximum-scale=1.0, user-scalable=no"
+        />
+        <meta name="description" content="${encode(desc)}" />
+        <meta name="og:title" content="${encode(title)}" />
+        <meta name="og:description" content="${encode(desc)}" />
+        ${!previewOrIcon ? html`<meta name="og:image" content="${ogImage}" />` : ''}
+        <meta name="twitter:card" content="summary_large_image" />
+        <meta name="twitter:title" content="${encode(title)}" />
+        <meta name="twitter:site" content="aesthetic.computer" />
+        <meta name="twitter:image" content="${twitterImage}" />
+        ${dev
+          ? ""
+          : `<!-- <script crossorigin="anonymous" src="https://js.sentry-cdn.com/ef4704c0df6a410e972bca14d69e1898.min.js"></script> -->`}
+        <script
+          crossorigin="anonymous"
+          src="/aesthetic.computer/boot.mjs"
+          type="module"
+          defer
+        ></script>
+        <!-- Google tag (gtag.js) -->
+        <script
+          async
+          src="https://www.googletagmanager.com/gtag/js?id=G-B4TLVYKXVF"
+        ></script>
+        <script>
+          window.dataLayer = window.dataLayer || [];
+          function gtag() {
+            dataLayer.push(arguments);
+          }
+          gtag("js", new Date());
+          gtag("config", "G-B4TLVYKXVF");
+        </script>
+        <link
+          rel="stylesheet"
+          crossorigin="anonymous"
+          href="/aesthetic.computer/style.css"
+        />
+      </head>
+      <body class="native-cursor" ${lanHost ? " data-lan-host=" + lanHost : ""}>
+        <div id="console" class="hidden">booting...</div>
+        <script>
+          if (window.self !== window.top) document.body.classList.add("embed");
+        </script>
+      </body>
+    </html>
+  `;
+  return {
+    statusCode,
+    headers: {
+      "Content-Type": "text/html",
+      // "Cross-Origin-Embedder-Policy": "require-corp",
+      "Cross-Origin-Opener-Policy": "same-origin-allow-popups",
+      "Cross-Origin-Resource-Policy": "cross-origin",
+    },
+    body,
+    ttl: 60,
+  };
+}
+
+async function getPage(url) {
+  return new Promise((resolve, reject) => {
+    let data = "";
+    const options = dev
+      ? { agent: new https.Agent({ rejectUnauthorized: false }) }
+      : {};
+    https
+      .get(url, options, (res) => {
+        res.on("data", (chunk) => {
+          data += chunk;
+        });
+        res.on("end", () => {
+          resolve({ data, code: res.statusCode });
+        });
+      })
+      .on("error", (e) => {
+        console.log("Error:", e);
+        reject(e);
+      });
+  });
+}
+
+export const handler = fun;