// Sotce Net, 24.06.13.06.38
// A paid diary network by Sotce & Aesthetic Computer.

/* #region 🟢 TODO 

  *** Mobile ***
  - Editor
  - [🟠] Fix focus textfield bugs on touch / iOS.
<<<<<<< HEAD
  - [] Tap and hold cookie shouldn't show context menu.
  - [] Backdrop under page editor should not cut off on Safari.
  - [] Tap and drag on a button shouldn't scroll the whole browser on iOS.
       (Similar to Aesthetic Computer)
  - [] Pink circle flicker still present.
=======
  - [] Tapping and dragging a button shouldn't scroll the page. 
  - [] Get local style edits running, maybe through ngrok?
>>>>>>> 1064e4aa
  - [] Autoscroll text entry on iOS.

  *** 🖨️ Typography & Design ***
  - [] Choose new font.
  - [] Finalize page look.

  *** First Page ***
  - [🟠] Have @amelia write her first page and then turn on the feed.

  - [] --- 🏁 Launch 🏁 ---
    - [] Test full signup and subscribe flow in production on mobile.

  --- ☁️ Post-Launch ☁️ ---

  *** User Info Rate Limiting ***
  - [] Try to reduce the authorize() call rate limiting on ac.

  *** 📧 Email Notifications for Pages ***
  - [] email new pages to each subscriber, and include the contents?
    - [] make an 'eblast' endpoint for this
    - [] add the checkbox under the main page for whether to receive them
         or not

  *** User ***
  - [] add 'bio' text for users. 

  *** 📟 Page Feed ***
  - [] Add multi-user page feed. 

  *** Editing ***
  - [] Autoscroll text entry on iOS.

  *** 🛂 Page Controls ***
  - [] Print 🖨️ CSS
  - [] Automatic Dark Theme
  - [c] Patreon linkage.
  *** Accessibility ***
    - [] Cleaner Ctrl +/- zoom logic / layout fixes.
    - [] Relational scrolling. 
  - [] Search / hashtags
  *** 🔊 Sounds ***
  - [] Soft sine clicks and beeps.

  + Done
  - [x] Get local style edits running, maybe through ngrok.
    - [p] Should ngrok appear automatically?
  - [x] Get flourishes to show up on iOS.
  - [x] Pink cookie shouldn't show up after.
  - [x] Fix drop shadows on buttons. 
  - [x] Remove tap highlight from pink cookie.
  *** 📊 Statistics ***
  - [x] Add Google Analytics
  - [x] Show number of subscribed users so far - maybe in the closed donut or 
       privacy policy? and only for certain whitelisted users?
  - [c] Re-render page touches to include unhandled users.
  - [x] `eared` corner menu that shows byline 
  *** 🖐️ "Touches" *** 
  - [x] Add some kind of handle based reaction for pages? (touch?)
       @blahblah and x others touched this page.
       'ear'
  - [x] Add back page interactive layer switch.
  - [x] Tie it to the API
  *** Crumple ***
    - [x] Make it so pages can be crumpled by an admin if they are the author.
  *** 📜 Scroll Checking ***
  - [x] Scrolling in the editor or cookie-menu should not affect page scroll.
    - [x] Make a handful of pages.
    - [x] Check scrolling with editor.
    - [x] Check with cookie menu.
  - [x] New line creation logic in editor.
  - [x] Make the cookie menu fully scrollable.
  - [x] Don't run rendering algorithm on every input. 
  - [x] Crumpling an Empty page shouldn't add a record to the database.
  - [x] Fix line start warning changing when a UI button is pressed?
  - [x] If text is empty it should always be 18.
  - [x] Make sure subscription receipt emails get sent.
  - [x] Add coloring for "Awaiting verification..." and "Email verified!". 
  - [x] Add a "thank you for subscribing" alert popup.
  - [x] Set the "sotce" handle to "amelia".
        (Tell Amelia to set it.)
  - [x] Restrict 'sotce' handle (reserved). 
  - [x] upscrolling
  - [x] *** 🛫 Put Editor Online ***
  *** ⭐ Page Composition ***
  - [x] Add 'discard' ability to page editor.
    - [x] Wire up the ui and api.
    - [x] Make the discard button red and publish button green. (#discard)
  - [x] Add loading spinner to `write-a-page` and `publish` and `draft` and `discard` buttons. 
  - [x] Keep the most recent draft remotely / have a "published" flag on pages.
  - [c] Show rules or timer under the form?
  - [c] Enforce global uniqueness on page content
  - [x] Update the 'write-a-page' button with a network call. 
    - [x] Which should return the page model with the right server day.
  - [x] Add a draft flag to the 'write-a-page' api call.
  - [x] Remove draft flag on publish.
  - [x] textarea should auto-focus when it is opened
    - [c] even on refresh (not possible)
  - [x] Fix justified text reflow.
    - [x] Write last line behavior into the editor. (if possible) 
    - [x] Write last line behavior in page renderer. 
    - [x] Switch to transform based page renderer and editor. 
  - [x] Prevent overwriting past the boundary.
  - [x] Fix word-break.
  - [x] Add color to the 'lines left' warning. green -> orange -> red
  - [x] Build out the editor form to match page design.
  - [x] 📟 Design the editor first.
    - [x] Lines left needs to be important.
  - [x] Add page count and title header to design.
  - [x] Title header
  - [x] page count
  - [x] Test scaffolded end<->end page creation logic.
  - [x] add endpoint for submitting a "page"
  - [x] add the 'write a page' button
        whitelisted for admin users
  - [x] show the form, maybe in a modal?
  *** Page Layout ***
  - [x] Check that layouts don't break with page zoom feature, and that
         text actually gets larger.
  - [x] Fix tiny width sizing breakpoint (good enough for now!).
  - [x] Position cookie inside of corner more nicely.
  - [x] Always make sure at least one page fits on screen.
         (vertical bound)
  - [x] Clicking the donut should save scroll position in pages.
  - [x] Standard resizing width logic.

  - [x] Add 'isAdmin' support for sotce-net subs and add necessary subs.
  - [x] go through all the prompt boxes, including the username entry / too long / inappropriate etc.
  - [x] make a privacy policy for sotce.net (inlined in this file)
    - [x] update ac privacy policy with shared accounting rules
#endregion */

/* #region 🤖 Dummy Copy
S is for sotce.
Shavasana brought this to mind. She does love how memories show themselves out in the supine state. She was too young then and wanted to be so old. She chose him because of his careful images and because of how he wrote to her. Sharp cold and eyes all over. Soon after rapid texting she went to see him. Shorter than he said he would be. Small even. Suspicious seeming. Still went with him to his apartment. Scandi style work from home kawaii decor in there. Saw all the figurines and light wood. Saw his work on display. Saw the photos of his open relationship girlfriend.
Striking. Surveyed his cool objects and new money. Sat on the red couch across the room from him. Stared. Slavic like her. Same age as Sean is now. She was interested in eating his food and looking around. Secretly she wanted to become like him too. Sort of dripped out and independent off of art. She wanted to learn how people could be this way. She had never met a man who wasn’t her teacher or her uncle. She wondered if she was smart (special?) enough to talk to him or if he was pretending like she was for sexual aspirations. Sad instant noodles of a vegan variety offered. Slurped them like worms. Something else packaged too that she can’t remember now. Seaweed or cookies. Soon she was nodding off on the couch in the brilliant air conditioning. She felt him touch her hands, arms, shoulders. She would learn later that her body reserved its deepest rest for the company of men. She would learn that sleep came very reverently when she felt guarded by a neurotic seeming someone. She woke up with him fully lying on her, his back crushed into hers. She felt his bird bones digging. Spine to spine. Something was taboo about this, something was incorrect. Suddenly startled, had to get out of there. Stayed too long and had a feeling. Serial killer vibes. Still she felt like she was breaking a promise. She told him she’d come back. She would get comfortable lying like this. She was too young to even have a purse to grab. Slanted gold light on the floor. Stumbling downstairs still stuck in her dream. Sudden fear from him, then anger. Screaming and blurry lines. Some voice caught in his throat sort of. Stream of texts blowing her up like she was the last thing on earth. Subway ride off the island and a quick blocking of his number. She got home and she didn’t tell her roommates. She didn’t know what she could have been to him. Some years later she looked him up. Struggled at first to remember his name. Saw she who had been his girlfriend on Instagram and went from there. She thought he was smart and special in spite of his urgency. She knew that on paper he let her sleep on his couch. She wondered if all men do this for girls. She wondered if all the wayward girls go to phone men to fall asleep. She saw on her phone that he died that night, that night that they met and she left. She left and blocked him after the fast long texts. She saw online that he drove crazy on his motorcycle. Saw he crashed it and died on the night they met.
#endregion */

// ♻️ Environment
const AUTH0_CLIENT_ID_SPA = "3SvAbUDFLIFZCc1lV7e4fAAGKWXwl2B0";
const AUTH0_DOMAIN = "https://hi.sotce.net";

const dev = process.env.NETLIFY_DEV;

// 💳 Payment
import {
  SOTCE_STRIPE_API_PRIV_KEY,
  SOTCE_STRIPE_API_PUB_KEY,
  SOTCE_STRIPE_API_TEST_PRIV_KEY,
  SOTCE_STRIPE_API_TEST_PUB_KEY,
  SOTCE_STRIPE_ENDPOINT_DEV_SECRET,
  SOTCE_STRIPE_ENDPOINT_SECRET,
  priceId,
  productId,
  prodProductId,
} from "../../backend/sotce-net-constants.mjs";

import { defaultTemplateStringProcessor as html } from "../../public/aesthetic.computer/lib/helpers.mjs";
import { respond } from "../../backend/http.mjs";
import { connect, ObjectId } from "../../backend/database.mjs";
import { shell } from "../../backend/shell.mjs";

import {
  authorize,
  deleteUser,
  hasAdmin,
  handleFor,
  getHandleOrEmail,
  userIDFromEmail,
} from "../../backend/authorization.mjs";
import * as KeyValue from "../../backend/kv.mjs";

import Stripe from "stripe";

const dateOptions = {
  weekday: "long",
  year: "numeric",
  month: "long",
  day: "numeric",
};

export const handler = async (event, context) => {
  // console.log("Event:", event, "Context:", context, "Path:", event.path);
  // 🚙 Router
  const method = event.httpMethod.toLowerCase();
  let path = event.path;
  if (path.startsWith("/sotce-net"))
    path = path.replace("/sotce-net", "/").replace("//", "/");

  const key = dev ? SOTCE_STRIPE_API_TEST_PRIV_KEY : SOTCE_STRIPE_API_PRIV_KEY;
  const assetPath = dev
    ? "/assets/sotce-net/"
    : "https://assets.aesthetic.computer/sotce-net/";

  // Check to see if a user sub is subscribed.
  async function subscribed(user) {
    try {
      const stripe = Stripe(key);
      // Fetch customer by user ID (sub) from subscription metadata field.
      const customers = await stripe.customers.search({
        query: "metadata['sub']:'" + user.sub + "'",
      });

      if (!customers.data.length) return { subscribed: false };
      const customer = customers.data[0];

      // Fetch subscriptions for the customer
      const subscriptions = await stripe.subscriptions.list({
        customer: customer.id,
        status: "active", // Only find the first active subscription.
        limit: 5,
      });

      return subscriptions.data.find((sub) =>
        sub.items.data.some((item) => item.price.product === productId),
      );
    } catch (err) {
      console.error("Error fetching subscription status:", err);
      return null;
    }
  }

  // Get the count of all active subscriptions for the given productId
  async function getActiveSubscriptionCount(productId) {
    try {
      const stripe = Stripe(key);

      // Fetch all subscriptions with the active status
      let hasMore = true;
      let totalSubscriptions = 0;
      let startingAfter = undefined;

      while (hasMore) {
        const subscriptions = await stripe.subscriptions.list({
          status: "active",
          limit: 100, // Maximum allowed per request
          starting_after: startingAfter,
        });

        // Filter subscriptions by the productId
        const matchingSubscriptions = subscriptions.data.filter((sub) =>
          sub.items.data.some((item) => item.price.product === productId),
        );

        totalSubscriptions += matchingSubscriptions.length;

        // Check if more pages of subscriptions exist
        hasMore = subscriptions.has_more;
        if (hasMore) {
          startingAfter = subscriptions.data[subscriptions.data.length - 1].id;
        }
      }

      return totalSubscriptions;
    } catch (err) {
      console.error("Error fetching subscription count:", err);
    }
  }

  // 🏠 Home
  if (path === "/" && method === "get") {
    const miniBreakpoint = 245;

    const body = html`
      <html lang="en">
        <head>
          <meta charset="utf-8" />
          <meta name="description" content="for my best thoughts" />
          <title>sotce.net</title>
          <link rel="icon" type="image/png" href="${assetPath}cookie.png" />
          <meta
            name="viewport"
            content="width=device-width, initial-scale=1.0, maximum-scale=1.0, user-scalable=no"
          />
          <style>
            :root {
              --background-color: rgb(255, 230, 225);
              --pink-border: rgb(255, 190, 215);
              --button-background: rgb(255, 235, 183);
              --button-background-highlight: rgb(255, 245, 170);
              --spinner-background: rgb(255, 147, 191);
              --backpage-color: rgb(250, 250, 250);
              --backpage-color-translucent: rgba(250, 250, 250, 0.8);
              --destructive-red: rgb(200, 0, 0);
            }
            html {
              /* min-height: 100%; */
            }
            body {
              font-family: sans-serif;
              margin: 0;
              width: 100%;
              /* min-height: 100%; */
              -webkit-text-size-adjust: 100%;
              background: var(--background-color);
              user-select: none;
              -webkit-user-select: none;
              touch-action: manipulation;
            }
            /* body.noscroll { */
            /* overflow: hidden; */
            /* } */
            body.pages-hidden {
              /* overflow: hidden; */
            }
            body.pages-hidden #binding {
              display: none;
              /* visibility: hidden; */
              /* height: 100vh; */
              /* overflow: hidden; */
            }
            #wrapper {
              display: flex;
              width: 100%;
              /* height: 100%; */
              flex-direction: column;
              min-height: 100%;
              background: var(--background-color);
              position: relative;
              overflow-x: hidden;
            }
            body.reloading::after {
              content: "";
              position: fixed;
              top: 0;
              left: 0;
              background: rgba(0, 0, 0, 0.5);
              width: 100%;
              height: 100%;
              z-index: 4;
              /* filter: blur(2px) saturate(1.25); */
              /* transition: 0.25s filter; */
              /* overflow: hidden; */
            }
            #wrapper.flash::after {
              content: "";
              position: fixed;
              top: 0;
              left: 0;
              width: 100%;
              height: 100%;
              pointer-events: none;
              z-index: 2;
            }
            #wrapper.flash.red::after {
              /* sprinkle matching red */
              background-color: rgb(180, 11, 40, 0.8);
            }
            #spinner,
            #veil div.spinner {
              width: 5vmin;
              height: 5vmin;
              background: var(--spinner-background);
              margin: auto;
              border-radius: 100%;
              filter: blur(4px);
              transition: 0.25s opacity ease-in;
              opacity: 0;
              animation: spinner 1s infinite alternate ease-in-out;
            }
            #veil div.spinner {
              background: white;
            }
            #spinner.showing,
            #veil div.spinner.showing {
              opacity: 1;
              transition: 0.3s opacity ease-in;
            }
            @keyframes spinner {
              0% {
                filter: blur(4px);
                transform: scale(1);
              }
              50% {
                filter: blur(2px);
                transform: scale(1.2);
              }
              100% {
                filter: blur(4px);
                transform: scale(1);
              }
            }
            #email-verified {
              color: #33930b;
            }
            #full-alert {
              margin: auto;
            }
            #gate-curtain {
              /* position: fixed; */
              top: 0;
              left: 0;
              width: 100%;
              height: 100%;
              display: flex;
              overflow: hidden;
              margin: auto;
            }
            #gate-curtain.hidden {
              position: fixed;
            }
            #gate {
              margin: auto;
              width: 260px;
              max-width: 80vw;
              /* background: yellow; */
              z-index: 1;
              box-sizing: border-box;
              padding: 0em 0.5em 2.25em 0.5em;
            }
            #gate.coming-soon {
              padding: 0;
            }
            #gate.coming-soon :is(h2, h1, nav) {
              display: none;
            }
            #gate #cookie {
              max-width: 70%;
              max-height: 100%;
              margin: auto;
              display: block;
              user-select: none;
              -webkit-user-select: none;
              filter: drop-shadow(-2px 0px 1px rgba(0, 0, 0, 0.35));
              user-drag: none;
              -webkit-user-drag: none;
            }
            #gate #cookie.interactive {
              cursor: pointer;
              transition: 0.2s ease-out transform;
            }
            #gate #cookie.interactive:hover {
              transform: scale(0.99);
            }
            #gate #cookie.interactive:active {
              transform: scale(0.96);
              transition: 0.13s ease-out transform;
            }
            #gate h1 {
              font-weight: normal;
              font-size: 100%;
              margin: 0;
              padding-bottom: 1em;
              text-align: center;
              user-select: none;
              -webkit-user-select: none;
            }
            #gate h2 {
              font-weight: normal;
              font-size: 100%;
              margin: 0;
              text-align: center;
              padding-bottom: 1em;
              user-select: none;
              -webkit-user-select: none;
            }
            #gate #nav-high {
              margin-top: -0.5em;
            }
            #gate :is(#nav-low, #nav-high) {
              display: flex;
              justify-content: center;
            }
            #gate
              :is(#nav-low, #nav-high):has(> *:first-child:nth-last-child(2)) {
              justify-content: space-between;
            }
            nav button,
            #write-a-page {
              color: black;
              background: var(--button-background);
              padding: 0.35em;
              font-size: 100%;
              border: 0.205em solid var(--pink-border);
              filter: drop-shadow(-0.065em 0.065em 0.065em rgb(80, 80, 80));
              border-radius: 0.5em;
              cursor: pointer;
              user-select: none;
              -webkit-user-select: none;
              -webkit-text-size-adjust: 100%;
              margin-bottom: 1em;
              -webkit-tap-highlight-color: transparent;
              touch-action: manipulation;
            }
            a,
            textarea {
              -webkit-tap-highlight-color: transparent;
            }
            #write-a-page {
              margin-left: 1em;
              margin-top: 1em;
              /* transition: 0.25s filter; */
            }
            #write-a-page.deactivated {
              pointer-events: none;
              /* filter: saturate(0.5); */
            }
            #garden #top-bar {
              position: fixed;
              /* width: is calculated dynamically based on binding width */
              width: 100%;
              background: linear-gradient(
                to bottom,
                rgba(255, 230, 225, 1) 25%,
                transparent 100%
              );
              z-index: 3;
              height: 72px;
            }

            #nav-editor {
              background: linear-gradient(
                to top,
                rgba(255, 230, 225, 0.5) 25%,
                transparent 100%
              );
            }

            nav button:hover,
            #write-a-page:hover {
              background: var(--button-background-highlight);
            }
            nav button:active,
            #write-a-page:active {
              filter: none; /* drop-shadow(
                -0.035em 0.035em 0.035em rgba(40, 40, 40, 0.8)
              ); */
              background: rgb(255, 248, 165);
              transform: translate(-2px, 2px);
            }
            #write-a-page {
              /* background: rgb(240, 240, 240); */
              /* border-color: rgb(40, 40, 200); */
            }
            button#publish {
              font-weight: normal;
            }
            nav button.positive {
              background: rgb(203, 238, 161);
              border-color: rgb(114, 203, 80);
            }
            nav button.positive:hover {
              background: rgb(199, 252, 136);
            }
            nav button.positive:active {
              background: rgb(210, 252, 146);
            }
            nav button.negative {
              background: rgb(255 154 168);
              border-color: rgb(255, 87, 87);
            }
            nav button.negative:hover {
              background: rgb(255, 171, 171);
            }
            nav button.negative:active {
              background: rgb(255, 161, 186);
            }

            #garden {
              box-sizing: border-box;
              width: 100%;
              transition: 0.15s opacity;
              opacity: 1;
            }

            #garden.faded {
              opacity: 0;
            }

            #nopages {
              position: fixed;
              top: 0;
              left: 0;
              width: 100%;
              height: 100%;
              display: flex;
              justify-content: center;
              align-items: center;
              text-align: center;
            }
            #binding {
              padding-top: 100px;
              padding-left: 16px;
              padding-right: 16px;
              padding-bottom: 16px;
              margin-left: auto;
              margin-right: auto;
              box-sizing: border-box;
            }
            #editor-form {
              padding-top: 100px;
              padding-bottom: 72px;
              padding-left: 16px;
              padding-right: 16px;
              box-sizing: border-box;
              /* opacity: 0.5; */
              margin: 0 auto auto auto;
            }
            #editor-page-wrapper {
              width: 100%;
              height: 100%;
              aspect-ratio: 4 / 5;
              position: relative;
              /* overflow: hidden; */
            }
            #editor-page {
              /* overflow: hidden; */
              position: absolute;
              top: 0;
              left: 0;
              font-family: serif;
              background-color: white;
              border: 0.1em solid black;
              padding: 1em;
              aspect-ratio: 4 / 5;
              position: relative;
              box-sizing: border-box;
              width: calc(100px * 8);
              font-size: calc(3.25px * 8);
              transform-origin: top left;
            }

            #editor-lines-left {
              position: fixed;
              top: 1.5em;
              left: 0;
              width: 100%;
              text-align: center;
            }
            .lines-left-loads {
              color: black;
            }
            .lines-left-lots {
              color: green;
            }
            .lines-left-little {
              color: orange;
            }
            .lines-left-few {
              color: red;
            }

            #editor nav {
              position: fixed;
              bottom: 0;
              left: 0;
              padding-top: 1em;
              justify-content: space-between;
              width: 100%;
              padding-left: 1em;
              padding-right: 1em;
              box-sizing: border-box;
              display: flex;
            }

            .page *::selection {
              background-color: var(--button-background-highlight);
              /* color: black; */
            }

            @font-face {
              font-family: "Wingdings-2";
              src: url("${assetPath}Wingdings 2.ttf") format("truetype");
              font-weight: normal;
              font-style: normal;
            }

            .fleuron {
              font-family: "Wingdings-2";
            }

            #garden div.page-wrapper {
              /* background-color: yellow; */
              width: 100%;
              aspect-ratio: 4 / 5;
              margin-bottom: 1em;
              box-sizing: border-box;
              position: relative;
            }

            #garden article.page {
              font-family: serif;
              background-color: white;
              padding: 1em;
              border: 0.1em solid black;
              /* margin-left: 0; */
              /* margin-right: auto; */
              transform-origin: top left;
              aspect-ratio: 4 / 5;
              position: absolute;
              top: 0;
              left: 0;
              /* overflow: hidden; */
              box-sizing: border-box;
              user-select: text;
              -webkit-user-select: text;
              /* display: flex; */
              width: calc(100px * 8);
              font-size: calc(3.25px * 8);
            }

            #garden article.page div.page-number,
            #editor-page div.page-number {
              position: absolute;
              bottom: 5%;
              left: 0;
              width: 100%;
              text-align: center;
              color: black;
            }

            #garden article.page div.page-title,
            #editor-page div.page-title {
              position: absolute;
              top: 6.5%;
              left: 0;
              width: 100%;
              text-align: center;
              color: black;
              /* background: red; */
            }

            /* The default template for page styling. */
            #garden article.page.page-style-a {
              /* background: yellow; */
            }

            #garden article.page .words {
              /* transform-origin: top left; */
              /* position: absolute; */
              margin: 0;
              text-align: justify;
              /* text-align-last: justify; */
              line-height: 1.6em;
              margin-top: 15%;
              max-height: calc(1.6em * 18);
              overflow: hidden;
              padding: 0 2em;
              /* display: inline-block; */
              /* word-break: break-word; */
              hyphens: auto;
              overflow-wrap: break-word;
            }

            #garden article.page .words.justify-last-line::after {
              content: "";
              display: inline-block;
              width: 100%;
            }

            #editor-page.editor-justify-last-line #editor-measurement::after {
              content: "";
              display: inline-block;
              width: 100%;
            }

            /* ✏️️📄 Page Editor */
            #garden #editor {
              /* position: fixed; */
              position: relative;
              width: 100%;
              /* height: 100%; */
              min-height: 100%;
              top: 0;
              left: 0;
              border: none;
              z-index: 4;
              background: rgba(255, 255, 255, 0.5);
              padding: 0;
              display: flex;
            }

            #garden #editor #words-wrapper::before {
              content: "";
              background: rgb(255, 245, 245, 1);
              width: 2em;
              height: 100%;
              display: block;
              position: absolute;
              top: 0;
              left: 0;
              z-index: 101;
            }

            #garden #editor #words-wrapper::after {
              content: "";
              background: rgb(255, 245, 245, 1);
              width: 2em;
              height: 100%;
              display: block;
              position: absolute;
              top: 0;
              right: 0;
              z-index: 101;
            }

            #garden #editor textarea {
              border: none;
              font-family: serif;
              font-size: 100%;
              resize: none;
              display: block;
              background: rgb(255, 250, 250);
              margin-top: 15%;
              padding: 0 2em;
              text-indent: 0em;
              text-align: justify;
              /* text-align-last: justify; */
              line-height: 1.6em;
              /* transform-origin: top left; */
              height: calc(1.6em * 18);
              width: 100%;
              overflow: hidden;
              position: relative;

              /* word-break: break-word; */
              hyphens: auto;
              overflow-wrap: break-word;
              /* z-index: 1; */
            }

            #garden #editor #words-wrapper.invisible:hover {
              opacity: 1;
              /* background: rgb(255, 245, 170, 0.5); */
            }

            #garden #editor #words-wrapper.invisible:hover textarea {
              opacity: 0;
            }

            #garden #editor #words-wrapper.invisible:hover::before {
              display: none;
            }

            #garden #editor #words-wrapper.invisible:hover::after {
              display: block;
              content: "";
              position: absolute;
              top: 0;
              left: 2em;
              width: calc(100% - 4em);
              height: 100%;
              background: rgb(255, 245, 170, 0.5);
              pointer-events: none;
              z-index: 0;
            }

            #garden #editor #words-wrapper {
              position: relative;
            }

            #garden #editor textarea:focus {
              outline: none;
            }

            /* 🐕 Doggy Ear Rendering */
            #garden .page-wrapper div.ear {
              width: 15%; /* rounded by js */
              background: transparent;
              position: absolute;
              box-sizing: border-box;
              cursor: pointer;
              z-index: 1;
            }

            #garden .page-wrapper div.ear:hover {
              background: var(--background-color);
              border-left: 0.1em solid black;
              border-top: 0.1em solid black;
            }

            #garden .page-wrapper div.ear:hover::before {
              content: "";
              position: absolute;
              bottom: 0;
              right: 0;
              width: 100%;
              height: 100%;
              background: black;
              clip-path: polygon(0 0, calc(100%) 0, 0 calc(100%));
              z-index: 1;
              user-select: none;
              -webkit-user-select: none;
              pointer-events: none;
            }

            #garden .page-wrapper div.ear:hover::after {
              /* #garden article.page div.ear:active::after { */
              content: "";
              position: absolute;
              bottom: 0;
              right: 0;
              width: 100%;
              height: 100%;
              background: var(--backpage-color);
              clip-path: polygon(
                0 0,
                calc(100% - 0.1em) 0,
                0 calc(100% - 0.1em)
              );
              z-index: 2;
              user-select: none;
              -webkit-user-select: none;
              pointer-events: none;
            }

            #garden .page-wrapper div.ear:active::after {
              background: rgb(240, 240, 240) !important;
            }

            /* #garden article.page div.ear.reverse:active::after { */
            /* background: rgb(240, 240, 240) !important; */
            /* } */

            #garden .page-wrapper div.ear.reverse:hover::after {
              background: white;
            }

            #garden .page-wrapper {
              overflow: hidden;
              box-sizing: border-box;
            }

            #garden .page-wrapper.reverse {
              /* border: 0.1em solid black; */
            }

            #garden article.page.reverse {
              filter: blur(2px);
              overflow: hidden;
              border: none;
            }

            #garden article.page.reverse .page-title,
            #garden article.page.reverse .words,
            #garden article.page.reverse .page-number {
              transform: scaleX(-1);
            }

            /* 📃 Backpage */
            #garden .page-wrapper .backpage {
              font-family: serif;
              width: 100%;
              height: 100%;
              background: var(--backpage-color-translucent);
              position: absolute;
              /* z-index: 0; */
              padding-left: 3em;
              padding-right: 3em;
              padding-top: calc(1em + 15%);
              /* background: yellow; */
              line-height: 1.6em;
              hyphens: auto;
              text-align: justify;
              overflow-wrap: break-word;
              top: 0;
              left: 0;
              border: 0.1em solid black;
              box-sizing: border-box;
            }

            .crumple-this-page {
              position: absolute;
              bottom: 4.45%;
              left: 3em;
              color: black;
            }

            .byline {
              /* Same as .page-title - 24.10.11.04.14 */
              position: absolute;
              top: 6%;
              left: 3em;
              width: 100%;
              text-align: left;
              /* line-height: 1.6em; */
              /* color: black; */
            }

            .crumple-this-page:hover {
              color: var(--destructive-red);
            }

            .crumple-this-page:active {
              color: red;
            }

            #email {
              position: relative;
              color: black;
            }
            #email.admin::after,
            .crumple-this-page::after {
              content: "⬤";
              font-size: 25%;
              position: absolute;
              color: var(--spinner-background);
              top: -0.25em;
              right: -1.5em;
              opacity: 0.75;
            }
            .crumple-this-page::after {
              top: -0.9em;
              right: -1.75em;
            }
            #email:hover {
              color: maroon;
            }
            #email:active {
              color: darkgreen;
            }
            #delete-account,
            #privacy-policy {
              color: black;
              position: absolute;
              font-size: 80%;
              bottom: -15%;
              user-select: none;
              left: 50%;
              transform: translateX(-51.5%);
              white-space: nowrap;
            }

            #subscriber-count {
              color: black;
              position: absolute;
              font-size: 80%;
              bottom: -15%;
              user-select: none;
              -webkit-user-select: none;
              left: 50%;
              transform: translateX(-52%);
              /* background: yellow; */
              white-space: nowrap;
              text-align: center;
            }

            #delete-account {
              /* left: calc(-132% / 8); */
              /* width: 132%; */
            }
            #delete-account:hover {
              color: var(--destructive-red);
            }
            #delete-account:active {
              color: red;
            }
            #privacy-policy {
              /* 'width' and 'left' value calculated in js 'genSubscribeButton' */
            }
            #privacy-policy:hover {
              color: rgb(0, 0, 200);
            }
            #privacy-policy:active {
              color: blue;
            }
            #logout-wrapper,
            #imnew-wrapper,
            #secondary-wrapper {
              position: relative;
            }
            #cookie-menu {
              position: absolute;
              width: 100%;
              height: 100%;
              user-select: none;
              -webkit-user-select: none;
              cursor: pointer;
              transition: 0.2s ease-out transform;
              /* background-color: var(--pink-border); */
              background-color: var(--spinner-background);
              mask-image: url("${assetPath}cookie-open.png");
              /* filter: drop-shadow(-2px 0px 1px rgba(0, 0, 0, 0.35)); */
              mask-size: cover;
              -webkit-tap-highlight-color: transparent;
              touch-action: manipulation;
            }
            #cookie-menu-wrapper {
              position: absolute;
              top: 0.225em;
              right: 0.25em;
              width: 90px;
              height: 90px;
              filter: drop-shadow(0px -6px 6px var(--background-color))
                /* drop-shadow(2px 6px 4px var(--background-color)) */
                drop-shadow(4px -14px 0px var(--background-color));
            }
            #cookie-menu-img {
              /* Used in lieu of a mask for now. */
              visibility: hidden;
              width: 0;
              height: 0;
            }
            @media (max-width: ${miniBreakpoint}px) {
              #cookie-menu-wrapper {
                width: 60px;
                height: 60px;
                top: 0.525em;
                right: 0.5em;
              }
              #garden #top-bar {
                height: 64px;
              }
              #binding {
                padding-top: 72px; /* calc(68px + 16px + 16px); */
              }
              #gate {
                /* width: 100%; */
                max-width: none;
                transform: scale(0.75);
              }
            }
            /* #cookie-menu {
                position: absolute;
              }
              #write-a-page {
                position: absolute;
              } */
            /* #binding {
                margin-top: calc(68px + 16px);
              } */
            /* } */
            #cookie-menu:hover {
              transform: scale(0.97);
            }
            #cookie-menu:active {
              transform: scale(0.93);
              transition: 0.13s ease-out transform;
            }
            #prompt {
              font-size: 22px;
              font-family: monospace;
              border: none;
              background: none;
              position: absolute;
              top: 16px;
              left: 16px;
              color: black;
              user-select: none;
              -webkit-user-select: none;
              cursor: pointer;
            }
            #prompt:hover {
              color: rgb(180, 72, 135);
            }
            .invisible {
              opacity: 0;
              /* visibility: hidden; */
            }
            .hidden {
              visibility: hidden;
              pointer-events: none;
              overflow: hidden;
            }
            .obscured {
              display: none !important;
              pointer-events: none;
            }
            .loading-dots::after {
              content: "\\00a0\\00a0\\00a0"; /* Three non-breaking spaces */
              animation: loading-dots 1s steps(3, end) infinite;
            }
            @keyframes loading-dots {
              0% {
                content: "\\00a0\\00a0\\00a0";
              } /* Empty spaces */
              33% {
                content: ".\\00a0\\00a0";
              } /* One dot, two spaces */
              66% {
                content: "..\\00a0";
              } /* Two dots, one space */
              100% {
                content: "...";
              } /* Three dots */
            }
            #veil {
              position: fixed;
              z-index: 1000;
              top: 0;
              left: 0;
              width: 100%;
              height: 100%;
              display: flex;
              background: black;
              opacity: 0.75;
              transition: 0.5s opacity;
            }
            #veil.unveiled {
              opacity: 0;
              pointer-events: none;
            }
            #veil.unveiled-instant {
              transition: none;
              opacity: 0;
              pointer-events: none;
            }
          </style>
          ${dev ? reloadScript : ""}
          <script
            crossorigin="anonymous"
            src="/aesthetic.computer/dep/auth0-spa-js.production.js"
          ></script>
          <script src="https://js.stripe.com/v3/"></script>
          <script
            async
            src="https://www.googletagmanager.com/gtag/js?id=G-8CWWH29LJD"
          ></script>
          <script>
            window.dataLayer = window.dataLayer || [];
            function gtag() {
              dataLayer.push(arguments);
            }
            gtag("js", new Date());

            gtag("config", "G-8CWWH29LJD");
          </script>
        </head>
        <body>
          <div id="wrapper">
            <div id="spinner"></div>
          </div>
          <div id="veil" class="unveiled"></div>
          <script type="module">
            // 🗺️ Environment
            const dev = ${dev};
            const fromAesthetic =
              (document.referrer.indexOf("aesthetic") > -1 ||
                document.referrer.indexOf("localhost") > -1) &&
              document.referrer.indexOf("sotce-net") === -1;
            const embedded = window.self !== window.top;
            const url = new URL(window.location);
            const cel = (el) => document.createElement(el); // shorthand
            let fullAlert;
            let waitForSubscriptionSuccessThreeTimes = false;
            const { round, abs, floor, ceil, min, max } = Math;

            // 🌠 Initialization

            // Enable ':active' class on iOS Safari.
            document.addEventListener("touchstart", function () {}, false);

            function adjustFontSize() {
              const fontSizeInPx = 16;
              document.body.style.fontSize = fontSizeInPx + "px";
            }

            window.addEventListener("resize", adjustFontSize);
            adjustFontSize();

            function asset(identifier) {
              return "${assetPath}" + identifier;
            }

            function cleanUrlParams(url, params) {
              const queryString = params?.toString();
              history.pushState(
                {},
                "",
                url.pathname + (queryString ? "?" + queryString : ""),
              );
            }

            // Reload the page with the gate open in development.
            let GATE_WAS_UP = false;
            let WRITING_A_PAGE = false;

            if (dev) {
              const params = url.searchParams;
              // Gate
              const gateParam = params.get("gate");
              GATE_WAS_UP = gateParam === "up";
              params.delete("gate");
              // Editor
              const writingParam = params.get("writing");
              WRITING_A_PAGE = writingParam === "page";
              params.delete("writing");
              cleanUrlParams(url, params);
            }

            // Send some messages to the VS Code extension.
            window.parent?.postMessage(
              { type: "url:updated", slug: "sotce-net" },
              "*",
            );
            window.parent?.postMessage({ type: "ready" }, "*");

            // 🗺️🎏 URL Param Flags
            // Check for the '?notice=' parameter, memorize and clear it.
            {
              const urlParams = new URLSearchParams(window.location.search);
              const notice = urlParams.get("notice");

              if (notice) {
                console.log("🪧 Notice:", notice, urlParams);

                if (notice === "success") {
                  alert("🗞️ You're subscribed!");
                  waitForSubscriptionSuccessThreeTimes = true;
                }

                urlParams.delete("notice");
                cleanUrlParams(url, urlParams);
              }
            }

            // 📧 Check to see if the user clicked an 'email' verified link.
            {
              const urlParams = new URLSearchParams(window.location.search);
              if (
                urlParams.get("supportSignUp") === "true" &&
                urlParams.get("success") === "true" &&
                urlParams.get("code") === "success"
              ) {
                urlParams.delete("supportSignUp");
                urlParams.delete("supportForgotPassword");
                urlParams.delete("message");
                urlParams.delete("success");
                urlParams.delete("code");
                cleanUrlParams(url, urlParams);
                fullAlert = "<span id='email-verified'>Email verified!</span>";
              }
            }

            // Clean any url params if the first param is 'iss'.
            if (window.location.search.startsWith("?iss")) cleanUrlParams(url);

            const wrapper = document.getElementById("wrapper");

            let scrollMemory = document.body.scrollTop; // Used to retrieve scroll across gate and garden.

            // Reload fading.
            window.addEventListener("beforeunload", (e) => {
              document.body.classList.add("reloading");
            });

            document.addEventListener("visibilitychange", function () {
              if (!document.hidden) document.body.classList.remove("reloading");
            });

            const gateElements = {};
            let gating = false;
            let computePageLayout;

            // #region 🥀 gate&garden
            async function gate(status, user, subscription) {
              if (gating) return;
              gating = true;
              let message,
                buttons = [],
                buttonsTop = [];

              const g = document.createElement("div");
              const curtain = document.createElement("div");
              curtain.id = "gate-curtain";
              curtain.classList.add("obscured");
              g.id = "gate";
              const img = document.createElement("img");
              img.id = "cookie";
              const h1 = document.createElement("h1");
              const h2 = cel("h2");
              const navLow = document.createElement("nav");
              navLow.id = "nav-low";

              if (embedded || fromAesthetic) {
                const prompt = document.createElement("button");
                prompt.id = "prompt";
                prompt.onclick = aesthetic;
                prompt.innerHTML = "sotce-net";
                g.appendChild(prompt);
              }

              function genSubscribeButton(type) {
                if (!type) {
                  h2.innerHTML =
                    "<span id='email-verified'>Email verified!</span>";
                  h2.classList.remove("loading-dots");
                }

                // Build button.
                const sb = cel("button");

                if (!type) {
                  sb.id = "subscribe";
                  sb.onclick = subscribe;
                  sb.innerText = "subscribe";
                } else if (type === "unsubscribe") {
                  sb.innerText = "unsubscribe";
                  sb.onclick = cancel;
                } else if (type === "resubscribe") {
                  sb.innerText = "resubscribe";
                  sb.onclick = subscribe;
                }

                let out = sb;

                // if (type) {
                // And privacy-policy link.
                const priv = cel("a");
                priv.id = "privacy-policy";
                priv.innerText = "privacy policy";
                priv.href = "${dev ? "/sotce-net/" : "/"}privacy-policy";

                // if (!type) {
                //   // subscribe
                //   priv.style.left = "4%";
                //   priv.style.width = "93%";
                // } else if (type === "resubscribe") {
                //   priv.style.left = "11%";
                //   priv.style.width = "80%";
                // } else if (type === "unsubscribe") {
                //   priv.style.left = "11.5%";
                //   priv.style.width = "77%";
                // }

                const secondrap = cel("div");
                secondrap.id = "secondary-wrapper";
                secondrap.appendChild(sb);
                secondrap.appendChild(priv);
                out = secondrap;
                //}

                return out;
              }

              function genWelcomeMessage(subscription) {
                return (
                  "Signed in as <a href='' id='email'" +
                  (subscription?.admin ? "class='admin'" : "") +
                  ">" +
                  user.email +
                  "</a>"
                );
              }

              if (status === "logged-out") {
                message = "for my best thoughts";

                const lb = cel("button");
                lb.innerText = "log in";
                lb.onclick = login;
                buttons.push(lb);

                if (!embedded) {
                  const imnew = cel("button");
                  imnew.onclick = signup;
                  imnew.innerText = "i'm new";

                  const imnewwrap = cel("div");

                  imnewwrap.id = "imnew-wrapper";
                  imnewwrap.appendChild(imnew);

                  try {
                    const res = await fetch("/sotce-net/subscribers");
                    const data = await res.json();
                    let text;
                    if (data.subscribers > 0) {
                      if (data.subscribers === 1) {
                        text = "1 subscriber";
                      } else {
                        text = data.subscribers + " subscribers";
                      }
                      const subscriberCount = cel("div");
                      subscriberCount.id = "subscriber-count";
                      subscriberCount.innerText = text;
                      imnewwrap.appendChild(subscriberCount);
                    }
                  } catch (error) {
                    console.error("Error fetching subscribers:", error);
                  }

                  buttons.push(imnewwrap);
                }
              } else if (status !== "coming-soon") {
                const lo = cel("button");
                lo.onclick = () => {
                  if (confirm("🐾 See you later?")) logout();
                };
                lo.innerText = "log out";

                const lowrap = cel("div");
                lowrap.id = "logout-wrapper";
                lowrap.appendChild(lo);

                const del = cel("a");
                del.id = "delete-account";
                del.innerText = "delete account";
                del.href = "";

                del.onclick = function (e) {
                  e.preventDefault();
                  veil();
                  if (
                    confirm(
                      "🚨 Are you sure you want to delete your account?",
                    ) &&
                    confirm("❌ This action cannot be undone.") &&
                    confirm("🔴 Press OK once more to delete your account.")
                  ) {
                    // Run the delete endpoint if confirmed
                    userRequest("POST", "/sotce-net/delete-account")
                      .then(async (res) => {
                        if (res.status === 200) {
                          unveil({ instant: true });
                          flash("red", { hold: true });
                          setTimeout(
                            () => alert("Your account has been deleted."),
                            25,
                          );
                          logout();
                        } else {
                          setTimeout(
                            () =>
                              alert(
                                "😦 Your account could not be fully deleted. Email \`hello@sotce.net\` for help.",
                              ),
                            25,
                          );
                          unveil({ instant: true });
                          logout();
                        }
                      })
                      .catch((err) => {
                        console.error("🔴 Account deletion error...", err);
                        unveil();
                      });
                  } else {
                    unveil();
                  }
                  // Show a confirmation dialog before proceeding
                };

                lowrap.appendChild(del);
                buttons.push(lowrap);
              }

              if (status === "coming-soon") {
                // 🥠 Leave a blank cookie in production pre-launch. 24.08.23.21.35
                g.classList.add("coming-soon");
              }

              if (status === "unverified") {
                message = genWelcomeMessage();
                h2.innerText = "Awaiting email verification";
                h2.classList.add("loading-dots");

                const rs = cel("button");
                rs.onclick = resend;
                rs.innerText = "resend email";
                buttons.push(rs);

                fetchUser = function (email) {
                  // console.log("💚 Fetching user...");
                  fetch(
                    "/user?from=" + encodeURIComponent(email) + "&tenant=sotce",
                  )
                    .then((res) => res.json())
                    .then(async (u) => {
                      if (u.email_verified) {
                        // Check to see if the user has a subscription here, before rendering a subscribe button.
                        user.email_verified = u.email_verified;
                        const entered = await subscribed();
                        if (entered) {
                          await garden(entered, user, true); // Re-open garden but show the gate first.
                        } else {
                          if (!embedded) {
                            rs.remove();
                            navLow.appendChild(genSubscribeButton());
                          } else {
                            h2.innerText = "please subscribe in your browser";
                            h2.classList.remove("loading-dots");
                          }
                        }
                      } else if (u) {
                        h2.innerText = "Awaiting email verification";
                        h2.classList.add("loading-dots");
                        verificationTimeout = setTimeout(() => {
                          fetchUser(email);
                        }, 1000);
                      } else {
                        console.warn("No user retrieved:", u);
                      }
                    })
                    .catch((err) => {
                      console.error("👨‍🦰 Error:", err);
                      verificationTimeout = setTimeout(() => {
                        fetchUser(email);
                      }, 1000);
                    });
                };
                fetchUser(user.email);
              } else if (status === "verified") {
                message = genWelcomeMessage();
                buttons.push(genSubscribeButton());
              } else if (status === "subscribed") {
                message = genWelcomeMessage(subscription);
                // 🗼 Check to see if a handle already exists...

                let handle;

                try {
                  const response = await fetch("/handle?for=sotce-" + user.sub);
                  if (response.status === 200) {
                    const data = await response.json();
                    const newHandle = "@" + data.handle;
                    handle = newHandle;
                    // console.log("🫅 Handle found:", newHandle);
                  } else {
                    //console.warn(
                    //  "❌ 🫅 Handle not found:",
                    //  await response.json(),
                    //);
                  }
                } catch (error) {
                  console.error("❌ 🫅 Handle error:", error);
                }

                // 🙆 Add 'create handle' button here.
                const hb = cel("button");
                hb.classList.add("positive");
                hb.innerText = handle || "create handle";

                hb.onclick = async function () {
                  const newHandle = prompt(
                    handle
                      ? "👤 Change your handle to?"
                      : "Set your handle to?",
                  );
                  if (!newHandle) return;
                  veil();
                  try {
                    const response = await fetch("/handle", {
                      method: "POST",
                      headers: {
                        "Content-Type": "application/json",
                        Authorization:
                          "Bearer " +
                          (window.sotceTOKEN ||
                            (await auth0Client.getTokenSilently())),
                      },
                      body: JSON.stringify({
                        handle: newHandle,
                        tenant: "sotce",
                      }),
                    });
                    if (response.ok) {
                      const result = await response.json();
                      // console.log("💁‍♀️ Handle set:", result);
                      hb.innerText = "@" + result.handle;
                      unveil();
                    } else {
                      const error = await response.json();
                      console.error("❌ Handle error:", error.message);
                      unveil({ instant: true });
                      const message =
                        error.message === "same" ? "the same" : error.message;
                      setTimeout(
                        () =>
                          alert(
                            "❌ Sorry, " +
                              (message !== "error"
                                ? "that handle is " + message + "."
                                : "there was an error setting your handle."),
                          ),
                        100,
                      );
                    }
                  } catch (error) {
                    console.error("🔴 Error:", error);
                    unveil({ instant: true });
                    setTimeout(
                      () =>
                        alert("An error occurred while creating your handle."),
                      100,
                    );
                  }
                };
                buttonsTop.push(hb /*hbwrap*/);

                if (subscription.until === "recurring") {
                  h2.innerText =
                    "Your subscription renews on " + subscription.renews; // + ".";
                  buttons.push(genSubscribeButton("unsubscribe"));
                } else {
                  h2.innerText =
                    "Your subscription ends on " + subscription.until + ".";
                  buttons.push(genSubscribeButton("resubscribe"));
                }
              }

              if (status === "subscribed") {
                curtain.classList.add("hidden");
                if (GATE_WAS_UP) img.classList.add("interactive");
              }

              img.addEventListener(
                "click",
                () => {
                  if (!img.classList.contains("interactive")) return;
                  curtain.classList.add("hidden");
                  img.classList.remove("interactive");
                  document.querySelector("#garden")?.classList.remove("hidden");
                  document.body.classList.remove("pages-hidden");
                  document.body.scrollTop = scrollMemory;
                  computePageLayout?.();
                },
                // { once: true },
              );

              h1.innerHTML = message || "";
              if (buttons.length > 0)
                buttons.forEach((b) => navLow.appendChild(b));
              g.appendChild(img);
              if (buttonsTop.length > 0) {
                const navHigh = cel("nav");
                navHigh.id = "nav-high";
                buttonsTop.forEach((b) => navHigh.appendChild(b));
                g.appendChild(navHigh);
              }
              g.appendChild(h1);
              if (h2.innerText.length > 0) g.appendChild(h2);
              // g.appendChild(h2);
              g.appendChild(navLow);

              curtain.appendChild(g);

              const imageLoadPromise = new Promise((resolve) => {
                img.onload = function () {
                  document.getElementById("gate-curtain")?.remove(); // Rid old curtain.
                  wrapper.appendChild(curtain);
                  const email = document.getElementById("email");
                  if (email) {
                    email.onclick = (e) =>
                      resend(e, status === "unverified" ? undefined : "change");
                  }
                  resolve(); // Resolve the promise once the image is loaded.
                };
              });

              img.src = asset(
                status === "subscribed" ? "cookie-open.png" : "cookie.png",
              );

              await imageLoadPromise; // Wait for the image to load.
              gating = false;
              return curtain;
            }

            // Build a layout for the 🌻 'garden'.
            async function garden(subscription, user, showGate = false) {
              const gateCurtain = await gate("subscribed", user, subscription);
              gateCurtain.classList.remove("obscured");
              if (showGate) {
                gateCurtain.classList.remove("hidden");
                document.body.classList.remove("pages-hidden");
              }

              // Swap the favicon url.
              document.querySelector('link[rel="icon"]').href =
                asset("cookie-open.png");

              const g = cel("div");

              const topBar = cel("div");
              topBar.id = "top-bar";

              g.appendChild(topBar);

              g.id = "garden";

              if (!showGate) g.classList.add("obscured");
              if (showGate) {
                g.classList.add("hidden");
                document.body.classList.add("pages-hidden");
              }

              function computeLastLineText(source) {
                const cachedText = source.innerText;
                let lastHeight = source.clientHeight;
                let line = 0;
                let lastLineText = "";
                source.innerText = "";

                const cs = getComputedStyle(source);

                const lineHeight = parseFloat(cs.lineHeight);
                for (let c = 0; c < cachedText.length; c += 1) {
                  if (line === 18) lastLineText += cachedText[c];
                  source.innerText += cachedText[c];
                  if (source.clientHeight !== lastHeight) {
                    lastHeight = source.clientHeight;
                    line = round(lastHeight / lineHeight);
                    if (line === 18) lastLineText += cachedText[c];
                  }
                }

                source.innerText = cachedText;
                const cachedWidth = cs.width;
                // source.style.width = "100%";
                source.style.display = "block";
                const maxWidth = source.clientWidth;
                source.style.display = "inline-block";
                source.innerText = "";
                source.style.width = "auto";
                const paddingWidth = source.clientWidth;
                source.innerText = lastLineText;
                // console.log("👱", source.clientWidth, paddingWidth, maxWidth);
                const lastLineProgress =
                  (source.clientWidth - paddingWidth) /
                  (maxWidth - paddingWidth);
                source.style.width = cachedWidth;
                source.style.display = "";
                source.innerText = cachedText;
                return { lastLineProgress, lastLineText };
              }

              // ✍️ Line ending space conversion.
              function needsJustification(text, progress) {
                const endsInPeriod = text.endsWith(".");
                const needsJustification =
                  (!endsInPeriod && progress > 0.8) ||
                  (endsInPeriod && progress > 0.95);
                // if (needsJustification)
                //  console.log("🟠 Line needs justification!");
                return needsJustification;
              }

              // Observe and run a callback once a NodeElement is added
              // to the DOM.
              function observeAdd(nodeToWatch, callback) {
                if (document.body.contains(nodeToWatch)) {
                  callback();
                  return;
                }

                const observer = new MutationObserver((mutationsList) => {
                  mutationsList.forEach((mutation) => {
                    mutation.addedNodes.forEach((node) => {
                      console.log(node);
                      if (node === nodeToWatch) {
                        callback();
                        observer.disconnect();
                      }
                    });
                  });
                });

                observer.observe(document.body, {
                  childList: true,
                  subtree: true,
                });
              }

              // Render a diary page date title in the page feed or the editor.
              function dateTitle(dateString) {
                const opts = { weekday: "long", month: "long", day: "numeric" };
                return new Date(dateString).toLocaleDateString("en-US", opts);
              }

              // 🪷 write-a-page - Create compose form.
              if (subscription?.admin) {
                const writeButton = cel("button");
                writeButton.id = "write-a-page";
                writeButton.innerText = "write a page"; // "remember"; // "write a page"; // or "page" or "prayer";

                // const purposes = ["page", "poem", "prayer"];
                // let currentPurpose = 0;
                // const writeButtonInterval = setInterval(() => {
                //   if (!document.body.contains(writeButton)) {
                //     clearInterval(writeButtonInterval);
                //     return;
                //   }
                //   currentPurpose = (currentPurpose + 1) % purposes.length;
                //   writeButton.innerText = "write a " + purposes[currentPurpose];
                // }, 2000);

                writeButton.onclick = async function compose() {
                  let page;

                  // Create or retrieve the user's current draft.

                  scrollMemory = document.body.scrollTop;
                  // TODO: 🟠 Memoize draft in ram.

                  veil();
                  const res = await userRequest(
                    "POST",
                    "sotce-net/write-a-page",
                    { draft: "retrieve-or-create" },
                  );
                  if (res.status === 200) {
                    page = res.page;
                    // console.log("🪧 Draft:", page);
                    // window.location.reload();
                  } else {
                    console.error("🪧 Draft:", res);
                    alert("📄 Could not start a page.");
                    return;
                  }

                  if (!page) {
                    alert("📄 Could not start a page.");
                    return;
                  }

                  const editor = cel("div");
                  editor.id = "editor";
                  // editor.setAttribute("open", "");

                  const form = cel("form");
                  form.id = "editor-form";

                  const pageWrapper = cel("div");
                  pageWrapper.id = "editor-page-wrapper";

                  const editorPage = cel("div");
                  editorPage.id = "editor-page";

                  // Match the binding style width, computed from
                  const binding = document.getElementById("binding");
                  if (binding) form.style.width = binding.style.width;

                  const words = cel("textarea");
                  const wordsWrapper = cel("div");

                  words.value = page.words; // Add words from existing draft.

                  wordsWrapper.id = "words-wrapper";

                  const linesLeft = cel("div");
                  linesLeft.id = "editor-lines-left";

                  let lastValidValue = words.value;
                  const updateLineCount = ({ lastLineRender } = {}) => {
                    const maxLines = 18;

                    const wordsStyle = window.getComputedStyle(words);
                    const pageStyle = window.getComputedStyle(editorPage);
                    const lineHeight = parseFloat(wordsStyle.lineHeight);

                    const cursorPosition = words.selectionStart;

                    let edMeasurement = editorPage.querySelector(
                      "#editor-measurement",
                    );
                    if (!edMeasurement) {
                      edMeasurement = document.createElement("div");
                      edMeasurement.id = "editor-measurement";
                    }

                    edMeasurement.style.position = "absolute";
                    edMeasurement.style.zIndex = 50;
                    edMeasurement.style.pointerEvents = "none";
                    edMeasurement.style.left = pageStyle.paddingLeft;
                    edMeasurement.style.top = pageStyle.paddingTop;
                    edMeasurement.style.whiteSpace = "pre-wrap";
                    edMeasurement.style.width = words.clientWidth + "px";
                    edMeasurement.style.font = wordsStyle.font;
                    edMeasurement.style.fontSize = wordsStyle.fontSize;
                    edMeasurement.style.lineHeight = wordsStyle.lineHeight;
                    edMeasurement.style.padding = wordsStyle.padding;
                    edMeasurement.style.margin = wordsStyle.margin;
                    edMeasurement.style.boxSizing = wordsStyle.boxSizing;
                    edMeasurement.style.textAlign = "justify";
                    edMeasurement.style.hyphens = "auto";
                    edMeasurement.style.overflowWrap = "break-word";

                    if (
                      words.value === "" &&
                      document.activeElement === words
                    ) {
                      edMeasurement.textContent = " ";
                    } else {
                      edMeasurement.textContent = words.value;

                      if (words.value.endsWith("\\n"))
                        edMeasurement.textContent += " ";
                    }

                    editorPage.appendChild(edMeasurement);

                    const contentHeight = edMeasurement.clientHeight;
                    let lineCount = round(contentHeight / lineHeight);

                    if (lineCount === 1 && words.value.length === 0)
                      lineCount = 0;

                    // Check if the line count exceeds max lines
                    if (lineCount > maxLines) {
                      words.value = lastValidValue;
                      words.setSelectionRange(
                        max(0, cursorPosition - 1),
                        max(0, cursorPosition - 1),
                      );
                    } else {
                      lastValidValue = words.value;
                    }

                    const remainingLines = maxLines - min(lineCount, maxLines);

                    if (remainingLines === 0 && lastLineRender) {
                      const { lastLineText, lastLineProgress } =
                        computeLastLineText(edMeasurement);
                      if (needsJustification(words.value, lastLineProgress)) {
                        editorPage.classList.add("editor-justify-last-line");
                      } else {
                        editorPage.classList.remove("editor-justify-last-line");
                      }
                    } else {
                      editorPage.classList.remove("editor-justify-last-line");
                    }

                    linesLeft.classList = "";
                    if (remainingLines > 12) {
                      linesLeft.classList.add("lines-left-loads");
                    } else if (remainingLines > 8) {
                      linesLeft.classList.add("lines-left-lots");
                    } else if (remainingLines > 3) {
                      linesLeft.classList.add("lines-left-little");
                    } else if (remainingLines >= 0) {
                      linesLeft.classList.add("lines-left-few");
                    }

                    if (remainingLines === 0) {
                      linesLeft.innerText = "no lines left";
                    } else if (remainingLines === 1) {
                      linesLeft.innerText = "1 line left";
                    } else {
                      linesLeft.innerText = remainingLines + " lines left";
                    }

                    return edMeasurement;
                  };

                  words.addEventListener("input", updateLineCount);

                  wordsWrapper.classList.add("invisible");

                  words.addEventListener("focus", () => {
                    const edMeasurement = updateLineCount();
                    wordsWrapper.classList.remove("invisible");
                    edMeasurement.classList.add("invisible");
                  });

                  words.addEventListener("blur", () => {
                    const edMeasurement = updateLineCount({
                      lastLineRender: true,
                    });
                    wordsWrapper.classList.add("invisible");
                    edMeasurement.classList.remove("invisible");
                  });

                  window.addEventListener("resize", updateLineCount);
                  updateLineCount();

                  const nav = cel("nav");
                  nav.id = "nav-editor";

                  const submit = cel("button");
                  submit.type = "submit";
                  submit.setAttribute("form", form.id);
                  submit.innerText = "publish";
                  submit.id = "publish";
                  submit.classList.add("positive");

                  const keep = cel("button");
                  keep.innerText = "keep"; // draft // remember // keep
                  keep.id = "keep";
                  // keep.classList.add("maybe");

                  const crumple = cel("button");
                  crumple.innerText = "crumple"; // discard // crumple
                  crumple.classList.add("negative");
                  crumple.id = "crumple";

                  const pageTitle = cel("div");
                  pageTitle.classList.add("page-title");

                  pageTitle.innerText = dateTitle(page.when);

                  const pageNumber = cel("div");
                  pageNumber.classList.add("page-number");
                  pageNumber.innerHTML =
                    "<span class='fleuron'>h</span> " +
                    (subscription.pages.length + 1) +
                    " <span class='fleuron'>g</span>";

                  editorPage.appendChild(pageTitle);
                  editorPage.appendChild(pageNumber);
                  wordsWrapper.appendChild(words);
                  editorPage.appendChild(wordsWrapper);

                  pageWrapper.appendChild(editorPage);

                  form.appendChild(pageWrapper);
                  nav.appendChild(crumple);
                  nav.appendChild(keep);
                  nav.appendChild(submit);

                  // function preventScroll(e) {
                  //   console.log(e);
                  //   e.preventDefault();
                  //   return false;
                  // }

                  function close() {
                    document.body.classList.remove("pages-hidden");
                    editor.remove();
                    writeButton.classList.remove("deactivated");
                    document.body.scrollTop = scrollMemory;
                    computePageLayout?.();
                    window.removeEventListener("resize", updateLineCount);
                  }

                  keep.onclick = async (e) => {
                    e.preventDefault();
                    if (words.value !== page.words) {
                      veil();
                      const res = await userRequest(
                        "POST",
                        "sotce-net/write-a-page",
                        { draft: "keep", words: words.value },
                      );
                      if (res.status === 200) {
                        // console.log("🪧 Draft kept:", res);
                      } else {
                        console.error("🪧 Draft keep:", res);
                      }
                      unveil({ instant: true });
                    }
                    close();
                    // window.removeEventListener("scroll", preventScroll);
                  };

                  crumple.onclick = async (e) => {
                    e.preventDefault();
                    if (
                      words.value.length > 0 &&
                      !confirm("💣 Abandon this page?")
                    ) {
                      return;
                    }
                    veil();
                    const res = await userRequest(
                      "POST",
                      "sotce-net/write-a-page",
                      { draft: "crumple", words: words.value },
                    );
                    if (res.status === 200) {
                      // console.log("🪧 Draft crumpled:", res);
                    } else {
                      console.error("🪧 Draft crumple:", res);
                    }
                    unveil({ instant: true });
                    close();
                    // window.removeEventListener("scroll", preventScroll);
                  };

                  form.addEventListener("submit", async (e) => {
                    console.log("📤 Publishing page...");
                    e.preventDefault();
                    if (words.value.trim().length === 0) {
                      alert("📃 A page cannot be empty.");
                      return;
                    }
                    if (!confirm("📰 Put this page online?")) return;
                    veil();
                    const res = await userRequest(
                      "POST",
                      "sotce-net/write-a-page",
                      { words: words.value },
                    );
                    if (res.status === 200) {
                      console.log("🪧 Written:", res);
                      // close();
                      unveil({ instant: true });
                      window.location.reload();
                    } else {
                      console.error("🪧 Unwritten:", res);
                    }
                  });

                  editor.appendChild(form);
                  editor.appendChild(linesLeft);
                  editor.appendChild(nav);

                  unveil({ instant: true });
                  g.appendChild(editor);
                  document.body.classList.add("pages-hidden");

                  const baseWidth = 100 * 8;
                  const goalWidth = editorPage.parentElement.clientWidth;
                  const scale = goalWidth / baseWidth;
                  editorPage.style.transform = "scale(" + scale + ")";

                  // Initialize line count
                  updateLineCount();
                  writeButton.classList.add("deactivated");
                  // window.addEventListener("scroll", preventScroll, {
                  //   passive: false,
                  // });

                  observeAdd(words, () => {
                    words.focus(); // Auto-focus on the words element
                  });
                };

                if (WRITING_A_PAGE) {
                  const observer = new MutationObserver(
                    (mutationsList, observer) => {
                      for (const mutation of mutationsList) {
                        if (
                          mutation.type === "childList" &&
                          Array.from(mutation.addedNodes).includes(g)
                        ) {
                          writeButton.click();
                          WRITING_A_PAGE = false;
                          observer.disconnect();
                          break;
                        }
                      }
                    },
                  );

                  observer.observe(wrapper, { childList: true, subtree: true });

                  // Check if 'g' is already in 'wrapper'
                  if (wrapper.contains(g)) {
                    writeButton.click();
                    WRITING_A_PAGE = false;
                    observer.disconnect();
                  }
                }

                topBar.appendChild(writeButton);
              }

              if (subscription.pages) {
                let pages = subscription.pages;
                // console.log("🗞️ Pages retrieved:", pages);

                // const MOCKUP_PAGES = false;
                // if (MOCKUP_PAGES) {
                //   pages = [
                //     {
                //       when: new Date().toString(),
                //       words: "Mockup.",
                //       handle: "amelia",
                //       _id: "mockup-id",
                //     },
                //   ];
                // }

                const binding = cel("div");
                binding.id = "binding";
                binding.classList.add("hidden");

                if (pages.length === 0) {
                  const nopages = cel("div");
                  nopages.id = "nopages";
                  nopages.innerText = "Nothing is written";
                  g.appendChild(nopages);
                }

                pages.forEach((page, index) => {
                  const pageWrapper = cel("div");
                  pageWrapper.classList.add("page-wrapper");

                  const pageEl = cel("article");
                  pageEl.classList.add("page");

                  // 🖌️ Grab design template from the page record or use
                  //    the default.
                  pageEl.classList.add("page-style-a");

                  const pageTitle = cel("div");
                  pageTitle.classList.add("page-title");

                  pageTitle.innerText = dateTitle(page.when);

                  const pageNumber = cel("div");
                  pageNumber.classList.add("page-number");
                  pageNumber.innerHTML =
                    "<span class='fleuron'>h</span> " +
                    (index + 1) +
                    " <span class='fleuron'>g</span>";

                  const ear = cel("div");
                  ear.classList.add("ear");

                  // 📐 Ear / Touch
                  ear.onclick = async () => {
                    if (ear.classList.contains("reverse")) {
                      pageWrapper.querySelector(".backpage")?.remove();
                      ear.classList.remove("reverse");
                      pageEl.classList.remove("reverse");
                      pageWrapper.classList.remove("reverse");
                      return;
                    }

                    const author = page.handle ? "@" + page.handle : "Unknown";

                    // Parse the timestamp from page.when
                    const date = new Date(page.when);

                    // Format the date
                    const dateOptions = {
                      weekday: "long",
                      year: "numeric",
                      month: "long",
                      day: "numeric",
                    };

                    const formattedDate = date.toLocaleDateString(
                      "en-US",
                      dateOptions,
                    );

                    // Format the time
                    const timeOptions = {
                      hour: "numeric",
                      minute: "numeric",
                      hour12: true,
                    };
                    const formattedTime = date.toLocaleTimeString(
                      "en-US",
                      timeOptions,
                    );

                    // Generate a back section with stats, controls, and exports.

                    const backpage = cel("div");
                    backpage.classList.add("backpage");

                    const byline = cel("div");
                    byline.innerText = "Written by " + author;
                    byline.classList.add("byline");

                    backpage.appendChild(byline);

                    //backpage.innerText =
                    //  "Written by " +
                    //  author +
                    //  "\\n" +
                    //  "From " +
                    //  formattedDate +
                    //  " at " +
                    //  formattedTime;

                    // Touches
                    veil();
                    let touches = [];
                    const res = await userRequest(
                      "POST",
                      "sotce-net/touch-a-page",
                      { _id: page._id },
                    );
                    if (res.status === 200) {
                      // console.log("💁 Page touched:", res);
                      // console.log("🖐️ Touches for page:", res.body.touches);
                      touches = res.touches;
                    } else {
                      console.error("💁 Page touch:", res);
                    }
                    unveil({ instant: true });

                    let touchedBy;
                    if (touches.length === 0) {
                      touchedBy = "";
                    } else if (touches.length === 1) {
                      touchedBy = touches[0] + " touched this page.";
                    } else if (touches.length === 2) {
                      touchedBy =
                        touches[0] +
                        " and " +
                        touches[1] +
                        " touched this page.";
                    } else if (touches.length > 2) {
                      const lastTouch = touches.pop();
                      touchedBy =
                        touches.join(", ") +
                        ", and " +
                        lastTouch +
                        " touched this page.";
                    }

                    const touchesEl = cel("p");
                    touchesEl.innerHTML = touchedBy;

                    // Allow crumple page action for admin users.
                    if (subscription.admin) {
                      const crumplePage = cel("a");

                      crumplePage.innerText = "crumple this page";
                      crumplePage.href = "";

                      crumplePage.classList.add("crumple-this-page");

                      crumplePage.onclick = async (e) => {
                        e.preventDefault();
                        if (!confirm("💣 Unpublish this page?")) return;
                        veil();
                        const res = await userRequest(
                          "POST",
                          "sotce-net/write-a-page",
                          { draft: "crumple", _id: page._id },
                        );
                        if (res.status === 200) {
                          console.log("🪧 Page crumpled:", res);
                          unveil({ instant: true });
                          window.location.reload();
                        } else {
                          console.error("🪧 Page crumple:", res);
                          alert("☠️ There was a problem crumpling this page.");
                          unveil({ instant: true });
                        }
                      };

                      backpage.appendChild(crumplePage);
                    }

                    ear.classList.add("reverse");
                    pageEl.classList.add("reverse");
                    pageWrapper.classList.add("reverse");

                    backpage.appendChild(touchesEl);

                    pageWrapper.querySelector(".backpage")?.remove();
                    pageWrapper.appendChild(backpage);
                  };

                  const wordsEl = cel("p");
                  wordsEl.classList.add("words");
                  wordsEl.innerText = page.words;

                  pageEl.appendChild(pageTitle);
                  pageEl.appendChild(wordsEl);
                  pageEl.appendChild(pageNumber);
                  pageWrapper.appendChild(pageEl);
                  pageWrapper.appendChild(ear);

                  binding.appendChild(pageWrapper);
                });

                g.appendChild(binding);

                computePageLayout = function (e) {
                  // Relational scroll wip - 24.09.25.17.43
                  // const bindingRect = binding.getBoundingClientRect();
                  // if (
                  //   abs(round(bindingRect.top - document.body.clientHeight)) ===
                  //   document.body.scrollHeight
                  // ) {
                  //   console.log("🌊 At bottom...");
                  // }

                  const pagesTop =
                    window.visualViewport.width <= ${miniBreakpoint} ? 72 : 100;
                  const pagesBot = 32;

                  const rat =
                    (window.innerHeight - pagesTop) /
                    window.visualViewport.width;

                  const computedWrapper = parseInt(
                    window.getComputedStyle(wrapper).width,
                  );

                  const actualWrapper = wrapper.clientWidth;

                  const maxPageWidth = Infinity;
                  const minPageWidth = 0; // Set your minimum width here.
                  const minPageHeight = 400; // 600;
                  const pageRatio = 4 / 5;

                  let width = max(
                    minPageWidth,
                    min(maxPageWidth, min(1, rat) * computedWrapper),
                  );

                  const pageHeight = width / pageRatio;
                  if (pagesTop + pageHeight > window.innerHeight) {
                    let availableHeight =
                      window.innerHeight - pagesTop - pagesBot;
                    if (availableHeight <= minPageHeight)
                      availableHeight = minPageHeight;
                    width = min(
                      window.visualViewport.width,
                      availableHeight * pageRatio,
                    );
                  }

                  binding.style.width = width + "px";
                  binding.style.fontSize = width * 0.03 + "px";

                  // const goalWidth = width;
                  // const scale = goalWidth / baseWidth;

                  // binding.style.transform = "scale(" + scale  + ")";

                  // Set the size of the editor if it's open.
                  const editorForm = document.getElementById("editor-form");
                  const editorPage = document.getElementById("editor-page");

                  if (editorForm) {
                    editorForm.style.width = binding.style.width;
                    const baseWidth = 100 * 8;
                    const goalWidth = editorPage.parentElement.clientWidth;
                    const scale = goalWidth / baseWidth;
                    editorPage.style.transform = "scale(" + scale + ")";
                  }

                  const allPages = document.querySelectorAll(
                    "#garden article.page",
                  );

                  // const fontSizeDifference = (width * 0.03) / (3.25 * 8);

                  // const goalWidth = width;
                  // const scale = goalWidth / baseWidth;

                  let scale;
                  allPages.forEach((page) => {
                    if (!scale) {
                      const baseWidth = 100 * 8;
                      const goalWidth = page.parentElement.clientWidth;
                      scale = goalWidth / baseWidth;
                    }
                    page.style.transform = "scale(" + scale + ")";

                    // Check to see if the last line of the page needs
                    // justification or not.
                    const words = page.querySelector(".words");
                    const wcs = window.getComputedStyle(words);
                    const lineCount = round(
                      words.clientHeight / parseFloat(wcs.lineHeight),
                    );

                    if (lineCount === 18) {
                      // Compute or read line progress from the cache.
                      if (page.lastLineProgress === undefined) {
                        const { lastLineText, lastLineProgress } =
                          computeLastLineText(words);
                        page.lastLineProgress = lastLineProgress;
                      }

                      if (
                        needsJustification(
                          words.innerText,
                          page.lastLineProgress,
                        )
                      ) {
                        words.classList.add("justify-last-line");
                      }
                    }
                  });

                  const ears = document.querySelectorAll(
                    "#garden .page-wrapper div.ear",
                  );

                  ears.forEach((ear) => {
                    ear.style = "";
                    const earStyle = window.getComputedStyle(ear);
                    const computedWidth = parseFloat(earStyle.width);
                    const computedBottom = parseFloat(earStyle.bottom);
                    const computedRight = parseFloat(earStyle.right);
                    const roundedW = round(computedWidth);
                    ear.style.width = roundedW + "px";
                    ear.style.height = roundedW + "px";
                    ear.style.top = "calc(100% - " + roundedW + "px + 0.12em)";
                    ear.style.left = "calc(100% - " + roundedW + "px + 0.12em)";
                  });

                  // Retain scroll level.
                  // if (scrollRatio >= 1) {
                  //   document.body.scrollTop =
                  //     document.body.scrollHeight - document.body.clientHeight;
                  //   console.log("🟠 Re-scroll to bottom!");
                  // }
                };

                binding.classList.remove("hidden");

                let previousBodyHeight = document.body.clientHeight;

                window.addEventListener("resize", function resizeEvent(e) {
                  if (!document.body.contains(binding)) {
                    window.removeEventListener(resizeEvent);
                  } else {
                    computePageLayout(e);
                  }
                });
              }

              const cookieMenu = cel("div");
              const cookieMenuWrapper = cel("div");
              cookieMenuWrapper.id = "cookie-menu-wrapper";
              cookieMenu.id = "cookie-menu";
              const cookieImg = cel("img");
              cookieImg.id = "cookie-menu-img";
              cookieImg.src = asset("cookie-open.png");
              cookieMenuWrapper.appendChild(cookieMenu);
              topBar.appendChild(cookieMenuWrapper);
              topBar.appendChild(cookieImg);

              if (GATE_WAS_UP) {
                g.classList.add("hidden");
                document.body.classList.add("pages-hidden");
              }

              const curtainCookie = gateCurtain.querySelector("#cookie");

              cookieMenu.onclick = function () {
                scrollMemory = document.body.scrollTop;
                gateCurtain.classList.remove("hidden");
                g.classList.add("hidden");
                document.body.classList.add("pages-hidden");
                curtainCookie.classList.add("interactive");
              };

              if (showGate) curtainCookie.classList.add("interactive");

              cookieImg.onload = function () {
                document.getElementById("garden")?.remove(); // Remove old gardens.
                const observer = new MutationObserver(
                  (mutationsList, observer) => {
                    for (let mutation of mutationsList) {
                      if (
                        mutation.type === "childList" &&
                        mutation.addedNodes.length > 0
                      ) {
                        const checkWidthSettled = (previousWidth) => {
                          const currentWidth = parseInt(
                            window.getComputedStyle(wrapper).width,
                          );
                          if (
                            currentWidth !== previousWidth ||
                            g.scrollHeight > 0
                          ) {
                            computePageLayout?.();
                            setTimeout(() => {
                              g.classList.remove("faded");
                            }, 100);
                          } else {
                            requestAnimationFrame(() =>
                              checkWidthSettled(currentWidth),
                            );
                          }
                        };
                        requestAnimationFrame(() =>
                          checkWidthSettled(
                            parseInt(window.getComputedStyle(wrapper).width),
                          ),
                        );
                        observer.disconnect();
                        break;
                      }
                    }
                  },
                );
                observer.observe(wrapper, { childList: true });

                g.classList.add("faded");
                wrapper.appendChild(g);
              };

              return g;
            }
            // #endregion

            // 🔐 Authorization
            const clientId = "${AUTH0_CLIENT_ID_SPA}";
            let verificationTimeout;
            let isAuthenticated = false;
            let fetchUser;
            let user;

            async function retrieveUncachedUser() {
              try {
                await auth0Client.getTokenSilently({ cacheMode: "off" });
                user = await auth0Client.getUser();
                console.log("🎇 New user is...", user);
              } catch (err) {
                console.warn("Error retrieving uncached user:", err);
              }
            }

            const auth0Client = await window.auth0.createAuth0Client({
              domain: "${AUTH0_DOMAIN}",
              clientId,
              cacheLocation: "localstorage",
              useRefreshTokens: true,
              authorizationParams: { redirect_uri: window.location.href },
            });

            if (
              location.search.includes("state=") &&
              (location.search.includes("code=") ||
                location.search.includes("error="))
            ) {
              try {
                // console.log("🔐 Handling auth0 redirect...");
                await auth0Client.handleRedirectCallback();
              } catch (e) {
                console.error("🔐", e);
              }
              window.history.replaceState(
                {},
                document.title,
                window.location.pathname,
              );
            }

            // 😶‍🌫️ Picking up a session from VS Code / the parent frame.
            let pickedUpSession;
            {
              const url = new URL(window.location);
              const params = url.searchParams;
              let param = params.get("session-sotce");

              if (param === "null") {
                localStorage.removeItem("session-sotce");
              } else if (param === "retrieve") {
                param = localStorage.getItem("session-sotce");
              }

              const sessionParams = param;
              let encodedSession = sessionParams;
              if (encodedSession === "null") encodedSession = undefined;
              if (encodedSession) {
                // console.log("🪷 Sotce Session:", encodedSession);
                const sessionJsonString = atob(
                  decodeURIComponent(encodedSession),
                );
                const session = JSON.parse(sessionJsonString);
                // Use the session information to authenticate, if it exists.
                // console.log("🥀 Session data:", session);
                if (session.accessToken && session.account) {
                  window.sotceTOKEN = session.accessToken; // Only set using this flow.
                  window.sotceUSER = {
                    email: session.account.label,
                    sub: session.account.id,
                  };
                  // console.log(

                  //   "🌻 Picked up sotce session!",
                  //   window.sotceTOKEN,
                  //   window.sotceUSER,
                  // );
                  pickedUpSession = true;
                }

                if (sessionParams) {
                  localStorage.setItem("session-sotce", encodedSession);
                  params.delete("session-sotce"); // Remove the 'session' parameter
                  // Update the URL without reloading the page
                  cleanUrlParams(url, params);
                }
              }
            }

            // Logging in normally.
            if (!pickedUpSession) {
              isAuthenticated = await auth0Client.isAuthenticated();

              // Try to fetch a new token on every refresh.
              // TODO: ❤️‍🔥 Is this necessary?
              if (isAuthenticated) {
                try {
                  // await auth0Client.getTokenSilently(/*{ cacheMode: "off" }*/);
                  // console.log("🗝️ Got silent token.");
                } catch (error) {
                  console.log("🔐️ ❌ Unauthorized", error);
                  console.error(
                    "Failed to retrieve token silently. Logging out.",
                    error,
                  );
                  // Redirect the user to logout if the token has failed.

                  auth0Client.logout({
                    logoutParams: { returnTo: window.location.href },
                  });
                  isAuthenticated = false;
                }
              }
            } else {
              isAuthenticated = true;
            }

            const spinner = document.getElementById("spinner");
            const spinnerTO = setTimeout(() => {
              spinner.classList.add("showing");
            }, 250);

            async function spinnerPass(callback, type) {
              clearTimeout(spinnerTO);
              let page;
              if (spinner.classList.contains("showing")) {
                setTimeout(async () => {
                  spinner.addEventListener(
                    "transitionend",
                    () => {
                      spinner.remove();
                      page?.classList.remove("obscured"); // Show 'gate' / 'garden'
                      if (type === "garden")
                        document.body.scrollTop =
                          document.body.scrollHeight -
                          document.body.clientHeight;
                      if (GATE_WAS_UP) {
                        document
                          .getElementById("gate-curtain")
                          ?.classList.remove("hidden");
                        document.body.classList.add("pages-hidden");
                      }
                    },
                    { once: true },
                  );
                  page = await callback();
                  spinner.classList.remove("showing");
                }, 250);
              } else {
                page = await callback();
                spinner.remove();
                page?.classList.remove("obscured");
                if (GATE_WAS_UP) {
                  document
                    .getElementById("gate-curtain")
                    ?.classList.remove("hidden");
                  document.body.classList.add("pages-hidden");
                }
              }
            }

            if (!fullAlert) {
              if (!isAuthenticated) {
                await spinnerPass(
                  async () =>
                    await gate(/* !dev ? "coming-soon" : */ "logged-out"),
                );
              } else {
                user = pickedUpSession
                  ? window.sotceUSER
                  : await auth0Client.getUser();

                const userExists = await fetch(
                  "/user?from=" +
                    encodeURIComponent(user.email) +
                    "&tenant=sotce",
                );

                let u;
                try {
                  u = await userExists.json();
                } catch (err) {
                  console.warn(err);
                }
                if (!u?.sub || !user.email_verified)
                  await retrieveUncachedUser();

                if (!user.email_verified) {
                  await spinnerPass(async () => await gate("unverified", user));
                } else {
                  let entered = await subscribed();
                  let times = 0;

                  while (
                    waitForSubscriptionSuccessThreeTimes &&
                    !entered?.subscribed &&
                    times < 3
                  ) {
                    entered = await subscribed();
                    times += 1;
                  }

                  if (entered?.subscribed) {
                    await spinnerPass(
                      async () => await garden(entered, user),
                      "garden",
                    );
                  } else if (entered !== "error") {
                    await spinnerPass(async () => await gate("verified", user));
                  } else {
                    console.log("🔴 Server error.");
                    setTimeout(() => window.location.reload(), 2500);
                    // gate("error");
                  }
                }
              }
            } else {
              // 🚨 Full Alert
              await spinnerPass(() => {
                wrapper.innerHTML =
                  "<div id='full-alert'>" + fullAlert + "</div>";
                setTimeout(() => location.reload(), 2500);
              });
            }

            function veil() {
              const el = document.getElementById("veil");
              el.innerHTML = ""; // Clear any extra spinners in the veil.
              const spinner = cel("div");
              spinner.classList.add("spinner", "showing");
              el.appendChild(spinner);
              el.classList.remove("unveiled");
              el.classList.remove("unveiled-instant");
            }

            function unveil(options) {
              const el = document.getElementById("veil");
              if (options?.instant) {
                el.classList.add("unveiled-instant");
                el.querySelector(".spinner")?.remove();
              } else {
                el.classList.add("unveiled");
                el.addEventListener(
                  "transitionend",
                  () => {
                    el.querySelector(".spinner")?.remove();
                  },
                  { once: true },
                );
              }
            }

            function flash(color, options) {
              if (options?.hold) wrapper.classList.add("flash", color);
            }

            function login(hint = "login") {
              if (embedded) {
                window.parent.postMessage(
                  { type: "login", tenant: "sotce" },
                  "*",
                );
              } else {
                const opts = { prompt: "login" }; // Never skip the login screen.
                opts.screen_hint = hint;
                auth0Client.loginWithRedirect({ authorizationParams: opts });
              }
            }

            function signup() {
              if (embedded) {
                console.log("🟠 Cannot sign up in an embedded view.");
              } else {
                login("signup");
              }
            }

            // Go to the paywalled subscription page.
            async function subscribe() {
              const stripe = Stripe(
                "${dev
                  ? SOTCE_STRIPE_API_TEST_PUB_KEY
                  : SOTCE_STRIPE_API_PUB_KEY}",
              );
              const response = await fetch("/sotce-net/subscribe", {
                method: "POST",
                headers: { "Content-Type": "application/json" },
                body: JSON.stringify({ email: user.email, sub: user.sub }),
              });
              if (response.ok) {
                const session = await response.json();
                // console.log("💳 Session:", session);
                const result = await stripe.redirectToCheckout({
                  sessionId: session.id,
                });
                if (result.error) console.error(result.error.message);
              } else {
                const error = await response.json();
                console.error("💳", error.message);
              }
            }

            // Check the subscription status of the logged in user.
            async function subscribed() {
              if (!user) return false;
              const response = await userRequest(
                "POST",
                "sotce-net/subscribed",
                { retrieve: "everything" },
              );

              if (response.status === 200) {
                if (response.subscribed) {
                  // console.log("️📰 Subscribed:", response);
                  return response;
                } else {
                  console.error("🗞️ Unsubscribed:", response);
                  return false;
                }
              } else {
                console.error("🗞️ Unsubscribed:", response);
                return "error";
              }
            }

            // Cancel an existing subscription.
            async function cancel() {
              if (!user) return;

              const confirmation = confirm("📆 End your subscription?");
              if (!confirmation) return;
              veil();

              try {
                const response = await fetch("/sotce-net/cancel", {
                  method: "POST",
                  headers: {
                    "Content-Type": "application/json",
                    Authorization:
                      "Bearer " +
                      (window.sotceTOKEN ||
                        (await auth0Client.getTokenSilently())),
                  },
                });
                if (response.ok) {
                  const result = await response.json();
                  console.log("💳❌ Subscription cancelled:", result);
                  const entered = await subscribed();
                  if (entered?.subscribed) {
                    await garden(entered, user, true); // Open garden and show the gate.
                    unveil({ instant: true });
                    setTimeout(() => alert(result.message), 100);
                  } else {
                    // unveil({ instant: true });
                    flash("red", { hold: true });
                    setTimeout(() => window.location.reload(), 150);
                  }
                } else {
                  const error = await response.json();
                  console.error("Cancellation error:", error.message);
                  unveil({ instant: true });
                  setTimeout(
                    () =>
                      alert("Failed to cancel subscription: " + error.message),
                    100,
                  );
                }
              } catch (error) {
                console.error("Error:", error);
                alert(
                  "A network error occurred while cancelling your subscription. Please try again.",
                );
              }
            }

            function logout() {
              if (isAuthenticated) {
                console.log("🔐 Logging out...", window.location.href);
                if (embedded) {
                  localStorage.removeItem("session-sotce");
                  window.parent.postMessage(
                    { type: "logout", tenant: "sotce" },
                    "*",
                  );
                } else {
                  auth0Client.logout({
                    logoutParams: { returnTo: window.location.href },
                  });
                }
              } else console.log("🔐 Already logged out!");
            }

            // resend verification email
            function resend(e, type) {
              e?.preventDefault();
              clearTimeout(verificationTimeout);

              const promptText =
                type === "change"
                  ? "💌 Update your email to?"
                  : "💌 Resend verification email to?";

              const email = prompt(promptText, user.email);
              if (!email) return;

              veil();
              console.log("📧 Resending...", email);

              userRequest("POST", "/api/email", {
                name: email,
                email,
                tenant: "sotce",
              })
                .then(async (res) => {
                  if (res.status === 200) {
                    await retrieveUncachedUser();
                    console.log("📧 Email verification sent...", res);
                    const gateEl = await gate("unverified", user);
                    unveil({ instant: true });
                    gateEl.classList.remove("obscured");
                    setTimeout(
                      () => alert("📧 Check your \`" + email + "\` inbox."),
                      100,
                    );
                  } else {
                    throw new Error(res.code);
                  }
                })
                .catch((err) => {
                  console.error("🔴 📧 Email change error:", err);
                  unveil({ instant: true });
                  setTimeout(
                    () => alert("❌ Sorry, your email could not be changed."),
                    100,
                  );
                });
            }

            // Jump to Aesthetic Computer.
            function aesthetic() {
              let href = dev
                ? "https://localhost:8888"
                : "https://aesthetic.computer";
              if (embedded) {
                window.parent.postMessage(
                  { type: "url:updated", slug: "prompt" },
                  "*",
                );
                href += "?session-aesthetic=retrieve";
              }
              window.location.href = href;
            }

            async function userRequest(method, endpoint, body) {
              let token;
              try {
                token =
                  window.sotceTOKEN || (await auth0Client.getTokenSilently());
              } catch (error) {
                console.error(error);
                logout();
              }

              try {
                // console.log("🚏 Making user request with token:", token);
                if (!token) throw new Error("🧖 Not logged in.");

                const headers = {
                  Authorization: "Bearer " + token,
                  "Content-Type": "application/json",
                };

                const options = { method, headers };

                if (method.toLowerCase() !== "get" && body)
                  options.body = JSON.stringify(body);

                const response = await fetch(endpoint, options);

                if (response.status === 500) {
                  try {
                    const json = await response.json();
                    return { status: response.status, ...json };
                  } catch (e) {
                    return {
                      status: response.status,
                      message: response.statusText,
                    };
                  }
                } else {
                  const clonedResponse = response.clone();
                  try {
                    return {
                      ...(await clonedResponse.json()),
                      status: response.status,
                    };
                  } catch (error) {
                    console.log("🚫 Error:", error);
                    return {
                      status: response.status,
                      body: await response.text(),
                    };
                  }
                }
              } catch (error) {
                console.error("🚫 Error:", error);
                return { message: "unauthorized" };
              }
            }

            window.login = login;
            window.logout = logout;
            window.cancel = cancel;
            window.signup = signup;
            window.resend = resend;
          </script>
        </body>
      </html>
    `;
    return respond(200, body, { "Content-Type": "text/html; charset=utf-8" });
  } else if (path === "/subscribers" && method === "get") {
    const subscribers = await getActiveSubscriptionCount(productId);

    if (subscribers !== undefined && subscribers !== null) {
      return respond(200, { subscribers });
    } else {
      return respond(500, { message: "Could not get subscriber count." });
    }
  } else if (path === "/subscribe" && method === "post") {
    try {
      const stripe = Stripe(key);
      const redirectPath =
        event.headers.origin === "https://sotce.net" ? "" : "sotce-net";

      shell.log(
        "🗺️ Origin:",
        event.headers.origin,
        "redirectPath:",
        redirectPath,
      );

      const { email, sub } = JSON.parse(event.body);

      // Search for the customer by the metadata field 'sub'

      const customers = await stripe.customers.search({
        query: `metadata['sub']:'${sub}'`,
      });

      let customer;

      if (customers.data.length > 0) {
        // Customer found, optionally update metadata
        // customer = await stripe.customers.update(customers.data[0].id, {
        //  metadata: { sub },
        // });
        customer = customers.data[0];
      } else {
        // Customer doesn't exist, create a new one
        customer = await stripe.customers.create({
          email: email,
          metadata: { sub },
        });
      }

      const session = await stripe.checkout.sessions.create({
        payment_method_types: ["card"],
        mode: "subscription",
        line_items: [{ price: priceId, quantity: 1 }],
        customer: customer.id, // Attach the existing or newly created customer
        success_url: `${event.headers.origin}/${redirectPath}?notice=success`,
        cancel_url: `${event.headers.origin}/${redirectPath}?notice=cancel`,
        // metadata: { sub },
      });

      return respond(200, { id: session.id });
    } catch (error) {
      shell.log("⚠️", error);
      return respond(500, { message: `Error: ${error.message}` });
    }
  } else if (path === "/subscribed" && method === "post") {
    // First validate that the user has an active session via auth0.

    // TODO: To properly handle rate limits on the `/userinfo` endpoint
    //       I should probably be sending the user info up in the POST
    //       request here and then the `authorize` function should
    //       be rewritten to use a different endpoint which has
    //       a more apt rate limit?
    // Also it's possible that finding the subscription information here
    // via Stripe should / could be cached in redis for faster
    // retrieval later? 24.08.24.19.22

    const body = JSON.parse(event.body); // Make sure we can parse the body.
    const retrieve = body.retrieve || "everything";

    const user = await authorize(event.headers, "sotce");
    if (!user) return respond(401, { message: "Unauthorized." });

    const subscription = await subscribed(user);

    if (subscription === null) {
      return respond(500, { error: "Failed to fetch subscription status" });
    }

    if (subscription?.subscribed === false) {
      return respond(200, subscription);
    }

    if (subscription && subscription.status === "active") {
      // What did we need the subscription for?

      const out = { subscribed: true };

      if (retrieve === "everything") {
        // 📆 Subscription status. (until, renews)
        out.until = subscription.cancel_at_period_end
          ? new Date(subscription.cancel_at * 1000).toLocaleDateString(
              "en-US",
              dateOptions,
            )
          : "recurring";
        if (out.until === "recurring") {
          out.renews = `${new Date(subscription.current_period_end * 1000).toLocaleDateString("en-US", dateOptions)}`;
        }

        // 👸 Administrator status.
        const isAdmin = await hasAdmin(user, "sotce");
        if (isAdmin) out.admin = isAdmin;
        shell.log("🔴 Admin:", isAdmin);

        // 📓 Recent Pages
        const database = await connect();
        const pages = database.db.collection("sotce-pages");
        const retrievedPages = await pages
          .aggregate([
            { $match: { state: "published" } }, // Ensure pages are published
            { $sort: { when: 1 } }, // Sort by the 'when' field
            { $limit: 100 }, // Limit to 100 results
          ])
          .toArray();

        // Add a 'handle' field to each page record.
        const subsToHandles = {}; // Cache handles on this go around.
        for (const [index, page] of retrievedPages.entries()) {
          let handle = subsToHandles[page.user];
          if (!handle) {
            handle = await handleFor(page.user, "sotce");
            if (handle) subsToHandles[page.user] = handle;
          }
          page.handle = handle;
        }

        out.pages = isAdmin ? retrievedPages : [];
        await database.disconnect();

        // TODO: 👤 'Handled' pages filtered by user..
      }
      return respond(200, out);
    } else {
      return respond(200, { subscribed: false });
    }
  } else if (path === "/cancel" && method === "post") {
    const user = await authorize(event.headers, "sotce");
    if (!user) return respond(401, { message: "Unauthorized." });
    shell.log("User authorized. Cancelling subscription...");
    const cancelResult = await cancelSubscription(user, key);
    return respond(cancelResult.status, cancelResult.body);
  } else if (path === "/write-a-page" && method === "post") {
    // 🪧 write-a-page - Submission endpoint.
    // TODO: Make this path RESTful with alternate methods to represent the resource. 24.10.05.23.33

    const user = await authorize(event.headers, "sotce");
    const isAdmin = await hasAdmin(user, "sotce");
    if (!user || !isAdmin) return respond(401, { message: "Unauthorized." });

    // TODO: 🟠 Add support for creating a draft.
    const body = JSON.parse(event.body);

    shell.log("🪧 Page to post:", body);

    if (body.draft === "retrieve-or-create") {
      const database = await connect();
      const pages = database.db.collection("sotce-pages");
      await pages.createIndex({ user: 1, state: 1 }); // Ensure 'user' and 'state' index.

      // Try to get the last page from this user.sub where 'state' is 'draft'.
      let page = await pages.findOne(
        { user: user.sub, state: "draft" },
        { sort: { when: -1 } },
      );

      // If that page does not exist, then insert a new one with the 'draft' state.
      if (!page) {
        const insertion = await pages.insertOne({
          user: user.sub,
          words: "",
          when: new Date(),
          state: "draft",
        });
        page = await pages.findOne({ _id: insertion.insertedId });
      }
      await database.disconnect();
      return respond(200, { page });
    } else if (body.draft === "keep") {
      const database = await connect();
      const pages = database.db.collection("sotce-pages");
      // Try to get the last page from this user.sub where 'state' is 'draft'.
      let page = await pages.findOne(
        { user: user.sub, state: "draft" },
        { sort: { when: -1 } },
      );

      // If the page exists, update the draft with the new content.
      if (page) {
        await pages.updateOne(
          { _id: page._id },
          { $set: { words: body.words } },
        );
        page = await pages.findOne({ _id: page._id });
      }
      // If no draft exists, create a new draft with the content.
      else {
        const insertion = await pages.insertOne({
          user: user.sub,
          words: body.words || "", // Use provided content or default to an empty string
          when: new Date(),
          state: "draft",
        });
        page = await pages.findOne({ _id: insertion.insertedId });
      }
      await database.disconnect();
      return respond(200, { page });
    } else if (body.draft === "crumple") {
      //  🪓️ Delete (crumple) the current draft.
      const database = await connect();
      const pages = database.db.collection("sotce-pages");

      // See if there is a page id attached, otherwise look for the most
      // recent draft...
      let page;

      if (body._id) {
        page = await pages.findOne({ _id: new ObjectId(body._id) });
      } else {
        // Try to get the last page from this user.sub where 'state' is 'draft'.
        page = await pages.findOne(
          { user: user.sub, state: "draft" },
          { sort: { when: -1 } },
        );
      }

      // If the page exists, update its state to 'crumpled' or delete it if body.words is empty/undefined.
      if (page) {
        if (
          page.state === "draft" &&
          (!body.words || body.words.length === 0)
        ) {
          shell.log("❌ Permanently deleting page:", page._id);
          await pages.deleteOne({ _id: page._id });
        } else {
          const updates = { state: "crumpled" };
          if (body.words) updates.words = body.words;
          await pages.updateOne({ _id: page._id }, { $set: updates });
        }

        await database.disconnect();
        return respond(200, { message: "Draft crumpled successfully." });
      } else {
        await database.disconnect();
        return respond(500, { message: "No page found to crumple." });
      }

      // Actually just set the state to 'crumpled' here.
    } else if (body.draft) {
      return respond(500, { message: "Invalid drafting option." });
    }

    // 💡 TODO: Eventually create a 'books' abstraction so users can have
    // multiple books that capture groupings of pages. 24.09.13.01.41
    const words = body.words;
    if (words) {
      const database = await connect();
      const pages = database.db.collection("sotce-pages");

      // Find the existing draft for the user.
      let page = await pages.findOne(
        { user: user.sub, state: "draft" },
        { sort: { when: -1 } },
      );

      // If a draft exists, update it with the new words and set the state to 'published'.
      if (page) {
        await pages.updateOne(
          { _id: page._id },
          { $set: { words, state: "published" } },
        );
      } else {
        // If no draft exists, insert a new page. (Edge case where the
        // date would be updated in a new page on a double save / overwrite)
        const insertion = await pages.insertOne({
          user: user.sub,
          words,
          when: new Date(),
          state: "published",
        });
        page = await pages.findOne({ _id: insertion.insertedId });
      }
      await database.disconnect();
      return respond(200, { page });
    } else {
      return respond(500, { message: "No words written." });
    }
  } else if (path === "/touch-a-page" && method === "post") {
    const user = await authorize(event.headers, "sotce");
    if (!user) return respond(401, { message: "Unauthorized." });

    // Make sure the user is subscribed before they can touch a page.
    const subscription = await subscribed(user);

    if (!subscription || subscription.status !== "active") {
      return respond(500, { message: "User not subscribed." });
    }

    const body = JSON.parse(event.body);
    shell.log("💁 Page to touch:", body);

    const id = new ObjectId(body._id);

    const database = await connect();
    const pages = database.db.collection("sotce-pages");
    const page = await pages.findOne({ _id: id });

    console.log("📃 Page:", page, id);

    if (page && page.user !== user.sub) {
      // Don't let users touch pages they created.
      const touches = database.db.collection("sotce-touches");
      await touches.createIndex({ user: 1, page: 1 }, { unique: true });

      try {
        // Insert touch, assuming 'user.sub' contains the user's sub identifier
        await touches.insertOne({
          user: user.sub, // User's sub identifier
          page: id, // Page ID from the request body
          when: new Date(), // Current date and time
        });
      } catch (error) {
        if (error.code === 11000) {
          // Duplicate key error, meaning the user has already touched this page
          console.log("User has already touched this page.");
        } else {
          console.error(
            "An error occurred while touching the page:",
            error.message,
          );
        }
      }

      // Fetch all touches for the page, even if an error occurred
      const pageTouches = await touches.find({ page: id }).toArray();

      // Add a 'handle' field to each touch record.
      const handles = [];
      for (const [index, touch] of pageTouches.entries()) {
        if (touch.user === user.sub) continue;
        handle = await handleFor(touch.user, "sotce");
        if (handle) {
          handles.push("@" + handle);
        } // else {
        // TODO: Eventually track other touches?
        // }
      }

      await database.disconnect();
      return respond(200, { touches: handles });
    } else {
      await database.disconnect();
      return respond(404, { message: "No page found to touch." });
    }
  } else if (path === "/delete-account" && method === "post") {
    // See also the 'delete-erase-and-forget-me.js' function for aesthetic users.
    const user = await authorize(event.headers, "sotce");
    if (!user) return respond(401, { message: "Authorization failure..." });
    shell.log("🔴 Deleting user:", user.sub);

    const sub = user.sub;
    const sotceSub = "sotce-" + sub;

    // 1. Unsubscribe the user if they have an active subscription.
    try {
      const cancelResult = await cancelSubscription(user, key);
      shell.log(
        "❌ Cancelled subscription?",
        cancelResult.status,
        cancelResult.body,
      );
    } catch (err) {
      shell.error("🔴 Subscription cancellation error:", err);
    }

    // TODO: 2. Delete any user data, like posts.

    const database = await connect();

    // Remove the user's handle cache from redis.
    const handle = await getHandleOrEmail(sotceSub);
    if (handle?.startsWith("@")) {
      await KeyValue.connect();
      await KeyValue.del("@handles", handle);
      await KeyValue.del("userIDs", sotceSub);
      await KeyValue.disconnect();
    }

    // 3. Delete the user's handle if it exists and the user does not have
    //    an aesthetic computer account, otherwise re-associate the key.
    if (handle) {
      shell.log(
        "📚 Checking for any `aesthetic` user with the same email and handle:",
        handle,
      );
      const bareHandle = handle.slice(1); // Remove the "@" from the handle.
      const idRes = await userIDFromEmail(user.email, "aesthetic");
      if (idRes?.userID && idRes?.email_verified) {
        const handles = database.db.collection("@handles");

        const aestheticSub = idRes.userID;
        // Check if an entry with the same _id already exists
        const existingHandle = await handles.findOne({ _id: aestheticSub });

        if (!existingHandle) {
          // If no existing entry, proceed with deletion and insertion
          await handles.deleteOne({ _id: sotceSub });
          await handles.insertOne({ _id: aestheticSub, handle: bareHandle });
          shell.log(
            "🧔 Changed primary handle key of 'sotce' user:",
            sub,
            "to 'aesthetic' user:",
            aestheticSub,
          );
        } else {
          // If an entry already exists, skip deletion and insertion
          shell.log(
            "🩹 Handle already native to `aesthetic`, skipping reassignment.",
          );
        }
      } else {
        await database.db.collection("@handles").deleteOne({ _id: sotceSub });
        shell.log("🧔 Deleted user handle for:", sotceSub);
      }
    }

    shell.log("❌ Deleted database data.");

    await database.disconnect();

    // 3. Delete the user's auth0 account.
    const deleted = await deleteUser(sub, "sotce");
    shell.log("❌ Deleted user registration:", deleted);
    return respond(200, { result: "Deleted!" }); // Successful account deletion.
  } else if (path === "/privacy-policy" && method === "get") {
    const subscribers = await getActiveSubscriptionCount(productId);

    const body = html`
      <html>
        <head>
          <title>Sotce Net's Privacy Policy</title>
          <style>
            body {
              font-family: sans-serif;
              background-color: rgb(255, 251, 234);
              /* background: rgb(255, 230, 225); */
            }
            img {
              filter: grayscale(0.75);
              drop-shadow(-2px 0px 1px rgba(0, 0, 0, 0.35));
            }
            code {
              font-weight: bold;
            }
            a,
            a:visited {
              color: black;
              text-decoration: none;
            }
            sub {
              line-height: 1.25em;
            }
          </style>
          <script>
            window.dataLayer = window.dataLayer || [];
            function gtag() {
              dataLayer.push(arguments);
            }
            gtag("js", new Date());

            gtag("config", "G-8CWWH29LJD");
          </script>
          <meta
            name="viewport"
            content="width=device-width, initial-scale=1.0"
          />
        </head>

        <body>
          <h1>Sotce Net's Privacy Policy</h1>
          <p>
            Sotce Net keeps pages on a remote server so they can be shared
            with and viewed by subscribers.
          </p>
          <p>
            Sotce Net allows you to associate an email with a
            <code>@handle</code> to represent your identity.
          </p>
          <p>
            Sotce Net does not sell or exchange any user data with third
            parties.
          </p>
          <p>
            Sotce Net is brought to you by the partnership of <code><a href="https://sotce.com">Sotce</a></code> and
            <code><a href="https://aesthetic.computer/privacy-policy">Aesthetic Computer</code>.</a>
          </p>
          ${subscribers > 0 ? "<p>Sotce Net has <code>" + subscribers + "</code> active subscriber" + (subscribers > 1 ? "s" : "") + ".</p>" : ""}
          <p>
            For more information write to <code>mail@sotce.net</code> to
            communicate with the author.
          </p>
          <a href="${dev ? "/sotce-net" : "/"}"><img width="128" src="${assetPath + "cookie.png"}" /></a>
          <br />
          <br />
          <sub>Edited on September 25, 2024</sub>
        </body>
      </html>
    `;
    return respond(200, body, { "Content-Type": "text/html; charset=utf-8" });
  }
};

async function cancelSubscription(user, key) {
  const email = user.email;
  const result = { status: undefined, body: undefined };
  try {
    const stripe = Stripe(key);
    // Fetch customer by email
    const customers = await stripe.customers.list({ email, limit: 1 });
    if (customers.data.length === 0) {
      result.status = 404;
      result.body = { message: "Customer not found." };
      return result;
    }

    const customer = customers.data[0];

    // Fetch subscriptions for the customer
    const subscriptions = await stripe.subscriptions.list({
      customer: customer.id,
      status: "all",
      limit: 10,
    });

    if (subscriptions.data.length === 0) {
      result.status = 404;
      result.body = { message: "Subscription not found." };
      return result;
    }

    // Find the subscription matching the productId
    const subscription = subscriptions.data.find((sub) =>
      sub.items.data.some((item) => item.price.product === productId),
    );

    if (!subscription) {
      result.status = 404;
      result.body = { message: "Subscription not found." };
      return result;
    }

    // Cancel the subscription
    const cancelled = await stripe.subscriptions.update(subscription.id, {
      cancel_at_period_end: true,
    });

    result.status = 200;
    result.body = {
      message: `Your subscription ends on ${new Date(
        cancelled.cancel_at * 1000,
      ).toLocaleDateString(
        "en-US",
        dateOptions,
      )}. You will not be billed again.`,
      subscription: cancelled,
    };
    return result;
  } catch (error) {
    console.error("Error cancelling subscription:", error);
    result.status = 500;
    result.body = { message: `Error: ${error.message}` };
    return result;
  }
}

// Inserted in `dev` mode for live reloading.
const reloadScript = html`
  <script>
    let reconnectInterval = false;
    function connect() {
      clearInterval(reconnectInterval);
      let ws;
      try {
        ws = new WebSocket("wss://localhost:8889");
      } catch {
        console.warn("🧦 Connection failed.");
        return;
      }

      // ws.onopen = (e) => console.log("🧦 Connected:", e);
      let reloadTimeout;

      ws.onmessage = (e) => {
        const msg = JSON.parse(e.data);
        if (msg.type === "reload" && msg.content.piece === "*refresh*") {
          console.log("🧦 Reloading...");
          clearTimeout(reloadTimeout);
          reloadTimeout = setTimeout(() => {
            const sessionItem = localStorage.getItem("session-sotce");
            const gateUp = document.querySelector("#gate-curtain:not(.hidden)");
            const writingAPage = document.getElementById("#editor");
            if (sessionItem) {
              const url = new URL(window.location.href);
              url.searchParams.set("session-sotce", "retrieve");
              if (gateUp) {
                url.searchParams.set("gate", "up");
              } else if (writingAPage) {
                url.searchParams.set("writing", "page");
              }
              window.location.href = url.toString();
            } else {
              const url = new URL(window.location.href);
              if (gateUp) {
                url.searchParams.set("gate", "up");
              } else if (writingAPage) {
                url.searchParams.set("writing", "page");
              }
              window.location.href = url.toString();
            }
          }, 150); // 📓 Could take a sec for the function to reload... 24.08.08.00.53
        }
      };

      ws.onclose = (e) => {
        console.log("🧦 🔴 Closed:", e);
        reconnectInterval = setInterval(connect, 1000);
      };
    }
    connect();
  </script>
`.trim();<|MERGE_RESOLUTION|>--- conflicted
+++ resolved
@@ -6,16 +6,12 @@
   *** Mobile ***
   - Editor
   - [🟠] Fix focus textfield bugs on touch / iOS.
-<<<<<<< HEAD
+  - [] Tapping and dragging a button shouldn't scroll the page. 
   - [] Tap and hold cookie shouldn't show context menu.
   - [] Backdrop under page editor should not cut off on Safari.
   - [] Tap and drag on a button shouldn't scroll the whole browser on iOS.
        (Similar to Aesthetic Computer)
   - [] Pink circle flicker still present.
-=======
-  - [] Tapping and dragging a button shouldn't scroll the page. 
-  - [] Get local style edits running, maybe through ngrok?
->>>>>>> 1064e4aa
   - [] Autoscroll text entry on iOS.
 
   *** 🖨️ Typography & Design ***
