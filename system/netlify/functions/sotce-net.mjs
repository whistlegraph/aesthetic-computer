--- conflicted
+++ resolved
@@ -6,12 +6,8 @@
   *** Mobile ***
   - Editor
   - [🟠] Fix focus textfield bugs on touch / iOS.
-<<<<<<< HEAD
-  - [] Get flourishes to show up in iOS / Safari.
-=======
   - [] Get local style edits running, maybe through ngrok?
   - [] Autoscroll text entry on iOS.
->>>>>>> 4dc3ad27
 
   *** 🖨️ Typography & Design ***
   - [] Choose new font.
