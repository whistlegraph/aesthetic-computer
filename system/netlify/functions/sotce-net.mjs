// Sotce Net, 24.06.13.06.38
// A paid diary network, 'handled' by Aesthetic Computer.

/* #region 🟢 TODO 

  *** ⭐ Page Composition ***
  - [🟠] Test scaffolded end<->end page creation logic.
  - [] keep draft remotely / have a "published" flag on pages
  - [] show rules / timer under the form
  + Done 
  - [x] add endpoint for submitting a "page"
  - [x] add the 'write a page' button
        whitelisted for admin users
  - [x] show the form, maybe in a modal?

  *** 📟 Page Feed ***
   - [] upscrolling
   - [] editing / modification on a page

  *** 🛂 Page Controls ***
  - [] redaction

  *** 📧 Email Notifications for Pages ***
  - [] email new pages to each subscriber, and include the contents?
    - [] make an 'eblast' endpoint for this
    - [] add the checkbox under the main page

  *** 📄 Page Reactions ***
  - [] Add some kind of handle based reaction for pages? (touch?)

  *** 📊 Statistics ***
  - [] Show number of subscribed users so far - maybe in the closed donut or
       privacy policy? and only for certain whitelisted users?
  - [] Add some form of google analytics.

  *** 🖨️ Typography & Design ***
  - [] Use actual 'Helvetica' for the font? Or try to choose a special sans-serif.
  - [] Test mobile designs locally.

  *** 🛩️ Pre-flight ***
  - [] Test in production.

  --- 🏁 Launch 🏁 ---

  --- ☁️ Post-Launch ☁️ ---
  - [] Automatic Dark Theme
  - [] Patreon linkage?
  - [] print 🖨️ css
  - [] Search / hashtags
  + Done
  - [x] Add 'isAdmin' support for sotce-net subs and add necessary subs.
  - [x] go through all the prompt boxes, including the username entry / too long / inappropriate etc.
  - [x] make a privacy policy for sotce.net (inlined in this file)
    - [x] update ac privacy policy with shared accounting rules
#endregion */

/* #region 🤖 Dummy Copy
S is for sotce.
Shavasana brought this to mind. She does love how memories show themselves out in the supine state. She was too young then and wanted to be so old. She chose him because of his careful images and because of how he wrote to her. Sharp cold and eyes all over. Soon after rapid texting she went to see him. Shorter than he said he would be. Small even. Suspicious seeming. Still went with him to his apartment. Scandi style work from home kawaii decor in there. Saw all the figurines and light wood. Saw his work on display. Saw the photos of his open relationship girlfriend.
Striking. Surveyed his cool objects and new money. Sat on the red couch across the room from him. Stared. Slavic like her. Same age as Sean is now. She was interested in eating his food and looking around. Secretly she wanted to become like him too. Sort of dripped out and independent off of art. She wanted to learn how people could be this way. She had never met a man who wasn’t her teacher or her uncle. She wondered if she was smart (special?) enough to talk to him or if he was pretending like she was for sexual aspirations. Sad instant noodles of a vegan variety offered. Slurped them like worms. Something else packaged too that she can’t remember now. Seaweed or cookies. Soon she was nodding off on the couch in the brilliant air conditioning. She felt him touch her hands, arms, shoulders. She would learn later that her body reserved its deepest rest for the company of men. She would learn that sleep came very reverently when she felt guarded by a neurotic seeming someone. She woke up with him fully lying on her, his back crushed into hers. She felt his bird bones digging. Spine to spine. Something was taboo about this, something was incorrect. Suddenly startled, had to get out of there. Stayed too long and had a feeling. Serial killer vibes. Still she felt like she was breaking a promise. She told him she’d come back. She would get comfortable lying like this. She was too young to even have a purse to grab. Slanted gold light on the floor. Stumbling downstairs still stuck in her dream. Sudden fear from him, then anger. Screaming and blurry lines. Some voice caught in his throat sort of. Stream of texts blowing her up like she was the last thing on earth. Subway ride off the island and a quick blocking of his number. She got home and she didn’t tell her roommates. She didn’t know what she could have been to him. Some years later she looked him up. Struggled at first to remember his name. Saw she who had been his girlfriend on Instagram and went from there. She thought he was smart and special in spite of his urgency. She knew that on paper he let her sleep on his couch. She wondered if all men do this for girls. She wondered if all the wayward girls go to phone men to fall asleep. She saw on her phone that he died that night, that night that they met and she left. She left and blocked him after the fast long texts. She saw online that he drove crazy on his motorcycle. Saw he crashed it and died on the night they met.
#endregion */

// ♻️ Environment
const AUTH0_CLIENT_ID_SPA = "3SvAbUDFLIFZCc1lV7e4fAAGKWXwl2B0";
const AUTH0_DOMAIN = "https://hi.sotce.net";

const dev = process.env.NETLIFY_DEV;

// 💳 Payment
import {
  SOTCE_STRIPE_API_PRIV_KEY,
  SOTCE_STRIPE_API_PUB_KEY,
  SOTCE_STRIPE_API_TEST_PRIV_KEY,
  SOTCE_STRIPE_API_TEST_PUB_KEY,
  SOTCE_STRIPE_ENDPOINT_DEV_SECRET,
  SOTCE_STRIPE_ENDPOINT_SECRET,
  priceId,
  productId,
} from "../../backend/sotce-net-constants.mjs";

import { defaultTemplateStringProcessor as html } from "../../public/aesthetic.computer/lib/helpers.mjs";
import { respond } from "../../backend/http.mjs";
import { connect } from "../../backend/database.mjs";
import { shell } from "../../backend/shell.mjs";

import {
  authorize,
  deleteUser,
  hasAdmin,
  getHandleOrEmail,
  userIDFromEmail,
} from "../../backend/authorization.mjs";
import * as KeyValue from "../../backend/kv.mjs";

import Stripe from "stripe";

const dateOptions = {
  weekday: "long",
  year: "numeric",
  month: "long",
  day: "numeric",
};

export const handler = async (event, context) => {
  // console.log("Event:", event, "Context:", context, "Path:", event.path);
  // 🚙 Router
  const method = event.httpMethod.toLowerCase();
  let path = event.path;
  if (path.startsWith("/sotce-net"))
    path = path.replace("/sotce-net", "/").replace("//", "/");

  const key = dev ? SOTCE_STRIPE_API_TEST_PRIV_KEY : SOTCE_STRIPE_API_PRIV_KEY;
  const assetPath = dev
    ? "/assets/sotce-net/"
    : "https://assets.aesthetic.computer/sotce-net/";

  // 🏠 Home
  if (path === "/" && method === "get") {
    const body = html`
      <html>
        <head>
          <meta charset="utf-8" />
          <title>sotce.net</title>
          <link rel="icon" type="image/png" href="${assetPath}/cookie.png" />
          <meta
            name="viewport"
            content="width=device-width, initial-scale=1.0, maximum-scale=1.0, user-scalable=no"
          />
          <style>
            body {
              font-family: sans-serif;
              margin: 0;
              width: 100vw;
              height: 100vh;
              -webkit-text-size-adjust: none;
              background: rgb(255, 230, 225);
              user-select: none;
            }
            #wrapper {
              display: flex;
              width: 100%;
              height: 100%;
              background: rgb(255, 230, 225);
            }
            #wrapper.reloading {
              filter: blur(2px) saturate(1.25);
              transition: 0.25s filter;
            }
            #wrapper.flash::after {
              content: "";
              position: fixed;
              top: 0;
              left: 0;
              width: 100%;
              height: 100%;
              pointer-events: none;
              z-index: 2;
            }
            #wrapper.flash.red::after {
              /* sprinkle matching red */
              background-color: rgb(180, 11, 40, 0.8);
            }
            #spinner,
            #veil div.spinner {
              width: 5vmin;
              height: 5vmin;
              background: rgb(255, 147, 191);
              margin: auto;
              border-radius: 100%;
              filter: blur(4px);
              transition: 0.25s opacity ease-in;
              opacity: 0;
              animation: spinner 1s infinite alternate ease-in-out;
            }
            #veil div.spinner {
              background: white;
            }
            #spinner.showing,
            #veil div.spinner.showing {
              opacity: 1;
              transition: 0.3s opacity ease-in;
            }
            @keyframes spinner {
              0% {
                filter: blur(4px);
                transform: scale(1);
              }
              50% {
                filter: blur(2px);
                transform: scale(1.2);
              }
              100% {
                filter: blur(4px);
                transform: scale(1);
              }
            }
            #full-alert {
              margin: auto;
            }
            #gate-curtain {
              position: absolute;
              width: 100%;
              height: 100%;
              display: flex;
              overflow: hidden;
            }
            #gate {
              margin: auto;
              width: 260px;
              max-width: 80vw;
              /* background: yellow; */
              z-index: 1;
              box-sizing: border-box;
              padding: 0em 0.5em 2.25em 0.5em;
            }
            #gate.coming-soon {
              padding: 0;
            }
            #gate.coming-soon :is(h2, h1, nav) {
              display: none;
            }
            #gate #cookie {
              max-width: 70%;
              max-height: 100%;
              margin: auto;
              display: block;
              user-select: none;
            }
            #gate #cookie.interactive {
              cursor: pointer;
              transition: 0.2s ease-out transform;
            }
            #gate #cookie.interactive:hover {
              transform: scale(0.99);
            }
            #gate #cookie.interactive:active {
              transform: scale(0.96);
              transition: 0.13s ease-out transform;
            }
            #gate h1 {
              font-weight: normal;
              font-size: 100%;
              margin: 0;
              /* margin-top: 0.5em; */
              padding-bottom: 1em;
              text-align: center;
              user-select: none;
            }
            #gate h2 {
              font-weight: normal;
              font-size: 100%;
              margin: 0;
              text-align: center;
              padding-bottom: 1em;
              user-select: none;
            }
            #gate #nav-high {
              margin-top: -0.5em;
              margin-bottom: 1em;
            }
            #gate :is(#nav-low, #nav-high) {
              display: flex;
              justify-content: center;
            }
            #gate
              :is(#nav-low, #nav-high):has(> *:first-child:nth-last-child(2)) {
              justify-content: space-between;
            }
            #gate nav button,
            #write-a-page {
              color: black;
              background: rgb(255, 235, 183);
              padding: 0.35em;
              font-size: 100%;
              border: 0.205em solid rgb(255, 190, 215);
              filter: drop-shadow(-0.055em 0.055em 0.055em rgb(80, 80, 80));
              border-radius: 0.5em;
              cursor: pointer;
              user-select: none;
              margin-bottom: 1em;
            }
            #gate nav button:hover,
            #write-a-page:hover {
              background: rgb(255, 245, 170);
            }
            #gate nav button:active,
            #write-a-page:active {
              filter: drop-shadow(
                -0.035em 0.035em 0.035em rgba(40, 40, 40, 0.8)
              );
              background: rgb(255, 248, 165);
              transform: translate(-1px, 1px);
            }
            #write-a-page {
              /* background: rgb(240, 240, 240); */
              /* border-color: rgb(40, 40, 200); */
            }
            #gate nav button.positive {
              background: rgb(203, 238, 161);
              border-color: rgb(114, 203, 80);
            }
            #gate nav button.positive:hover {
              background: rgb(199, 252, 136);
            }
            #gate nav button.positive:active {
              background: rgb(210, 252, 146);
            }
            #garden {
              padding-left: 1em;
              padding-top: 1em;
            }

            #garden article.page {
              background-color: white;
              border: 0.1em solid black;
              padding: 1em;
              margin-bottom: 1em;
              width: 80vw;
              height: 100vw;
              max-width: 800px;
              max-height: 1000px;
              transform-origin: top left;
              position: relative;
              overflow: hidden;
            }


            #garden article.page p {
              font-size: calc(
                1vw + 0.5em
              ); /* Adjust size based on viewport width */
              line-height: calc(1.5vw + 0.5em);
              text-align: left;
              margin: 0;
              padding: 0;
            }

            #email {
              position: relative;
              color: black;
              /* user-select: all; */
            }
            #email.admin::after {
              content: "🪷";
              font-size: 85%;
              position: absolute;
              top: -0.3em;
              right: -1.25em;
              opacity: 0.75;
            }
            #email:hover {
              color: maroon;
            }
            #email:active {
              color: darkgreen;
            }
            #delete-account,
            #privacy-policy {
              color: black;
              position: absolute;
              font-size: 80%;
              bottom: -65%;
              user-select: none;
            }
            #delete-account {
              left: calc(-130% / 8);
              width: 130%;
            }
            #delete-account:hover {
              color: rgb(200, 0, 0);
            }
            #delete-account:active {
              color: red;
            }
            #privacy-policy {
              /* 'width' and 'left' value calculated in js 'genSubscribeButton' */
            }
            #privacy-policy:hover {
              color: rgb(0, 0, 200);
            }
            #privacy-policy:active {
              color: blue;
            }
            #logout-wrapper,
            #secondary-wrapper {
              position: relative;
            }
            #cookie-menu {
              position: fixed;
              top: 0;
              right: 0;
              width: 90px;
              user-select: none;
              cursor: pointer;
              transition: 0.2s ease-out transform;
            }
            #cookie-menu:hover {
              transform: scale(0.97);
            }
            #cookie-menu:active {
              transform: scale(0.93);
              transition: 0.13s ease-out transform;
            }
<<<<<<< HEAD
            #prompt {
              font-size: 22px;
              font-family: monospace;
              border: none;
              background: none;
              position: absolute;
              top: 16px;
              left: 16px;
              color: black;
              user-select: none;
              cursor: pointer;
            }
            #prompt:hover {
              color: rgb(180, 72, 135);
            }
=======
            /*
                                    #prompt {
                                      font-size: 22px;
                                      font-family: monospace;
                                      border: none;
                                      background: none;
                                      position: absolute;
                                      top: 16px;
                                      left: 16px;
                                      color: black;
                                      user-select: none;
                                      cursor: pointer;
                                    }
                                    #prompt:hover {
                                      color: rgb(180, 72, 135);
                                    }
                                    */
>>>>>>> 7c4ca75a
            .hidden {
              visibility: hidden;
              pointer-events: none;
            }
            .obscured {
              display: none !important;
              pointer-events: none;
            }
            .loading-dots::after {
              content: "\\00a0\\00a0\\00a0"; /* Three non-breaking spaces */
              animation: loading-dots 1s steps(3, end) infinite;
            }
            @keyframes loading-dots {
              0% {
                content: "\\00a0\\00a0\\00a0";
              } /* Empty spaces */
              33% {
                content: ".\\00a0\\00a0";
              } /* One dot, two spaces */
              66% {
                content: "..\\00a0";
              } /* Two dots, one space */
              100% {
                content: "...";
              } /* Three dots */
            }
            #veil {
              position: fixed;
              z-index: 1;
              top: 0;
              left: 0;
              width: 100%;
              height: 100%;
              display: flex;
              background: black;
              opacity: 0.75;
              transition: 0.5s opacity;
            }
            #veil.unveiled {
              opacity: 0;
              pointer-events: none;
            }
            #veil.unveiled-instant {
              transition: none;
              opacity: 0;
              pointer-events: none;
            }
          </style>
          ${dev ? reloadScript : ""}
          <script
            crossorigin="anonymous"
            src="/aesthetic.computer/dep/auth0-spa-js.production.js"
          ></script>
          <script src="https://js.stripe.com/v3/"></script>
        </head>
        <body>
          <div id="wrapper">
            <div id="spinner"></div>
          </div>
          <div id="veil" class="unveiled"></div>
          <script type="module">
            // 🗺️ Environment
            const dev = ${dev};
            const fromAesthetic =
              (document.referrer.indexOf("aesthetic") > -1 ||
                document.referrer.indexOf("localhost") > -1) &&
              document.referrer.indexOf("sotce-net") === -1;
            const embedded = window.self !== window.top;
            const url = new URL(window.location);
            const cel = (el) => document.createElement(el); // shorthand
            let fullAlert;
            let waitForSubscriptionSuccessThreeTimes = false;

            // 🌠 Initialization

            function adjustFontSize() {
              // const vmin = Math.min(window.innerWidth, window.innerHeight) / 100;
              const fontSizeInPx = 16; //Math.max((window.devicePixelRatio || 1) * 3 * vmin, 16);
              document.body.style.fontSize = fontSizeInPx + "px";
            }

            window.addEventListener("resize", adjustFontSize);
            adjustFontSize();

            function asset(identifier) {
              return "${assetPath}" + identifier;
            }

            function cleanUrlParams(url, params) {
              const queryString = params?.toString();
              history.pushState(
                {},
                "",
                url.pathname + (queryString ? "?" + queryString : ""),
              );
            }

            // Reload the page with the gate open in development.
            let GATE_WAS_UP = false;

            if (dev) {
              const params = url.searchParams;
              const param = params.get("gate");
              GATE_WAS_UP = param === "up";
              params.delete("gate");
              cleanUrlParams(url, params);
            }

            // Send some messages to the VS Code extension.
            window.parent?.postMessage(
              { type: "url:updated", slug: "sotce-net" },
              "*",
            );
            window.parent?.postMessage({ type: "ready" }, "*");

            // 🗺️🎏 URL Param Flags
            // Check for the '?notice=' parameter, memorize and clear it.
            {
              const urlParams = new URLSearchParams(window.location.search);
              const notice = urlParams.get("notice");

              if (notice) {
                console.log("🪧 Notice:", notice, urlParams);
                if (notice === "success")
                  waitForSubscriptionSuccessThreeTimes = true;

                urlParams.delete("notice");
                cleanUrlParams(url, urlParams);
              }
            }

            // 📧 Check to see if the user clicked an 'email' verified link.
            {
              const urlParams = new URLSearchParams(window.location.search);
              if (
                urlParams.get("supportSignUp") === "true" &&
                urlParams.get("success") === "true" &&
                urlParams.get("code") === "success"
              ) {
                urlParams.delete("supportSignUp");
                urlParams.delete("supportForgotPassword");
                urlParams.delete("message");
                urlParams.delete("success");
                urlParams.delete("code");
                cleanUrlParams(url, urlParams);
                fullAlert = "Email verified!";
              }
            }

            // Clean any url params if the first param is 'iss'.
            if (window.location.search.startsWith("?iss")) cleanUrlParams(url);

            const wrapper = document.getElementById("wrapper");

            // Reload fading.
            window.addEventListener("beforeunload", (e) => {
              wrapper.classList.add("reloading");
            });

            document.addEventListener("visibilitychange", function () {
              if (!document.hidden) wrapper.classList.remove("reloading");
            });

            const gateElements = {};
            let gating = false;

            // #region 🥀 gate&garden
            async function gate(status, user, subscription) {
              if (gating) return;
              gating = true;
              let message,
                buttons = [],
                buttonsTop = [];

              const g = document.createElement("div");
              const curtain = document.createElement("div");
              curtain.id = "gate-curtain";
              curtain.classList.add("obscured");
              g.id = "gate";
              const img = document.createElement("img");
              img.id = "cookie";
              const h1 = document.createElement("h1");
              const h2 = cel("h2");
              const navLow = document.createElement("nav");
              navLow.id = "nav-low";

              function genSubscribeButton(type) {
                if (!type) {
                  h2.innerText = "Email verified!";
                  h2.classList.remove("loading-dots");
                }

                // Build button.
                const sb = cel("button");

                if (!type) {
                  sb.id = "subscribe";
                  sb.onclick = subscribe;
                  sb.innerText = "subscribe";
                } else if (type === "unsubscribe") {
                  sb.innerText = "unsubscribe";
                  sb.onclick = cancel;
                } else if (type === "resubscribe") {
                  sb.innerText = "resubscribe";
                  sb.onclick = subscribe;
                }

                let out = sb;

                if (type) {
                  // And privacy-policy link.
                  const priv = cel("a");
                  priv.id = "privacy-policy";
                  priv.innerText = "privacy policy";
                  priv.href = "${dev ? "/sotce-net/" : "/"}privacy-policy";

                  if (!type) {
                    // subscribe
                    priv.style.left = "3%";
                    priv.style.width = "91%";
                  } else if (type === "resubscribe") {
                    priv.style.left = "10%";
                    priv.style.width = "78%";
                  } else if (type === "unsubscribe") {
                    priv.style.left = "11%";
                    priv.style.width = "75%";
                  }

                  const secondrap = cel("div");
                  secondrap.id = "secondary-wrapper";
                  secondrap.appendChild(sb);
                  secondrap.appendChild(priv);
                  out = secondrap;
                }

                return out;
              }

              function genWelcomeMessage(subscription) {
                return (
                  "Signed in as <a href='' id='email'" +
                  (subscription?.admin ? "class='admin'" : "") +
                  ">" +
                  user.email +
                  "</a>"
                );
              }

              if (status === "logged-out") {
                message = "for my best thoughts";

                const lb = cel("button");
                lb.innerText = "log in";
                lb.onclick = login;
                buttons.push(lb);

                if (!embedded) {
                  const imnew = cel("button");
                  imnew.onclick = signup;
                  imnew.innerText = "i'm new";
                  buttons.push(imnew);
                }
              } else if (status !== "coming-soon") {
                const lo = cel("button");
                lo.onclick = () => {
                  if (confirm("🐾 See you later?")) logout();
                };
                lo.innerText = "log out";

                const lowrap = cel("div");
                lowrap.id = "logout-wrapper";
                lowrap.appendChild(lo);

                const del = cel("a");
                del.id = "delete-account";
                del.innerText = "delete account";
                del.href = "";

                del.onclick = function (e) {
                  e.preventDefault();
                  veil();
                  if (
                    confirm(
                      "🚨 Are you sure you want to delete your account?",
                    ) &&
                    confirm("❌ This action cannot be undone.") &&
                    confirm("🔴 Press OK once more to delete your account.")
                  ) {
                    // Run the delete endpoint if confirmed
                    userRequest("POST", "/sotce-net/delete-account")
                      .then(async (res) => {
                        if (res.status === 200) {
                          unveil({ instant: true });
                          flash("red", { hold: true });
                          setTimeout(
                            () => alert("Your account has been deleted."),
                            25,
                          );
                          logout();
                        } else {
                          setTimeout(
                            () =>
                              alert(
                                "😦 Your account could not be fully deleted. Email \`hello@sotce.net\` for help.",
                              ),
                            25,
                          );
                          unveil({ instant: true });
                          logout();
                        }
                      })
                      .catch((err) => {
                        console.error("🔴 Account deletion error...", err);
                        unveil();
                      });
                  } else {
                    unveil();
                  }
                  // Show a confirmation dialog before proceeding
                };

                lowrap.appendChild(del);
                buttons.push(lowrap);
              }

              if (status === "coming-soon") {
                // 🥠 Leave a blank cookie in production pre-launch. 24.08.23.21.35
                g.classList.add("coming-soon");
              }

              if (status === "unverified") {
                message = genWelcomeMessage();
                h2.innerText = "Awaiting email verification";
                h2.classList.add("loading-dots");

                const rs = cel("button");
                rs.onclick = resend;
                rs.innerText = "resend email";
                buttons.push(rs);

                fetchUser = function (email) {
                  // console.log("💚 Fetching user...");
                  fetch(
                    "/user?from=" + encodeURIComponent(email) + "&tenant=sotce",
                  )
                    .then((res) => res.json())
                    .then(async (u) => {
                      if (u.email_verified) {
                        // Check to see if the user has a subscription here, before rendering a subscribe button.
                        user.email_verified = u.email_verified;
                        const entered = await subscribed();
                        if (entered) {
                          await garden(entered, user, true); // Re-open garden but show the gate first.
                        } else {
                          if (!embedded) {
                            rs.remove();
                            navLow.appendChild(genSubscribeButton());
                          } else {
                            h2.innerText = "please subscribe in your browser";
                            h2.classList.remove("loading-dots");
                          }
                        }
                      } else if (u) {
                        h2.innerText = "Awaiting email verification";
                        h2.classList.add("loading-dots");
                        verificationTimeout = setTimeout(() => {
                          fetchUser(email);
                        }, 1000);
                      } else {
                        console.warn("No user retrieved:", u);
                      }
                    })
                    .catch((err) => {
                      console.error("👨‍🦰 Error:", err);
                      verificationTimeout = setTimeout(() => {
                        fetchUser(email);
                      }, 1000);
                    });
                };
                fetchUser(user.email);
              } else if (status === "verified") {
                message = genWelcomeMessage();
                buttons.push(genSubscribeButton());
              } else if (status === "subscribed") {
                message = genWelcomeMessage(subscription);
                // 🗼 Check to see if a handle already exists...

                let handle;

                try {
                  const response = await fetch("/handle?for=sotce-" + user.sub);
                  if (response.status === 200) {
                    const data = await response.json();
                    const newHandle = "@" + data.handle;
                    handle = newHandle;
                    // console.log("🫅 Handle found:", newHandle);
                  } else {
                    //console.warn(
                    //  "❌ 🫅 Handle not found:",
                    //  await response.json(),
                    //);
                  }
                } catch (error) {
                  console.error("❌ 🫅 Handle error:", error);
                }

                // 🙆 Add 'create handle' button here.
                const hb = cel("button");
                hb.classList.add("positive");
                hb.innerText = handle || "create handle";
                // const hbwrap = cel("div");
                // hbwrap.id = "handle-wrapper";
                // hbwrap.appendChild(hb);
                // if (handle && subscription.admin) hbwrap.classList.add("admin");

                hb.onclick = async function () {
                  const newHandle = prompt(
                    handle
                      ? "👤 Change your handle to?"
                      : "Set your handle to?",
                  );
                  if (!newHandle) return;
                  veil();
                  try {
                    const response = await fetch("/handle", {
                      method: "POST",
                      headers: {
                        "Content-Type": "application/json",
                        Authorization:
                          "Bearer " +
                          (window.sotceTOKEN ||
                            (await auth0Client.getTokenSilently())),
                      },
                      body: JSON.stringify({
                        handle: newHandle,
                        tenant: "sotce",
                      }),
                    });
                    if (response.ok) {
                      const result = await response.json();
                      // console.log("💁‍♀️ Handle set:", result);
                      hb.innerText = "@" + result.handle;
                      unveil();
                    } else {
                      const error = await response.json();
                      console.error("❌ Handle error:", error.message);
                      unveil({ instant: true });
                      const message =
                        error.message === "same" ? "the same" : error.message;
                      setTimeout(
                        () =>
                          alert(
                            "❌ Sorry, " +
                              (message !== "error"
                                ? "that handle is " + message + "."
                                : "there was an error setting your handle."),
                          ),
                        100,
                      );
                    }
                  } catch (error) {
                    console.error("🔴 Error:", error);
                    unveil({ instant: true });
                    setTimeout(
                      () =>
                        alert("An error occurred while creating your handle."),
                      100,
                    );
                  }
                };
                buttonsTop.push(hb /*hbwrap*/);

                if (subscription.until === "recurring") {
                  h2.innerText =
                    "Your subscription renews on " + subscription.renews; // + ".";
                  buttons.push(genSubscribeButton("unsubscribe"));
                } else {
                  h2.innerText =
                    "Your subscription ends on " + subscription.until + ".";
                  buttons.push(genSubscribeButton("resubscribe"));
                }
              }

              if (status === "subscribed") {
                curtain.classList.add("hidden");
                if (GATE_WAS_UP) img.classList.add("interactive");
              }

              img.addEventListener(
                "click",
                () => {
                  if (!img.classList.contains("interactive")) return;
                  curtain.classList.add("hidden");
                  img.classList.remove("interactive");

                  document.querySelector("#garden")?.classList.remove("hidden");
                },
                // { once: true },
              );

              h1.innerHTML = message || "";
              if (buttons.length > 0)
                buttons.forEach((b) => navLow.appendChild(b));
              g.appendChild(img);
              if (buttonsTop.length > 0) {
                const navHigh = cel("nav");
                navHigh.id = "nav-high";
                buttonsTop.forEach((b) => navHigh.appendChild(b));
                g.appendChild(navHigh);
              }
              g.appendChild(h1);
              g.appendChild(h2);
              g.appendChild(navLow);

              curtain.appendChild(g);

              const imageLoadPromise = new Promise((resolve) => {
                img.onload = function () {
                  document.getElementById("gate-curtain")?.remove(); // Rid old curtain.
                  wrapper.appendChild(curtain);
                  const email = document.getElementById("email");
                  if (email) {
                    email.onclick = (e) =>
                      resend(e, status === "unverified" ? undefined : "change");
                  }
                  resolve(); // Resolve the promise once the image is loaded.
                };
              });

              img.src = asset(
                status === "subscribed" ? "cookie-open.png" : "cookie.png",
              );

              await imageLoadPromise; // Wait for the image to load.
              gating = false;
              return curtain;
            }

            // Build a layout for the 🌻 'garden'.
            async function garden(subscription, user, showGate = false) {
              const gateCurtain = await gate("subscribed", user, subscription);
              gateCurtain.classList.remove("obscured");
              if (showGate) gateCurtain.classList.remove("hidden");

              // Swap the favicon url.
              document.querySelector('link[rel="icon"]').href =
                asset("cookie-open.png");

              const g = cel("div");
              g.id = "garden";

              if (!showGate) g.classList.add("obscured");
              if (showGate) g.classList.add("hidden");

              // 🪷 write-a-page - Create compose form.
              const writeButton = cel("button");
              writeButton.id = "write-a-page";
              writeButton.innerText = "write a prayer"; // or "page" or "prayer";

              const purposes = ["page", "poem", "prayer"];
              let currentPurpose = 0;

              const writeButtonInterval = setInterval(() => {
                if (!document.body.contains(writeButton)) {
                  clearInterval(writeButtonInterval);
                  return;
                }
                currentPurpose = (currentPurpose + 1) % purposes.length;
                writeButton.innerText = "write a " + purposes[currentPurpose];
              }, 2000);

              writeButton.onclick = function compose() {
                const editor = cel("dialog");
                editor.setAttribute("open", "");

                const form = cel("form");
                // 🔴 TODO: Add a title field? (Autosuggest via LLM)
                // 🔴 TODO: Word count notice.
                // 🔴 TODO: Auto-drafting via the cloud, at certain
                //          intervals after changes? 24.09.13.00.57

                const text = cel("textarea");
                const submit = cel("input");
                submit.type = "submit";

                form.appendChild(text);
                form.appendChild(submit);
                form.addEventListener("submit", async (e) => {
                  const res = await userRequest(
                    "POST",
                    "sotce-net/write-a-page",
                    { words: text.value },
                  );
                  if (res.status === 200) {
                    console.log("🪧 Written:", res);
                  } else {
                    console.error("🪧 Unwritten:", res);
                  }
                  // 🔴 TODO: The dialogue should close appropriately here.
                });

                editor.appendChild(form);
                g.appendChild(editor);
              };

              if (subscription?.admin) g.appendChild(writeButton);

              if (subscription.pages) {
                const pages = subscription.pages;
                console.log("🗞️ Pages retrieved:", pages);
                pages.forEach((page) => {
                  const pageEl = cel("article");
                  pageEl.classList.add("page");
                  const wordsEl = cel("p");
                  wordsEl.innerText = page.words;
                  pageEl.appendChild(wordsEl);
                  // 🔴 TODO: Add date and perhaps page number / a special bar?
                  g.appendChild(pageEl);
                });
              }

              const cookie = cel("img");
              cookie.id = "cookie-menu";
              cookie.src = asset("cookie-open.png");
              g.appendChild(cookie);

              if (GATE_WAS_UP) g.classList.add("hidden");

              const curtainCookie = gateCurtain.querySelector("#cookie");

              cookie.onclick = function () {
                gateCurtain.classList.remove("hidden");
                g.classList.add("hidden");
                curtainCookie.classList.add("interactive");
              };

              if (showGate) curtainCookie.classList.add("interactive");

              cookie.onload = function () {
                document.getElementById("garden")?.remove(); // Remove old gardens.
                wrapper.appendChild(g);
              };

              return g;
            }
            // #endregion

            // 🔐 Authorization
            const clientId = "${AUTH0_CLIENT_ID_SPA}";
            let verificationTimeout;
            let isAuthenticated = false;
            let fetchUser;
            let user;

            async function retrieveUncachedUser() {
              try {
                await auth0Client.getTokenSilently({ cacheMode: "off" });
                user = await auth0Client.getUser();
                // console.log("🎇 New user is...", user);
              } catch (err) {
                console.warn("Error retrieving uncached user:", err);
              }
            }

            const auth0Client = await window.auth0.createAuth0Client({
              domain: "${AUTH0_DOMAIN}",
              clientId,
              cacheLocation: "localstorage",
              useRefreshTokens: true,
              authorizationParams: { redirect_uri: window.location.href },
            });

            if (embedded || fromAesthetic) {
              const prompt = document.createElement("button");
              prompt.id = "prompt";
              prompt.onclick = aesthetic;
              prompt.innerHTML = "sotce-net";
              document.body.appendChild(prompt);
            }

            if (
              location.search.includes("state=") &&
              (location.search.includes("code=") ||
                location.search.includes("error="))
            ) {
              try {
                // console.log("🔐 Handling auth0 redirect...");
                await auth0Client.handleRedirectCallback();
              } catch (e) {
                console.error("🔐", e);
              }
              window.history.replaceState(
                {},
                document.title,
                window.location.pathname,
              );
            }

            // 😶‍🌫️ Picking up a session from VS Code / the parent frame.
            let pickedUpSession;
            {
              const url = new URL(window.location);
              const params = url.searchParams;
              let param = params.get("session-sotce");

              if (param === "null") {
                localStorage.removeItem("session-sotce");
              } else if (param === "retrieve") {
                param = localStorage.getItem("session-sotce");
              }

              const sessionParams = param;
              let encodedSession = sessionParams;
              if (encodedSession === "null") encodedSession = undefined;
              if (encodedSession) {
                // console.log("🪷 Sotce Session:", encodedSession);
                const sessionJsonString = atob(
                  decodeURIComponent(encodedSession),
                );
                const session = JSON.parse(sessionJsonString);
                // Use the session information to authenticate, if it exists.
                // console.log("🥀 Session data:", session);
                if (session.accessToken && session.account) {
                  window.sotceTOKEN = session.accessToken; // Only set using this flow.
                  window.sotceUSER = {
                    email: session.account.label,
                    sub: session.account.id,
                  };
                  // console.log(

                  //   "🌻 Picked up sotce session!",
                  //   window.sotceTOKEN,
                  //   window.sotceUSER,
                  // );
                  pickedUpSession = true;
                }

                if (sessionParams) {
                  localStorage.setItem("session-sotce", encodedSession);
                  params.delete("session-sotce"); // Remove the 'session' parameter
                  // Update the URL without reloading the page
                  cleanUrlParams(url, params);
                }
              }
            }

            // Logging in normally.
            if (!pickedUpSession) {
              isAuthenticated = await auth0Client.isAuthenticated();

              // Try to fetch a new token on every refresh.
              // TODO: ❤️‍🔥 Is this necessary?
              if (isAuthenticated) {
                try {
                  // await auth0Client.getTokenSilently(/*{ cacheMode: "off" }*/);
                  // console.log("🗝️ Got silent token.");
                } catch (error) {
                  console.log("🔐️ ❌ Unauthorized", error);
                  console.error(
                    "Failed to retrieve token silently. Logging out.",
                    error,
                  );
                  // Redirect the user to logout if the token has failed.

                  auth0Client.logout({
                    logoutParams: { returnTo: window.location.href },
                  });
                  isAuthenticated = false;
                }
              }
            } else {
              isAuthenticated = true;
            }

            const spinner = document.getElementById("spinner");
            const spinnerTO = setTimeout(() => {
              spinner.classList.add("showing");
            }, 250);

            async function spinnerPass(callback) {
              clearTimeout(spinnerTO);
              let page;
              if (spinner.classList.contains("showing")) {
                setTimeout(async () => {
                  spinner.addEventListener(
                    "transitionend",
                    () => {
                      spinner.remove();
                      page?.classList.remove("obscured"); // Show 'gate' / 'garden'
                      if (GATE_WAS_UP)
                        document
                          .getElementById("gate-curtain")
                          ?.classList.remove("hidden");
                    },
                    { once: true },
                  );
                  page = await callback();
                  spinner.classList.remove("showing");
                }, 250);
              } else {
                page = await callback();
                spinner.remove();
                page?.classList.remove("obscured");
                if (GATE_WAS_UP)
                  document
                    .getElementById("gate-curtain")
                    ?.classList.remove("hidden");
              }
            }

            if (!fullAlert) {
              if (!isAuthenticated) {
                await spinnerPass(
                  async () => await gate(!dev ? "coming-soon" : "logged-out"),
                );
              } else {
                user = pickedUpSession
                  ? window.sotceUSER
                  : await auth0Client.getUser();

                const userExists = await fetch(
                  "/user?from=" +
                    encodeURIComponent(user.email) +
                    "&tenant=sotce",
                );

                let u;
                try {
                  u = await userExists.json();
                } catch (err) {
                  console.warn(err);
                }
                if (!u?.sub || !user.email_verified)
                  await retrieveUncachedUser();

                if (!user.email_verified) {
                  await spinnerPass(async () => await gate("unverified", user));
                } else {
                  let entered = await subscribed();
                  let times = 0;

                  while (
                    waitForSubscriptionSuccessThreeTimes &&
                    !entered?.subscribed &&
                    times < 3
                  ) {
                    entered = await subscribed();
                    times += 1;
                  }

                  if (entered?.subscribed) {
                    await spinnerPass(async () => await garden(entered, user));
                  } else if (entered !== "error") {
                    await spinnerPass(async () => await gate("verified", user));
                  } else {
                    console.log("🔴 Server error.");
                    setTimeout(() => window.location.reload(), 2500);
                    // gate("error");
                  }
                }
              }
            } else {
              // 🚨 Full Alert
              await spinnerPass(() => {
                wrapper.innerHTML =
                  "<div id='full-alert'>" + fullAlert + "</div>";
                setTimeout(() => location.reload(), 2500);
              });
            }

            function veil() {
              const el = document.getElementById("veil");
              el.innerHTML = ""; // Clear any extra spinners in the veil.
              const spinner = cel("div");
              spinner.classList.add("spinner", "showing");
              el.appendChild(spinner);
              el.classList.remove("unveiled");
              el.classList.remove("unveiled-instant");
            }

            function unveil(options) {
              const el = document.getElementById("veil");
              if (options?.instant) {
                el.classList.add("unveiled-instant");
                el.querySelector(".spinner")?.remove();
              } else {
                el.classList.add("unveiled");
                el.addEventListener(
                  "transitionend",
                  () => {
                    el.querySelector(".spinner")?.remove();
                  },
                  { once: true },
                );
              }
            }

            function flash(color, options) {
              if (options?.hold) wrapper.classList.add("flash", color);
            }

            function login(hint = "login") {
              if (embedded) {
                window.parent.postMessage(
                  { type: "login", tenant: "sotce" },
                  "*",
                );
              } else {
                const opts = { prompt: "login" }; // Never skip the login screen.
                opts.screen_hint = hint;
                auth0Client.loginWithRedirect({ authorizationParams: opts });
              }
            }

            function signup() {
              if (embedded) {
                console.log("🟠 Cannot sign up in an embedded view.");
              } else {
                login("signup");
              }
            }

            // Go to the paywalled subscription page.
            async function subscribe() {
              const stripe = Stripe(
                "${dev
                  ? SOTCE_STRIPE_API_TEST_PUB_KEY
                  : SOTCE_STRIPE_API_PUB_KEY}",
              );
              const response = await fetch("/sotce-net/subscribe", {
                method: "POST",
                headers: { "Content-Type": "application/json" },
                body: JSON.stringify({ email: user.email, sub: user.sub }),
              });
              if (response.ok) {
                const session = await response.json();
                // console.log("💳 Session:", session);
                const result = await stripe.redirectToCheckout({
                  sessionId: session.id,
                });
                if (result.error) console.error(result.error.message);
              } else {
                const error = await response.json();
                console.error("💳", error.message);
              }
            }

            // Check the subscription status of the logged in user.
            async function subscribed() {
              if (!user) return false;
              console.log("🗞️ Checking subscription status for:", user.email);
              const response = await userRequest(
                "POST",
                "sotce-net/subscribed",
                { retrieve: "everything" },
              );

              if (response.status === 200) {
                console.log("💳 Subscribed:", response);
                if (response.subscribed) {
                  return response;
                } else {
                  return false;
                }
              } else {
                console.error("💳", response);
                return "error";
              }
            }

            // Cancel an existing subscription.
            async function cancel() {
              if (!user) return;

              const confirmation = confirm("📆 End your subscription?");
              if (!confirmation) return;
              veil();

              try {
                const response = await fetch("/sotce-net/cancel", {
                  method: "POST",
                  headers: {
                    "Content-Type": "application/json",
                    Authorization:
                      "Bearer " +
                      (window.sotceTOKEN ||
                        (await auth0Client.getTokenSilently())),
                  },
                });
                if (response.ok) {
                  const result = await response.json();
                  console.log("Subscription cancelled:", result);
                  const entered = await subscribed();
                  if (entered?.subscribed) {
                    await garden(entered, user, true); // Open garden and show the gate.
                    unveil({ instant: true });
                    setTimeout(() => alert(result.message), 100);
                  } else {
                    // unveil({ instant: true });
                    flash("red", { hold: true });
                    setTimeout(() => window.location.reload(), 150);
                  }
                } else {
                  const error = await response.json();
                  console.error("Cancellation error:", error.message);
                  unveil({ instant: true });
                  setTimeout(
                    () =>
                      alert("Failed to cancel subscription: " + error.message),
                    100,
                  );
                }
              } catch (error) {
                console.error("Error:", error);
                alert(
                  "A network error occurred while cancelling your subscription. Please try again.",
                );
              }
            }

            function logout() {
              if (isAuthenticated) {
                console.log("🔐 Logging out...", window.location.href);
                if (embedded) {
                  localStorage.removeItem("session-sotce");
                  window.parent.postMessage(
                    { type: "logout", tenant: "sotce" },
                    "*",
                  );
                } else {
                  auth0Client.logout({
                    logoutParams: { returnTo: window.location.href },
                  });
                }
              } else console.log("🔐 Already logged out!");
            }

            // resend verification email
            function resend(e, type) {
              e?.preventDefault();
              clearTimeout(verificationTimeout);

              const promptText =
                type === "change"
                  ? "💌 Update your email to?"
                  : "💌 Resend verification email to?";

              const email = prompt(promptText, user.email);
              if (!email) return;

              veil();
              console.log("📧 Resending...", email);

              userRequest("POST", "/api/email", {
                name: email,
                email,
                tenant: "sotce",
              })
                .then(async (res) => {
                  if (res.status === 200) {
                    await retrieveUncachedUser();
                    console.log("📧 Email verification sent...", res);
                    const gateEl = await gate("unverified", user);
                    unveil({ instant: true });
                    gateEl.classList.remove("obscured");
                    setTimeout(
                      () => alert("📧 Check your \`" + email + "\` inbox."),
                      100,
                    );
                  } else {
                    throw new Error(res.code);
                  }
                })
                .catch((err) => {
                  console.error("🔴 📧 Email change error:", err);
                  unveil({ instant: true });
                  setTimeout(
                    () => alert("❌ Sorry, your email could not be changed."),
                    100,
                  );
                });
            }

            // Jump to Aesthetic Computer.
            function aesthetic() {
              let href = dev
                ? "https://localhost:8888"
                : "https://aesthetic.computer";
              if (embedded) {
                window.parent.postMessage(
                  { type: "url:updated", slug: "prompt" },
                  "*",
                );
                href += "?session-aesthetic=retrieve";
              }
              window.location.href = href;
            }

            async function userRequest(method, endpoint, body) {
              try {
                const token =
                  window.sotceTOKEN || (await auth0Client.getTokenSilently());
                if (!token) throw new Error("🧖 Not logged in.");

                const headers = {
                  Authorization: "Bearer " + token,
                  "Content-Type": "application/json",
                };

                const options = { method, headers };

                if (method.toLowerCase() !== "get" && body)
                  options.body = JSON.stringify(body);

                const response = await fetch(endpoint, options);

                if (response.status === 500) {
                  try {
                    const json = await response.json();
                    return { status: response.status, ...json };
                  } catch (e) {
                    return {
                      status: response.status,
                      message: response.statusText,
                    };
                  }
                } else {
                  const clonedResponse = response.clone();
                  try {
                    return {
                      ...(await clonedResponse.json()),
                      status: response.status,
                    };
                  } catch (error) {
                    console.log("🚫 Error:", error);
                    return {
                      status: response.status,
                      body: await response.text(),
                    };
                  }
                }
              } catch (error) {
                console.error("🚫 Error:", error);
                return { message: "unauthorized" };
              }
            }

            window.login = login;
            window.logout = logout;
            window.cancel = cancel;
            window.signup = signup;
            window.resend = resend;
          </script>
        </body>
      </html>
    `;
    return respond(200, body, { "Content-Type": "text/html; charset=utf-8" });
  } else if (path === "/subscribe" && method === "post") {
    try {
      const stripe = Stripe(key);
      // console.log("💳", stripe);

      const redirectPath =
        event.headers.origin === "https://sotce.net" ? "" : "sotce-net";

      console.log(
        "🗺️ Origin:",
        event.headers.origin,
        "redirectPath:",
        redirectPath,
      );

      const { email, sub } = JSON.parse(event.body);

      // Search for the customer by the metadata field 'sub'

      const customers = await stripe.customers.search({
        query: `metadata['sub']:'${sub}'`,
      });

      let customer;

      if (customers.data.length > 0) {
        // Customer found, optionally update metadata
        // customer = await stripe.customers.update(customers.data[0].id, {
        //  metadata: { sub },
        // });
        customer = customers.data[0];
      } else {
        // Customer doesn't exist, create a new one
        customer = await stripe.customers.create({
          email: email,
          metadata: { sub },
        });
      }

      const session = await stripe.checkout.sessions.create({
        payment_method_types: ["card"],
        mode: "subscription",
        line_items: [{ price: priceId, quantity: 1 }],
        // customer_email: email,
        customer: customer.id, // Attach the existing or newly created customer
        success_url: `${event.headers.origin}/${redirectPath}?notice=success`,
        cancel_url: `${event.headers.origin}/${redirectPath}?notice=cancel`,
        // metadata: { sub },
      });

      return respond(200, { id: session.id });
    } catch (error) {
      console.log("⚠️", error);
      return respond(500, { message: `Error: ${error.message}` });
    }
  } else if (path === "/subscribed" && method === "post") {
    // First validate that the user has an active session via auth0.

    // TODO: To properly handle rate limits on the `/userinfo` endpoint
    //       I should probably be sending the user info up in the POST
    //       request here and then the `authorize` function should
    //       be rewritten to use a different endpoint which has
    //       a more apt rate limit?
    // Also it's possible that finding the subscription information here
    // via Stripe should / could be cached in redis for faster
    // retrieval later? 24.08.24.19.22

    const body = JSON.parse(event.body); // Make sure we can parse the body.
    const retrieve = body.retrieve || "everything";

    const user = await authorize(event.headers, "sotce");
    if (!user) return respond(401, { message: "Unauthorized." });
    // shell.log("Subscribing user:", user);

    const email = user.email;
    const sub = user.sub;
    let subscription;

    // Then, make sure they are subscribed.
    try {
      const stripe = Stripe(key);
      // Fetch customer by user ID (sub) from subscription metadata field.
      const customers = await stripe.customers.search({
        query: "metadata['sub']:'" + sub + "'",
      });

      if (!customers.data.length) return respond(200, { subscribed: false });
      const customer = customers.data[0];

      // Fetch subscriptions for the customer
      const subscriptions = await stripe.subscriptions.list({
        customer: customer.id,
        status: "active", // Only find the first active subscription.
        limit: 1,
      });

      subscription = subscriptions.data.find((sub) =>
        sub.items.data.some((item) => item.price.product === productId),
      );
    } catch (err) {
      console.error("Error fetching subscription status:", err);
      return respond(500, { error: "Failed to fetch subscription status" });
    }

    if (subscription && subscription.status === "active") {
      // What did we need the subscription for?

      const out = { subscribed: true };

      if (retrieve === "everything") {
        // 📆 Subscription status. (until, renews)
        out.until = subscription.cancel_at_period_end
          ? new Date(subscription.cancel_at * 1000).toLocaleDateString(
              "en-US",
              dateOptions,
            )
          : "recurring";
        if (out.until === "recurring") {
          out.renews = `${new Date(subscription.current_period_end * 1000).toLocaleDateString("en-US", dateOptions)}`;
        }

        // 👸 Administrator status.
        const isAdmin = await hasAdmin(user, "sotce");
        if (isAdmin) out.admin = isAdmin;
        console.log(isAdmin, out);

        // 📓 Recent Pages
        const database = await connect();
        const pages = database.db.collection("pages");
        // Get page content from the database.
        const retrievedPages = await pages
          .aggregate([{ $sort: { when: -1 } }, { $limit: 100 }])
          .toArray();
        out.pages = retrievedPages;
        await database.disconnect();

        // TODO: 👤 'Handled' pages filtered by user..
      }
      return respond(200, out);
    } else {
      return respond(200, { subscribed: false });
    }
  } else if (path === "/cancel" && method === "post") {
    const user = await authorize(event.headers, "sotce");
    if (!user) return respond(401, { message: "Unauthorized." });
    shell.log("User authorized. Cancelling subscription...");
    const cancelResult = await cancelSubscription(user, key);
    return respond(cancelResult.status, cancelResult.body);
  } else if (path === "/write-a-page" && method === "post") {
    // 🪧 write-a-page - Submission endpoint.
    const user = await authorize(event.headers, "sotce");
    const isAdmin = await hasAdmin(user, "sotce");
    if (!user || !isAdmin) return respond(401, { message: "Unauthorized." });
    const body = JSON.parse(event.body);
    console.log("🪧 Post so far:", body);
    const words = body.words;
    if (words) {
      // Add page to database.
      const database = await connect();
      const pages = database.db.collection("pages");
      // 💡 TODO: Eventually create a 'books' abstraction so users can have
      // multiple books that capture groupings of pages. 24.09.13.01.41
      await pages.insertOne({ user: user.sub, words, when: new Date() });
      await database.disconnect();
      const page = body;
      return respond(200, { page });
    } else {
      return respond(500, { message: "No words written." });
    }
  } else if (path === "/delete-account" && method === "post") {
    // See also the 'delete-erase-and-forget-me.js' function for aesthetic users.
    const user = await authorize(event.headers, "sotce");
    if (!user) return respond(401, { message: "Authorization failure..." });
    shell.log("🔴 Deleting user:", user.sub);

    const sub = user.sub;
    const sotceSub = "sotce-" + sub;

    // 1. Unsubscribe the user if they have an active subscription.
    try {
      const cancelResult = await cancelSubscription(user, key);
      shell.log(
        "❌ Cancelled subscription?",
        cancelResult.status,
        cancelResult.body,
      );
    } catch (err) {
      shell.error("🔴 Subscription cancellation error:", err);
    }

    // TODO: 2. Delete any user data, like posts.

    const database = await connect();

    // Remove the user's handle cache from redis.
    const handle = await getHandleOrEmail(sotceSub);
    if (handle?.startsWith("@")) {
      await KeyValue.connect();
      await KeyValue.del("@handles", handle);
      await KeyValue.del("userIDs", sotceSub);
      await KeyValue.disconnect();
    }

    // 3. Delete the user's handle if it exists and the user does not have
    //    an aesthetic computer account, otherwise re-associate the key.
    if (handle) {
      shell.log(
        "📚 Checking for any `aesthetic` user with the same email and handle:",
        handle,
      );
      const bareHandle = handle.slice(1); // Remove the "@" from the handle.
      const idRes = await userIDFromEmail(user.email, "aesthetic");
      if (idRes?.userID && idRes?.email_verified) {
        const handles = database.db.collection("@handles");

        const aestheticSub = idRes.userID;
        // Check if an entry with the same _id already exists
        const existingHandle = await handles.findOne({ _id: aestheticSub });

        if (!existingHandle) {
          // If no existing entry, proceed with deletion and insertion
          await handles.deleteOne({ _id: sotceSub });
          await handles.insertOne({ _id: aestheticSub, handle: bareHandle });
          shell.log(
            "🧔 Changed primary handle key of 'sotce' user:",
            sub,
            "to 'aesthetic' user:",
            aestheticSub,
          );
        } else {
          // If an entry already exists, skip deletion and insertion
          shell.log(
            "🩹 Handle already native to `aesthetic`, skipping reassignment.",
          );
        }
      } else {
        await database.db.collection("@handles").deleteOne({ _id: sotceSub });
        shell.log("🧔 Deleted user handle for:", sotceSub);
      }
    }

    shell.log("❌ Deleted database data.");

    await database.disconnect();

    // 3. Delete the user's auth0 account.
    const deleted = await deleteUser(sub, "sotce");
    shell.log("❌ Deleted user registration:", deleted);
    return respond(200, { result: "Deleted!" }); // Successful account deletion.
  } else if (path === "/privacy-policy" && method === "get") {
    const body = html`
      <html>
        <head>
          <title>Sotce Net's Privacy Policy</title>
          <style>
            body {
              font-family: sans-serif;
              background-color: rgb(255, 251, 234);
              /* background: rgb(255, 230, 225); */
            }
            img {
              filter: grayscale(0.75);
            }
            code {
              font-weight: bold;
            }
            a,
            a:visited {
              color: black;
              text-decoration: none;
            }
            sub {
              line-height: 1.25em;
            }
          </style>
          <meta
            name="viewport"
            content="width=device-width, initial-scale=1.0"
          />
        </head>

        <body>
          <h1>Sotce Net's Privacy Policy</h1>
          <p>
            Sotce Net keeps finished pages on a remote server so they can be shared
            with and viewed by subscribers.
          </p>
          <p>
            Sotce Net allows you to associate an email with a
            <code>@handle</code> to represent your identity.
          </p>
          <p>
            Sotce Net does not sell or exchange any user data with third
            parties.
          </p>
          <p>
            Sotce Net is served by
            <code><a href="https://aesthetic.computer/privacy-policy">Aesthetic Computer</code>.</a>
          </p>
          <p>
            For more information write to <code>mail@sotce.net</code> to
            communicate with the author.
          </p>
          <a href="${dev ? "/sotce-net" : "/"}"><img width="128" src="${assetPath + "cookie.png"}" /></a>
          <br />
          <br />
          <sub>Edited on September 7, 2024</sub>
        </body>
      </html>
    `;
    return respond(200, body, { "Content-Type": "text/html; charset=utf-8" });
  }
};

async function cancelSubscription(user, key) {
  const email = user.email;
  const result = { status: undefined, body: undefined };
  try {
    const stripe = Stripe(key);
    // Fetch customer by email
    const customers = await stripe.customers.list({ email, limit: 1 });
    if (customers.data.length === 0) {
      result.status = 404;
      result.body = { message: "Customer not found." };
      return result;
    }

    const customer = customers.data[0];

    // Fetch subscriptions for the customer
    const subscriptions = await stripe.subscriptions.list({
      customer: customer.id,
      status: "all",
      limit: 10,
    });

    if (subscriptions.data.length === 0) {
      result.status = 404;
      result.body = { message: "Subscription not found." };
      return result;
    }

    // Find the subscription matching the productId
    const subscription = subscriptions.data.find((sub) =>
      sub.items.data.some((item) => item.price.product === productId),
    );

    if (!subscription) {
      result.status = 404;
      result.body = { message: "Subscription not found." };
      return result;
    }

    // Cancel the subscription
    const cancelled = await stripe.subscriptions.update(subscription.id, {
      cancel_at_period_end: true,
    });

    result.status = 200;
    result.body = {
      message: `Your subscription ends on ${new Date(
        cancelled.cancel_at * 1000,
      ).toLocaleDateString(
        "en-US",
        dateOptions,
      )}. You will not be billed again.`,
      subscription: cancelled,
    };
    return result;
  } catch (error) {
    console.error("Error cancelling subscription:", error);
    result.status = 500;
    result.body = { message: `Error: ${error.message}` };
    return result;
  }
}

// Inserted in `dev` mode for live reloading.
const reloadScript = html`
  <script>
    let reconnectInterval = false;
    function connect() {
      clearInterval(reconnectInterval);
      let ws;
      try {
        ws = new WebSocket("wss://localhost:8889");
      } catch {
        console.warn("🧦 Connection failed.");
        return;
      }

      // ws.onopen = (e) => console.log("🧦 Connected:", e);
      let reloadTimeout;

      ws.onmessage = (e) => {
        const msg = JSON.parse(e.data);
        if (msg.type === "reload" && msg.content.piece === "*refresh*") {
          console.log("🧦 ♻️ Reloading...");
          clearTimeout(reloadTimeout);
          reloadTimeout = setTimeout(() => {
            const sessionItem = localStorage.getItem("session-sotce");
            const gateUp = document.querySelector("#gate-curtain:not(.hidden)");
            if (sessionItem) {
              const url = new URL(window.location.href);
              url.searchParams.set("session-sotce", "retrieve");
              if (gateUp) url.searchParams.set("gate", "up");
              window.location.href = url.toString();
            } else {
              const url = new URL(window.location.href);
              if (gateUp) url.searchParams.set("gate", "up");
              window.location.href = url.toString();
            }
          }, 150); // 📓 Could take a sec for the function to reload... 24.08.08.00.53
        }
      };

      ws.onclose = (e) => {
        console.log("🧦 🔴 Closed:", e);
        reconnectInterval = setInterval(connect, 1000);
      };
    }
    connect();
  </script>
`.trim();<|MERGE_RESOLUTION|>--- conflicted
+++ resolved
@@ -401,7 +401,6 @@
               transform: scale(0.93);
               transition: 0.13s ease-out transform;
             }
-<<<<<<< HEAD
             #prompt {
               font-size: 22px;
               font-family: monospace;
@@ -417,25 +416,6 @@
             #prompt:hover {
               color: rgb(180, 72, 135);
             }
-=======
-            /*
-                                    #prompt {
-                                      font-size: 22px;
-                                      font-family: monospace;
-                                      border: none;
-                                      background: none;
-                                      position: absolute;
-                                      top: 16px;
-                                      left: 16px;
-                                      color: black;
-                                      user-select: none;
-                                      cursor: pointer;
-                                    }
-                                    #prompt:hover {
-                                      color: rgb(180, 72, 135);
-                                    }
-                                    */
->>>>>>> 7c4ca75a
             .hidden {
               visibility: hidden;
               pointer-events: none;
