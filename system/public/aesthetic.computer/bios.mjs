--- conflicted
+++ resolved
@@ -1,11732 +1,11716 @@
-// 💻 BIOS
-
-// 📦 All Imports
-import * as Loop from "./lib/loop.mjs";
-import { Pen } from "./lib/pen.mjs";
-import { Box } from "./lib/geo.mjs";
-import { Keyboard } from "./lib/keyboard.mjs";
-import { Gamepad } from "./lib/gamepad.mjs";
-import { startCapturingMotion, stopCapturingMotion } from "./lib/motion.mjs";
-import { speak, speakAPI } from "./lib/speech.mjs";
-import * as UI from "./lib/ui.mjs";
-import * as Glaze from "./lib/glaze.mjs";
-import { apiObject, extension } from "./lib/helpers.mjs";
-import { choose } from "./lib/help.mjs";
-import { parse, slug } from "./lib/parse.mjs";
-import { isKidlispSource, encodeKidlispForUrl, getSyntaxHighlightingColors } from "./lib/kidlisp.mjs";
-import * as Store from "./lib/store.mjs";
-import * as MIDI from "./lib/midi.mjs";
-import * as USB from "./lib/usb.mjs";
-import {
-  MetaBrowser,
-  iOS,
-  Android,
-  TikTok,
-  Safari,
-  Aesthetic,
-  AestheticExtension,
-} from "./lib/platform.mjs";
-import { headers } from "./lib/headers.mjs";
-import { logs } from "./lib/logs.mjs";
-import { soundWhitelist } from "./lib/sound/sound-whitelist.mjs";
-import { timestamp, radians } from "./lib/num.mjs";
-import { UDP } from "./lib/udp.mjs";
-
-// import * as TwoD from "./lib/2d.mjs"; // 🆕 2D GPU Renderer.
-const TwoD = undefined;
-
-const { assign, keys } = Object;
-const { round, floor, min, max } = Math;
-const { isFinite } = Number;
-
-// 🎬 GIF Encoder Configuration
-// Set to true to use gifenc by default, false for gif.js
-const DEFAULT_USE_GIFENC = false;
-
-// 🚫 Cache Control Flags
-// Set these to true to disable caching for dynamic content updates
-window.acDISABLE_HUD_LABEL_CACHE = true; // Disable HUD label caching for dynamic coloring
-window.acDISABLE_QR_OVERLAY_CACHE = true; // Disable QR overlay caching for dynamic updates
-
-const diskSends = [];
-let diskSendsConsumed = false;
-
-// Store original URL parameters for refresh functionality
-let preservedParams = {};
-
-window.acDISK_SEND = function (message) {
-  !diskSendsConsumed ? diskSends.push(message) : window.acSEND(message);
-};
-
-function consumeDiskSends(send) {
-  if (diskSendsConsumed) return;
-  diskSends.forEach((message) => send(message));
-  diskSends.length = 0;
-  diskSendsConsumed = true;
-}
-
-// 🔌 USB
-USB.initialize();
-
-// 💾 Boot the system and load a disk.
-async function boot(parsed, bpm = 60, resolution, debug) {
-  headers(); // Print console headers.
-
-  // Store original URL parameters for refresh functionality from the resolution object
-  preservedParams = {};
-  if (resolution.gap === 0) preservedParams.nogap = "true"; // gap: 0 means nogap was true
-  if (resolution.nolabel === true) preservedParams.nolabel = "true";
-  
-  // Only preserve density/zoom/duration if they were actually in the URL (not from localStorage)
-  const currentParams = new URLSearchParams(location.search);
-  if (currentParams.has("density")) preservedParams.density = currentParams.get("density");
-  if (currentParams.has("zoom")) preservedParams.zoom = currentParams.get("zoom");
-  if (currentParams.has("duration")) preservedParams.duration = currentParams.get("duration");
-
-  if (debug) {
-    if (window.isSecureContext) {
-      // console.log("🔒 Secure");
-    } else {
-      console.warn("🔓 Insecure");
-    }
-  }
-
-  window.acCONTENT_EVENTS = [];
-
-  let HANDLE; // Populated with the user's handle from `disk`.
-
-  let pen,
-    keyboard,
-    gamepad,
-    keyboardFocusLock = false,
-    keyboardSoftLock = false;
-  let handData; // Hand-tracking.
-
-  let frameCount = 0n;
-  let now = 0;
-
-  let diskSupervisor;
-  let currentPiece = null; // Gets set to a path after `loaded`.
-  let currentPieceHasKeyboard = false;
-
-  // Media Recorder
-  let mediaRecorder;
-  let recordedFrames = [];
-  const mediaRecorderChunks = [];
-  let mediaRecorderDuration = 0,
-    mediaRecorderStartTime,
-    mediaRecorderFrameCount = 0; // Frame counter for performance optimization
-  let needs$creenshot = false; // Flag when a capture is requested.
-  
-  // Dynamic FPS detection for display-rate independent recording
-  let detectedDisplayFPS = 60; // Default fallback
-  let lastFrameTime = 0;
-  let frameTimes = [];
-  const FPS_SAMPLE_SIZE = 30; // Number of frames to sample for FPS detection
-
-  // Duration Progress Bar (for timed pieces from query parameter)
-  let durationProgressStartTime = undefined;
-  let durationProgressDuration = resolution.duration; // Duration in seconds from query parameter
-  let durationProgressCompleted = false;
-
-  // Events
-  let whens = {};
-
-  // Register core signal handlers
-  whens["recorder:cut"] = async function() {
-    
-    if (!mediaRecorder) {
-      console.warn(`No mediaRecorder available during cut - sending rolling:ended anyway`);
-      send({ type: "recorder:rolling:ended" });
-      return;
-    }
-    
-    if (debug && logs.recorder) console.log("✂️ Recorder: Cut");
-    
-    try {
-      // Safety check to prevent NaN duration
-      if (mediaRecorderStartTime !== undefined) {
-        mediaRecorderDuration += performance.now() - mediaRecorderStartTime;
-      } else {
-        console.warn("Warning: mediaRecorderStartTime is undefined during cut, cannot calculate duration");
-        // Set a minimal duration to prevent NaN
-        if (mediaRecorderDuration === undefined || isNaN(mediaRecorderDuration)) {
-          mediaRecorderDuration = 100; // Fallback to 100ms
-        }
-      }
-      
-      // mediaRecorder?.stop();
-      mediaRecorder?.pause(); // Single clips for now.
-
-      // Store the tape data to IndexedDB for persistence across page refreshes
-      const blob = new Blob(mediaRecorderChunks, {
-        type: mediaRecorder.mimeType,
-      });
-      
-      try {
-        await receivedChange({
-          data: {
-            type: "store:persist",
-            content: {
-              key: "tape",
-              method: "local:db",
-              data: {
-                blob,
-                duration: mediaRecorderDuration,
-                frames: recordedFrames, // Include frame data for WebP/Frame exports
-                timestamp: Date.now(),
-              },
-            },
-          },
-        });
-
-        if (debug && logs.recorder) console.log("📼 Stored tape to IndexedDB");
-      } catch (storageError) {
-        console.error("Error storing tape to IndexedDB:", storageError);
-        // Continue despite storage error
-      }
-
-      // Ensure the rolling:ended signal is sent which triggers the cutCallback
-      send({ type: "recorder:rolling:ended" });
-      
-    } catch (error) {
-      console.error("Error in cut operation:", error);
-      // Still send the ended signal even if something fails
-      send({ type: "recorder:rolling:ended" });
-    }
-  };
-
-  // Video storage
-  const videos = [];
-
-  // Media preloading tracker (for cancellations).
-  const mediaPathsLoading = {};
-
-  // Rendering
-
-  // Wrap everything in an #aesthetic-computer div.
-  const wrapper = document.createElement("div");
-  wrapper.id = "aesthetic-computer";
-
-  // 🖥️ Our main display surface. (Software Renderer)
-  const canvas = document.createElement("canvas");
-  const ctx = canvas.getContext("2d", { willReadFrequently: true });
-
-  // 🖥️🔌 Secondary main display surface. (GPU Renderer)
-  // TODO: Eventually deprecate the software renderer in favor of this?
-  //       (Or even reuse the same tag if pieces swap.)
-  //       TODO: Would it be possible for pieces to use both... and why?
-  //             (Probably Not)
-  TwoD?.initialize(wrapper);
-
-  // An extra canvas reference for passing through or buffering video recording streams.
-  let streamCanCtx;
-  let paintToStreamCanvas = false;
-  let startTapePlayback,
-    stopTapePlayback,
-    pauseTapePlayback,
-    resumeTapePlayback;
-
-  let shareFile, shareFileCallback; // A temporary storage container for a pre-prepped
-  // file download to use on a user interaction.
-
-  // A layer for modal messages such as "audio engine is off".
-  const modal = document.createElement("div");
-  modal.id = "modal";
-
-  // A ui canvas for rendering a native resolution ui on top of everything.
-  const uiCanvas = document.createElement("canvas");
-  const uiCtx = uiCanvas.getContext("2d");
-  uiCanvas.dataset.type = "ui";
-
-  const debugCanvas = document.createElement("canvas");
-  const debugCtx = debugCanvas.getContext("2d");
-  debugCanvas.dataset.type = "debug";
-
-  // A buffer for nicer resolution switches, nice when moving from
-  // low resolution back to high resolution. Could eventually be used
-  // for transition effects.
-  const freezeFrameCan = document.createElement("canvas");
-  const ffCtx = freezeFrameCan.getContext("2d");
-  freezeFrameCan.dataset.type = "freeze";
-
-  // A buffer for corner label overlays.
-  const overlayCan = document.createElement("canvas");
-  const octx = overlayCan.getContext("2d");
-
-  // Reusable canvas for dirtyBox updates
-  let dirtyBoxCanvas = document.createElement("canvas");
-  let dirtyBoxCtx = dirtyBoxCanvas.getContext("2d");
-
-  // Track overlay canvas dimensions to avoid unnecessary resizing
-  let overlayCanvasWidth = 0;
-  let overlayCanvasHeight = 0;
-
-  let imageData;
-  let fixedWidth, fixedHeight;
-  let projectedWidth, projectedHeight;
-  let canvasRect;
-
-  // A post-process / effects layer.
-  let glaze = { on: false };
-  let currentGlaze;
-
-  const glazeComposite = document.createElement("canvas");
-  const glazeCompositeCtx = glazeComposite.getContext("2d");
-
-  let needsReframe = false;
-  let needsReappearance = false;
-  let reframeJustCompleted = false; // Track when we just finished reframing
-  let freezeFrame = false,
-    freezeFrameFrozen = false,
-    freezeFrameGlaze = false;
-
-  const screen = apiObject("pixels", "width", "height");
-  let subdivisions = 1; // Gets set in frame.
-
-  // Track UI scaling state to avoid redundant operations
-  let currentUiScale = 0;
-  let uiContextScaled = false;
-
-  const REFRAME_DELAY = 80; //250;
-  let curReframeDelay = REFRAME_DELAY;
-  let lastGap = undefined;
-  let density = resolution.density !== undefined ? resolution.density : 2; // Use URL parameter or default to 2
-
-  const startGap =
-    location.host.indexOf("botce") > -1 || AestheticExtension ? 0 : 8;
-
-  // Runs one on boot & every time display resizes to adjust the framebuffer.
-  function frame(width, height, gap) {
-    gap === 0
-      ? document.body.classList.add("nogap")
-      : document.body.classList.remove("nogap");
-
-    if (gap === undefined) gap = lastGap ?? startGap;
-    lastGap = gap;
-
-    // Cache the current canvas if needed.
-    if (
-      freezeFrame &&
-      imageData &&
-      imageData.data &&
-      imageData.data.buffer &&
-      imageData.data.buffer.byteLength > 0 &&
-      !document.body.contains(freezeFrameCan) &&
-      !underlayFrame // Don't show freeze frame during tape playback
-    ) {
-      if (debug && logs.frame) {
-        console.log(
-          "🥶 Freezing:",
-          freezeFrame,
-          imageData.width,
-          imageData.height,
-        );
-      }
-
-      freezeFrameCan.style.width = canvas.getBoundingClientRect().width + "px";
-      freezeFrameCan.style.height =
-        canvas.getBoundingClientRect().height + "px";
-
-      // TODO: Get margin of canvasRect or make freezeFrame work on top of everything...
-      // Is this still relevant? 2022.4.09
-
-      /*
-      console.log(
-        "Freezeframe offset",
-        wrapper.offsetLeft,
-        canvasRect.x,
-        canvasRect.width - canvasRect.x
-      );
-      */
-
-      freezeFrameCan.style.left = canvasRect.x + "px";
-      freezeFrameCan.style.top = canvasRect.y + "px";
-
-      // TODO: Save the Glaze canvas if glaze is enabled / figure out how to deal
-      //       with Glaze.
-
-      if (freezeFrameGlaze) {
-        Glaze.freeze(ffCtx);
-        // ffCtx.fillStyle = "lime";
-        // ffCtx.fillRect(0, 0, ffCtx.canvas.width, ffCtx.canvas.height);
-        freezeFrameGlaze = false;
-      } else {
-        ffCtx.drawImage(canvas, 0, 0);
-        // ffCtx.putImageData(imageData, 0, 0); // TODO: Fix source data detached error here.
-      }
-
-      if (!wrapper.contains(freezeFrameCan)) {
-        wrapper.append(freezeFrameCan);
-      } else {
-        freezeFrameCan.style.removeProperty("opacity");
-      }
-
-      canvas.style.opacity = 0;
-      // console.log("Setting canvas opacity to 0...");
-
-      freezeFrameFrozen = true;
-    }
-
-    // Find the width and height of our default screen and native projection.
-    width = width || fixedWidth;
-    height = height || fixedHeight;
-
-    const gapSize = gap * window.devicePixelRatio;
-
-    subdivisions = 1;
-
-    if (width === undefined && height === undefined) {
-      // Automatically set and frame a reasonable resolution.
-      // Or pull from density.
-      let ratio = density || window.devicePixelRatio;
-      if (!density && window.devicePixelRatio === 1) ratio = 3; // Always force a screen density of 3 on non-retina displays.
-      subdivisions = ratio;
-
-      width =
-        floor(window.innerWidth / subdivisions) - floor(gapSize / subdivisions);
-      height =
-        floor(window.innerHeight / subdivisions) -
-        floor(gapSize / subdivisions);
-
-      if (TikTok) height -= gap * 3;
-
-      projectedWidth = round(width * density);
-      projectedHeight = round(height * density);
-    } else {
-      // Or do it manually if both width and height are defined.
-      fixedWidth = width;
-      fixedHeight = height;
-
-      const scale = min(window.innerWidth / width, window.innerHeight / height);
-
-      projectedWidth = round(width * scale - gapSize);
-      projectedHeight = round(height * scale - gapSize);
-    }
-
-    if (debug && logs.frame)
-      console.info(
-        "🖼 Frame:",
-        width,
-        height,
-        "🖥 Window:",
-        window.innerWidth,
-        window.innerHeight,
-      );
-
-    // Send a message about this new width and height to any hosting frames.
-    // parent.postMessage({ width: projectedWidth, height: projectedHeight }, "*");
-
-    // TODO: Changing this width and height here will clear the canvas... which is no good...
-
-    // ffCtx.drawImage(canvas, 0, 0);
-
-    // TODO: How can I copy the pixels from canvas before changing it's width
-    //       and height, and then copy them back after changing it here?
-    // ctx.drawImage(canvas, 0, 0);
-
-    // Create a temporary canvas
-    const tempCanvas = document.createElement("canvas");
-    const tempCtx = tempCanvas.getContext("2d");
-
-    // Copy existing canvas contents from clean imageData (not from canvas which may have overlays)
-    tempCanvas.width = canvas.width;
-    tempCanvas.height = canvas.height;
-    if (
-      imageData &&
-      imageData.width === canvas.width &&
-      imageData.height === canvas.height &&
-      imageData.data &&
-      imageData.data.buffer &&
-      imageData.data.buffer.byteLength > 0
-    ) {
-      // Use clean imageData to avoid copying overlays (only if data is not detached)
-      tempCtx.putImageData(imageData, 0, 0);
-    } else {
-      // Fallback to copying from canvas if imageData doesn't match or data is detached
-      tempCtx.drawImage(canvas, 0, 0);
-    }
-
-    // Resize the original canvas
-    canvas.width = width;
-    canvas.height = height;
-
-    // Restore the clean pixels onto the resized canvas
-    ctx.drawImage(tempCanvas, 0, 0);
-
-    tempCanvas.width = glazeComposite.width;
-    tempCanvas.height = glazeComposite.height;
-
-    tempCtx.drawImage(glazeComposite, 0, 0);
-
-    glazeComposite.width = canvas.width;
-    glazeComposite.height = canvas.height;
-    glazeCompositeCtx.drawImage(tempCanvas, 0, 0);
-
-    uiCanvas.width = projectedWidth * window.devicePixelRatio;
-    uiCanvas.height = projectedHeight * window.devicePixelRatio;
-
-    // Reset UI scaling state when canvas size changes
-    uiContextScaled = false;
-    currentUiScale = 0;
-
-    // Horizontal and vertical offsetting of the wrapper.
-
-    if (TikTok) {
-      wrapper.style.top = `${8 * 1.5}px`;
-    } else {
-      wrapper.style.top = (window.innerHeight - projectedHeight) / 2 + "px";
-    }
-
-    wrapper.style.left = (window.innerWidth - projectedWidth) / 2 + "px";
-    wrapper.style.width = projectedWidth + "px";
-    wrapper.style.height = projectedHeight + "px";
-
-    canvas.style.width = projectedWidth + "px";
-    canvas.style.height = projectedHeight + "px";
-    uiCanvas.style.width = projectedWidth + "px";
-    uiCanvas.style.height = projectedHeight + "px";
-
-    if (debug) {
-      debugCanvas.width = projectedWidth;
-      debugCanvas.height = projectedHeight;
-      debugCanvas.style.width = projectedWidth + "px";
-      debugCanvas.style.height = projectedHeight + "px";
-    }
-
-    if (
-      imageData &&
-      imageData.data &&
-      imageData.data.buffer &&
-      imageData.data.buffer.byteLength > 0
-    ) {
-      ctx.putImageData(imageData, 0, 0);
-    } else {
-      imageData = ctx.getImageData(0, 0, canvas.width, canvas.height);
-      // This will have zero alpha.
-    }
-
-    // Store clean pixel data for worker communication (before any overlays are drawn)
-    assign(screen, { pixels: imageData.data, width, height });
-
-    TwoD?.frame(width, height, wrapper); // Reframe the 2D GPU layer.
-
-    // Add the canvas, modal, and uiCanvas when we first boot up.
-    if (!wrapper.contains(canvas)) {
-      wrapper.append(canvas);
-      wrapper.append(modal);
-
-      const bumper = document.createElement("div");
-      bumper.id = "bumper";
-      modal.append(bumper);
-
-      wrapper.append(uiCanvas);
-      if (debug) wrapper.append(debugCanvas);
-      document.body.append(wrapper);
-
-      const fonts = [
-        "berkeley-mono-variable.css",
-        "ywft-processing-regular.css",
-        "ywft-processing-light.css",
-        "ywft-processing-bold.css",
-      ];
-
-      // Load fonts post-boot.
-      fonts.forEach((font) => {
-        const link = document.createElement("link");
-        link.rel = "stylesheet";
-        link.crossOrigin = "anonymous";
-        
-        // Use origin-aware font loading
-        let fontUrl;
-        try {
-          // Check if we're in development environment
-          const isDevelopment = location.hostname === 'localhost' && location.port;
-          if (isDevelopment) {
-            // In development, fonts are served from the root /type/webfonts/ path
-            fontUrl = "/type/webfonts/" + font;
-          } else {
-            // In production or sandboxed iframe, use the standard path
-            fontUrl = "/type/webfonts/" + font;
-          }
-        } catch (err) {
-          // Fallback to standard path if there's any error
-          fontUrl = "/type/webfonts/" + font;
-        }
-        
-        link.href = fontUrl;
-        document.body.append(link);
-      });
-
-      if ("fonts" in document) {
-        (async () => {
-          try {
-            // Wait for stylesheet to load first
-            await new Promise((resolve) => {
-              const checkFonts = () => {
-                // Check if at least one font face is available
-                const fontFaces = Array.from(document.fonts);
-                if (fontFaces.length > 0) {
-                  resolve();
-                } else {
-                  setTimeout(checkFonts, 50);
-                }
-              };
-              checkFonts();
-            });
-
-            // Now load the fonts explicitly
-            await Promise.all([
-              document.fonts.load("1em YWFTProcessing-Light"),
-              document.fonts.load("1em YWFTProcessing-Regular"),
-              document.fonts.load("bold 1em YWFTProcessing-Regular"),
-              document.fonts.load("normal 1em YWFTProcessing-Light"),
-            ]);
-          } catch (error) {
-            console.warn("⚠️ Font loading during boot failed:", error);
-            // Fallback to fonts.ready
-            await document.fonts.ready;
-          }
-        })();
-        // document.fonts.load("1em Berkeley Mono Variable").then(() => {
-        //   setTimeout(() => {
-        //     document.getElementById("console")?.classList.remove("hidden");
-        //   }, 250);
-        // });
-      }
-
-      // document.fonts.ready.then(function () {});
-
-      // Trigger it to re-draw whenever the window resizes.
-      let timeout;
-      let lastWidth = window.innerWidth;
-      let lastHeight = window.innerHeight;
-
-      window.addEventListener("resize", (e) => {
-        if (
-          lastWidth === window.innerWidth &&
-          lastHeight === window.innerHeight
-        ) {
-          return;
-        }
-
-        lastWidth = window.innerWidth;
-        lastHeight = window.innerHeight;
-
-        // Check to see if we are in "native-cursor" mode and hide
-        // #aesthetic.computer for the resize if we aren't.
-        if (document.body.classList.contains("native-cursor") === false) {
-          // wrapper.classList.add("hidden");
-        }
-
-        window.clearTimeout(timeout); // Small timer to save on performance.
-        timeout = setTimeout(() => {
-          needsReframe = true; // This makes zooming work / not work.
-          curReframeDelay = REFRAME_DELAY;
-        }, curReframeDelay); // Is this needed?
-      });
-
-      // Prevent canvas touchstart events from triggering magnifying glass on
-      // iOS Safari, unless a link is pressed.
-      wrapper.addEventListener(
-        "touchstart",
-        function (event) {
-          if (
-            (document.hasFocus() &&
-              !ticketWrapper &&
-              event.target.tagName !== "A" &&
-              event.target.tagName !== "IMG") ||
-            event.touches.length > 2 // Prevent undo pop-up in Mobile Safari.
-          ) {
-            event.preventDefault();
-          }
-        },
-        false,
-      );
-    }
-
-    canvasRect = canvas.getBoundingClientRect();
-
-    // Glaze.clear();
-
-    // A native resolution canvas for drawing cursors, system UI, and effects.
-    if (glaze.on) {
-      currentGlaze = Glaze.on(
-        canvas.width,
-        canvas.height,
-        canvasRect,
-        projectedWidth,
-        projectedHeight,
-        wrapper,
-        glaze.type,
-        () => {
-          send({ type: "needs-paint" }); // Once all the glaze shaders load, render a single frame.
-          // canvas.style.opacity = 0;
-        },
-      );
-    } else {
-      Glaze.off();
-      glaze.on = false;
-      canvas.style.removeProperty("opacity");
-    }
-
-    needsReframe = false;
-    reframeJustCompleted = true; // Mark that we just completed a reframe
-    needsReappearance = true; // Only for `native-cursor` mode.
-    send({ type: "needs-paint" });
-    send({
-      type: "reframed",
-      content: {
-        innerWidth: window.innerWidth,
-        innerHeight: window.innerHeight,
-        subdivisions,
-      },
-    });
-  }
-
-  // Used by `disk` to set the metatags by default when a piece loads. It can
-  // be overridden using `meta` inside of `boot` for any given piece.
-  // TODO: Some meta tags in practice use image_url & icon_url it seems.
-  //       (Like in `hell_-world` or `freaky-flowers`) 23.10.25.20.32
-  function setMetatags(meta) {
-    if (meta?.title) {
-      document.title = meta.title;
-      const ogTitle = document.querySelector('meta[name="og:title"]');
-      if (ogTitle) ogTitle.content = meta.title;
-      const twitterTitle = document.querySelector('meta[name="twitter:title"]');
-      if (twitterTitle) twitterTitle.content = meta.title;
-    }
-    if (meta?.desc) {
-      const ogDesc = document.querySelector('meta[name="og:description"]');
-      if (ogDesc) ogDesc.content = meta.desc;
-      const desc = document.querySelector('meta[name="description"]');
-      if (desc) desc.content = meta.desc;
-    }
-    if (meta?.img?.og) {
-      const ogImg = document.querySelector('meta[name="og:image"]');
-      if (ogImg) ogImg.content = meta.img.og;
-    }
-    if (meta?.img?.twitter) {
-      const twitterImg = document.querySelector('meta[name="twitter:image"]');
-      if (twitterImg) twitterImg.content = meta.img.twitter;
-    }
-
-    const icon = document.querySelector('link[rel="icon"]');
-
-    if (icon) {
-      if (meta?.icon_url) {
-        if (icon.href !== meta.icon_url) icon.href = meta.icon_url;
-      } else if (meta?.img?.icon) {
-        if (icon.href !== meta.img.icon) icon.href = meta.img.icon;
-      }
-    }
-
-    if (meta?.url) {
-      // This might need to be conditional / opt-in?
-      // document.querySelector('meta[name="twitter:player"').content = meta.url;
-    }
-  }
-
-  // *** External Library Dependency Injection ***
-
-  // FFMPEG.WASM
-  async function loadFFmpeg() {
-    return new Promise((resolve, reject) => {
-      const script = document.createElement("script");
-      script.src = "/aesthetic.computer/dep/ffmpeg/ffmpeg.min.js";
-
-      script.onerror = function (err) {
-        reject(err, s);
-      };
-
-      script.onload = function handleScriptLoaded() {
-        if (debug && logs.deps) console.log("📼 FFmpeg has loaded.", FFmpeg);
-        resolve(FFmpeg);
-      };
-      document.head.appendChild(script);
-    });
-    // return await import(`/aesthetic.computer/dep/@ffmpeg/ffmpeg-core.js`);
-  }
-
-  async function loadJSZip() {
-    return new Promise((resolve, reject) => {
-      const script = document.createElement("script");
-      script.src = "/aesthetic.computer/dep/jszip.min.js";
-
-      script.onerror = function (err) {
-        reject(err, s);
-      };
-
-      script.onload = function handleScriptLoaded() {
-        if (debug && logs.deps)
-          console.log("🤐 JSZip has loaded.", window.JSZip);
-        resolve(window.JSZip);
-      };
-
-      document.head.appendChild(script);
-    });
-  }
-
-  async function loadStripe() {
-    return new Promise((resolve, reject) => {
-      const script = document.createElement("script");
-      script.src = "https://js.stripe.com/v3/";
-      script.crossOrigin = "anonymous";
-
-      script.onerror = function (err) {
-        reject(err, s);
-      };
-
-      script.onload = function handleScriptLoaded() {
-        if (debug && logs.deps)
-          console.log("🦓 Stripe has loaded.", window.Stripe);
-        resolve(window.Stripe);
-      };
-
-      document.head.appendChild(script);
-    });
-  }
-
-  // THREE.JS (With a thin wrapper called ThreeD).
-  let ThreeD;
-  let ThreeDBakeQueue = [];
-  async function loadThreeD() {
-    ThreeD = await import(`./lib/3d.mjs`);
-    ThreeD.initialize(
-      wrapper,
-      Loop.mainLoop,
-      receivedDownload,
-      receivedUpload,
-      send,
-    );
-  }
-
-  // Web3
-  async function loadWeb3() {
-    return new Promise((resolve, reject) => {
-      const script = document.createElement("script");
-      script.src = "/aesthetic.computer/dep/web3/web3.min.js";
-
-      script.onerror = (err) => reject(err, s);
-
-      script.onload = function handleScriptLoaded() {
-        if (debug) console.log("🕸️3️⃣ Ready...");
-        resolve(Web3);
-      };
-
-      document.head.appendChild(script);
-    });
-  }
-
-  // 2. 🔈 Audio
-  const sound = {
-    bpm: new Float32Array(1),
-  };
-
-  const sfx = {}; // Buffers of sound effects that have been loaded.
-  const sfxPlaying = {}; // Sound sources that are currently playing.
-  const sfxLoaded = {}; // Sound sources that have been buffered and loaded.
-  const sfxCompletionCallbacks = {}; // Completion callbacks for sound effects.
-
-  // const sfX // ...
-
-  const sfxCancel = [];
-  speakAPI.sfx = sfx;
-  // TODO: Some of these need to be kept (like system ones) and others need to
-  // be destroyed after pieces change.
-
-  let updateMetronome,
-    beatSkip,
-    activateSound,
-    activatedSoundCallback,
-    triggerSound,
-    updateBubble,
-    updateSound,
-    killSound,
-    killAllSound,
-    clearSoundSampleCache,
-    requestSpeakerWaveforms,
-    requestSpeakerAmplitudes,
-    attachMicrophone,
-    detachMicrophone,
-    audioContext,
-    audioStreamDest,
-    sfxStreamGain,
-    micStreamGain,
-    micGainNode,
-    speakerGain;
-
-  let requestMicrophoneAmplitude,
-    requestMicrophoneWaveform,
-    requestMicrophonePitch,
-    requestMicrophoneRecordingStart,
-    requestMicrophoneRecordingStop;
-
-  // TODO: Eventually this would be replaced with a more dynamic system.
-
-  const backgroundTrackURLs = [
-    "0 - analog multiplication",
-    "1 - castlecowards",
-    "2 - epanodos clinamen",
-    "3 - for not being able",
-    "4 - pantoum chain rhyme",
-    "5 - they sit so nicely",
-    "6 - vociferatings witchbefooled",
-    "7 - an accuracy which it seems as impossible to attain",
-    "8 - bivariate beamforming",
-    "9 - and the three of them began to make",
-    "10 - or perhaps destroyed",
-    "11 - sunsmidnought",
-    "12 - improvements design",
-    "13 - consideration",
-    "14 - magellanic clouds",
-    "15 - syncopation demotic",
-    "16 - textual criticism ambiguity",
-  ];
-
-  const backgroundMusicEl = document.createElement("audio");
-  backgroundMusicEl.id = "background-music";
-  backgroundMusicEl.crossOrigin = "anonymous";
-  wrapper.appendChild(backgroundMusicEl);
-
-  let analyserCtx, analyserSrc, analyser, frequencyData;
-  let currentBackgroundTrack;
-
-  function playBackgroundMusic(n, volume) {
-    if (currentBackgroundTrack !== n && !isNaN(n)) {
-      let origin;
-
-      if (window.production === true) {
-        origin = "https://assets.aesthetic.computer/bgm/";
-      } else {
-        origin = "/assets/bgm/";
-      }
-
-      const ext = Safari ? "m4a" : "ogg";
-      backgroundMusicEl.src = origin + backgroundTrackURLs[n] + "." + ext;
-      backgroundMusicEl.volume = parseFloat(volume);
-      if (audioContext) {
-        backgroundMusicEl.play();
-      }
-      currentBackgroundTrack = n;
-    }
-  }
-
-  function stopBackgroundMusic() {
-    currentBackgroundTrack = null;
-    backgroundMusicEl.src = "";
-  }
-
-  function startSound() {
-    if (navigator.audioSession) navigator.audioSession.type = "ambient";
-
-    // Main audio feed
-    audioContext = new AudioContext({
-      latencyHint: "interactive",
-      // TODO: Eventually choose a good sample rate and/or make it settable via
-      //       the current disk.
-      // sampleRate: 44100,
-      // sampleRate: 48000,
-      sampleRate: 48000, //iOS || Aesthetic || Android ? 48000 : 192000,
-    });
-
-    acDISK_SEND({
-      type: "audio:sample-rate",
-      content: audioContext.sampleRate,
-    });
-
-    // Process any queued sounds now that audioContext is available
-    processPendingSfx();
-
-    // Main audio feed
-    // audioContext = new AudioContext({
-    //   latencyHint: "interactive",
-    //   sampleRate: Math.min(
-    //     192000,
-    //     new (window.AudioContext || window.webkitAudioContext)().sampleRate,
-    //   ),
-    // });
-
-    // BGM Analyser
-    analyserCtx = new AudioContext();
-    analyserSrc = analyserCtx.createMediaElementSource(backgroundMusicEl);
-    analyser = analyserCtx.createAnalyser();
-    analyser.fftSize = 256; // See also: https://developer.mozilla.org/en-US/docs/Web/API/AnalyserNode/frequencyBinCount
-
-    analyserSrc.connect(analyser);
-    analyser.connect(analyserCtx.destination);
-    frequencyData = new Uint8Array(analyser.frequencyBinCount);
-
-    // console.log("Sound started.");
-
-    speakAPI.audioContext = audioContext; // Make audioContext global, for
-    //                                       `speech` and perhaps other
-    //                                       modules. 23.08.17.12.31
-
-    audioStreamDest = audioContext.createMediaStreamDestination();
-    sfxStreamGain = audioContext.createGain();
-    sfxStreamGain.gain.value = 1;
-    sfxStreamGain.connect(audioStreamDest);
-
-    speakerGain = audioContext.createGain();
-    speakerGain.gain.value = 1;
-    speakerGain.connect(audioContext.destination);
-
-    if (audioContext.state === "running") {
-      // audioContext.suspend();
-    }
-
-    // TODO: Check to see if there is support for AudioWorklet or not...
-    //       and and use ScriptProcessorNode as a fallback. 2022.01.13.21.00
-
-    // Microphone Input Processor
-    // (Gets attached via a message from the running disk.)
-    attachMicrophone = async (data) => {
-      if (navigator.audioSession)
-        navigator.audioSession.type = "play-and-record"; // play-and-record";
-
-      let micStream;
-      let reason;
-      try {
-        micStream = await navigator.mediaDevices.getUserMedia({
-          audio: {
-            echocancellation: false, // put this behind a flag?
-            latency: 0,
-            noisesuppression: false,
-            autogaincontrol: false,
-          },
-        });
-      } catch (err) {
-        if (debug) console.warn("🎙 Microphone disabled:", err);
-        reason = err.message;
-      }
-
-      // return;
-
-      if (!micStream) {
-        send({ type: "microphone-connect:failure", content: { reason } });
-        return;
-      }
-
-      const micNode = new MediaStreamAudioSourceNode(audioContext, {
-        mediaStream: micStream,
-      });
-
-      // TODO: Why can't there be separate audioWorklet modules?
-      await audioContext.audioWorklet.addModule(
-        "/aesthetic.computer/lib/microphone.mjs",
-      );
-
-      const micProcessorNode = new AudioWorkletNode(
-        audioContext,
-        "microphone-processor",
-        {
-          outputChannelCount: [2],
-          processorOptions: { debug },
-        },
-      );
-
-      // Receive messages from the microphone processor thread.
-      micProcessorNode.port.onmessage = (e) => {
-        const msg = e.data;
-
-        if (msg.type === "amplitude") {
-          send({ type: "microphone-amplitude", content: msg.content });
-        }
-
-        if (msg.type === "waveform") {
-          // console.log("Mic waveform:", msg.content);
-          send({ type: "microphone-waveform", content: msg.content });
-        }
-
-        if (msg.type === "pitch") {
-          send({ type: "microphone-pitch", content: msg.content });
-        }
-
-        if (msg.type === "recording:complete") {
-          // console.log("Recording complete:", msg.content);
-          // Turn this into a sample with a playback ID here and send
-          // the sample ID back.
-          const id = "microphone-recording" + "_" + performance.now();
-
-          //if (debug)
-          //  console.log("🔈 Buffer length:", msg.content.recording?.length);
-
-          // Create an empty mono AudioBuffer (1 channel)
-          const buffer = audioContext.createBuffer(
-            1,
-            msg.content.recording.length,
-            audioContext.sampleRate,
-          );
-          const channel = buffer.getChannelData(0); // Ref to the first channel.
-          channel.set(msg.content.recording);
-          // Copy your Float32Array data into the buffer's channel
-
-          // console.log("Recording:", msg.content.recording);
-
-          sfx[id] = buffer; // Set the sfx id so the sfx system
-          //                   can play back the sample.
-
-          send({
-            type: "microphone-recording:complete",
-            content: { id, data: msg.content.recording },
-          });
-        }
-      };
-
-      requestMicrophoneRecordingStart = () => {
-        micProcessorNode.port.postMessage({ type: "record:start" });
-      };
-
-      requestMicrophoneRecordingStop = () => {
-        micProcessorNode.port.postMessage({ type: "record:stop" });
-      };
-
-      // Request data / send message to the mic processor thread.
-      requestMicrophoneAmplitude = () => {
-        micProcessorNode.port.postMessage({ type: "get-amplitude" });
-      };
-
-      requestMicrophoneWaveform = () => {
-        micProcessorNode.port.postMessage({ type: "get-waveform" });
-      };
-
-      requestMicrophonePitch = () => {
-        micProcessorNode.port.postMessage({ type: "get-pitch" });
-      };
-
-      micStreamGain = audioContext.createGain();
-      micGainNode = audioContext.createGain();
-
-      // Connect mic to the mediaStream.
-
-      // TODO: How to automatically dip the mic gain node?
-
-      // micNode.connect(micProcessorNode);
-      micNode.connect(micGainNode);
-      micGainNode.connect(micProcessorNode);
-
-      micProcessorNode.connect(micStreamGain);
-      micStreamGain.connect(audioStreamDest);
-      // speakerGain.gain.value = 0.35;
-      // micStreamGain.gain.value = 1.5;
-
-      micGainNode.gain.value = 1;
-      micStreamGain.gain.value = 1;
-      sfxStreamGain.gain.value = 1;
-
-      // Connect to the speaker if we are monitoring audio.
-      if (data?.monitor === true)
-        micProcessorNode.connect(audioContext.destination);
-
-      // Setup microphone detachment function.
-      detachMicrophone = () => {
-        if (navigator.audioSession) navigator.audioSession.type = "ambient";
-        micProcessorNode.disconnect();
-        micNode.disconnect();
-        micStream.getTracks().forEach((t) => t.stop());
-        // speakerGain.gain.value = 1;
-        sfxStreamGain.gain.value = 1;
-        if (debug) console.log("🎙💀 Microphone:", "Detached");
-        send({ type: "microphone-disconnect" });
-      };
-
-      // Send a message back to `disk` saying the microphone is connected.
-      send({ type: "microphone-connect:success" });
-      if (debug) console.log("🎙 Microphone connected:", data);
-    };
-
-    // Sound Synthesis Processor
-    try {
-      (async () => {
-        const baseUrl = "/aesthetic.computer/lib/speaker.mjs";
-        const cacheBuster = /*debug ?*/ `?time=${new Date().getTime()}`; // : "";
-        await audioContext.audioWorklet.addModule(baseUrl + cacheBuster);
-
-        const speakerProcessor = new AudioWorkletNode(
-          audioContext,
-          "speaker-processor",
-          {
-            outputChannelCount: [2],
-            processorOptions: { bpm: sound.bpm, debug: true },
-          },
-        );
-
-        beatSkip = function () {
-          speakerProcessor.port.postMessage({ type: "beat:skip" });
-        };
-
-        updateMetronome = function (newBPM) {
-          speakerProcessor.port.postMessage({ type: "new-bpm", data: newBPM });
-        };
-
-        triggerSound = function (sound) {
-          speakerProcessor.port.postMessage({ type: "sound", data: sound });
-
-          return {
-            progress: () => {
-              // console.log("🟠 Get progress of sound...", sound);
-              speakerProcessor.port.postMessage({
-                type: "get-progress",
-                content: sound.id,
-              });
-            },
-            kill: (fade) => {
-              killSound(sound.id, fade);
-            },
-            update: (properties) => {
-              // console.log(
-              //   "Update needed for sound:",
-              //   sound,
-              //   "With:",
-              //   properties,
-              // );
-              updateSound?.({ id: sound.id, properties });
-            },
-          };
-        };
-
-        updateBubble = function (bubble) {
-          speakerProcessor.port.postMessage({ type: "bubble", data: bubble });
-        };
-
-        killSound = function (id, fade) {
-          // console.log("📢 Kill:", id, "Fade:", fade);
-          delete sfxPlaying[id];
-          delete sfxCompletionCallbacks[id]; // Clean up completion callback
-          speakerProcessor.port.postMessage({
-            type: "kill",
-            data: { id, fade },
-          });
-        };
-
-        updateSound = function (data) {
-          speakerProcessor.port.postMessage({ type: "update", data });
-        };
-
-        killAllSound = function () {
-          speakerProcessor.port.postMessage({ type: "kill:all" });
-        };
-
-        clearSoundSampleCache = function () {
-          speakerProcessor.port.postMessage({ type: "cache:clear" });
-          for (const k in sfxLoaded) delete sfxLoaded[k];
-        };
-
-        // Request data / send message to the mic processor thread.
-        requestSpeakerWaveforms = function () {
-          speakerProcessor.port.postMessage({ type: "get-waveforms" });
-        };
-
-        requestSpeakerAmplitudes = function () {
-          speakerProcessor.port.postMessage({ type: "get-amplitudes" });
-        };
-
-        speakerProcessor.port.onmessage = ({ data: msg }) => {
-          if (msg.type === "waveforms") {
-            send({ type: "waveforms", content: msg.content });
-            return;
-          }
-
-          if (msg.type === "amplitudes") {
-            send({ type: "amplitudes", content: msg.content });
-            return;
-          }
-
-          if (msg.type === "metronome") {
-            diskSupervisor.requestBeat?.(msg.content); // Update metronome.
-            return;
-          }
-
-          if (msg.type === "progress") {
-            // Send sound progress to the disk.
-            // console.log("Received progress for:", msg);
-            send({
-              type: "sfx:progress:report",
-              content: msg.content,
-            });
-            return;
-          }
-
-          if (msg.type === "killed") {
-            // Call the completion callback if it exists
-            const completionCallback = sfxCompletionCallbacks[msg.content.id];
-            if (completionCallback) {
-              completionCallback();
-              delete sfxCompletionCallbacks[msg.content.id];
-            }
-
-            send({ type: "sfx:killed", content: msg.content });
-            return;
-          }
-        };
-
-        speakerProcessor.connect(sfxStreamGain); // Connect to the mediaStream.
-        speakerProcessor.connect(speakerGain);
-
-        activatedSoundCallback?.();
-
-        // Process any queued sound effects now that audioContext is available
-        processPendingSfx();
-
-        modal.classList.remove("on");
-      })();
-    } catch (e) {
-      console.log("Sound failed to initialize:", e);
-    }
-
-    function enableAudioPlayback(skip = false) {
-      try {
-        if (backgroundMusicEl.paused && currentBackgroundTrack !== null) {
-          backgroundMusicEl.play().catch(error => {
-            // Audio playback failed, probably due to browser policy
-            console.log("Background music play failed (user gesture required):", error.message);
-          });
-        }
-        if (!skip && ["suspended", "interrupted"].includes(audioContext.state)) {
-          audioContext.resume().catch(error => {
-            // AudioContext resume failed, probably due to browser policy  
-            console.log("AudioContext resume failed (user gesture required):", error.message);
-          });
-        }
-      } catch (error) {
-        console.log("Audio playback initialization failed:", error.message);
-      }
-    }
-
-    //enableAudioPlayback(true);
-    window.addEventListener("pointerdown", () => enableAudioPlayback());
-    window.addEventListener("keydown", () => enableAudioPlayback());
-  }
-
-  // Play a sound back through the sfx system.
-  // 🌡️ TODO: `sfx` could be scraped for things that need to be decoded
-  //          upon audio activation. This would probably be helpful
-  //          in terms of creating a sampler and asynchronously
-  //          decoding all the sounds after an initial tap.
-
-  async function playSfx(id, soundData, options, completed) {
-    // console.log("🎵 BIOS playSfx called:", {
-    //   id,
-    //   soundData,
-    //   options,
-    //   audioContextAvailable: !!audioContext,
-    //   sfxExists: !!sfx[soundData],
-    //   sfxType: sfx[soundData] ? typeof sfx[soundData] : "undefined"
-    // });
-    
-    if (audioContext) {
-      if (sfxCancel.includes(id)) {
-        // console.log("🎵 BIOS playSfx cancelled for:", id);
-        sfxCancel.length = 0;
-        return;
-      }
-
-      // Instantly decode the audio before playback if it hasn't been already.
-<<<<<<< HEAD
-      // console.log("🎵 BIOS attempting to decode sfx:", soundData);
-      await decodeSfx(soundData);
-      // console.log("🎵 BIOS decode complete, sfx type now:", typeof sfx[soundData]);
-=======
-      if (debug && logs.sound) console.log("🎵 BIOS attempting to decode sfx:", soundData);
-      await decodeSfx(soundData);
-      if (debug && logs.sound) console.log("🎵 BIOS decode complete, sfx type now:", typeof sfx[soundData]);
->>>>>>> 81fb1433
-
-      if (sfx[soundData] instanceof ArrayBuffer) {
-        console.log("🎵 BIOS sfx still ArrayBuffer, returning early");
-        return;
-      }
-
-      if (!sfx[soundData]) {
-        console.log("🎵 BIOS sfx not found, queuing:", soundData);
-        // Queue the sound effect to be played once it's loaded
-        pendingSfxQueue.push({
-          id,
-          soundData,
-          options,
-          completed,
-          queuedAt: Date.now(),
-        });
-        return;
-      }
-
-      const channels = [];
-      for (let i = 0; i < sfx[soundData].numberOfChannels; i += 1) {
-        channels.push(sfx[soundData].getChannelData(i)); // Get raw Float32Array.
-      }
-
-      const sample = {
-        channels,
-        sampleRate: sfx[soundData].sampleRate,
-        length: sfx[soundData].length,
-      };
-
-<<<<<<< HEAD
-      // console.log("🎵 BIOS sample prepared:", {
-      //   soundData,
-      //   sampleChannels: sample.channels.length,
-      //   sampleRate: sample.sampleRate,
-      //   length: sample.length,
-      //   triggerSoundAvailable: !!triggerSound
-      // });
-=======
-      if (debug && logs.sound) {
-        console.log("🎵 BIOS sample prepared:", {
-          soundData,
-          sampleChannels: sample.channels.length,
-          sampleRate: sample.sampleRate,
-          length: sample.length,
-          triggerSoundAvailable: !!triggerSound
-        });
-      }
->>>>>>> 81fb1433
-
-      // TODO: ⏰ Memoize the buffer data after first playback so it doesn't have to
-      //          keep being sent on every playthrough. 25.02.15.08.22
-
-      // console.log("👮 Sample ID:", id, "Sound data:", soundData);
-
-      const playResult = triggerSound?.({
-        id,
-        type: "sample",
-        options: {
-          buffer: sfxLoaded[soundData] ? soundData : sample, // Alternatively send a memoized code using a lookup table.
-          label: soundData, // TODO: 🚩 This needs to be invalidated by `tape`.
-          // TODO: 🚩 Cached speaker sounds need to be dumped on a piece swap.
-          from: isFinite(options?.from) ? options.from : 0,
-          to: isFinite(options?.to) ? options.to : 1,
-          speed: isFinite(options?.speed) ? options.speed : 1,
-          loop: options?.loop || false,
-        },
-        // options: { buffer: sample },
-        // ⏰ TODO: If duration / 'beats' is not specified then use speed.
-        // beats: undefined, // ((sample.length / sample.sampleRate) * sound.bpm / 60),
-        // attack: 0, // 🩷 TODO: These should have saner defaults.
-        // decay: 0,
-      });
-
-      // console.log("🎵 BIOS triggerSound result:", {
-      //   id,
-      //   playResult,
-      //   playResultType: typeof playResult
-      // });
-
-      sfxPlaying[id] = playResult;
-
-      // Store the completion callback if provided
-      if (completed) {
-        sfxCompletionCallbacks[id] = completed;
-      }
-
-      if (triggerSound) sfxLoaded[soundData] = true;
-    } else {
-      // Queue the sound effect to be played once audioContext is available
-      pendingSfxQueue.push({
-        id,
-        soundData,
-        options,
-        completed,
-        queuedAt: Date.now(),
-      });
-    }
-  }
-
-  speakAPI.playSfx = playSfx;
-
-  // TODO: Add mute
-  // function mute() {
-  //   audioContext.suspend();
-  //   // Or... audioContext.resume();
-  // }
-
-  // Try to load the disk boilerplate as a worker first.
-  // Safari and FF support is coming for worker module imports: https://bugs.webkit.org/show_bug.cgi?id=164860
-  //const worker = new Worker("./aesthetic.computer/lib/disk.js", {
-  //  type: "module",
-  //});
-  const fullPath =
-    "/aesthetic.computer/lib/disk.mjs" +
-    window.location.search +
-    "#" +
-    Date.now(); // bust the cache. This prevents an error related to Safari loading workers from memory.
-
-  const sandboxed =
-    (window.origin === "null" || !window.origin) && !window.acVSCODE;
-
-  const microphonePermission = await checkMicrophonePermission();
-
-  // Extract embedded source if available
-  let embeddedSource = null;
-  try {
-    const embeddedScript = document.getElementById("embedded-source");
-    if (embeddedScript) {
-      embeddedSource = JSON.parse(embeddedScript.textContent);
-    }
-  } catch (err) {
-    console.warn("⚠️ Failed to parse embedded source:", err);
-  }
-
-  const firstMessage = {
-    type: "init-from-bios",
-    content: {
-      parsed,
-      debug,
-      rootPiece: window.acSTARTING_PIECE,
-      user: window.acUSER,
-      lanHost: window.acLAN_HOST,
-      iframe: window.self !== window.top,
-      sandboxed,
-      shareSupported: (iOS || Android) && navigator.share !== undefined,
-      previewOrIcon: window.acPREVIEW_OR_ICON,
-      vscode: window.acVSCODE,
-      microphonePermission,
-      resolution,
-      embeddedSource,
-    },
-  };
-
-  const onMessage = (m) => receivedChange(m);
-
-  let send = (msg) => {
-    console.warn("Send has not been wired yet!", msg);
-  };
-
-  //  👷️ Always use workers if they are supported, except for
-  //     when we are in VR (MetaBrowser).
-  // Disable workers if we are in a sandboxed iframe.
-  const workersEnabled = !sandboxed;
-  // const workersEnabled = false;
-
-  if (/*!MetaBrowser &&*/ workersEnabled) {
-    const worker = new Worker(new URL(fullPath, window.location.href), {
-      type: "module",
-    });
-
-    // Rewire things a bit if workers with modules are not supported (Firefox).
-    worker.onerror = async (err) => {
-      // if (
-      //   err.message ===
-      //   "SyntaxError: import declarations may only appear at top level of a module"
-      // ) {
-      console.error("🛑 Disk error:", err);
-      // console.error("🚨 Error message:", err.message);
-      // console.error("🚨 Error filename:", err.filename);
-      // console.error("🚨 Error lineno:", err.lineno);
-      // console.error("🚨 Error colno:", err.colno);
-
-      console.warn("🟡 Attempting a dynamic import...");
-      // https://bugzilla.mozilla.org/show_bug.cgi?id=1247687
-      const module = await import(`./lib/disk.mjs`);
-      module.noWorker.postMessage = (e) => onMessage(e); // Define the disk's postMessage replacement.
-      send = (e) => module.noWorker.onMessage(e); // Hook up our post method to disk's onmessage replacement.
-      window.acSEND = send; // Make the message handler global, used in `speech.mjs` and also useful for debugging.
-      send(firstMessage);
-      consumeDiskSends(send);
-      // } else {
-      // TODO: Try and save the crash here by restarting the worker
-      //       without a full system reload?
-      // }
-    };
-
-    if (worker.postMessage) {
-      // console.log("🟢 Worker");
-      send = (e, shared) => worker.postMessage(e, shared);
-      window.acSEND = send; // Make the message handler global, used in `speech.mjs` and also useful for debugging.
-      worker.onmessage = onMessage;
-    }
-  } else {
-    // B. No Worker Mode
-    if (debug) console.log("🔴 No Worker");
-    let module;
-    try {
-      module = await import(`./lib/disk.mjs`);
-    } catch (err) {
-      console.warn("Module load error:", err);
-    }
-    module.noWorker.postMessage = (e) => onMessage(e); // Define the disk's postMessage replacement.
-    send = (e) => module.noWorker.onMessage(e); // Hook up our post method to disk's onmessage replacement.
-    window.acSEND = send; // Make the message handler global, used in `speech.mjs` and also useful for debugging.
-  }
-
-  // The initial message sends the path and host to load the disk.
-  send(firstMessage);
-  consumeDiskSends(send);
-
-  // Beat
-
-  // Set the default bpm.
-  sound.bpm = bpm;
-
-  function requestBeat(time) {
-    send({
-      type: "beat",
-      content: { time, bpm: sound.bpm },
-    });
-  }
-
-  // Called inside of `requestFrame`, and on the `beat` message.
-  function updateSynths(content) {
-    function beat() {
-      if (sound.bpm !== content.bpm) {
-        sound.bpm = content.bpm;
-        updateMetronome(sound.bpm);
-      }
-      for (const sound of content.sounds) triggerSound(sound);
-      for (const bubble of content.bubbles) updateBubble(bubble);
-      for (const item of content.kills) killSound(item.id, item.fade);
-    }
-
-    if (
-      (!triggerSound || audioContext?.state !== "running") &&
-      (sound.bpm !== content.bpm ||
-        content.sounds.length > 0 ||
-        content.bubbles.length > 0 ||
-        content.kills.length > 0)
-    ) {
-      activatedSoundCallback = beat;
-      // 📓 Hold a single update frame if audio cuts out or is just beginning.
-      return;
-    } else beat();
-  }
-
-  // Update & Render
-  let frameAlreadyRequested = false;
-
-  function requestFrame(needsRender, updateCount, nowUpdate) {
-    now = nowUpdate;
-
-    if (needsRender && needsReframe) {
-      frame(undefined, undefined, lastGap);
-      pen?.retransformPosition();
-      //frameAlreadyRequested = false; // Deprecated. 23.09.17.01.20
-      return;
-    }
-
-    if (frameAlreadyRequested) return;
-
-    frameAlreadyRequested = true;
-    frameCount += 1n;
-
-    // TODO: 📏 Measure performance of frame: test with different resolutions.
-
-    // console.log("Sending frame...", frameCount, performance.now())
-
-    // Grab a sample of any playing background music, calculate the frequency
-    // and send as needed.
-    let amplitude = 0;
-    if (backgroundMusicEl.paused === false) {
-      // Get the frequency data from the audio element
-      analyser.getByteFrequencyData(frequencyData);
-
-      // Calculate the maximum amplitude in the frequency data for this period.
-      for (let i = 0; i < frequencyData.length; i += 1) {
-        if (frequencyData[i] > amplitude) {
-          amplitude = frequencyData[i];
-        }
-      }
-    }
-
-    // Transferrable objects
-    let transferrableObjects = [];
-    let pixelsBuffer = null;
-    
-    // Only transfer pixels buffer if it's not detached
-    try {
-      if (screen.pixels.buffer.byteLength > 0) {
-        transferrableObjects = [screen.pixels.buffer];
-        pixelsBuffer = screen.pixels.buffer;
-      } else {
-        // Buffer is detached, create a fresh copy from imageData
-        console.warn("🎬 Screen buffer detached during transfer, creating fresh copy from imageData");
-        if (imageData && imageData.data && imageData.data.buffer.byteLength > 0) {
-          pixelsBuffer = imageData.data.slice().buffer;
-        } else {
-          // Last resort: create empty buffer with correct size
-          const emptyPixels = new Uint8ClampedArray(canvas.width * canvas.height * 4);
-          pixelsBuffer = emptyPixels.buffer;
-        }
-        transferrableObjects = [pixelsBuffer];
-      }
-    } catch (e) {
-      // If we can't access the buffer at all, create a fresh copy from imageData or empty buffer
-      console.warn("🎬 Screen buffer detached during transfer, creating copy from imageData");
-      try {
-        if (imageData && imageData.data && imageData.data.buffer.byteLength > 0) {
-          pixelsBuffer = imageData.data.slice().buffer;
-        } else {
-          // Last resort: create empty buffer with correct size
-          const emptyPixels = new Uint8ClampedArray(canvas.width * canvas.height * 4);
-          pixelsBuffer = emptyPixels.buffer;
-        }
-        transferrableObjects = [pixelsBuffer];
-      } catch (fallbackError) {
-        console.error("Failed to create fallback buffer:", fallbackError);
-        // Create minimal empty buffer as absolute last resort
-        const emptyPixels = new Uint8ClampedArray(64 * 64 * 4); // 64x64 fallback
-        pixelsBuffer = emptyPixels.buffer;
-        transferrableObjects = [pixelsBuffer];
-      }
-    }
-
-    // TODO: Eventually make frequencyData transferrable?
-    // if (frequencyData) {
-    // transferrableObjects.push(frequencyData.buffer);
-    // }
-
-    send(
-      {
-        type: "frame",
-        content: {
-          needsRender,
-          updateCount,
-          pixels: pixelsBuffer,
-          audioTime: audioContext?.currentTime || 0,
-          audioBpm: sound.bpm, // TODO: Turn this into a messaging thing.
-          audioMusicAmplitude: amplitude,
-          audioMusicSampleData: amplitude > 0 ? frequencyData : [],
-          width: canvas.width,
-          height: canvas.height,
-          // TODO: Do all fields of `pointer` need to be sent? 22.09.19.23.30
-          pen: { events: pen?.events || [], pointers: pen?.pointers || {} },
-          pen3d: ThreeD?.pollControllers(), // TODO: Implement pointers in 3D.
-          hand: handData,
-          keyboard: keyboard.events,
-          gamepad: gamepad.events,
-          // clipboardText: pastedText,
-        },
-      },
-      transferrableObjects,
-    );
-
-    // if (Object.keys(pen.pointers).length > 1) {
-    //   console.log(pen.events, pen.pointers);
-    // }
-
-    //pastedText = undefined; // Clear any pasted text.
-
-    pen?.updatePastPositions();
-
-    // Time budgeting stuff...
-    //const updateDelta = performance.now() - updateNow;
-    //console.log("Update Budget: ", round((updateDelta / updateRate) * 100));
-    // TODO: Output this number graphically.
-
-    // const renderNow = performance.now();
-    // const renderDelta = performance.now() - renderNow;
-    // console.log("Render Budget: ", round((renderDelta / renderRate) * 100));
-
-    // TODO: Output this number graphically.
-
-    //render3d();
-    // Clear pen events.
-    if (pen) pen.events.length = 0;
-    if (ThreeD?.penEvents) ThreeD.penEvents.length = 0;
-
-    // Clear keyboard and gamepad events.
-    keyboard.events.length = 0;
-    gamepad.events.length = 0;
-  }
-
-  let frameCached = false;
-  let pixelsDidChange = false; // TODO: Can this whole thing be removed? 2021.11.28.03.50
-
-  let contentFrame;
-  let ticketWrapper;
-  let underlayFrame;
-
-  // const bakedCan = document.createElement("canvas", {
-  //  willReadFrequently: true,
-  // });
-
-  // *** Received Frame ***
-  async function receivedChange({ data: { type, content } }) {
-    // Helper function to generate appropriate filenames for tape recordings
-    function generateTapeFilename(extension, suffix = "") {
-      const options = window.currentRecordingOptions || {
-        pieceName: "tape",
-        pieceParams: "",
-        originalCommand: ""
-      };
-      
-      // Debug logging for filename issues
-      if (debug) {
-        console.log("🎬 generateTapeFilename debug:", {
-          extension,
-          suffix,
-          options,
-          HANDLE,
-          location: location?.host || "unknown"
-        });
-      }
-      
-      let baseName = options.pieceName || "tape";
-      // Handle special cases for kidlisp codes
-      if (baseName === "$code") {
-        // For kidlisp source code, use the cached code if available
-        if (options.cachedCode) {
-          baseName = `$${options.cachedCode}`;
-        } else {
-          // Try to extract a $code from the original command as fallback
-          const codeMatch = options.originalCommand.match(/\$([a-zA-Z0-9]+)/);
-          if (codeMatch) {
-            baseName = `$${codeMatch[1]}`;
-          } else {
-            // No $code available, use "kidlisp" instead of literal "$code"
-            baseName = "kidlisp";
-          }
-        }
-      } else if (baseName.startsWith("$") && options.cachedCode) {
-        // If baseName is already a $code (like $erl) and we have cached code,
-        // don't apply the cached code again to avoid duplication
-      } else if (baseName === options.cachedCode) {
-        // If baseName matches cachedCode exactly (like "clock" === "clock"),
-        // don't apply cachedCode again to avoid duplication like "clockclock"
-      }
-      // Note: If pieceName already has $ prefix (from cached code), use it as-is
-      
-      // Add parameters if they exist
-      const params = options.pieceParams || "";
-      const paramsStr = params ? params.replace(/~/g, "-") : "";
-      
-      // Include user handle if available for personalized filenames
-      // Use cached computed timestamp for perfect filename/visual synchronization,
-      // otherwise fall back to recording start timestamp or current timestamp
-      let fileTimestamp;
-      let durationPart = "";
-      
-      if (window.firstFrameComputedTimestamp && extension === "gif") {
-        // For GIF recordings, use the exact same computed timestamp as shown in the first frame
-        // Use the same formatting as the visual timestamp (no zero-padding except milliseconds)
-        const d = new Date(window.firstFrameComputedTimestamp);
-        const year = d.getFullYear();
-        const month = d.getMonth() + 1; // getMonth() returns 0-11
-        const day = d.getDate();
-        const hour = d.getHours();
-        const minute = d.getMinutes();
-        const second = d.getSeconds();
-        const millisecond = d.getMilliseconds();
-        
-        // Match visual timestamp format exactly: no zero-padding except for milliseconds
-        fileTimestamp = `${year}.${month}.${day}.${hour}.${minute}.${second}.${millisecond.toString().padStart(3, "0")}`;
-        
-        // Add duration if available from window.gifDurationMs (set during GIF creation)
-        if (window.gifDurationMs) {
-          const totalSeconds = Math.round(window.gifDurationMs / 1000 * 10) / 10; // Round to 1 decimal place
-          durationPart = `-${totalSeconds}s`;
-        }
-        
-        console.log(`🎬 Using cached computed timestamp for GIF filename: ${d.toISOString()}${durationPart ? ` (duration: ${durationPart})` : ''}`);
-      } else if (window.recordingStartTimestamp && extension === "gif") {
-        // Fallback to recording start timestamp if no cached computed timestamp
-        // Use the same formatting as the visual timestamp (no zero-padding except milliseconds)
-        const d = new Date(window.recordingStartTimestamp);
-        const year = d.getFullYear();
-        const month = d.getMonth() + 1;
-        const day = d.getDate();
-        const hour = d.getHours();
-        const minute = d.getMinutes();
-        const second = d.getSeconds();
-        const millisecond = d.getMilliseconds();
-        
-        // Match visual timestamp format exactly: no zero-padding except for milliseconds
-        fileTimestamp = `${year}.${month}.${day}.${hour}.${minute}.${second}.${millisecond.toString().padStart(3, "0")}`;
-        
-        // Add duration if available from window.gifDurationMs
-        if (window.gifDurationMs) {
-          const totalSeconds = Math.round(window.gifDurationMs / 1000 * 10) / 10; // Round to 1 decimal place
-          durationPart = `-${totalSeconds}s`;
-        }
-        
-        console.log(`🎬 Using recording start timestamp for GIF filename: ${d.toISOString()}${durationPart ? ` (duration: ${durationPart})` : ''}`);
-      } else {
-        // For other files or when no recording timestamp is available
-        // Add safety check for longer recordings
-        try {
-          fileTimestamp = timestamp();
-        } catch (error) {
-          console.warn("⚠️ Timestamp generation failed, using simple fallback:", error.message);
-          const now = new Date();
-          fileTimestamp = `${now.getFullYear()}.${now.getMonth()+1}.${now.getDate()}.${now.getHours()}.${now.getMinutes()}.${now.getSeconds()}`;
-        }
-      }
-      
-      // Assemble filename parts: [@handle-][pieceName[params]-]timestamp-duration[suffix].extension
-      // Skip command entirely in mystery mode
-      const parts = [];
-      
-      // Add handle prefix if user has one
-      if (HANDLE && typeof HANDLE === 'string' && HANDLE.length > 0) {
-        console.log(`🎬 Adding handle to filename: "${HANDLE}"`);
-        // Ensure handle doesn't already have @ prefix to avoid @@
-        const handlePrefix = HANDLE.startsWith('@') ? HANDLE : `@${HANDLE}`;
-        parts.push(handlePrefix);
-      }
-      
-      // Add piece name with parameters (skip entirely if mystery mode)
-      if (!options.mystery && baseName && typeof baseName === 'string') {
-        parts.push(baseName + paramsStr);
-      }
-      
-      // Add timestamp with duration - ensure these are valid strings
-      if (fileTimestamp && typeof fileTimestamp === 'string') {
-        parts.push(fileTimestamp + durationPart + suffix);
-      } else {
-        // Emergency fallback timestamp
-        const emergency = Date.now().toString();
-        console.warn("⚠️ Using emergency timestamp fallback:", emergency);
-        parts.push(emergency + suffix);
-      }
-      
-      // Final safety check and assembly
-      const validParts = parts.filter(part => part && typeof part === 'string' && part.length > 0);
-      if (validParts.length === 0) {
-        console.warn("⚠️ No valid filename parts, using emergency fallback");
-        return `tape-${Date.now()}.${extension}`;
-      }
-      
-      return validParts.join("-") + "." + extension;
-    }
-
-    if (type === "pen:lock") {
-      console.log("🖋️ Request pen lock...");
-      wrapper.requestPointerLock();
-      return;
-    }
-
-    if (type === "midi:connect") {
-      MIDI.initialize(); // Start 🎹 Detection.
-      return;
-    }
-
-    // Respond to a request to send a message through to the iMessage extension.
-    if (type === "imessage-extension:send") {
-      let body = content.body.pixels
-        ? await bufferToBlob(content.body.pixels, undefined, {
-            scale: 6,
-            dataURL: true,
-          })
-        : content.body;
-      const message = { type: content.type, body };
-      const packedMessage = JSON.stringify(message);
-      if (debug) console.log("🗨️ Sending to iMessage:", packedMessage);
-      window.webkit?.messageHandlers?.iMessageExtension.postMessage(
-        packedMessage,
-      );
-      return;
-    }
-
-    if (type === "ios:send") {
-      iOSAppSend({ type: content.type, body: content.body });
-      return;
-    }
-
-    // Post a message to a potential iframe parent, like in the VSCode extension.
-    if (type === "post-to-parent") {
-      // if (debug) console.log("🏃‍♂️ Posting up to parent...", content);
-      if (window.parent) window.parent.postMessage(content, "*");
-      return;
-    }
-
-    // Connect to a UDP server,
-    // which will pass messages to the disk runner.
-    if (type === "udp:connect") {
-      UDP.connect(content.port, content.url, send);
-      return;
-    }
-
-    // Send a message to the UDP server.
-    if (type === "udp:send") {
-      UDP.send(content);
-      return;
-    } // Disconect from the UDP server.
-    if (type === "udp:disconnect") {
-      UDP.disconnect(content.outageSeconds);
-      return;
-    }
-
-    if (type === "ticket-wall") {
-      if (!window.Stripe) await loadStripe();
-      let pretext = ``;
-      let button = `buy ticket`;
-      let color = `white;`;
-      let desc = `Chat now or check email for tickets.<br><br><span id="stripe">Processed by <a href="https://stripe.com">Stripe</a></span>`;
-
-      if (content.item === "botce") {
-        pretext = `
-        <div id="pretext">
-          <img style="image-rendering: pixelated;" cross-origin="anonymous" src="https://sotce-media.aesthetic.computer/botce-b.gif">
-          <div id="pretext-bullets">
-            <span id="desc">visit with <code>botce</code></span>
-            <ul id="features">
-              <li><code>botce</code> is a helpful ai</li>
-              <li><code>botce</code> has advice</li>
-              <!--<li><code>botce</code> is here until 11/25</li>-->
-            </ul>
-          </div>
-        </div>
-        <style>
-         #pretext {
-           display: flex;
-           flex-direction: row;
-           padding-bottom: 1.5em;
-         }
-         #pretext-bullets {
-          display: flex;
-           flex-direction: column;
-           color: black;
-         }
-         #pretext img {
-          /* border: 2px solid white; */
-          border-radius: 10%;
-          max-width: 30%;
-          width: 100%;
-          height: 100%;
-         }
-         #features {
-          padding-left: 1.7em;
-          margin-top: 0.4em;
-          list-style-type: none;
-         }
-         #desc {
-          color: #30313D;
-          margin: 0 auto 0 1em;
-          background: rgba(255, 100, 100, 0.5);me
-          border-radius: 6px;
-          padding: 8px 12px;
-         }
-         code {
-          font-weight: bold;
-         }
-        </style>
-        `;
-
-        button = "$6";
-        color = "rgb(255, 200, 200, 0.95)";
-      }
-
-      const template = `
-        <link rel="stylesheet" href="aesthetic.computer/checkout.css" />
-        <form style="background: ${color};" id="payment-form" class=${content.item}>
-          ${pretext}
-          <div id="link-authentication-element">
-          </div>
-          <div id="payment-element">
-          </div>
-          <!-- <div id="payment-request-button"></div> -->
-          <button id="submit">
-            <div class="spinner hidden" id="spinner">Processing...</div>
-            <span id="button-text">${button}</span>
-          </button>
-          <div id="payment-description">${desc}</div>
-          <div id="payment-message-wrapper">
-            <div id="payment-message" class="hidden"></div>
-          </div>
-        </form>
-      `;
-      ticketWrapper = document.createElement("div");
-      ticketWrapper.id = "ticket";
-      ticketWrapper.innerHTML = template;
-      ticketWrapper.classList.add("hidden");
-      wrapper.appendChild(ticketWrapper);
-      const { ticket } = await import(`./lib/ticket.mjs`);
-      ticket(content.from, content.item, () => {
-        ticketWrapper.classList.remove("hidden");
-      }); // Open the ticket overlay.
-      return;
-    }
-
-    if (type === "handle") {
-      HANDLE = content; // Set the global HANDLE const to the user handle.
-      return;
-    }
-
-    if (type === "kidlisp:cached-code") {
-      // Update recording options with the newly cached code
-      if (window.currentRecordingOptions) {
-        window.currentRecordingOptions.cachedCode = content;
-        // If pieceName was initially set to "$code", update it to the actual cached code
-        if (window.currentRecordingOptions.pieceName === "$code") {
-          window.currentRecordingOptions.pieceName = `$${content}`;
-          console.log(`🎬 Updated pieceName to: $${content}`);
-        }
-      }
-      return;
-    }
-
-    // Sync labelBack state between worker and main thread
-    if (type === "labelBack:set") {
-      mainThreadLabelBack = true;
-      window.safeSessionStorageSet("aesthetic-labelBack", "true");
-      console.log("🔗 Main thread: Set labelBack in sessionStorage");
-      return;
-    }
-
-    if (type === "labelBack:clear") {
-      mainThreadLabelBack = false;
-      window.safeSessionStorageRemove("aesthetic-labelBack");
-      console.log("🔗 Main thread: Cleared labelBack from sessionStorage");
-      return;
-    }
-
-    // Helper function to ensure fonts are loaded before use
-    let fontsLoaded = false;
-    async function ensureFontsLoaded() {
-      if (fontsLoaded) {
-        return; // Fonts already loaded
-      }
-
-      if ("fonts" in document) {
-        try {
-          // Force font loading with multiple strategies
-          const fontPromises = [
-            document.fonts.load("1em YWFTProcessing-Regular"),
-            document.fonts.load("1em YWFTProcessing-Light"),
-            document.fonts.load("bold 1em YWFTProcessing-Regular"),
-            document.fonts.load("normal 1em YWFTProcessing-Light"),
-          ];
-
-          await Promise.all(fontPromises);
-          console.log("✅ Fonts loaded for tape overlay");
-
-          // Additional verification: check if fonts are actually available
-          const fontFaces = Array.from(document.fonts);
-          const hasRegular = fontFaces.some((font) =>
-            font.family.includes("YWFTProcessing-Regular"),
-          );
-          const hasLight = fontFaces.some((font) =>
-            font.family.includes("YWFTProcessing-Light"),
-          );
-
-          if (!hasRegular || !hasLight) {
-            console.warn(
-              "⚠️ Font verification failed - fonts may not be fully loaded",
-            );
-            // Wait a bit more and try again
-            await new Promise((resolve) => setTimeout(resolve, 500));
-            await Promise.all(fontPromises);
-          }
-
-          fontsLoaded = true; // Mark fonts as loaded
-        } catch (error) {
-          console.warn("⚠️ Failed to load fonts for tape overlay:", error);
-          // Fallback: wait for document.fonts.ready
-          await document.fonts.ready;
-          fontsLoaded = true; // Mark as loaded even if fallback was used
-        }
-      }
-    }
-
-    // Helper function to add the sideways AC stamp (same as video recording)
-    async function addAestheticComputerStamp(ctx, canvasWidth, canvasHeight, progress = 0, frameData = null, frameMetadata = null, frameIndex = null, totalFrames = null) {
-      // Ensure fonts are loaded before drawing
-      await ensureFontsLoaded();
-
-      // 2. Set up the font.
-      const typeSize = Math.min(
-        16,
-        Math.max(12, Math.floor(canvasHeight / 40)),
-      );
-      const gap = typeSize * 0.75;
-
-      ctx.save(); // Save the current state of the canvas
-
-      // Add film camera style timestamp at bottom-left corner
-      addFilmTimestamp(ctx, canvasWidth, canvasHeight, typeSize, progress, frameData, frameMetadata, frameIndex, totalFrames);
-
-      drawTextAtPosition(0, 90); // Left
-      drawTextAtPosition(canvasWidth, -90); // Right
-
-      ctx.restore();
-      ctx.globalAlpha = 1;
-
-      function drawTextAtPosition(positionX, deg) {
-        // 5-phase pattern stretched across GIF duration: both off, both on, both off, left only, right only
-        // Use progress (0-1) to determine cycle position - allows multiple loops per GIF
-        const cyclesPerGif = 2; // Pattern loops 2 times across the full GIF duration
-        const cyclePosition = (progress * cyclesPerGif) % 1.0; // 0-1 within current cycle
-        
-        let showLeftStamp = false;
-        let showRightStamp = false;
-        
-        if (cyclePosition < 0.2) {
-          // Phase 1 (0-20%): Both off
-          showLeftStamp = false;
-          showRightStamp = false;
-        } else if (cyclePosition < 0.4) {
-          // Phase 2 (20-40%): Both on
-          showLeftStamp = true;
-          showRightStamp = true;
-        } else if (cyclePosition < 0.6) {
-          // Phase 3 (40-60%): Both off
-          showLeftStamp = false;
-          showRightStamp = false;
-        } else if (cyclePosition < 0.8) {
-          // Phase 4 (60-80%): Left only
-          showLeftStamp = true;
-          showRightStamp = false;
-        } else {
-          // Phase 5 (80-100%): Right only
-          showLeftStamp = false;
-          showRightStamp = true;
-        }
-        
-        // Determine if this specific stamp should show
-        let showStamp = false;
-        if (deg === 90) {
-          // Left side
-          showStamp = showLeftStamp;
-        } else if (deg === -90) {
-          // Right side
-          showStamp = showRightStamp;
-        }
-        
-        if (!showStamp) {
-          return; // Skip drawing this stamp
-        }
-
-        ctx.save();
-        ctx.translate(positionX, 0);
-        ctx.rotate((deg * Math.PI) / 180); // Convert degrees to radians
-        
-        // Separate positioning for left and right sides for better spacing
-        const leftYDist = 0.12; // Move left side up a bit (higher than timestamp)
-        const rightYDist = 0.08; // Move right side down a bit
-
-        // Use same size as timestamp for consistency and sharpness
-        const stampSize = Math.min(
-          32,
-          Math.max(18, Math.floor(canvasHeight / 25)),
-        );
-        ctx.font = `${stampSize}px YWFTProcessing-Regular`;
-        const text = "aesthetic.computer";
-        const measured = ctx.measureText(text);
-        const textWidth = measured.width;
-
-        ["red", "lime", "blue", "white"].forEach((color) => {
-          let offsetX, offsetY;
-          if (color !== "white") {
-            ctx.globalAlpha = 0.45;
-            offsetX = choose([-1, -2, 0, 1, 2]); // Smaller offsets for sharper look
-            offsetY = choose([-1, -2, 0, 1, 2]); // Smaller offsets for sharper look
-          } else {
-            ctx.globalAlpha = choose([0.5, 0.4, 0.6]);
-            offsetX = choose([-1, 0, 1]);
-            offsetY = choose([-1, 0, 1]);
-            color = choose(["white", "white", "white", "magenta", "yellow"]);
-          }
-
-          ctx.fillStyle = color;
-
-          if (deg === 90) {
-            // Left side - move lower (closer to bottom)
-            ctx.fillText(
-              text,
-              floor(canvasHeight * (1 - leftYDist) - textWidth + offsetY),
-              -floor(offsetX + gap),
-            );
-          } else if (deg === -90) {
-            // Right side - move higher (closer to top)
-            ctx.fillText(
-              text,
-              -Math.floor(canvasHeight * rightYDist + textWidth + offsetY),
-              Math.floor(offsetX - gap),
-            );
-          }
-        });
-
-        if (HANDLE) {
-          ctx.font = `${typeSize * 1.6}px YWFTProcessing-Light`; // Even larger handle text
-          const handleWidth = textWidth / 2 + ctx.measureText(HANDLE).width / 2;
-          const handleSpace = typeSize * 2.2; // Increased spacing by another 0.2
-          
-          // Restore original 4-layer system with warmer color palette
-          ["red", "lime", "blue", "white"].forEach((color) => {
-            let offsetX, offsetY;
-            if (color !== "white") {
-              ctx.globalAlpha = 0.6;
-              offsetX = choose([-2, -4, 0, 2, 4]);
-              offsetY = choose([-2, -4, 0, 2, 4]);
-            } else {
-              ctx.globalAlpha = choose([0.7, 0.8, 0.9]);
-              offsetX = choose([-1, 0, 1]);
-              offsetY = choose([-1, 0, 1]);
-              color = choose(["white", "white", "white", "magenta", "yellow"]); // Original warmer palette
-            }
-
-            ctx.fillStyle = color;
-
-            if (deg === 90) {
-              // Handle - left side positioning (lower)
-              ctx.fillText(
-                HANDLE,
-                floor(canvasHeight * (1 - leftYDist) - handleWidth + offsetY),
-                -floor(offsetX + handleSpace + gap),
-              );
-            } else if (deg === -90) {
-              // Handle - right side positioning (higher)
-              ctx.fillText(
-                HANDLE,
-                -Math.floor(canvasHeight * rightYDist + handleWidth + offsetY),
-                Math.floor(offsetX - handleSpace - gap),
-              );
-            }
-          });
-        }
-
-        // Remove the old timestamp code from here since it's now in addFilmTimestamp
-
-        ctx.restore();
-      }
-
-      // Helper function to get syntax highlighting colors from kidlisp module
-      function getSyntaxHighlightColors() {
-        // Get cached kidlisp source code
-        const cachedCode = window.currentRecordingOptions?.cachedCode;
-        if (!cachedCode) {
-          // Fallback to default red if no code available
-          return [{ type: "default", r: 220, g: 60, b: 60, weight: 1.0 }];
-        }
-        
-        // Use the centralized syntax highlighting from kidlisp module
-        const colors = getSyntaxHighlightingColors(cachedCode);
-        
-        // Debug logging to show we're using kidlisp syntax highlighting
-        console.log("🎨 Using kidlisp syntax highlighting:", {
-          sourceLength: cachedCode.length,
-          tokenCount: colors.length,
-          colors: colors.slice(0, 5) // Show first 5 colors
-        });
-        
-        return colors;
-      }
-      
-      // Helper function to draw cyan crosshair cursor overlay
-      function addCyanCrosshair(ctx, canvasWidth, canvasHeight, penData, scale = 1) {
-        if (!penData || penData.x === undefined || penData.y === undefined) {
-          return; // No pen data available
-        }
-        
-        // Scale pen coordinates to match canvas size
-        const x = Math.round(penData.x * scale);
-        const y = Math.round(penData.y * scale);
-        
-        // Skip drawing if cursor is outside canvas bounds
-        if (x < 0 || x >= canvasWidth || y < 0 || y >= canvasHeight) {
-          return;
-        }
-        
-        ctx.save();
-        
-        // Cyan crosshair settings
-        const crosshairColor = "rgba(0, 255, 255, 0.8)"; // Bright cyan with slight transparency
-        const shadowColor = "rgba(0, 0, 0, 0.5)"; // Black shadow for visibility
-        const lineWidth = 2;
-        const shadowOffset = 1;
-        const crossSize = Math.max(8, Math.floor(Math.min(canvasWidth, canvasHeight) / 60)); // Responsive size
-        
-        // Draw shadow first
-        ctx.strokeStyle = shadowColor;
-        ctx.lineWidth = lineWidth + shadowOffset;
-        ctx.lineCap = "round";
-        
-        ctx.beginPath();
-        // Horizontal line shadow
-        ctx.moveTo(x - crossSize + shadowOffset, y + shadowOffset);
-        ctx.lineTo(x + crossSize + shadowOffset, y + shadowOffset);
-        // Vertical line shadow
-        ctx.moveTo(x + shadowOffset, y - crossSize + shadowOffset);
-        ctx.lineTo(x + shadowOffset, y + crossSize + shadowOffset);
-        ctx.stroke();
-        
-        // Draw main crosshair
-        ctx.strokeStyle = crosshairColor;
-        ctx.lineWidth = lineWidth;
-        
-        ctx.beginPath();
-        // Horizontal line
-        ctx.moveTo(x - crossSize, y);
-        ctx.lineTo(x + crossSize, y);
-        // Vertical line
-        ctx.moveTo(x, y - crossSize);
-        ctx.lineTo(x, y + crossSize);
-        ctx.stroke();
-        
-        ctx.restore();
-      }
-
-      // Helper function to get syntax color at a specific position in the progress bar
-      function getSyntaxColorAtPosition(syntaxColors, position) {
-        if (syntaxColors.length === 0) {
-          return { r: 220, g: 60, b: 60 }; // Red fallback
-        }
-
-        if (syntaxColors.length === 1) {
-          return syntaxColors[0];
-        }
-
-        // Calculate which color segment we're in based on cumulative weights
-        let totalWeight = syntaxColors.reduce(
-          (sum, color) => sum + color.weight,
-          0,
-        );
-        let currentWeight = 0;
-
-        for (let i = 0; i < syntaxColors.length; i++) {
-          const color = syntaxColors[i];
-          const segmentStart = currentWeight / totalWeight;
-          const segmentEnd = (currentWeight + color.weight) / totalWeight;
-
-          if (position >= segmentStart && position <= segmentEnd) {
-            // Optionally blend with adjacent colors for smoother transitions
-            if (i < syntaxColors.length - 1 && position > segmentEnd - 0.1) {
-              const nextColor = syntaxColors[i + 1];
-              const blendFactor = (position - (segmentEnd - 0.1)) / 0.1;
-              return {
-                r: Math.floor(
-                  color.r * (1 - blendFactor) + nextColor.r * blendFactor,
-                ),
-                g: Math.floor(
-                  color.g * (1 - blendFactor) + nextColor.g * blendFactor,
-                ),
-                b: Math.floor(
-                  color.b * (1 - blendFactor) + nextColor.b * blendFactor,
-                ),
-              };
-            }
-            return color;
-          }
-
-          currentWeight += color.weight;
-        }
-
-        // Fallback to last color if position >is beyond the end
-        return syntaxColors[syntaxColors.length - 1];
-      }
-      
-      // Helper function to draw cyan crosshair cursor overlay
-      function addCyanCrosshair(ctx, canvasWidth, canvasHeight, penData, scale = 1) {
-        if (!penData || penData.x === undefined || penData.y === undefined) {
-          return; // No pen data available
-        }
-        
-        // Scale pen coordinates to match canvas size
-        const x = Math.round(penData.x * scale);
-        const y = Math.round(penData.y * scale);
-        
-        // Skip drawing if cursor is outside canvas bounds
-        if (x < 0 || x >= canvasWidth || y < 0 || y >= canvasHeight) {
-          return;
-        }
-        
-        ctx.save();
-        
-        // Cyan crosshair settings
-        const crosshairColor = "rgba(0, 255, 255, 0.8)"; // Bright cyan with slight transparency
-        const shadowColor = "rgba(0, 0, 0, 0.5)"; // Black shadow for visibility
-        const lineWidth = 2;
-        const shadowOffset = 1;
-        const crossSize = Math.max(8, Math.floor(Math.min(canvasWidth, canvasHeight) / 60)); // Responsive size
-        
-        // Draw shadow first
-        ctx.strokeStyle = shadowColor;
-        ctx.lineWidth = lineWidth + shadowOffset;
-        ctx.lineCap = "round";
-        
-        ctx.beginPath();
-        // Horizontal line shadow
-        ctx.moveTo(x - crossSize + shadowOffset, y + shadowOffset);
-        ctx.lineTo(x + crossSize + shadowOffset, y + shadowOffset);
-        // Vertical line shadow
-        ctx.moveTo(x + shadowOffset, y - crossSize + shadowOffset);
-        ctx.lineTo(x + shadowOffset, y + crossSize + shadowOffset);
-        ctx.stroke();
-        
-        // Draw main crosshair
-        ctx.strokeStyle = crosshairColor;
-        ctx.lineWidth = lineWidth;
-        
-        ctx.beginPath();
-        // Horizontal line
-        ctx.moveTo(x - crossSize, y);
-        ctx.lineTo(x + crossSize, y);
-        // Vertical line
-        ctx.moveTo(x, y - crossSize);
-        ctx.lineTo(x, y + crossSize);
-        ctx.stroke();
-        
-        ctx.restore();
-      }
-
-      // Film camera style timestamp at bottom-left corner
-      function addFilmTimestamp(ctx, canvasWidth, canvasHeight, typeSize, progress = 0, frameData = null, frameMetadata = null, frameIndex = null, totalFrames = null) {
-        // Calculate smooth alpha fade aligned with progress bar (20%-30% fade out, 30%-70% hidden, 70%-80% fade in)
-        let timestampAlpha = 1.0; // Default to fully visible
-        
-        if (progress >= 0.20 && progress <= 0.30) {
-          // Fade out from 20% to 30% (10% fade-out period)
-          timestampAlpha = 1.0 - ((progress - 0.20) / 0.10);
-        } else if (progress > 0.30 && progress < 0.70) {
-          // Fully hidden from 30% to 70% (40% hidden period)
-          timestampAlpha = 0.0;
-        } else if (progress >= 0.70 && progress <= 0.80) {
-          // Fade in from 70% to 80% (10% fade-in period)
-          timestampAlpha = (progress - 0.70) / 0.10;
-        }
-        
-        // Skip drawing timecode if it's completely transparent
-        if (timestampAlpha <= 0.0) {
-          return;
-        }
-        
-        // Define progress bar height consistently across all contexts
-        const progressBarHeight = 1;
-        
-        // Define timestamp margin for consistent spacing
-        const timestampMargin = Math.max(8, Math.floor(canvasHeight / 50)); // Responsive margin
-        
-        // NEW: Use actual real-world timestamp when this frame was originally captured
-        let timestamp;
-        if (frameMetadata && frameMetadata.originalTimestamp) {
-          // Display the actual time when this frame was captured
-          const frameDate = new Date(frameMetadata.originalTimestamp);
-          const year = frameDate.getFullYear();
-          const month = frameDate.getMonth() + 1; // getMonth() returns 0-11
-          const day = frameDate.getDate();
-          const hour = frameDate.getHours();
-          const minute = frameDate.getMinutes();
-          const second = frameDate.getSeconds();
-          const millisecond = frameDate.getMilliseconds();
-          
-          // Format as: year.month.day.hour.minute.second.milliseconds (no zero-padding except milliseconds)
-          timestamp = `${year}.${month}.${day}.${hour}.${minute}.${second}.${millisecond.toString().padStart(3, "0")}`;
-        } else if (frameMetadata && frameMetadata.gifElapsedSeconds !== undefined) {
-          // For GIF playback: use actual GIF elapsed time
-          timestamp = `${frameMetadata.gifElapsedSeconds.toFixed(1)}s`;
-        } else if (mediaRecorderStartTime !== undefined) {
-          // During recording: show seconds elapsed since recording started
-          const elapsedMs = performance.now() - mediaRecorderStartTime;
-          const elapsedSeconds = elapsedMs / 1000;
-          timestamp = `${elapsedSeconds.toFixed(1)}s`;
-        } else if (window.recordingStartTimestamp && progress >= 0) {
-          // Use progress to map to intended recording duration
-          let actualRecordingDurationMs = 5000; // Default fallback
-          
-          // Prioritize intended duration for accurate real-time mapping
-          if (window.currentRecordingOptions?.intendedDuration) {
-            actualRecordingDurationMs = window.currentRecordingOptions.intendedDuration * 1000;
-          } else if (mediaRecorderDuration && mediaRecorderDuration > 0) {
-            actualRecordingDurationMs = mediaRecorderDuration;
-          } else if (window.gifDurationMs && window.gifDurationMs > 0) {
-            actualRecordingDurationMs = window.gifDurationMs;
-          }
-          
-          // Calculate elapsed seconds
-          const elapsedSeconds = (progress * actualRecordingDurationMs) / 1000;
-          timestamp = `${elapsedSeconds.toFixed(1)}s`;
-        } else {
-          // Fallback: show current time
-          const now = new Date();
-          const year = now.getFullYear();
-          const month = now.getMonth() + 1;
-          const day = now.getDate();
-          const hour = now.getHours();
-          const minute = now.getMinutes();
-          const second = now.getSeconds();
-          const millisecond = now.getMilliseconds();
-          
-          timestamp = `${year}.${month}.${day}.${hour}.${minute}.${second}.${millisecond.toString().padStart(3, "0")}`;
-        }
-
-        ctx.save();
-        
-        // Remove shake/jitter effect - keep timestamp steady
-        const shakeX = 0; // No more shaking
-        const shakeY = 0; // No more shaking
-        
-        // Position timestamp above the progress bar with proper margin, more flush left and larger
-        const timestampY = canvasHeight - progressBarHeight - timestampMargin; // Above progress bar
-        const timestampX = timestampMargin * 0.5; // More flush left (was timestampMargin * 2)
-        
-        // Make timestamp much larger and more watermark-like, similar to aesthetic.computer stamps
-        const watermarkSize = Math.min(
-          32,
-          Math.max(18, Math.floor(canvasHeight / 25)), // Much larger base size
-        );
-        
-        // Draw multiple layered versions for that vibey aesthetic.computer stamp effect
-        ["red", "lime", "blue", "white"].forEach((color, index) => {
-          // Special looping blink effect - bright flashes only on first and last frame
-          let specialTimestampAlpha = 1.0;
-          let useSpecialColor = false;
-          let specialColor = color;
-          
-          // Use frame-based detection for 1-frame flashes when frame info is available
-          if (frameIndex !== null && totalFrames !== null) {
-            if (frameIndex === 0) {
-              // First frame - bright lime green blink for loop start
-              useSpecialColor = true;
-              specialColor = "lime";
-              specialTimestampAlpha = 1.0; // Full brightness
-            } else if (frameIndex === totalFrames - 1) {
-              // Last frame - bright red blink for loop end
-              useSpecialColor = true;
-              specialColor = "red";
-              specialTimestampAlpha = 1.0; // Full brightness
-            }
-          } else {
-            // Fallback to percentage-based for compatibility (very small ranges for 1-frame effect)
-            if (progress <= 0.005) {
-              // First ~0.5% of loop - bright lime green blink for loop start
-              useSpecialColor = true;
-              specialColor = "lime";
-              specialTimestampAlpha = 1.0; // Full brightness
-            } else if (progress >= 0.995) {
-              // Last ~0.5% of loop - bright red blink for loop end
-              useSpecialColor = true;
-              specialColor = "red";
-              specialTimestampAlpha = 1.0; // Full brightness
-            }
-          }
-
-          let offsetX, offsetY;
-          if (color !== "white") {
-            ctx.globalAlpha = (useSpecialColor ? 0.8 * specialTimestampAlpha : 0.45 * specialTimestampAlpha) * timestampAlpha; // Apply both special and fade alpha
-            offsetX = choose([-3, -5, 0, 3, 5]); // Larger offsets for bigger text
-            offsetY = choose([-3, -5, 0, 3, 5]);
-          } else {
-            ctx.globalAlpha = (useSpecialColor ? 1.0 * specialTimestampAlpha : choose([0.6, 0.5, 0.7]) * specialTimestampAlpha) * timestampAlpha; // Apply both special and fade alpha
-            offsetX = choose([-1, 0, 1]);
-            offsetY = choose([-1, 0, 1]);
-            specialColor = useSpecialColor ? specialColor : choose(["white", "white", "white", "magenta", "yellow"]); // Use special color or normal variety
-          }
-
-          ctx.fillStyle = useSpecialColor ? specialColor : color;
-          ctx.font = `bold ${watermarkSize}px YWFTProcessing-Regular`;
-          
-          ctx.fillText(
-            timestamp,
-            timestampX + offsetX + shakeX,
-            timestampY + offsetY + shakeY,
-          );
-        });
-
-        ctx.restore();
-      }
-
-      // Helper function to sample representative colors from frame data
-      function sampleFrameColors(frameData, canvasWidth, canvasHeight, numColors = 5) {
-        if (!frameData || frameData.length < 4) {
-          // Fallback to original colors if no frame data
-          return ["#FF4444", "#FF6666", "#FFAA44", "#FF8888", "#FFCCCC"];
-        }
-
-        const sampledColors = [];
-        const totalPixels = canvasWidth * canvasHeight;
-        
-        // Sample colors from different regions of the frame
-        let samplePositions;
-        if (numColors <= 5) {
-          samplePositions = [0.1, 0.3, 0.5, 0.7, 0.9]; // Original 5 positions
-        } else {
-          // Generate more evenly distributed positions for higher numColors
-          samplePositions = [];
-          for (let i = 0; i < numColors; i++) {
-            samplePositions.push((i + 1) / (numColors + 1)); // Evenly distributed from ~0.1 to ~0.9
-          }
-        }
-
-        for (let i = 0; i < numColors; i++) {
-          const samplePos = Math.floor(samplePositions[i % samplePositions.length] * totalPixels);
-          const pixelIndex = Math.min(samplePos * 4, frameData.length - 4);
-          
-          const r = frameData[pixelIndex];
-          const g = frameData[pixelIndex + 1];
-          const b = frameData[pixelIndex + 2];
-          
-          // Enhance the colors to make them more vibrant for the progress bar
-          const enhancedR = Math.min(255, Math.floor(r * 1.2));
-          const enhancedG = Math.min(255, Math.floor(g * 1.2));
-          const enhancedB = Math.min(255, Math.floor(b * 1.2));
-          
-          const hexColor = `#${enhancedR.toString(16).padStart(2, '0')}${enhancedG.toString(16).padStart(2, '0')}${enhancedB.toString(16).padStart(2, '0')}`;
-          sampledColors.push(hexColor);
-        }
-
-        // If all sampled colors are too dark, add some brightness
-        const avgBrightness = sampledColors.reduce((sum, color) => {
-          const r = parseInt(color.slice(1, 3), 16);
-          const g = parseInt(color.slice(3, 5), 16);
-          const b = parseInt(color.slice(5, 7), 16);
-          return sum + (r + g + b) / 3;
-        }, 0) / sampledColors.length;
-
-        if (avgBrightness < 60) {
-          // Mix in some brighter colors if the frame is too dark
-          return sampledColors.map((color, i) => {
-            if (i % 2 === 0) {
-              return choose(["#FF6666", "#FFAA44", "#FF8888", "#FFCCCC", "#66FF66", "#6666FF"]);
-            }
-            return color;
-          });
-        }
-
-        return sampledColors;
-      }
-
-      // Helper function for choosing random values (simplified version)
-      function choose(options) {
-        return options[Math.floor(Math.random() * options.length)];
-      }
-    }
-
-    // Helper function to upscale pixels with nearest neighbor
-    function upscalePixels(imageData, originalWidth, originalHeight, scale) {
-      if (scale === 1) {
-        return imageData;
-      }
-
-      const scaledWidth = originalWidth * scale;
-      const scaledHeight = originalHeight * scale;
-      const scaledImageData = new Uint8ClampedArray(
-        scaledWidth * scaledHeight * 4,
-      );
-
-      for (let y = 0; y < scaledHeight; y++) {
-        for (let x = 0; x < scaledWidth; x++) {
-          const sourceX = Math.floor(x / scale);
-          const sourceY = Math.floor(y / scale);
-          const sourceIndex = (sourceY * originalWidth + sourceX) * 4;
-          const targetIndex = (y * scaledWidth + x) * 4;
-
-          scaledImageData[targetIndex] = imageData[sourceIndex]; // R
-          scaledImageData[targetIndex + 1] = imageData[sourceIndex + 1]; // G
-          scaledImageData[targetIndex + 2] = imageData[sourceIndex + 2]; // B
-          scaledImageData[targetIndex + 3] = imageData[sourceIndex + 3]; // A
-        }
-      }
-
-      return scaledImageData;
-    }
-
-    // Helper function to add stamp to pixel data by rendering to a canvas first
-    async function addStampToPixelData(pixelData, width, height, scale = 1, progress = 0, frameMetadata = null) {
-      // Create a temporary canvas to render the stamp
-      const tempCanvas = document.createElement("canvas");
-      const tempCtx = tempCanvas.getContext("2d");
-
-      tempCanvas.width = width * scale;
-      tempCanvas.height = height * scale;
-
-      // Put the original image data
-      const scaledData = upscalePixels(pixelData, width, height, scale);
-      const imageData = new ImageData(
-        scaledData,
-        width * scale,
-        height * scale,
-      );
-      tempCtx.putImageData(imageData, 0, 0);
-
-      // Add the stamp (await to ensure fonts are loaded)
-      await addAestheticComputerStamp(tempCtx, width * scale, height * scale, progress, pixelData, frameMetadata);
-
-      // Get the stamped image data back
-      const stampedImageData = tempCtx.getImageData(
-        0,
-        0,
-        width * scale,
-        height * scale,
-      );
-      return stampedImageData.data;
-    }
-
-    // 🎬 Create animated WebP from frame data
-    if (type === "create-animated-webp") {
-      console.log(
-        "📼 Creating animated WebP from",
-        content.frames.length,
-        "frames",
-      );
-
-      // Send initial progress to show the progress bar immediately
-      send({
-        type: "recorder:transcode-progress",
-        content: 0.01, // 1% to start
-      });
-
-      try {
-        // Create a canvas for frame processing
-        const canvas = document.createElement("canvas");
-        const ctx = canvas.getContext("2d");
-
-        if (content.frames.length === 0) {
-          console.warn("No frames provided for WebP creation");
-          return;
-        }
-
-        // Set canvas size based on first frame
-        const firstFrame = content.frames[0];
-        canvas.width = firstFrame.width;
-        canvas.height = firstFrame.height;
-        console.log(`🖼️ Canvas size: ${canvas.width}x${canvas.height}`);
-
-        // For now, create a zip of WebP frames with timing info
-        // TODO: Implement proper animated WebP encoding when browser support improves
-        if (!window.JSZip) await loadJSZip();
-        const zip = new window.JSZip();
-
-        // Add timing info
-        const timingInfo = content.frames.map((frame, i) => ({
-          frame: i,
-          duration: frame.duration,
-          timestamp: frame.timestamp,
-        }));
-
-        zip.file("timing.json", JSON.stringify(timingInfo, null, 2));
-        console.log(
-          "📋 Added timing.json with",
-          timingInfo.length,
-          "frame entries",
-        );
-
-        // Convert each frame to WebP and add to zip
-        for (let i = 0; i < content.frames.length; i++) {
-          const frame = content.frames[i];
-
-          if (i % 50 === 0 || i === content.frames.length - 1) {
-            console.log(
-              `🎞️ Processing frame ${i + 1}/${content.frames.length} (${Math.round(((i + 1) / content.frames.length) * 100)}%)`,
-            );
-          }
-
-          // Create ImageData from frame data
-          const imageData = new ImageData(
-            new Uint8ClampedArray(frame.data),
-            frame.width,
-            frame.height,
-          );
-
-          // Draw to canvas and convert to WebP
-          ctx.putImageData(imageData, 0, 0);
-
-          // Add sideways AC stamp like in video recordings (await to ensure fonts are loaded)
-          const currentProgress = (i + 1) / content.frames.length;
-          await addAestheticComputerStamp(ctx, frame.width, frame.height, currentProgress, frame.data, frame, i, content.frames.length);
-
-          // Convert to WebP blob
-          const webpBlob = await new Promise((resolve) => {
-            canvas.toBlob(resolve, "image/webp", 0.8);
-          });
-
-          // Add to zip
-          zip.file(`frame_${i.toString().padStart(4, "0")}.webp`, webpBlob);
-        }
-
-        console.log("📦 Generating ZIP file...");
-
-        // Generate and download the zip
-        const zipBlob = await zip.generateAsync({ type: "blob" });
-        const filename = generateTapeFilename("zip", "-webp");
-
-        console.log(
-          `💾 ZIP generated: ${filename} (${Math.round((zipBlob.size / 1024 / 1024) * 100) / 100} MB)`,
-        );
-
-        // Use the existing download function
-        receivedDownload({ filename, data: zipBlob });
-
-        console.log("🎬 WebP frames exported successfully as ZIP");
-      } catch (error) {
-        console.error("Error creating animated WebP:", error);
-      }
-      return;
-    }
-
-    // 🎬 Create single animated WebP file
-    if (type === "create-single-animated-webp") {
-      console.log(
-        "🎞️ Creating animated image from",
-        content.frames.length,
-        "frames",
-      );
-
-      try {
-        if (content.frames.length === 0) {
-          console.warn("No frames provided for animated image creation");
-          return;
-        }
-
-        // Try WebP animation first using webpxmux.js
-        console.log("🔄 Creating animated WebP using webpxmux.js library");
-
-        // Load webpxmux.js if not already loaded
-        if (!window.WebPXMux) {
-          console.log("📦 Loading webpxmux.js library...");
-          await new Promise((resolve, reject) => {
-            const script = document.createElement("script");
-            script.src =
-              "https://cdn.jsdelivr.net/npm/webpxmux@1.0.2/dist/webpxmux.min.js";
-            script.onload = resolve;
-            script.onerror = reject;
-            document.head.appendChild(script);
-          });
-        }
-
-        console.log(
-          `🖼️ Canvas size: ${content.frames[0].width}x${content.frames[0].height}`,
-        );
-
-        // Initialize WebPXMux
-        const xMux = window.WebPXMux(
-          "https://cdn.jsdelivr.net/npm/webpxmux@1.0.2/dist/webpxmux.wasm",
-        );
-        await xMux.waitRuntime();
-
-        // Convert our frame data to WebPXMux format
-        const frames = [];
-
-        // Create a canvas for rendering stamps
-        const tempCanvas = document.createElement("canvas");
-        const tempCtx = tempCanvas.getContext("2d");
-        tempCanvas.width = content.frames[0].width;
-        tempCanvas.height = content.frames[0].height;
-
-        for (let i = 0; i < content.frames.length; i++) {
-          if (i % 50 === 0 || i === content.frames.length - 1) {
-            console.log(
-              `🎞️ Processing frame ${i + 1}/${content.frames.length} (${Math.round(((i + 1) / content.frames.length) * 100)}%)`,
-            );
-          }
-
-          const frame = content.frames[i];
-
-          // Create ImageData from frame data and draw to canvas
-          const imageData = new ImageData(
-            new Uint8ClampedArray(frame.data),
-            frame.width,
-            frame.height,
-          );
-          tempCtx.putImageData(imageData, 0, 0);
-
-          // Add sideways AC stamp like in other video recordings
-          const currentProgress = (i + 1) / content.frames.length;
-          await addAestheticComputerStamp(tempCtx, frame.width, frame.height, currentProgress, frame.data, frame);
-
-          // Get the stamped image data back
-          const stampedImageData = tempCtx.getImageData(
-            0,
-            0,
-            frame.width,
-            frame.height,
-          );
-          const stampedData = stampedImageData.data;
-
-          // Convert frame data to RGBA Uint32Array format expected by webpxmux
-          const rgba = new Uint32Array(frame.width * frame.height);
-
-          for (let j = 0; j < rgba.length; j++) {
-            const pixelIndex = j * 4;
-            const r = stampedData[pixelIndex];
-            const g = stampedData[pixelIndex + 1];
-            const b = stampedData[pixelIndex + 2];
-            const a = stampedData[pixelIndex + 3];
-
-            // Pack RGBA into 32-bit integer (0xRRGGBBAA format)
-            rgba[j] = (r << 24) | (g << 16) | (b << 8) | a;
-          }
-
-          frames.push({
-            duration: Math.max(frame.duration || 100, 10),
-            isKeyframe: i === 0, // First frame is keyframe
-            rgba: rgba,
-          });
-        }
-
-        console.log("🔄 Encoding animated WebP...");
-
-        const webpFrames = {
-          frameCount: frames.length,
-          width: content.frames[0].width,
-          height: content.frames[0].height,
-          loopCount: 0, // Infinite loop
-          bgColor: 0xffffffff, // White background
-          frames: frames,
-        };
-
-        const webpData = await xMux.encodeFrames(webpFrames);
-
-        const webpBlob = new Blob([webpData], { type: "image/webp" });
-        const filename = generateTapeFilename("webp", "-animated");
-
-        console.log(
-          `💾 Animated WebP generated: ${filename} (${Math.round((webpBlob.size / 1024 / 1024) * 100) / 100} MB)`,
-        );
-
-        // Use the existing download function
-        receivedDownload({ filename, data: webpBlob });
-
-        console.log("🎬 Animated WebP exported successfully!");
-      } catch (error) {
-        console.error("Error creating animated WebP:", error);
-        console.log("🔄 Falling back to animated PNG (APNG)");
-
-        try {
-          // Fallback to APNG using UPNG.js
-          console.log("🔄 Creating animated PNG (APNG) - fallback option");
-
-          // Load pako (required for UPNG.js compression) and UPNG.js library
-          if (!window.pako) {
-            console.log("📦 Loading pako compression library...");
-            await new Promise((resolve, reject) => {
-              const script = document.createElement("script");
-              script.src =
-                "https://cdn.jsdelivr.net/npm/pako@2.1.0/dist/pako.min.js";
-              script.onload = resolve;
-              script.onerror = reject;
-              document.head.appendChild(script);
-            });
-          }
-
-          if (!window.UPNG) {
-            console.log("📦 Loading UPNG.js library...");
-            await new Promise((resolve, reject) => {
-              const script = document.createElement("script");
-              script.src = "https://cdn.jsdelivr.net/npm/upng-js@2.1.0/UPNG.js";
-              script.onload = resolve;
-              script.onerror = reject;
-              document.head.appendChild(script);
-            });
-          }
-
-          console.log(
-            `🖼️ Canvas size: ${content.frames[0].width}x${content.frames[0].height}`,
-          );
-
-          // Convert frames to the format UPNG expects
-          const frameBuffers = [];
-          const delays = [];
-
-          for (let i = 0; i < content.frames.length; i++) {
-            const frame = content.frames[i];
-
-            if (i % 50 === 0 || i === content.frames.length - 1) {
-              console.log(
-                `🎞️ Processing frame ${i + 1}/${content.frames.length} (${Math.round(((i + 1) / content.frames.length) * 100)}%)`,
-              );
-            }
-
-            // UPNG expects RGBA data as ArrayBuffer
-            const frameData = new Uint8Array(frame.data);
-            frameBuffers.push(frameData.buffer);
-
-            // Convert to milliseconds for APNG delays
-            delays.push(Math.max(frame.duration || 100, 10));
-          }
-
-          console.log("🔄 Encoding animated PNG...");
-
-          // Create animated PNG using UPNG
-          const apngBuffer = window.UPNG.encode(
-            frameBuffers,
-            content.frames[0].width,
-            content.frames[0].height,
-            0, // 0 = lossless, or use 256 for lossy
-            delays,
-          );
-
-          const apngBlob = new Blob([apngBuffer], { type: "image/png" });
-          const filename = generateTapeFilename("png", "-animated");
-
-          console.log(
-            `💾 Animated PNG generated: ${filename} (${Math.round((apngBlob.size / 1024 / 1024) * 100) / 100} MB)`,
-          );
-
-          // Use the existing download function
-          receivedDownload({ filename, data: apngBlob });
-
-          console.log("🎬 Animated PNG (APNG) exported successfully!");
-        } catch (apngError) {
-          console.error("Error creating animated PNG:", apngError);
-
-          // Final fallback: create a static WebP of the first frame
-          console.log("🔄 Falling back to static WebP of first frame");
-          try {
-            const canvas = document.createElement("canvas");
-            const ctx = canvas.getContext("2d");
-            const firstFrame = content.frames[0];
-
-            canvas.width = firstFrame.width;
-            canvas.height = firstFrame.height;
-
-            const imageData = new ImageData(
-              new Uint8ClampedArray(firstFrame.data),
-              firstFrame.width,
-              firstFrame.height,
-            );
-
-            ctx.putImageData(imageData, 0, 0);
-
-            const webpBlob = await new Promise((resolve) => {
-              canvas.toBlob(resolve, "image/webp", 0.9);
-            });
-
-            const filename = generateTapeFilename("webp", "-static");
-            receivedDownload({ filename, data: webpBlob });
-
-            console.log("📸 Static WebP fallback exported successfully");
-          } catch (fallbackError) {
-            console.error("Error in fallback WebP creation:", fallbackError);
-          }
-        }
-      }
-      return;
-    }
-
-    // 🎬 Create animated WebP only (no fallback to APNG)
-    if (type === "create-animated-webp-only") {
-      console.log(
-        "🎞️ Creating animated WebP from",
-        content.frames.length,
-        "frames",
-      );
-
-      // Helper function to upscale pixels with nearest neighbor - with memory safety
-      function upscalePixels(rgba, originalWidth, originalHeight, scale) {
-        if (scale === 1) {
-          return { rgba: rgba, actualScale: 1 };
-        }
-
-        const scaledWidth = originalWidth * scale;
-        const scaledHeight = originalHeight * scale;
-        const totalPixels = scaledWidth * scaledHeight;
-
-        // Safety check to prevent array allocation errors
-        const maxSafeArraySize = 100 * 1024 * 1024; // 100M elements max
-        if (totalPixels > maxSafeArraySize) {
-          console.warn(
-            `⚠️ Scaled array too large (${totalPixels} pixels), falling back to 1x scaling`,
-          );
-          return { rgba: rgba, actualScale: 1 };
-        }
-
-        let scaledRgba;
-        try {
-          scaledRgba = new Uint32Array(totalPixels);
-        } catch (error) {
-          console.warn(
-            `⚠️ Failed to allocate scaled array: ${error.message}, falling back to 1x scaling`,
-          );
-          return { rgba: rgba, actualScale: 1 };
-        }
-
-        for (let y = 0; y < scaledHeight; y++) {
-          for (let x = 0; x < scaledWidth; x++) {
-            const sourceX = Math.floor(x / scale);
-            const sourceY = Math.floor(y / scale);
-            const sourceIndex = sourceY * originalWidth + sourceX;
-            const targetIndex = y * scaledWidth + x;
-            scaledRgba[targetIndex] = rgba[sourceIndex];
-          }
-        }
-
-        return { rgba: scaledRgba, actualScale: scale };
-      }
-
-      try {
-        if (content.frames.length === 0) {
-          console.warn("No frames provided for animated WebP creation");
-          return;
-        }
-
-        console.log("🔄 Creating animated WebP using webpxmux.js library");
-
-        // Load webpxmux.js using local dep files
-        if (!window.WebPXMux) {
-          console.log("📦 Loading webpxmux.js library...");
-          console.log(
-            "📍 Script URL: /aesthetic.computer/dep/webpxmux/webpxmux.min.js",
-          );
-
-          await new Promise((resolve, reject) => {
-            const script = document.createElement("script");
-            script.src = "/aesthetic.computer/dep/webpxmux/webpxmux.min.js";
-            script.type = "text/javascript";
-
-            script.onload = () => {
-              console.log("✅ webpxmux.js script loaded successfully");
-              console.log(
-                "🔍 Checking window.WebPXMux:",
-                typeof window.WebPXMux,
-              );
-              if (window.WebPXMux) {
-                console.log("✅ WebPXMux constructor found on window");
-              } else {
-                console.error(
-                  "❌ WebPXMux not found on window after script load",
-                );
-              }
-              resolve();
-            };
-
-            script.onerror = (error) => {
-              console.error("❌ Failed to load webpxmux.js script");
-              console.error("📍 Error event:", error);
-              console.error("📍 Script src:", script.src);
-              console.error("📍 Script type:", script.type);
-              reject(error);
-            };
-
-            console.log("📎 Appending script to document head");
-            document.head.appendChild(script);
-          });
-        } else {
-          console.log("✅ webpxmux.js already loaded");
-        }
-
-        console.log(
-          `🖼️ Canvas size: ${content.frames[0].width}x${content.frames[0].height} -> checking memory requirements...`,
-        );
-
-        // Pre-calculate optimal scale to avoid memory issues
-        const originalWidth = content.frames[0].width;
-        const originalHeight = content.frames[0].height;
-        const frameCount = content.frames.length;
-
-        // Ultra-conservative memory management for WebP animations
-        // Each frame needs significant memory overhead beyond just pixel data
-        const baseMemoryLimit = 5 * 1024 * 1024; // 5M pixels base limit (much smaller)
-
-        // Much more aggressive scaling penalties for large frame counts
-        let framePenalty = 1;
-        if (frameCount > 500)
-          framePenalty = 16; // 500+ frames: divide by 16
-        else if (frameCount > 300)
-          framePenalty = 12; // 300+ frames: divide by 12
-        else if (frameCount > 200)
-          framePenalty = 8; // 200+ frames: divide by 8
-        else if (frameCount > 100)
-          framePenalty = 6; // 100+ frames: divide by 6
-        else if (frameCount > 50)
-          framePenalty = 4; // 50+ frames: divide by 4
-        else if (frameCount > 25) framePenalty = 2; // 25+ frames: divide by 2
-
-        const adjustedMemoryLimit = Math.max(
-          baseMemoryLimit / framePenalty,
-          256 * 1024, // Minimum 256K pixels (very small for safety)
-        );
-
-        // Start with smaller default scaling
-        let optimalScale = frameCount > 400 ? 1 : 2; // Default to 2x for more animations, only 1x for very large ones
-        let scaledPixels =
-          originalWidth * originalHeight * optimalScale * optimalScale;
-
-        console.log(
-          `🧮 Conservative memory calculation: ${frameCount} frames, penalty: ${framePenalty}x, ${scaledPixels} pixels per frame (${optimalScale}x), limit: ${Math.round(adjustedMemoryLimit / 1024)}K pixels`,
-        );
-
-        // More aggressive downscaling if needed
-        if (scaledPixels > adjustedMemoryLimit) {
-          optimalScale = 1;
-          scaledPixels = originalWidth * originalHeight;
-          console.warn(
-            `⚠️ Forcing 1x scaling for ${frameCount} frames to prevent memory errors`,
-          );
-
-          // If even 1x is too large, we have a problem
-          if (scaledPixels > adjustedMemoryLimit) {
-            console.error(
-              `❌ Video too large even at 1x scaling: ${Math.round(scaledPixels / 1024)}K pixels > ${Math.round(adjustedMemoryLimit / 1024)}K limit`,
-            );
-            throw new Error(
-              `Video dimensions too large for WebP encoding: ${originalWidth}x${originalHeight} with ${frameCount} frames`,
-            );
-          }
-        }
-
-        console.log(
-          `📏 Using ${optimalScale}x scaling: ${originalWidth}x${originalHeight} -> ${originalWidth * optimalScale}x${originalHeight * optimalScale}`,
-        );
-
-        // Initialize WebPXMux
-        console.log("🔧 Initializing WebPXMux...");
-        console.log(
-          "📍 WASM URL: /aesthetic.computer/dep/webpxmux/webpxmux.wasm",
-        );
-
-        const xMux = window.WebPXMux(
-          "/aesthetic.computer/dep/webpxmux/webpxmux.wasm",
-        );
-        console.log("✅ WebPXMux instance created:", xMux);
-
-        console.log("⏳ Waiting for WebAssembly runtime...");
-        await xMux.waitRuntime();
-        console.log("✅ WebAssembly runtime ready!");
-
-        // Verify xMux instance methods are available
-        console.log("🔍 Verifying xMux methods:", {
-          hasEncodeFrames: typeof xMux.encodeFrames === "function",
-          hasWaitRuntime: typeof xMux.waitRuntime === "function",
-          xMuxKeys: Object.keys(xMux),
-        });
-
-        // Convert our frame data to WebPXMux format with smart upscaling
-        const frames = [];
-
-        for (let i = 0; i < content.frames.length; i++) {
-          if (i % 50 === 0 || i === content.frames.length - 1) {
-            console.log(
-              `🎞️ Processing frame ${i + 1}/${content.frames.length} (${Math.round(((i + 1) / content.frames.length) * 100)}%)`,
-            );
-          }
-
-          const frame = content.frames[i];
-
-          // Convert frame data to RGBA Uint32Array format expected by webpxmux
-          let rgba = new Uint32Array(frame.width * frame.height);
-          const data = frame.data;
-
-          for (let j = 0; j < rgba.length; j++) {
-            const pixelIndex = j * 4;
-            const r = data[pixelIndex];
-            const g = data[pixelIndex + 1];
-            const b = data[pixelIndex + 2];
-            const a = data[pixelIndex + 3];
-
-            // Pack RGBA into 32-bit integer (0xRRGGBBAA format)
-            rgba[j] = (r << 24) | (g << 16) | (b << 8) | a;
-          }
-
-          // Add AC stamp to the frame data by rendering through canvas
-          const currentProgress = (i + 1) / content.frames.length;
-          const stampedPixelData = await addStampToPixelData(
-            new Uint8ClampedArray(data),
-            frame.width,
-            frame.height,
-            optimalScale,
-            currentProgress,
-            frame,
-          );
-
-          // Convert stamped pixel data back to RGBA Uint32Array
-          rgba = new Uint32Array(
-            frame.width * frame.height * optimalScale * optimalScale,
-          );
-          for (let j = 0; j < rgba.length; j++) {
-            const pixelIndex = j * 4;
-            const r = stampedPixelData[pixelIndex];
-            const g = stampedPixelData[pixelIndex + 1];
-            const b = stampedPixelData[pixelIndex + 2];
-            const a = stampedPixelData[pixelIndex + 3];
-
-            // Pack RGBA into 32-bit integer (0xRRGGBBAA format)
-            rgba[j] = (r << 24) | (g << 16) | (b << 8) | a;
-          }
-
-          // Skip the original upscaling since we already did it with the stamp
-          const upscaleResult = { rgba: rgba, actualScale: optimalScale };
-
-          // Update actual scale if upscaling failed
-          if (upscaleResult.actualScale !== optimalScale && i === 0) {
-            console.warn(
-              `⚠️ Upscaling failed, using ${upscaleResult.actualScale}x instead of ${optimalScale}x`,
-            );
-            optimalScale = upscaleResult.actualScale; // Update for remaining frames
-          }
-
-          frames.push({
-            duration: Math.max(frame.duration || 16.67, 10), // Default 60fps (~16.67ms)
-            isKeyframe: i === 0, // First frame is keyframe
-            rgba: upscaleResult.rgba,
-          });
-
-          // Aggressive memory cleanup
-          rgba.fill(0);
-          rgba = null; // Help GC
-        }
-
-        console.log("🔄 Encoding animated WebP...");
-
-        // Use the actual scale that was achieved (may be different if upscaling failed)
-        const actualWidth =
-          frames.length > 0
-            ? Math.sqrt(
-                frames[0].rgba.length / (originalWidth * originalHeight),
-              ) * originalWidth
-            : originalWidth;
-        const actualHeight =
-          frames.length > 0
-            ? Math.sqrt(
-                frames[0].rgba.length / (originalWidth * originalHeight),
-              ) * originalHeight
-            : originalHeight;
-
-        const webpFrames = {
-          frameCount: frames.length,
-          width: Math.round(actualWidth),
-          height: Math.round(actualHeight),
-          loopCount: 0, // Infinite loop
-          bgColor: 0xffffffff, // White background
-          frames: frames,
-        };
-
-        console.log("� WebP frames data structure:", {
-          frameCount: webpFrames.frameCount,
-          width: webpFrames.width,
-          height: webpFrames.height,
-          loopCount: webpFrames.loopCount,
-          bgColor: webpFrames.bgColor.toString(16),
-          firstFrameDuration: webpFrames.frames[0]?.duration,
-          firstFrameRgbaLength: webpFrames.frames[0]?.rgba?.length,
-          totalFrames: webpFrames.frames.length,
-        });
-
-        console.log("�🔧 Calling xMux.encodeFrames...");
-        const webpData = await xMux.encodeFrames(webpFrames);
-        console.log("✅ WebP encoding complete! Data length:", webpData.length);
-
-        const webpBlob = new Blob([webpData], { type: "image/webp" });
-        const filename = generateTapeFilename("webp", "-animated");
-
-        console.log(
-          `💾 Animated WebP generated: ${filename} (${Math.round((webpBlob.size / 1024 / 1024) * 100) / 100} MB)`,
-        );
-
-        // Use the existing download function
-        receivedDownload({ filename, data: webpBlob });
-
-        console.log("🎬 Animated WebP exported successfully!");
-      } catch (error) {
-        console.error("Error creating animated WebP:", error);
-        console.log("🔄 Falling back to static WebP of first frame");
-
-        try {
-          const canvas = document.createElement("canvas");
-          const ctx = canvas.getContext("2d");
-          const firstFrame = content.frames[0];
-
-          canvas.width = firstFrame.width;
-          canvas.height = firstFrame.height;
-
-          const imageData = new ImageData(
-            new Uint8ClampedArray(firstFrame.data),
-            firstFrame.width,
-            firstFrame.height,
-          );
-
-          ctx.putImageData(imageData, 0, 0);
-
-          // Add sideways AC stamp to fallback WebP as well (await to ensure fonts are loaded)
-          await addAestheticComputerStamp(
-            ctx,
-            firstFrame.width,
-            firstFrame.height,
-            0,
-            firstFrame.data,
-            firstFrame,
-          );
-
-          const webpBlob = await new Promise((resolve) => {
-            canvas.toBlob(resolve, "image/webp", 0.9);
-          });
-
-          const filename = generateTapeFilename("webp", "-static");
-          receivedDownload({ filename, data: webpBlob });
-
-          console.log("📸 Static WebP fallback exported successfully");
-        } catch (fallbackError) {
-          console.error("Error in fallback WebP creation:", fallbackError);
-        }
-      }
-      return;
-    }
-
-    // 🎬 Create APNG only
-    if (type === "create-single-animated-apng") {
-      console.log("🎞️ Creating APNG from", content.frames.length, "frames");
-
-      // Helper function to upscale pixels with nearest neighbor (same as WebP)
-      function upscalePixels(imageData, originalWidth, originalHeight, scale) {
-        if (scale === 1) {
-          return imageData;
-        }
-
-        const scaledWidth = originalWidth * scale;
-        const scaledHeight = originalHeight * scale;
-        const scaledImageData = new Uint8ClampedArray(
-          scaledWidth * scaledHeight * 4,
-        );
-
-        for (let y = 0; y < scaledHeight; y++) {
-          for (let x = 0; x < scaledWidth; x++) {
-            const sourceX = Math.floor(x / scale);
-            const sourceY = Math.floor(y / scale);
-            const sourceIndex = (sourceY * originalWidth + sourceX) * 4;
-            const targetIndex = (y * scaledWidth + x) * 4;
-
-            scaledImageData[targetIndex] = imageData[sourceIndex]; // R
-            scaledImageData[targetIndex + 1] = imageData[sourceIndex + 1]; // G
-            scaledImageData[targetIndex + 2] = imageData[sourceIndex + 2]; // B
-            scaledImageData[targetIndex + 3] = imageData[sourceIndex + 3]; // A
-          }
-        }
-
-        return scaledImageData;
-      }
-
-      try {
-        if (content.frames.length === 0) {
-          console.warn("No frames provided for APNG creation");
-          return;
-        }
-
-        console.log("🔄 Creating animated PNG (APNG)");
-
-        // Pre-calculate optimal scale for APNG (same logic as WebP)
-        const originalWidth = content.frames[0].width;
-        const originalHeight = content.frames[0].height;
-        const frameCount = content.frames.length;
-
-        // Be more conservative with memory limits for large frame counts
-        const baseMemoryLimit = 25 * 1024 * 1024; // 25M pixels base limit
-        const adjustedMemoryLimit = Math.max(
-          baseMemoryLimit / Math.max(1, frameCount / 500), // Reduce limit for many frames
-          1024 * 1024, // Minimum 1M pixels
-        );
-
-        let optimalScale = 4;
-        let scaledPixels =
-          originalWidth * originalHeight * optimalScale * optimalScale;
-
-        console.log(
-          `🧮 APNG Memory calculation: ${frameCount} frames, ${scaledPixels} pixels per frame (4x), limit: ${Math.round(adjustedMemoryLimit / 1024)}K pixels`,
-        );
-
-        if (scaledPixels > adjustedMemoryLimit) {
-          optimalScale = 2;
-          scaledPixels =
-            originalWidth * originalHeight * optimalScale * optimalScale;
-          console.warn(
-            `⚠️ 4x scaling would exceed memory limit for ${frameCount} frames, using 2x scaling`,
-          );
-
-          if (scaledPixels > adjustedMemoryLimit) {
-            optimalScale = 1;
-            console.warn(
-              `⚠️ Even 2x scaling too large for ${frameCount} frames, using original size (1x)`,
-            );
-          }
-        }
-
-        console.log(
-          `📏 APNG Using ${optimalScale}x scaling: ${originalWidth}x${originalHeight} -> ${originalWidth * optimalScale}x${originalHeight * optimalScale}`,
-        );
-
-        // Load pako (required for UPNG.js compression) and UPNG.js library
-        if (!window.pako) {
-          console.log("📦 Loading pako compression library...");
-          await new Promise((resolve, reject) => {
-            const script = document.createElement("script");
-            script.src =
-              "https://cdn.jsdelivr.net/npm/pako@2.1.0/dist/pako.min.js";
-            script.onload = resolve;
-            script.onerror = reject;
-            document.head.appendChild(script);
-          });
-        }
-
-        if (!window.UPNG) {
-          console.log("📦 Loading UPNG.js library...");
-          await new Promise((resolve, reject) => {
-            const script = document.createElement("script");
-            script.src = "https://cdn.jsdelivr.net/npm/upng-js@2.1.0/UPNG.js";
-            script.onload = resolve;
-            script.onerror = reject;
-            document.head.appendChild(script);
-          });
-        }
-
-        console.log(
-          `🖼️ Canvas size: ${originalWidth}x${originalHeight} -> ${originalWidth * optimalScale}x${originalHeight * optimalScale}`,
-        );
-
-        // Convert frames to the format UPNG expects with upscaling
-        const frameBuffers = [];
-        const delays = [];
-
-        for (let i = 0; i < content.frames.length; i++) {
-          const frame = content.frames[i];
-
-          if (i % 50 === 0 || i === content.frames.length - 1) {
-            console.log(
-              `🎞️ Processing APNG frame ${i + 1}/${content.frames.length} (${Math.round(((i + 1) / content.frames.length) * 100)}%)`,
-            );
-          }
-
-          // Apply upscaling and add AC stamp to frame data
-          const originalData = new Uint8ClampedArray(frame.data);
-          const currentProgress = (i + 1) / content.frames.length;
-          const scaledData = await addStampToPixelData(
-            originalData,
-            frame.width,
-            frame.height,
-            optimalScale,
-            currentProgress,
-            frame,
-          );
-
-          // UPNG expects RGBA data as ArrayBuffer
-          const frameData = new Uint8Array(scaledData);
-          frameBuffers.push(frameData.buffer);
-
-          // Convert to milliseconds for APNG delays with 60fps default
-          delays.push(Math.max(frame.duration || 16.67, 10)); // Default 60fps (~16.67ms)
-        }
-
-        console.log("🔄 Encoding animated PNG...");
-
-        // Create animated PNG using UPNG with scaled dimensions
-        const apngBuffer = window.UPNG.encode(
-          frameBuffers,
-          originalWidth * optimalScale, // Use scaled width
-          originalHeight * optimalScale, // Use scaled height
-          0, // 0 = lossless, or use 256 for lossy
-          delays,
-        );
-
-        const apngBlob = new Blob([apngBuffer], { type: "image/png" });
-        const filename = generateTapeFilename("png", "-animated");
-
-        console.log(
-          `💾 Animated PNG generated: ${filename} (${Math.round((apngBlob.size / 1024 / 1024) * 100) / 100} MB)`,
-        );
-
-        // Use the existing download function
-        receivedDownload({ filename, data: apngBlob });
-
-        console.log("🎬 Animated PNG (APNG) exported successfully!");
-      } catch (error) {
-        console.error("Error creating APNG:", error);
-        console.log("🔄 Falling back to static PNG of first frame");
-
-        try {
-          const canvas = document.createElement("canvas");
-          const ctx = canvas.getContext("2d");
-          const firstFrame = content.frames[0];
-
-          canvas.width = firstFrame.width;
-          canvas.height = firstFrame.height;
-
-          const imageData = new ImageData(
-            new Uint8ClampedArray(firstFrame.data),
-            firstFrame.width,
-            firstFrame.height,
-          );
-
-          ctx.putImageData(imageData, 0, 0);
-
-          // Add sideways AC stamp to fallback PNG as well (await to ensure fonts are loaded)
-          await addAestheticComputerStamp(
-            ctx,
-            firstFrame.width,
-            firstFrame.height,
-            0,
-            firstFrame.data,
-            firstFrame,
-          );
-
-          const pngBlob = await new Promise((resolve) => {
-            canvas.toBlob(resolve, "image/png");
-          });
-
-          const filename = generateTapeFilename("png", "-static");
-          receivedDownload({ filename, data: pngBlob });
-
-          console.log("📸 Static PNG fallback exported successfully");
-        } catch (fallbackError) {
-          console.error("Error in fallback PNG creation:", fallbackError);
-        }
-      }
-      return;
-    }
-
-    // 🎬 Create ZIP of high-resolution frames
-    if (type === "create-animated-frames-zip") {
-      console.log(
-        "📦 Creating ZIP of high-resolution frames from",
-        content.frames.length,
-        "frames",
-      );
-
-      // Send initial progress to show the progress bar immediately
-      send({
-        type: "recorder:transcode-progress",
-        content: 0.01, // 1% to start
-      });
-
-      try {
-        if (content.frames.length === 0) {
-          console.warn("No frames provided for ZIP creation");
-          return;
-        }
-
-        // Load JSZip if not already loaded
-        if (!window.JSZip) await loadJSZip();
-        const zip = new window.JSZip();
-
-        // Use 6x scaling for ultra-high resolution frames
-        const scale = 6;
-        const originalWidth = content.frames[0].width;
-        const originalHeight = content.frames[0].height;
-        const scaledWidth = originalWidth * scale;
-        const scaledHeight = originalHeight * scale;
-
-        console.log(
-          `📏 Using ${scale}x scaling: ${originalWidth}x${originalHeight} -> ${scaledWidth}x${scaledHeight}`,
-        );
-
-        // Create a canvas for frame processing
-        const canvas = document.createElement("canvas");
-        const ctx = canvas.getContext("2d");
-        canvas.width = scaledWidth;
-        canvas.height = scaledHeight;
-
-        // Process each frame and add to ZIP
-        for (let i = 0; i < content.frames.length; i++) {
-          const frame = content.frames[i];
-
-          // Update progress
-          const progress = (i / content.frames.length) * 0.9 + 0.1; // 10-100%
-          send({
-            type: "recorder:transcode-progress",
-            content: progress,
-          });
-
-          if (i % 10 === 0 || i === content.frames.length - 1) {
-            console.log(
-              `🖼️ Processing frame ${i + 1}/${content.frames.length} (${Math.round(progress * 100)}%)`,
-            );
-          }
-
-          // Create ImageData from frame data
-          const imageData = new ImageData(
-            new Uint8ClampedArray(frame.data),
-            frame.width,
-            frame.height,
-          );
-
-          // Clear canvas and draw scaled frame
-          ctx.clearRect(0, 0, scaledWidth, scaledHeight);
-          
-          // Create a temporary canvas for the original frame
-          const tempCanvas = document.createElement("canvas");
-          const tempCtx = tempCanvas.getContext("2d");
-          tempCanvas.width = frame.width;
-          tempCanvas.height = frame.height;
-          
-          // Put original image data on temp canvas
-          tempCtx.putImageData(imageData, 0, 0);
-          
-          // Add stamp to the original frame with correct frame metadata for timestamp
-          await addAestheticComputerStamp(
-            tempCtx,
-            frame.width,
-            frame.height,
-            0, // Progress is not used for individual frame timestamps
-            frame.data,
-            frame, // Frame metadata with timestamp
-            i, // Frame index for timestamp calculation
-            content.frames.length, // Total frames for timestamp calculation
-          );
-          
-          // Scale up the stamped frame using nearest neighbor
-          ctx.imageSmoothingEnabled = false;
-          ctx.drawImage(tempCanvas, 0, 0, scaledWidth, scaledHeight);
-
-          // Convert to PNG blob
-          const pngBlob = await new Promise((resolve) => {
-            canvas.toBlob(resolve, "image/png");
-          });
-
-          // Add to ZIP with zero-padded filename
-          const frameNumber = String(i).padStart(4, "0");
-          const filename = `frame_${frameNumber}.png`;
-          zip.file(filename, pngBlob);
-        }
-
-        // Add timing information as JSON
-        const timingInfo = content.frames.map((frame, i) => ({
-          frame: i,
-          filename: `frame_${String(i).padStart(4, "0")}.png`,
-          duration: frame.duration,
-          timestamp: frame.timestamp,
-        }));
-        
-        zip.file("timing.json", JSON.stringify(timingInfo, null, 2));
-        
-        // Add metadata
-        const metadata = {
-          originalSize: { width: originalWidth, height: originalHeight },
-          scaledSize: { width: scaledWidth, height: scaledHeight },
-          scale: scale,
-          frameCount: content.frames.length,
-          totalDuration: content.frames.reduce((sum, f) => sum + (f.duration || 100), 0),
-          exportedAt: new Date().toISOString(),
-        };
-        
-        zip.file("metadata.json", JSON.stringify(metadata, null, 2));
-
-        console.log("🗜️ Generating ZIP file...");
-        const zipBlob = await zip.generateAsync({ type: "blob" });
-        
-        const filename = generateTapeFilename("zip", "-frames");
-        
-        console.log(
-          `💾 ZIP file generated: ${filename} (${Math.round((zipBlob.size / 1024 / 1024) * 100) / 100} MB)`,
-        );
-
-        // Use the existing download function
-        receivedDownload({ filename, data: zipBlob });
-
-        console.log("📦 High-resolution frames ZIP exported successfully!");
-        
-        // Send completion
-        send({
-          type: "recorder:transcode-progress",
-          content: 1.0,
-        });
-        
-      } catch (error) {
-        console.error("Error creating frames ZIP:", error);
-      }
-      return;
-    }
-
-    // 🎬 Create animated GIF
-    if (type === "create-animated-gif") {
-      console.log(
-        "🎞️ Creating animated GIF from",
-        content.frames.length,
-        "frames",
-      );
-
-      // Calculate GIF duration for filename - ALWAYS prioritize intended duration for real-time accuracy
-      // When user says "tape 15" they expect exactly 15 seconds of real wall-clock time
-      let totalDurationMs = 0;
-      if (window.currentRecordingOptions?.intendedDuration) {
-        // Use the EXACT duration specified in the tape command for perfect real-time mapping
-        totalDurationMs = window.currentRecordingOptions.intendedDuration * 1000; // Convert to milliseconds
-        console.log(`🎬 GIF duration from EXACT intended tape duration: ${window.currentRecordingOptions.intendedDuration}s (${totalDurationMs}ms) for real-time accuracy`);
-      } else if (mediaRecorderDuration && mediaRecorderDuration > 0) {
-        // Fallback to actual recording duration if no intended duration available
-        totalDurationMs = mediaRecorderDuration; // mediaRecorderDuration is already in milliseconds
-        console.log(`🎬 GIF duration from measured recording duration: ${Math.round(totalDurationMs / 1000 * 10) / 10}s (${totalDurationMs}ms)`);
-      } else if (content.frames && content.frames.length > 0) {
-        // Final fallback: sum frame durations if no recording duration available
-        totalDurationMs = content.frames.reduce((sum, frame) => {
-          return sum + (frame.duration || 100); // Default to 100ms if no duration
-        }, 0);
-        console.log(`🎬 GIF duration from frame durations: ${Math.round(totalDurationMs / 1000 * 10) / 10}s (${totalDurationMs}ms)`);
-      }
-      window.gifDurationMs = totalDurationMs;
-
-      // Set the recording start timestamp to match the first frame's visual timestamp
-      // so the filename matches the first frame timestamp exactly
-      // We'll cache the actual computed timestamp from the first frame
-      window.firstFrameComputedTimestamp = null; // Reset cache
-      
-      if (content.frames.length > 0) {
-        const firstFrame = content.frames[0];
-        console.log(`🎬 Will use computed timestamp from first frame processing for GIF filename`);
-        // Don't modify recordingStartTimestamp here - it's needed for proper video playback timing
-        // The filename timestamp will be calculated during frame processing instead
-      } else {
-        console.warn(`⚠️ No frames available, using current time for filename`);
-        window.recordingStartTimestamp = Date.now();
-      }
-
-      // GIF encoder selection flag - set to true to use gifenc, false for gif.js
-      const useGifenc = content.useGifenc !== false; // Default to gifenc (true), unless explicitly set to false
-
-      // Helper function to draw exact AC cursor overlay (matches pen.mjs "precise" cursor)
-      function addCyanCrosshair(ctx, canvasWidth, canvasHeight, penData, scale = 1) {
-        if (!penData || penData.x === undefined || penData.y === undefined) {
-          return; // No pen data available
-        }
-        
-        // Scale pen coordinates to match canvas size
-        const x = Math.round(penData.x * scale);
-        const y = Math.round(penData.y * scale);
-        
-        // Skip drawing if cursor is outside canvas bounds
-        if (x < 0 || x >= canvasWidth || y < 0 || y >= canvasHeight) {
-          return;
-        }
-        
-        ctx.save();
-        
-        // AC cursor settings at 1.5x scale for good visibility without being too large
-        const cursorScale = 1.25; // Moderate scale for optimal visibility in GIFs
-        const radius = 2 * cursorScale;     // White center circle radius
-        const gap = 7.5 * cursorScale;      // Gap from center to crosshair start
-        const to = 10 * cursorScale;        // Length of crosshair lines
-        const lineWidth = 4 * cursorScale;  // Crosshair line width
-        
-        // Shadow offset for visibility
-        const offsetX = 2 * cursorScale;
-        const offsetY = 2 * cursorScale;
-        
-        ctx.lineCap = "round";
-        
-        // Draw shadow graphics first
-        ctx.save();
-        ctx.translate(x + offsetX, y + offsetY);
-        
-        // Shadow circle in center
-        ctx.beginPath();
-        ctx.arc(0, 0, radius, 0, 2 * Math.PI);
-        ctx.fillStyle = "rgba(0, 0, 0, 0.5)"; // Half-opacity black shadow
-        ctx.fill();
-        
-        // Shadow crosshair lines
-        ctx.beginPath();
-        ctx.moveTo(0, -gap);
-        ctx.lineTo(0, -to);
-        ctx.moveTo(0, gap);
-        ctx.lineTo(0, to);
-        ctx.moveTo(-gap, 0);
-        ctx.lineTo(-to, 0);
-        ctx.moveTo(gap, 0);
-        ctx.lineTo(to, 0);
-        
-        ctx.strokeStyle = "rgba(0, 0, 0, 0.5)"; // Half-opacity black shadow
-        ctx.lineWidth = lineWidth;
-        ctx.stroke();
-        ctx.restore();
-        
-        // Draw main cursor graphics
-        ctx.save();
-        ctx.translate(x, y);
-        
-        // White center circle
-        ctx.beginPath();
-        ctx.arc(0, 0, radius, 0, 2 * Math.PI);
-        ctx.fillStyle = "white";
-        ctx.fill();
-        
-        // Cyan crosshair lines (exact AC color)
-        ctx.beginPath();
-        ctx.moveTo(0, -gap); // Top
-        ctx.lineTo(0, -to);
-        ctx.moveTo(0, gap);  // Bottom
-        ctx.lineTo(0, to);
-        ctx.moveTo(-gap, 0); // Left
-        ctx.lineTo(-to, 0);
-        ctx.moveTo(gap, 0);  // Right
-        ctx.lineTo(to, 0);
-        
-        ctx.strokeStyle = "rgb(0, 255, 255)"; // Exact AC cyan color
-        ctx.lineWidth = lineWidth;
-        ctx.stroke();
-        ctx.restore();
-        
-        ctx.restore();
-      }
-
-      try {
-        // Load appropriate GIF library if not already loaded
-        if (useGifenc) {
-          if (!window.gifenc) {
-            console.log("📦 Loading gifenc library...");
-            const { GIFEncoder, quantize, applyPalette } = await import(
-              "/aesthetic.computer/dep/gifenc/gifenc.esm.js"
-            );
-            window.gifenc = { GIFEncoder, quantize, applyPalette };
-            console.log("✅ gifenc library loaded successfully");
-          }
-        } else {
-          if (!window.GIF) {
-            console.log("📦 Loading gif.js library...");
-            await new Promise((resolve, reject) => {
-              const script = document.createElement("script");
-              script.src = "/aesthetic.computer/dep/gif/gif.js";
-              script.onload = () => {
-                console.log("✅ gif.js library loaded successfully");
-                resolve();
-              };
-              script.onerror = () => {
-                console.error("❌ Failed to load gif.js library");
-                reject(new Error("Failed to load gif.js"));
-              };
-              document.head.appendChild(script);
-            });
-          }
-        }
-
-        // Force 3x scaling for consistent, fast GIF output
-        const originalWidth = content.frames[0].width;
-        const originalHeight = content.frames[0].height;
-        const frameCount = content.frames.length;
-
-        const optimalScale = 3; // Always use 3x scaling for GIFs
-
-        console.log(
-          `📏 Using fixed 3x scaling for GIF (${useGifenc ? 'gifenc' : 'gif.js'}): ${originalWidth}x${originalHeight} -> ${originalWidth * optimalScale}x${originalHeight * optimalScale}`,
-        );
-
-        // 🎯 Properly resample frames to 30fps for optimal GIF size/quality balance
-        let processedFrames = content.frames;
-        const targetGifFPS = 30;
-        
-        if (content.frames.length > 0) {
-          const totalDuration = content.frames[content.frames.length - 1].timestamp - content.frames[0].timestamp;
-          const actualFrameRate = Math.round((content.frames.length / totalDuration) * 1000);
-          
-          if (actualFrameRate > targetGifFPS && totalDuration > 0) {
-            // Calculate how many frames we need for 30fps
-            const targetFrameCount = Math.round((totalDuration / 1000) * targetGifFPS);
-            processedFrames = [];
-            
-            console.log(`🎬 Resampling GIF from ${actualFrameRate}fps to ${targetGifFPS}fps (${content.frames.length} -> ${targetFrameCount} frames)`);
-            
-            // Properly resample frames evenly across the entire duration
-            for (let i = 0; i < targetFrameCount; i++) {
-              // Calculate the exact timestamp we want for this frame
-              const targetTimestamp = content.frames[0].timestamp + (i / (targetFrameCount - 1)) * totalDuration;
-              
-              // Find the closest source frame to this timestamp
-              let closestIndex = 0;
-              let minDistance = Math.abs(content.frames[0].timestamp - targetTimestamp);
-              
-              for (let j = 1; j < content.frames.length; j++) {
-                const distance = Math.abs(content.frames[j].timestamp - targetTimestamp);
-                if (distance < minDistance) {
-                  minDistance = distance;
-                  closestIndex = j;
-                }
-              }
-              
-              // Create a copy of the frame with corrected originalTimestamp for proper GIF timing
-              const correctedFrame = { ...content.frames[closestIndex] };
-              correctedFrame.originalTimestamp = targetTimestamp;
-              
-              processedFrames.push(correctedFrame);
-            }
-            
-            console.log(`🎬 GIF frame count: ${content.frames.length} -> ${processedFrames.length} frames`);
-          } else {
-            console.log(`🎬 No resampling needed: ${actualFrameRate}fps <= ${targetGifFPS}fps target`);
-          }
-        }
-
-        // Helper function to upscale pixels with nearest neighbor
-        function upscalePixels(
-          imageData,
-          originalWidth,
-          originalHeight,
-          scale,
-        ) {
-          if (scale === 1) {
-            return imageData;
-          }
-
-          const scaledWidth = originalWidth * scale;
-          const scaledHeight = originalHeight * scale;
-          const scaledImageData = new Uint8ClampedArray(
-            scaledWidth * scaledHeight * 4,
-          );
-
-          for (let y = 0; y < scaledHeight; y++) {
-            for (let x = 0; x < scaledWidth; x++) {
-              const sourceX = Math.floor(x / scale);
-              const sourceY = Math.floor(y / scale);
-              const sourceIndex = (sourceY * originalWidth + sourceX) * 4;
-              const targetIndex = (y * scaledWidth + x) * 4;
-
-              scaledImageData[targetIndex] = imageData[sourceIndex]; // R
-              scaledImageData[targetIndex + 1] = imageData[sourceIndex + 1]; // G
-              scaledImageData[targetIndex + 2] = imageData[sourceIndex + 2]; // B
-              scaledImageData[targetIndex + 3] = imageData[sourceIndex + 3]; // A
-            }
-          }
-
-          return scaledImageData;
-        }
-
-        if (useGifenc) {
-          // Use gifenc encoder
-          console.log("🎞️ Processing frames for GIF with gifenc...");
-          
-          // Send initial status
-          send({
-            type: "recorder:export-status",
-            content: { 
-              type: "gif", 
-              phase: "analyzing", 
-              message: "Analyzing frames" 
-            }
-          });
-          
-          const { GIFEncoder, quantize, applyPalette } = window.gifenc;
-          
-          // Calculate a better initial capacity based on frame count and size
-          const estimatedFrameSize = content.frames[0].width * content.frames[0].height * optimalScale * optimalScale;
-          const estimatedSize = content.frames.length * estimatedFrameSize * 0.5; // Rough estimate
-          const initialCapacity = Math.max(4096, Math.min(estimatedSize, 1024 * 1024)); // Between 4KB and 1MB
-          
-          const gif = GIFEncoder({
-            auto: true, // Auto mode for simpler usage
-            initialCapacity: initialCapacity // Pre-allocate buffer for better performance
-          });
-          
-          const finalFrames = [];
-          
-          // Check if cursor actually moved during recording to avoid static cursor overlay
-          let showCursor = false;
-          if (processedFrames.length > 1) {
-            const firstFrame = processedFrames[0];
-            const movementThreshold = 5; // pixels - minimum movement to show cursor
-            
-            if (firstFrame.penData && firstFrame.penData.x !== undefined && firstFrame.penData.y !== undefined) {
-              const startX = firstFrame.penData.x;
-              const startY = firstFrame.penData.y;
-              
-              // Check if cursor moved significantly from starting position in any frame
-              for (let i = 1; i < processedFrames.length; i++) {
-                const frame = processedFrames[i];
-                if (frame.penData && frame.penData.x !== undefined && frame.penData.y !== undefined) {
-                  const deltaX = Math.abs(frame.penData.x - startX);
-                  const deltaY = Math.abs(frame.penData.y - startY);
-                  const distance = Math.sqrt(deltaX * deltaX + deltaY * deltaY);
-                  
-                  if (distance > movementThreshold) {
-                    showCursor = true;
-                    console.log(`🎯 Cursor moved ${distance.toFixed(1)}px from start - will show cursor overlay`);
-                    break;
-                  }
-                }
-              }
-              
-              if (!showCursor) {
-                console.log(`🎯 Cursor stayed within ${movementThreshold}px of start position - hiding cursor overlay`);
-              }
-            }
-          }
-          
-          // Send frame processing status
-          send({
-            type: "recorder:export-status",
-            content: { 
-              type: "gif", 
-              phase: "processing", 
-              message: "Processing frames" 
-            }
-          });
-          
-          // Calculate proper timing for gifenc based on intended duration
-          let gifencDelay = 17; // Default 60fps fallback
-          
-          // Calculate proper delay based on the resampled frame timing
-          if (processedFrames.length > 1 && content.frames.length > 0) {
-            const originalTotalDuration = content.frames[content.frames.length - 1].timestamp - content.frames[0].timestamp;
-            const intendedDelayPerFrame = originalTotalDuration / processedFrames.length;
-            gifencDelay = Math.round(Math.max(intendedDelayPerFrame, 16)); // Minimum 16ms (62.5fps max)
-            console.log(`🎞️ Using calculated timing: ${gifencDelay}ms delay (${(1000/gifencDelay).toFixed(1)}fps) based on intended duration`);
-          } else {
-            console.log(`🎞️ Using fallback 60fps timing: ${gifencDelay}ms delay (${(1000/gifencDelay).toFixed(1)}fps) for high quality GIF playback`);
-          }
-          
-          // Process each frame
-          for (let index = 0; index < processedFrames.length; index++) {
-            const frame = processedFrames[index];
-            const canvas = document.createElement("canvas");
-            const ctx = canvas.getContext("2d");
-
-            canvas.width = originalWidth * optimalScale;
-            canvas.height = originalHeight * optimalScale;
-
-            const originalImageData = new Uint8ClampedArray(frame.data);
-            const scaledImageData = upscalePixels(
-              originalImageData,
-              originalWidth,
-              originalHeight,
-              optimalScale,
-            );
-
-            const imageData = new ImageData(
-              scaledImageData,
-              originalWidth * optimalScale,
-              originalHeight * optimalScale,
-            );
-
-            ctx.putImageData(imageData, 0, 0);
-
-            // Add cyan crosshair cursor overlay if pen data is available AND cursor moved during recording
-            if (showCursor && frame.penData) {
-              addCyanCrosshair(ctx, canvas.width, canvas.height, frame.penData, optimalScale);
-            }
-
-            // Add sideways AC stamp like in video recordings
-            const progress = (index + 1) / processedFrames.length;
-            
-            // For GIF: calculate elapsed time based on the actual delay being used in encoding
-            // This ensures timestamp matches the actual GIF playback speed
-            const gifElapsedSeconds = (index * gifencDelay) / 1000;
-            const gifFrameMetadata = {
-              ...frame,
-              gifElapsedSeconds: gifElapsedSeconds // Pass actual GIF timing
-            };
-            
-            await addAestheticComputerStamp(
-              ctx,
-              originalWidth * optimalScale,
-              originalHeight * optimalScale,
-              progress,
-              frame.data,
-              gifFrameMetadata, // Use enhanced metadata with GIF timing
-            );
-
-            // Get RGBA data for gifenc
-            const frameImageData = ctx.getImageData(0, 0, canvas.width, canvas.height);
-            
-            finalFrames.push({
-              data: frameImageData.data,
-              width: canvas.width,
-              height: canvas.height
-            });
-
-            // Send detailed progress for frame processing (first 40% of total progress)
-            const frameProgress = (index + 1) / processedFrames.length;
-            const totalProgress = frameProgress * 0.4; // Frames take up 40% of total progress
-            
-            if ((index + 1) % 10 === 0 || index === processedFrames.length - 1) {
-              console.log(
-                `🎞️ Processed frame ${index + 1}/${processedFrames.length} (${Math.round(frameProgress * 100)}%)`,
-              );
-              
-              send({
-                type: "recorder:export-progress",
-                content: { 
-                  progress: totalProgress,
-                  type: "gif",
-                  message: `Processing frame ${index + 1}/${processedFrames.length}`
-                }
-              });
-            }
-          }
-          
-          // Send color optimization status
-          send({
-            type: "recorder:export-status",
-            content: { 
-              type: "gif", 
-              phase: "optimizing", 
-              message: "Optimizing colors" 
-            }
-          });
-          
-          send({
-            type: "recorder:export-progress",
-            content: { 
-              progress: 0.5, 
-              type: "gif",
-              message: "Analyzing color palette"
-            }
-          });
-          
-          console.log("🔄 Encoding GIF with gifenc (optimized for file size)...");
-          
-          // Use sampled palette instead of loading all pixels into memory at once
-          // Sample pixels from every Nth frame to avoid memory allocation errors
-          const maxSampleFrames = Math.min(50, finalFrames.length); // Sample max 50 frames
-          const sampleInterval = Math.max(1, Math.floor(finalFrames.length / maxSampleFrames));
-          const sampleSize = finalFrames[0].width * finalFrames[0].height * 4; // Single frame size
-          const sampledPixels = new Uint8ClampedArray(maxSampleFrames * sampleSize);
-          let sampleOffset = 0;
-          
-          console.log(`🎨 Sampling ${maxSampleFrames} frames (every ${sampleInterval}) for palette generation`);
-          
-          for (let i = 0; i < finalFrames.length; i += sampleInterval) {
-            if (sampleOffset + sampleSize <= sampledPixels.length) {
-              sampledPixels.set(finalFrames[i].data, sampleOffset);
-              sampleOffset += sampleSize;
-            }
-          }
-          
-          // Quantize sampled pixels to 256 colors with optimized settings for file size
-          const palette = quantize(sampledPixels, 256, { 
-            format: "rgb565", // Good balance of quality and speed
-            clearAlpha: false, // Disable alpha processing since we don't need transparency
-            oneBitAlpha: false // Disable alpha quantization for smaller files
-          });
-          
-          // Send encoding status
-          send({
-            type: "recorder:export-status",
-            content: { 
-              type: "gif", 
-              phase: "encoding", 
-              message: "Encoding GIF" 
-            }
-          });
-          
-          // Use the delay calculated earlier during frame processing
-          console.log(`🎞️ Encoding GIF with ${gifencDelay}ms delay (${(1000/gifencDelay).toFixed(1)}fps)`);
-          
-          // Encode frames with optimized settings
-          for (let i = 0; i < finalFrames.length; i++) {
-            const frame = finalFrames[i];
-            const index = applyPalette(frame.data, palette, "rgb565"); // Use same format as quantization
-            
-            // Use calculated delay based on original timing
-            const delayInMilliseconds = gifencDelay;
-            
-            gif.writeFrame(index, frame.width, frame.height, {
-              palette: i === 0 ? palette : undefined, // Only include palette for first frame (global palette)
-              delay: delayInMilliseconds, // Timing based on intended duration or fallback to 50fps
-              repeat: i === 0 ? 0 : undefined, // Set infinite loop only on first frame
-              transparent: false, // Disable transparency for smaller file size
-              dispose: -1 // Use default dispose method for better compression
-            });
-            
-            // Progress updates for encoding (40% to 90% of total progress)
-            if ((i + 1) % 5 === 0 || i === finalFrames.length - 1) {
-              const encodingProgress = (i + 1) / finalFrames.length;
-              const totalProgress = 0.4 + (encodingProgress * 0.5); // 40-90% of total
-              console.log(`🔄 GIF encoding progress: ${Math.round(encodingProgress * 100)}%`);
-              
-              send({
-                type: "recorder:export-progress",
-                content: { 
-                  progress: totalProgress, 
-                  type: "gif",
-                  message: `Encoding frame ${i + 1}/${finalFrames.length}`
-                }
-              });
-            }
-          }
-          
-          // Send finalization status
-          send({
-            type: "recorder:export-status",
-            content: { 
-              type: "gif", 
-              phase: "finalizing", 
-              message: "Finalizing GIF" 
-            }
-          });
-          
-          send({
-            type: "recorder:export-progress",
-            content: { 
-              progress: 0.95, 
-              type: "gif",
-              message: "Finalizing file"
-            }
-          });
-          
-          gif.finish();
-          
-          // Send 100% completion progress before generating the blob
-          send({
-            type: "recorder:export-progress",
-            content: { 
-              progress: 1.0, 
-              type: "gif",
-              message: "GIF complete"
-            }
-          });
-          
-          const gifBytes = gif.bytes();
-          const blob = new Blob([gifBytes], { type: "image/gif" });
-          
-          console.log(
-            `💾 GIF generated with gifenc: ${Math.round((blob.size / 1024 / 1024) * 100) / 100} MB`,
-          );
-
-          const filename = generateTapeFilename("gif");
-          receivedDownload({ filename, data: blob });
-
-          console.log("🎬 Animated GIF exported successfully with gifenc!");
-
-          // Send completion message to video piece
-          send({
-            type: "recorder:export-complete",
-            content: { type: "gif", filename }
-          });
-          
-        } else {
-          // Use gif.js encoder (existing implementation)
-          // Add space for progress bar at bottom - but don't extend canvas, progress bar is built into stamp
-          const progressBarHeight = 6;
-
-          // Create GIF instance with optimized quality settings for better color fidelity
-          const gif = new window.GIF({
-            workers: 4, // More workers for faster processing
-            quality: 5, // Higher quality for better colors (1-30, lower = better quality)
-            dither: 'FloydSteinberg', // Better dithering for color accuracy
-            transparent: null, // No transparency to reduce file size
-            width: originalWidth * optimalScale,
-            height: originalHeight * optimalScale, // Use original height, progress bar is part of stamp
-            workerScript: "/aesthetic.computer/dep/gif/gif.worker.js",
-          });
-
-          console.log("🎞️ Processing frames for GIF...");
-
-          // Check if cursor actually moved during recording to avoid static cursor overlay
-          let showCursor = false;
-          if (processedFrames.length > 1) {
-            const firstFrame = processedFrames[0];
-            const movementThreshold = 5; // pixels - minimum movement to show cursor
-            
-            if (firstFrame.penData && firstFrame.penData.x !== undefined && firstFrame.penData.y !== undefined) {
-              const startX = firstFrame.penData.x;
-              const startY = firstFrame.penData.y;
-              
-              // Check if cursor moved significantly from starting position in any frame
-              for (let i = 1; i < processedFrames.length; i++) {
-                const frame = processedFrames[i];
-                if (frame.penData && frame.penData.x !== undefined && frame.penData.y !== undefined) {
-                  const deltaX = Math.abs(frame.penData.x - startX);
-                  const deltaY = Math.abs(frame.penData.y - startY);
-                  const distance = Math.sqrt(deltaX * deltaX + deltaY * deltaY);
-                  
-                  if (distance > movementThreshold) {
-                    showCursor = true;
-                    console.log(`🎯 Cursor moved ${distance.toFixed(1)}px from start - will show cursor overlay`);
-                    break;
-                  }
-                }
-              }
-              
-              if (!showCursor) {
-                console.log(`🎯 Cursor stayed within ${movementThreshold}px of start position - hiding cursor overlay`);
-              }
-            }
-          }
-
-          // Calculate timing statistics from recorded frames
-          if (content.frames.length > 1) {
-            const timings = [];
-            for (let i = 0; i < content.frames.length - 1; i++) {
-              const currentTime = content.frames[i][0];
-              const nextTime = content.frames[i + 1][0];
-              timings.push(nextTime - currentTime);
-            }
-            const avgTiming = timings.reduce((a, b) => a + b, 0) / timings.length;
-            const minTiming = Math.min(...timings);
-            const maxTiming = Math.max(...timings);
-            const totalDuration = content.frames[content.frames.length - 1][0] - content.frames[0][0];
-            
-            // Detect GC pauses - outlier frames that are 3x longer than average
-            const gcPauseThreshold = avgTiming * 3;
-            const gcPauses = timings.filter(t => t > gcPauseThreshold);
-            
-            console.log(`📊 Frame timing stats: avg=${avgTiming.toFixed(1)}ms, min=${minTiming.toFixed(1)}ms, max=${maxTiming.toFixed(1)}ms, total=${(totalDuration/1000).toFixed(2)}s`);
-            if (gcPauses.length > 0) {
-              console.log(`🗑️ Detected ${gcPauses.length} potential GC pauses (>${gcPauseThreshold.toFixed(1)}ms): ${gcPauses.map(p => p.toFixed(1)).join(', ')}ms`);
-            }
-          }
-
-          // Process each frame with consistent timing - every frame gets the same duration
-          // Calculate consistent delay for all frames
-          let consistentDelay;
-          if (window.currentRecordingOptions?.intendedDuration && processedFrames.length > 0) {
-            // Distribute intended duration evenly - every frame gets same timing
-            const totalIntendedMs = window.currentRecordingOptions.intendedDuration * 1000;
-            consistentDelay = Math.round(totalIntendedMs / processedFrames.length);
-            consistentDelay = Math.max(consistentDelay, 20); // Minimum 20ms for browser compatibility
-          } else if (processedFrames.length > 1) {
-            // Calculate average frame timing from original recording and make it faster
-            const totalOriginalDuration = processedFrames[processedFrames.length - 1].timestamp - processedFrames[0].timestamp;
-            const avgFrameTiming = totalOriginalDuration / (processedFrames.length - 1);
-            // Speed up GIF by 25% (multiply delay by 0.75)
-            const speedMultiplier = 0.75;
-            consistentDelay = Math.round(Math.max(avgFrameTiming * speedMultiplier, 16)); // Minimum 16ms for 60fps max
-            console.log(`🎞️ Using sped-up timing: ${consistentDelay}ms delay (${(1000/consistentDelay).toFixed(1)}fps) - ${Math.round((1/speedMultiplier - 1) * 100)}% faster`);
-          } else {
-            // Fallback for single frame or no timing data - also faster
-            consistentDelay = 67; // 15fps default (faster than 10fps)
-            console.log(`🎞️ Using fallback timing: ${consistentDelay}ms delay (10fps) for ${processedFrames.length} frames`);
-          }
-          
-          console.log(`🎞️ Using consistent ${consistentDelay}ms delay for all ${processedFrames.length} frames`);
-          
-          // Store frame count for timestamp mapping
-          window.lastGIFFrameCount = processedFrames.length;
-
-          for (let index = 0; index < processedFrames.length; index++) {
-            const frame = processedFrames[index];
-            const canvas = document.createElement("canvas");
-            const ctx = canvas.getContext("2d");
-
-            canvas.width = originalWidth * optimalScale;
-            canvas.height = originalHeight * optimalScale; // Use original height, progress bar is part of stamp
-
-            const originalImageData = new Uint8ClampedArray(frame.data);
-            const scaledImageData = upscalePixels(
-              originalImageData,
-              originalWidth,
-              originalHeight,
-              optimalScale,
-            );
-
-            const imageData = new ImageData(
-              scaledImageData,
-              originalWidth * optimalScale,
-              originalHeight * optimalScale,
-            );
-
-            ctx.putImageData(imageData, 0, 0);
-
-            // Add cyan crosshair cursor overlay if pen data is available AND cursor moved during recording
-            if (showCursor && frame.penData) {
-              addCyanCrosshair(ctx, canvas.width, canvas.height, frame.penData, optimalScale);
-            }
-
-            // Add sideways AC stamp like in video recordings (await to ensure fonts are loaded)
-            const progress = (index + 1) / processedFrames.length;
-            
-            // For GIF: calculate elapsed time based on actual GIF playback timing
-            const gifElapsedMs = (index + 1) * consistentDelay; // Actual elapsed time in GIF playback
-            const gifElapsedSeconds = gifElapsedMs / 1000;
-            const gifFrameMetadata = {
-              ...frame,
-              gifElapsedSeconds: gifElapsedSeconds // Pass actual GIF timing
-            };
-            
-            await addAestheticComputerStamp(
-              ctx,
-              originalWidth * optimalScale,
-              originalHeight * optimalScale, // Use original height, progress bar is part of stamp
-              progress,
-              frame.data,
-              gifFrameMetadata, // Use enhanced metadata with GIF timing
-            );
-
-            // Every frame gets the same consistent delay - no variation
-            gif.addFrame(canvas, { copy: true, delay: consistentDelay });
-
-            if ((index + 1) % 50 === 0 || index === processedFrames.length - 1) {
-              console.log(
-                `🎞️ Processed frame ${index + 1}/${processedFrames.length} (${Math.round(((index + 1) / processedFrames.length) * 100)}%) - consistent delay: ${consistentDelay}ms`,
-              );
-            }
-          }
-
-          console.log("🔄 Rendering GIF...");
-
-          // Render the GIF
-          await new Promise((resolve, reject) => {
-            gif.on("finished", (blob) => {
-              console.log(
-                `💾 GIF generated: ${Math.round((blob.size / 1024 / 1024) * 100) / 100} MB`,
-              );
-
-              const filename = generateTapeFilename("gif");
-              receivedDownload({ filename, data: blob });
-
-              console.log("🎬 Animated GIF exported successfully!");
-
-              // Send completion message to video piece
-              send({
-                type: "recorder:export-complete",
-                content: { type: "gif", filename }
-              });
-
-              // Add a small delay to ensure UI processes the completion signal
-              setTimeout(() => {
-                resolve();
-              }, 100);
-            });
-
-            gif.on("progress", (progress) => {
-              console.log(
-                `🔄 GIF encoding progress: ${Math.round(progress * 100)}%`,
-              );
-              
-              // Send progress updates to video piece
-              send({
-                type: "recorder:export-progress", 
-                content: { progress, type: "gif" }
-              });
-            });
-
-            gif.render();
-          });
-        }
-      } catch (error) {
-        console.error("Error creating animated GIF:", error);
-        console.log("🔄 Falling back to static GIF of first frame");
-
-        try {
-          const progressBarHeight = 3; // Define progress bar height for fallback
-          const canvas = document.createElement("canvas");
-          const ctx = canvas.getContext("2d");
-          const firstFrame = content.frames[0];
-
-          canvas.width = firstFrame.width;
-          canvas.height = firstFrame.height + progressBarHeight;
-
-          const imageData = new ImageData(
-            new Uint8ClampedArray(firstFrame.data),
-            firstFrame.width,
-            firstFrame.height,
-          );
-
-          ctx.putImageData(imageData, 0, 0);
-
-          // Add cyan crosshair cursor overlay if pen data is available
-          if (firstFrame.penData) {
-            addCyanCrosshair(ctx, canvas.width, canvas.height, firstFrame.penData, 1); // No scaling for fallback
-          }
-
-          // Add sideways AC stamp to fallback GIF as well (await to ensure fonts are loaded)
-          await addAestheticComputerStamp(
-            ctx,
-            firstFrame.width,
-            firstFrame.height + progressBarHeight,
-            0,
-            firstFrame.data,
-            firstFrame,
-          );
-
-          const gifBlob = await new Promise((resolve) => {
-            canvas.toBlob(resolve, "image/gif");
-          });
-
-          const filename = generateTapeFilename("gif", "-static");
-          receivedDownload({ filename, data: gifBlob });
-
-          console.log("📸 Static GIF fallback exported successfully");
-        } catch (fallbackError) {
-          console.error("Error in fallback GIF creation:", fallbackError);
-        }
-      }
-      return;
-    }
-
-    // 🎬 Create animated MP4 from frame data (same pipeline as GIF)
-    if (type === "create-animated-mp4") {
-      console.log(
-        "🎞️ Creating animated MP4 from",
-        content.frames.length,
-        "frames",
-      );
-
-      try {
-        if (content.frames.length === 0) {
-          console.warn("No frames provided for MP4 creation");
-          return;
-        }
-
-        console.log("🔄 Creating MP4 with MediaRecorder API");
-
-        // Send initial progress to show the progress bar immediately
-        send({
-          type: "recorder:transcode-progress",
-          content: 0.01, // 1% to start
-        });
-
-        send({
-          type: "recorder:export-status",
-          content: { 
-            type: "video", 
-            phase: "preparing", 
-            message: "Preparing MP4 export" 
-          }
-        });
-
-        // Use 3x scaling for crisp MP4 (same as GIF for consistent performance)
-        const originalWidth = content.frames[0].width;
-        const originalHeight = content.frames[0].height;
-        const optimalScale = 3; // 3x scale for stamps and crisp output
-
-        console.log(
-          `📏 Using 3x scaling for crisp MP4: ${originalWidth}x${originalHeight} -> ${originalWidth * optimalScale}x${originalHeight * optimalScale}`,
-        );
-
-        // Create canvas for frame processing (same as GIF)
-        const canvas = document.createElement("canvas");
-        const ctx = canvas.getContext("2d");
-        canvas.width = originalWidth * optimalScale;
-        canvas.height = originalHeight * optimalScale;
-        ctx.imageSmoothingEnabled = false;
-
-        // Use fixed 60fps for MP4 files to avoid timing issues
-        const targetFrameRate = 60;
-        const targetFrameInterval = 1000 / targetFrameRate; // 16.67ms per frame
-        
-        // Calculate original recording timing for reference
-        let totalOriginalDuration = 0;
-        if (content.frames.length > 1) {
-          totalOriginalDuration = content.frames[content.frames.length - 1].timestamp - content.frames[0].timestamp;
-        } else if (content.frames.length === 1) {
-          totalOriginalDuration = 100; // Default 100ms for single frame
-        }
-        
-        // For MP4 export, we need to match the audio timing exactly
-        // Calculate the original recording frame rate and duration
-        const recordingDuration = content.frames[content.frames.length - 1].timestamp - content.frames[0].timestamp;
-        const originalFrameRate = Math.round((content.frames.length / recordingDuration) * 1000);
-        
-        // 🎯 Resample frames to target frame rate for optimal MP4 playback
-        // Use same logic as GIF to handle high refresh rate displays (120Hz -> 60fps)
-        let processedFrames = content.frames;
-        const targetMp4FPS = 60; // Target 60fps for smooth MP4 playback
-        
-        if (originalFrameRate > targetMp4FPS && recordingDuration > 0) {
-          // Calculate how many frames we need for target fps
-          const targetFrameCount = Math.round((recordingDuration / 1000) * targetMp4FPS);
-          processedFrames = [];
-          
-          console.log(`🎬 Resampling MP4 from ${originalFrameRate}fps to ${targetMp4FPS}fps (${content.frames.length} -> ${targetFrameCount} frames)`);
-          
-          // Properly resample frames evenly across the entire duration
-          for (let i = 0; i < targetFrameCount; i++) {
-            // Calculate the exact timestamp we want for this frame
-            // Ensure we span from first frame to last frame inclusive
-            let targetTimestamp;
-            if (i === targetFrameCount - 1) {
-              // For the last frame, use the actual last timestamp to ensure we capture the end
-              targetTimestamp = content.frames[content.frames.length - 1].timestamp;
-            } else {
-              // For all other frames, distribute evenly across the duration
-              targetTimestamp = content.frames[0].timestamp + (i / (targetFrameCount - 1)) * recordingDuration;
-            }
-            
-            // Find the closest source frame to this timestamp
-            let closestIndex = 0;
-            let minDistance = Math.abs(content.frames[0].timestamp - targetTimestamp);
-            
-            for (let j = 1; j < content.frames.length; j++) {
-              const distance = Math.abs(content.frames[j].timestamp - targetTimestamp);
-              if (distance < minDistance) {
-                minDistance = distance;
-                closestIndex = j;
-              }
-            }
-            
-            processedFrames.push(content.frames[closestIndex]);
-            
-            // Debug logging for first and last few frames
-            if (i < 3 || i >= targetFrameCount - 3) {
-              console.log(`🎬 Frame ${i}: target=${targetTimestamp.toFixed(1)}ms, closest=${content.frames[closestIndex].timestamp.toFixed(1)}ms, index=${closestIndex}`);
-            }
-          }
-          
-          console.log(`🎬 MP4 frame count: ${content.frames.length} -> ${processedFrames.length} frames`);
-        } else {
-          console.log(`🎬 No resampling needed: ${originalFrameRate}fps <= ${targetMp4FPS}fps target`);
-        }
-
-        // Use consistent 60fps timing for smooth playback
-        const totalFrames = processedFrames.length;
-        const exportFrameRate = 60; // 60fps for smooth playback
-        const frameDuration = 1000 / exportFrameRate; // 16.67ms per frame
-        
-        console.log(
-          `🎬 MP4 export timing: ${recordingDuration.toFixed(1)}ms original, ${totalFrames} frames`
-        );
-        console.log(
-          `🎬 Export frame rate: ${exportFrameRate}fps (${frameDuration.toFixed(1)}ms per frame)`
-        );
-
-        // Pre-render all scaled frames with stamps before encoding
-        console.log("🎨 Pre-rendering all frames with stamps...");
-        
-        send({
-          type: "recorder:export-status",
-          content: { 
-            type: "video", 
-            phase: "rendering", 
-            message: "Pre-rendering frames" 
-          }
-        });
-
-        const preRenderedFrames = [];
-        
-        // Create temporary canvas for pre-rendering
-        const tempCanvas = document.createElement("canvas");
-        const tempCtx = tempCanvas.getContext("2d");
-        tempCanvas.width = originalWidth * optimalScale;
-        tempCanvas.height = originalHeight * optimalScale;
-        tempCtx.imageSmoothingEnabled = false;
-        
-        // Pre-render all frames
-        for (let i = 0; i < processedFrames.length; i++) {
-          const frame = processedFrames[i];
-          
-          // Debug frame structure for first frame
-          if (i === 0) {
-            console.log("🔍 First frame structure:", {
-              hasWidth: 'width' in frame,
-              hasHeight: 'height' in frame,
-              hasData: 'data' in frame,
-              width: frame.width,
-              height: frame.height,
-              dataLength: frame.data?.length,
-              keys: Object.keys(frame)
-            });
-          }
-          const progress = (i + 1) / processedFrames.length;
-          
-          // Update progress for rendering phase
-          if (i % 10 === 0 || i === processedFrames.length - 1) {
-            send({
-              type: "recorder:transcode-progress",
-              content: 0.01 + (i / processedFrames.length) * 0.4, // 1% to 41%
-            });
-          }
-          
-          // Step 1: Create 3x scaled canvas with stamps (same as GIF)
-          const gifScaleCanvas = document.createElement("canvas");
-          const gifScaleCtx = gifScaleCanvas.getContext("2d");
-          const gifScale = 3; // Same scaling as GIF for proper stamp sizing
-          gifScaleCanvas.width = frame.width * gifScale;
-          gifScaleCanvas.height = frame.height * gifScale;
-          gifScaleCtx.imageSmoothingEnabled = false;
-          
-          // Scale up frame data to 3x first
-          const frameCanvas = document.createElement("canvas");
-          const frameCtx = frameCanvas.getContext("2d");
-          frameCanvas.width = frame.width;
-          frameCanvas.height = frame.height;
-          const imageData = new ImageData(
-            new Uint8ClampedArray(frame.data),
-            frame.width,
-            frame.height,
-          );
-          frameCtx.putImageData(imageData, 0, 0);
-          
-          // Draw scaled to 3x
-          gifScaleCtx.drawImage(frameCanvas, 0, 0, gifScaleCanvas.width, gifScaleCanvas.height);
-
-          // Add AC stamp at 3x scale (same sizing as GIF) - await for proper rendering
-          await addAestheticComputerStamp(
-            gifScaleCtx,
-            gifScaleCanvas.width,
-            gifScaleCanvas.height,
-            progress,
-            frame.data,
-            frame,
-            i,
-            content.frames.length
-          );
-          
-          // Step 2: Final scaling is already at 3x (same as GIF)
-          tempCtx.clearRect(0, 0, tempCanvas.width, tempCanvas.height);
-          tempCtx.drawImage(gifScaleCanvas, 0, 0, tempCanvas.width, tempCanvas.height);
-          
-          // Capture the pre-rendered frame as ImageData
-          const preRenderedImageData = tempCtx.getImageData(0, 0, tempCanvas.width, tempCanvas.height);
-          preRenderedFrames.push(preRenderedImageData);
-        }
-        
-        console.log(`✅ Pre-rendered ${processedFrames.length} frames`);
-
-        // Send encoding status
-        send({
-          type: "recorder:export-status",
-          content: { 
-            type: "video", 
-            phase: "encoding", 
-            message: "Encoding MP4" 
-          }
-        });
-
-        // Create MediaRecorder for MP4 export with H.264 codec
-        const canvasStream = canvas.captureStream(targetFrameRate);
-        
-        // For MP4 export, we'll create video-only first, then combine with audio using Web Audio API
-        // This avoids the sync issues of real-time recording
-        
-        let mimeType;
-        // Detect browser for codec selection
-        const isSafari = /^((?!chrome|android).)*safari/i.test(navigator.userAgent);
-        const isChrome = /chrome/i.test(navigator.userAgent) && !isSafari;
-        
-        console.log(`🔍 Browser detection: Safari=${isSafari}, Chrome=${isChrome}`);
-        
-        // Browser-specific codec candidates
-        let mp4Candidates;
-        
-        if (isSafari) {
-          // Safari on macOS has better codec support
-          mp4Candidates = [
-            "video/mp4; codecs=avc1.640028,mp4a.40.2", // H.264 High + AAC-LC (Twitter optimal)
-            "video/mp4; codecs=avc1.4D401E,mp4a.40.2", // H.264 Main + AAC-LC
-            "video/mp4; codecs=avc1.42E01E,mp4a.40.2", // H.264 Baseline + AAC-LC
-            "video/mp4; codecs=avc1.640028", // H.264 High only
-            "video/mp4; codecs=avc1.4D401E", // H.264 Main only
-            "video/mp4; codecs=avc1.42E01E", // H.264 Baseline only
-            "video/mp4", // Generic MP4
-          ];
-        } else {
-          // Chrome/Chromium - more conservative approach
-          mp4Candidates = [
-            "video/mp4; codecs=avc1.42E01E", // H.264 Baseline only (most compatible)
-            "video/mp4; codecs=avc1.4D401E", // H.264 Main Profile 
-            "video/mp4; codecs=avc1.42001E", // H.264 Baseline 3.0
-            "video/mp4", // Generic MP4 (let browser choose audio codec)
-            "video/mp4; codecs=avc1.42E01E,mp4a.40.5", // H.264 + AAC-HE (sometimes works)
-            "video/mp4; codecs=avc1.42E01E,mp4a.40.2", // H.264 + AAC-LC (often fails in Chrome)
-          ];
-        }
-        
-        let mp4Found = false;
-        for (const candidate of mp4Candidates) {
-          console.log(`🔍 Testing codec: ${candidate}`);
-          if (MediaRecorder.isTypeSupported(candidate)) {
-            mimeType = candidate;
-            mp4Found = true;
-            console.log(`✅ Using MP4 codec: ${candidate}`);
-            console.log(`🎯 Browser: ${isSafari ? 'Safari' : isChrome ? 'Chrome' : 'Unknown'}`);
-            break;
-          } else {
-            console.log(`❌ Codec not supported: ${candidate}`);
-          }
-        }
-        
-        // Fallback to WebM if no MP4 works
-        if (!mp4Found) {
-          if (MediaRecorder.isTypeSupported("video/webm; codecs=vp9,opus")) {
-            mimeType = "video/webm; codecs=vp9,opus"; // VP9 + Opus (high quality)
-            console.log("⚠️ MP4 not supported, using WebM VP9 + Opus");
-          } else if (MediaRecorder.isTypeSupported("video/webm; codecs=vp8,opus")) {
-            mimeType = "video/webm; codecs=vp8,opus"; // VP8 + Opus (compatible)
-            console.log("⚠️ MP4 not supported, using WebM VP8 + Opus");
-          } else if (MediaRecorder.isTypeSupported("video/webm")) {
-            mimeType = "video/webm"; // WebM fallback
-            console.log("⚠️ Falling back to WebM (default codecs)");
-          } else if (MediaRecorder.isTypeSupported("video/webm; codecs=vp8")) {
-            mimeType = "video/webm; codecs=vp8"; // VP8 fallback (avoid VP9)
-            console.log("⚠️ Falling back to WebM VP8");
-          } else {
-            console.error("🔴 No supported video mimetypes found");
-            return;
-          }
-        }
-
-        // Check if we have recorded audio for combination
-        let hasRecordedAudio = false;
-        let audioBuffer = null;
-        
-        console.log("🔊 Checking for recorded audio...");
-        console.log("🔊 sfx[\"tape:audio\"] exists:", !!sfx["tape:audio"]);
-        console.log("🔊 sfx[\"tape:audio\"] type:", typeof sfx["tape:audio"]);
-        console.log("🔊 sfx[\"tape:audio\"] constructor:", sfx["tape:audio"]?.constructor?.name);
-        
-        if (sfx["tape:audio"]) {
-          try {
-            // Check if it's already an AudioBuffer
-            if (sfx["tape:audio"] instanceof AudioBuffer) {
-              console.log("🔊 ✅ Audio is already an AudioBuffer!");
-              audioBuffer = sfx["tape:audio"];
-              hasRecordedAudio = true;
-              console.log("🔊 Audio buffer duration:", audioBuffer.duration, "seconds");
-              console.log("🔊 Audio buffer channels:", audioBuffer.numberOfChannels);
-              console.log("🔊 Audio buffer sample rate:", audioBuffer.sampleRate);
-              console.log("🔊 Recorded audio available for MP4 export");
-            } else if (sfx["tape:audio"] instanceof ArrayBuffer || (sfx["tape:audio"] && sfx["tape:audio"].byteLength !== undefined)) {
-              console.log("🔊 Audio is ArrayBuffer, decoding...");
-              // Create a temporary audio context to decode the audio
-              const tempAudioContext = new AudioContext();
-              console.log("🔊 Temp audio context created, sample rate:", tempAudioContext.sampleRate);
-              
-              console.log("🔊 Starting audio decode...");
-              audioBuffer = await tempAudioContext.decodeAudioData(sfx["tape:audio"].slice());
-              hasRecordedAudio = true;
-              console.log("🔊 ✅ Audio decoded successfully!");
-              console.log("🔊 Audio buffer duration:", audioBuffer.duration, "seconds");
-              console.log("🔊 Audio buffer channels:", audioBuffer.numberOfChannels);
-              console.log("🔊 Audio buffer sample rate:", audioBuffer.sampleRate);
-              console.log("🔊 Recorded audio available for MP4 export");
-            } else {
-              console.log("🔊 ❌ Unknown audio format:", typeof sfx["tape:audio"], sfx["tape:audio"]?.constructor?.name);
-            }
-          } catch (error) {
-            console.error("🔊 ❌ Failed to process recorded audio:", error);
-            console.log("🔊 Error details:", error.message);
-          }
-        } else {
-          console.log("🔊 ❌ No recorded audio found in sfx[\"tape:audio\"]");
-        }
-
-        // If we have audio, create a combined stream; otherwise video-only
-        let finalStream = canvasStream;
-        let audioDestination = null;
-        
-        console.log("🔊 Setting up final stream...");
-        console.log("🔊 hasRecordedAudio:", hasRecordedAudio);
-        console.log("🔊 audioBuffer exists:", !!audioBuffer);
-        
-        if (hasRecordedAudio && audioBuffer) {
-          try {
-            console.log("🔊 Creating export audio context...");
-            // Create audio context for export
-            const exportAudioContext = new AudioContext();
-            console.log("🔊 Export audio context created, sample rate:", exportAudioContext.sampleRate);
-            console.log("🔊 Export audio context state:", exportAudioContext.state);
-            
-            // Resume audio context if suspended with timeout
-            if (exportAudioContext.state === 'suspended') {
-              console.log("🔊 Resuming suspended audio context...");
-              try {
-                // Add timeout to prevent hanging - increased for longer recordings
-                const resumePromise = exportAudioContext.resume();
-                const timeoutPromise = new Promise((_, reject) => 
-                  setTimeout(() => reject(new Error('Audio context resume timeout')), 15000) // Increased to 15 seconds
-                );
-                
-                await Promise.race([resumePromise, timeoutPromise]);
-                console.log("🔊 Audio context resumed, state:", exportAudioContext.state);
-              } catch (error) {
-                console.warn("🔊 ⚠️ Audio context resume failed:", error.message);
-                // Continue without audio if resume fails
-                hasRecordedAudio = false;
-                audioBuffer = null;
-                exportAudioContext.close();
-              }
-            }
-            
-            if (hasRecordedAudio && audioBuffer) {
-              audioDestination = exportAudioContext.createMediaStreamDestination();
-              console.log("🔊 Audio destination created");
-              console.log("🔊 Audio destination stream:", audioDestination.stream);
-              console.log("🔊 Audio destination stream tracks:", audioDestination.stream.getTracks().length);
-            }
-            
-            // Create combined stream
-            finalStream = new MediaStream();
-            console.log("🔊 Combined stream created");
-            
-            // Add video tracks
-            const videoTracks = canvasStream.getVideoTracks();
-            console.log("🔊 Video tracks found:", videoTracks.length);
-            videoTracks.forEach((track, index) => {
-              finalStream.addTrack(track);
-              console.log(`🔊 Added video track ${index}:`, track.kind, track.enabled, track.readyState);
-            });
-            
-            // Add audio tracks from our export destination
-            const audioTracks = audioDestination.stream.getAudioTracks();
-            console.log("🔊 Audio tracks found:", audioTracks.length);
-            audioTracks.forEach((track, index) => {
-              finalStream.addTrack(track);
-              console.log(`🔊 Added audio track ${index}:`, track.kind, track.enabled, track.readyState);
-            });
-            
-            console.log("🔊 Final stream tracks:", finalStream.getTracks().length);
-            console.log("🔊 Final stream video tracks:", finalStream.getVideoTracks().length);
-            console.log("🔊 Final stream audio tracks:", finalStream.getAudioTracks().length);
-            
-            console.log("🔊 ✅ Created combined audio/video stream for MP4 export");
-          } catch (error) {
-            console.error("🔊 ❌ Failed to create combined stream, falling back to video-only:", error);
-            console.log("🔊 Error details:", error.message);
-            finalStream = canvasStream;
-            hasRecordedAudio = false;
-          }
-        } else {
-          console.log("🔊 Using video-only stream (no audio available)");
-        }
-
-
-        // Test codec support before creating MediaRecorder
-        console.log("🔊 Testing codec support...");
-        console.log("🔊 Original mimeType:", mimeType);
-        console.log("🔊 Codec support test:", MediaRecorder.isTypeSupported(mimeType));
-
-        let selectedMimeType = mimeType;
-        let mp4Supported = MediaRecorder.isTypeSupported(mimeType);
-        let webmVp8Opus = "video/webm; codecs=vp8,opus";
-        let webmVp9Opus = "video/webm; codecs=vp9,opus";
-        let webmBasic = "video/webm";
-        let fallbackUsed = false;
-
-        if (!mp4Supported) {
-          console.warn("🔴 MP4/H.264/AAC not supported for MediaRecorder in this browser. Falling back to WebM/VP8+Opus.");
-          if (MediaRecorder.isTypeSupported(webmVp8Opus)) {
-            selectedMimeType = webmVp8Opus;
-            fallbackUsed = true;
-            console.log("🔊 ✅ Using WebM/VP8+Opus");
-          } else if (MediaRecorder.isTypeSupported(webmVp9Opus)) {
-            selectedMimeType = webmVp9Opus;
-            fallbackUsed = true;
-            console.log("🔊 ✅ Using WebM/VP9+Opus");
-          } else if (MediaRecorder.isTypeSupported(webmBasic)) {
-            selectedMimeType = webmBasic;
-            fallbackUsed = true;
-            console.log("🔊 ✅ Using basic WebM");
-          } else {
-            selectedMimeType = "";
-            fallbackUsed = true;
-            console.warn("🔴 No supported codecs found for MediaRecorder. Browser default will be used (may fail).");
-          }
-        }
-
-        // Adaptive bitrate based on content and duration
-        // For shorter recordings, we can afford higher quality
-        // For longer recordings, reduce bitrate to keep file sizes manageable
-        const estimatedDuration = (mediaRecorderDuration || 5000) / 1000; // Convert to seconds
-        const frameCount = recordedFrames?.length || 300; // Estimate if not available
-        
-        // Analyze content complexity by sampling frame differences (only for shorter recordings)
-        let contentComplexity = 1.0; // Default complexity multiplier
-        
-        // Skip complex analysis for longer recordings to avoid issues
-        if (recordedFrames && recordedFrames.length > 10 && estimatedDuration <= 30) {
-          try {
-            let totalDifference = 0;
-            let samples = 0;
-            const sampleStep = Math.max(1, Math.floor(recordedFrames.length / 10)); // Sample every N frames
-            
-            for (let i = sampleStep; i < recordedFrames.length && samples < 10; i += sampleStep) {
-              const prevFrame = recordedFrames[i - sampleStep][1];
-              const currentFrame = recordedFrames[i][1];
-              
-              // Safety check for valid frame data
-              if (!prevFrame?.data || !currentFrame?.data) continue;
-              
-              // Quick difference check using a subset of pixels
-              let pixelDiff = 0;
-              const checkStep = 100; // Check every 100th pixel for speed
-              const maxPixels = Math.min(prevFrame.data.length, currentFrame.data.length);
-              
-              for (let p = 0; p < maxPixels; p += checkStep * 4) {
-                pixelDiff += Math.abs(prevFrame.data[p] - currentFrame.data[p]);
-              }
-              totalDifference += pixelDiff;
-              samples++;
-            }
-            
-            if (samples > 0) {
-              const avgDifference = totalDifference / samples;
-              // Normalize complexity (typical values range from 0-10000+)
-              contentComplexity = Math.min(2.0, Math.max(0.5, avgDifference / 5000));
-            }
-          } catch (error) {
-            console.warn("⚠️ Content complexity analysis failed, using default:", error.message);
-            contentComplexity = 1.0; // Fallback to default
-          }
-        }
-        
-        if (debug) console.log(`📊 Content complexity analysis: ${contentComplexity.toFixed(2)}x (1.0 = normal, >1.0 = high motion/detail)`);
-        
-        let videoBitrate;
-        let audioBitrate = 128000; // 128 kbps - good quality audio
-        
-        if (estimatedDuration <= 10) {
-          // Short recordings (≤10s): High quality
-          videoBitrate = Math.round(12000000 * contentComplexity); // 12 Mbps base
-        } else if (estimatedDuration <= 30) {
-          // Medium recordings (10-30s): Balanced quality  
-          videoBitrate = Math.round(8000000 * contentComplexity);  // 8 Mbps base
-        } else {
-          // Longer recordings (>30s): Use fixed conservative bitrates to avoid issues
-          if (estimatedDuration <= 60) {
-            videoBitrate = 4000000;  // Fixed 4 Mbps for 30-60s recordings
-          } else {
-            videoBitrate = 2500000;  // Fixed 2.5 Mbps for very long recordings
-            audioBitrate = 96000;    // 96 kbps audio to save more space
-          }
-        }
-        
-        // Cap maximum bitrate to prevent extremely large files
-        videoBitrate = Math.min(videoBitrate, 15000000); // Max 15 Mbps (reduced)
-        
-        if (debug) console.log(`📊 Adaptive bitrate: ${(videoBitrate/1000000).toFixed(1)}Mbps video, ${audioBitrate/1000}kbps audio (duration: ${estimatedDuration.toFixed(1)}s)`);
-
-        const recorderOptions = selectedMimeType ? {
-          mimeType: selectedMimeType,
-          videoBitsPerSecond: videoBitrate,
-          audioBitsPerSecond: audioBitrate,
-        } : {
-          videoBitsPerSecond: videoBitrate,
-          audioBitsPerSecond: audioBitrate,
-        };
-
-        if (fallbackUsed) {
-          console.warn("⚠️ Only WebM output is possible in this browser. If you need MP4, you must transcode after recording.");
-        }
-
-        console.log("🔊 Creating MediaRecorder with options:", recorderOptions);
-        const videoRecorder = new MediaRecorder(finalStream, recorderOptions);
-        
-        console.log("🔊 MediaRecorder created");
-        console.log("🔊 MediaRecorder mimeType:", videoRecorder.mimeType);
-        console.log("🔊 MediaRecorder stream:", videoRecorder.stream);
-        console.log("🔊 MediaRecorder stream tracks:", videoRecorder.stream.getTracks().length);
-        console.log("🔊 MediaRecorder stream video tracks:", videoRecorder.stream.getVideoTracks().length);
-        console.log("🔊 MediaRecorder stream audio tracks:", videoRecorder.stream.getAudioTracks().length);
-        
-        // Debug track states
-        finalStream.getTracks().forEach((track, index) => {
-          console.log(`🔊 Track ${index}: ${track.kind} enabled=${track.enabled} muted=${track.muted} readyState=${track.readyState}`);
-        });
-
-        const chunks = [];
-        videoRecorder.ondataavailable = function (e) {
-          if (e.data && e.data.size > 0) {
-            chunks.push(e.data);
-          }
-        };
-
-        // Add error handling 
-        videoRecorder.onerror = function (e) {
-          console.error("MediaRecorder error:", e);
-          console.error("Error details:", e.error);
-          console.error("Used mimeType:", selectedMimeType);
-          console.error("MediaRecorder state:", videoRecorder.state);
-        };
-
-        // Add state change monitoring
-        videoRecorder.onstart = function () {
-          // MediaRecorder started successfully
-        };
-
-        videoRecorder.onpause = function () {
-          // MediaRecorder paused
-        };
-
-        videoRecorder.onresume = function () {
-          console.log("🎬 ▶️ MediaRecorder resumed");
-        };
-
-        // Send encoding status
-        send({
-          type: "recorder:export-status",
-          content: { 
-            type: "video", 
-            phase: "encoding", 
-            message: "Encoding MP4" 
-          }
-        });
-
-        // Set up audio source if we have recorded audio
-        let audioSource = null;
-        let audioStarted = false;
-        
-        console.log("🔊 Setting up audio source...");
-        console.log("🔊 hasRecordedAudio:", hasRecordedAudio);
-        console.log("🔊 audioBuffer exists:", !!audioBuffer);
-        console.log("🔊 audioDestination exists:", !!audioDestination);
-        
-        if (hasRecordedAudio && audioBuffer && audioDestination) {
-          try {
-            console.log("🔊 Creating audio source from buffer...");
-            // Create audio source from the decoded buffer
-            audioSource = audioDestination.context.createBufferSource();
-            audioSource.buffer = audioBuffer;
-            audioSource.connect(audioDestination);
-            
-            console.log("🔊 Audio source created and connected");
-            console.log("🔊 Audio source buffer:", audioSource.buffer);
-            console.log("🔊 Audio source context:", audioSource.context);
-            console.log("🔊 Audio source context state:", audioSource.context.state);
-            console.log("🔊 ✅ Audio source prepared for synchronized playback");
-          } catch (error) {
-            console.error("🔊 ❌ Failed to create audio source:", error);
-            console.log("🔊 Error details:", error.message);
-            audioSource = null;
-          }
-        } else {
-          console.log("🔊 ❌ Cannot create audio source - missing requirements");
-          console.log("🔊   hasRecordedAudio:", hasRecordedAudio);
-          console.log("🔊   audioBuffer:", !!audioBuffer);
-          console.log("🔊   audioDestination:", !!audioDestination);
-        }
-
-        // Fast playback of pre-rendered frames with synchronized audio
-        let frameIndex = 0;
-        const audioBufferDuration = audioBuffer ? audioBuffer.duration * 1000 : preRenderedFrames.length * frameDuration;
-        const actualFrameDuration = audioBufferDuration / preRenderedFrames.length; // Perfect sync to audio
-        
-        console.log("🔊 Frame timing setup - audioDuration:", audioBufferDuration.toFixed(1), "ms");
-        console.log("🔊 Frame timing setup - actualFrameDuration:", actualFrameDuration.toFixed(3), "ms");
-        console.log("🔊 Frame timing setup - totalFrames:", preRenderedFrames.length);
-        
-        // Track timing for frame synchronization
-        let startTime;
-        
-        // Define the frame rendering function
-        function renderNextFrame() {
-          if (frameIndex >= preRenderedFrames.length) {
-            try {
-              videoRecorder.stop();
-            } catch (error) {
-              console.error("Error stopping MediaRecorder:", error);
-            }
-            return;
-          }
-
-          // Start audio playback on first frame for perfect sync
-          if (!audioStarted && audioSource) {
-            try {
-              // Resume audio context if suspended
-              if (audioSource.context.state === 'suspended') {
-                audioSource.context.resume().then(() => {
-                  audioSource.start(0);
-                  audioStarted = true;
-                }).catch((resumeError) => {
-                  console.error("Failed to resume audio context:", resumeError);
-                  // Try to start anyway
-                  audioSource.start(0);
-                  audioStarted = true;
-                });
-              } else {
-                audioSource.start(0);
-                audioStarted = true;
-              }
-            } catch (error) {
-              console.error("Failed to start audio source:", error);
-            }
-          }
-
-          // Simply draw the pre-rendered frame to canvas - no processing needed!
-          const currentFrameIndex = Math.min(frameIndex, preRenderedFrames.length - 1);
-          ctx.putImageData(preRenderedFrames[currentFrameIndex], 0, 0);
-          
-          // Send progress update
-          if (frameIndex % 30 === 0 || frameIndex === preRenderedFrames.length - 1) {
-            const progress = (frameIndex + 1) / preRenderedFrames.length;
-            
-            send({
-              type: "recorder:transcode-progress",
-              content: 0.41 + (progress * 0.54), // 41% to 95%
-            });
-          }
-
-          frameIndex++;
-          
-          // Calculate next frame time based on absolute timing from start
-          const targetTime = frameIndex * actualFrameDuration;
-          const currentTime = performance.now() - startTime;
-          const delay = Math.max(0, targetTime - currentTime);
-          
-          setTimeout(renderNextFrame, delay);
-        }
-
-        // Handle recording completion - define this before starting
-        videoRecorder.onstop = async function () {
-          // Clean up audio resources
-          if (audioSource) {
-            try {
-              audioSource.disconnect();
-            } catch (error) {
-              // Ignore disconnect errors as they're usually normal
-            }
-          }
-          if (audioDestination) {
-            try {
-              await audioDestination.context.close();
-            } catch (error) {
-              // Ignore close errors as they're usually normal
-            }
-          }
-          
-          send({
-            type: "recorder:export-status",
-            content: { 
-              type: "video", 
-              phase: "finalizing", 
-              message: "Finalizing MP4" 
-            }
-          });
-
-          const blob = new Blob(chunks, { type: mimeType });
-
-          // Determine file extension based on actual codec used
-          const extension = selectedMimeType.includes('webm') ? 'webm' : 'mp4';
-          const filename = generateTapeFilename(extension);
-          
-          receivedDownload({ filename, data: blob });
-
-          console.log(`Animated ${extension.toUpperCase()} exported successfully!`);
-
-          // Send completion message to video piece
-          send({
-            type: "recorder:export-complete",
-            content: { type: "video", filename }
-          });
-        };
-        
-        // Start recording and begin frame rendering after a small delay
-        console.log("🎬 Starting MediaRecorder...");
-        console.log("🎬 MediaRecorder state before start:", videoRecorder.state);
-        console.log("🎬 Stream active before start:", finalStream.active);
-        console.log("🎬 Stream tracks before start:", finalStream.getTracks().map(t => `${t.kind}: ${t.readyState}`));
-        
-        try {
-          console.log("🎬 About to start MediaRecorder with timeslice:", 100);
-          console.log("🎬 MediaRecorder mimeType:", videoRecorder.mimeType);
-          console.log("🎬 Final stream tracks before start:", finalStream.getTracks().length);
-          console.log("🎬 Final stream video tracks before start:", finalStream.getVideoTracks().length);
-          console.log("🎬 Final stream audio tracks before start:", finalStream.getAudioTracks().length);
-          
-          videoRecorder.start(100);
-          
-          console.log("🎬 MediaRecorder state after start():", videoRecorder.state);
-          console.log("🎬 Stream active after start:", finalStream.active);
-          
-          // Verify tracks are still active after MediaRecorder start
-          console.log("🎬 Final stream tracks after start:", finalStream.getTracks().length);
-          finalStream.getTracks().forEach((track, index) => {
-            console.log(`🎬 Track ${index} after start: ${track.kind} enabled=${track.enabled} muted=${track.muted} readyState=${track.readyState}`);
-          });
-          
-          // Wait for MediaRecorder to start before beginning frame rendering
-          setTimeout(() => {
-            console.log("🎬 Beginning frame rendering...");
-            console.log("🎬 MediaRecorder state at frame start:", videoRecorder.state);
-            console.log("🎬 Stream active at frame start:", finalStream.active);
-            console.log("🎬 Stream tracks at frame start:", finalStream.getTracks().map(t => `${t.kind}: ${t.readyState}`));
-            
-            // Check if any data has been received yet
-            console.log("🎬 Chunks collected so far:", chunks.length);
-            
-            startTime = performance.now(); // Initialize timing reference
-            renderNextFrame();
-          }, 100); // 100ms delay to let MediaRecorder initialize
-          
-          // Add a longer timeout to check for data collection issues
-          setTimeout(() => {
-            console.log("🎬 🔍 DEBUG: 2 second check - chunks collected:", chunks.length);
-            console.log("🎬 🔍 MediaRecorder state:", videoRecorder.state);
-            console.log("🎬 🔍 Stream active:", finalStream.active);
-            console.log("🎬 🔍 Stream tracks:", finalStream.getTracks().map(t => `${t.kind}: ${t.readyState}`));
-          }, 2000);
-          
-        } catch (startError) {
-          console.error("🎬 ❌ Failed to start MediaRecorder:", startError);
-          
-          // Clean up audio resources
-          if (audioSource && !audioStarted) {
-            audioSource.disconnect();
-          }
-          if (exportAudioContext && exportAudioContext.state !== 'closed') {
-            exportAudioContext.close();
-          }
-          
-          console.warn("⚠️ MP4 recording failed to start. Please try again.");
-          return;
-        }
-
-      } catch (error) {
-        console.error("Error creating animated MP4:", error);
-        
-        // Send error status
-        send({
-          type: "recorder:export-status",
-          content: { 
-            type: "video", 
-            phase: "error", 
-            message: "MP4 export failed" 
-          }
-        });
-      }
-      return;
-    }
-
-    // Zip up some data and download it.
-    if (type === "zip") {
-      if (!window.JSZip) await loadJSZip();
-      const zip = new window.JSZip(); // https://github.com/Stuk/jszip
-
-      if (content.painting) {
-        const steps = [];
-        const images = {};
-
-        // Encode `painting:recording` format.
-        content.painting.record.forEach((step) => {
-          const format = `${step.timestamp} - ${step.label}`;
-          const encodedStep = { step: format };
-          if (step.gesture?.length > 0) encodedStep.gesture = step.gesture;
-          steps.push(encodedStep);
-          if (step.painting) {
-            images[format] = bufferToBlob(step.painting, "image/png");
-          }
-        });
-
-        const stepFile = JSON.stringify(steps); // Encode a JSON file for steps.
-
-        zip.file("painting.json", stepFile);
-
-        // Add all images based on step and index.
-        keys(images).forEach((label) => {
-          zip.file(`${label}.png`, images[label]);
-        });
-
-        const finalTimestamp =
-          content.painting.record[content.painting.record.length - 1].timestamp;
-
-        const zipped = await zip.generateAsync({ type: "blob" });
-        const filename = `painting-${finalTimestamp}.zip`;
-
-        if (content.destination === "download") {
-          // See also: `receivedDownload`.
-          const a = document.createElement("a");
-          a.href = URL.createObjectURL(zipped);
-          a.target = "_blank";
-          a.download = filename; // Remove any extra paths.
-          a.click();
-          URL.revokeObjectURL(a.href);
-          send({ type: "zipped", content: { result: "success", data: true } });
-        } else if (content.destination === "upload") {
-          // TODO: Put this on the S3 server somewhere...
-          console.log("🤐 Uploading zip...", zipped);
-          receivedUpload({ filename, data: zipped }, "zipped");
-        }
-      } else {
-        send({ type: "zipped", content: { result: "error", data: false } });
-      }
-
-      return;
-    }
-
-    // Load a zip from a URL and return its unpacked contents to the piece.
-    if (type === "zip:load") {
-      console.log("Load zip remotely...", content);
-      fetch(decodeURI(content))
-        .then((response) => {
-          // console.log("Response", response);
-          if (response.status === 200 || response.status === 304) {
-            return response.arrayBuffer();
-          } else {
-            throw new Error(`Zip not found. Status: ${response.status}`);
-          }
-        })
-        .then(async (buffer) => {
-          if (!window.JSZip) await loadJSZip();
-          const record = await unzip(buffer);
-          if (record.length === 0) throw new Error("Record is an empty array");
-          send({
-            type: "loaded-zip-success",
-            content: { url: content, data: record },
-          });
-        })
-        .catch((error) => {
-          send({ type: "loaded-zip-rejection", content: { url: content } });
-        });
-      return;
-    }
-
-    // Capture device motion.
-    if (type === "motion:start") {
-      startCapturingMotion();
-      return;
-    }
-
-    if (type === "motion:stop") {
-      stopCapturingMotion();
-      return;
-    }
-
-    // Speech synthesis. (local and remote)
-    if (type === "speak") {
-      speak(content.utterance, content.voice, content.mode, content.opts);
-      return;
-    }
-
-    // Show a classic DOM / window style alert box.
-    if (type === "alert") {
-      window.alert(content);
-      return;
-    }
-
-    // Add a DOM event hitbox for the `Button Hitboxes`
-    // event listener on the document.
-    // 📓 Adding the same label multiple times will have no additional effect.
-    if (type === "button:hitbox:add") {
-      if (hitboxes[content.label] !== undefined) return;
-
-      let state = "up";
-      // Event handler for each button press.
-      hitboxes[content.label] = async (e) => {
-        const frame = canvas.getBoundingClientRect();
-        const xscale = projectedWidth / canvas.width;
-        const yscale = projectedHeight / canvas.height;
-        const hitbox = Box.from({
-          x: frame.left + content.box.x * xscale,
-          y: frame.top + content.box.y * yscale,
-          w: content.box.w * xscale,
-          h: content.box.h * yscale,
-        });
-
-        // 📓 Uncomment to debug the hitboxes and see how they line up.
-        // const dbg = Box.from({
-        //   x: content.box.x * xscale,
-        //   y: content.box.y * yscale,
-        //   w: content.box.w * xscale,
-        //   h: content.box.h * yscale,
-        // });
-        // debugCtx.fillStyle = "red";
-        // debugCtx.globalAlpha = 0.5;
-        // debugCtx.fillRect(dbg.x, dbg.y, dbg.w, dbg.h);
-
-        const hit = hitbox.contains({ x: e.x, y: e.y });
-
-        if (e.type === "pointerup" && state === "down" && hit) {
-          // This is pretty specific to the "copy" clipboard
-          // stuff for now. 23.06.16.15.03
-          // console.log("🔘 Button tap label:", content.label);
-
-          if (content.label === "copy") {
-            try {
-              await navigator.clipboard.writeText(content.message);
-              send({ type: "copy:copied" });
-            } catch (err) {
-              console.warn("📋 Clipboard copy failed:", err);
-              if (window.parent) {
-                console.log("📋 Trying via message...");
-                window.parent.postMessage(
-                  { type: "clipboard:copy", value: content.message },
-                  "*",
-                );
-              } else {
-                send({ type: "copy:failed" });
-              }
-            }
-          }
-
-          // Paste should always happen on a pointerdown.
-          if (content.label === "paste") {
-            try {
-              const pastedText = await navigator.clipboard.readText();
-              // This routes through to the `pasted:text` event in `disk`.
-              // where `pastedText` is sent on the next frame.
-              if (pastedText.length === 0) {
-                send({ type: "paste:pasted:empty" });
-              } else {
-                // Insert pasted text at current caret position.
-                if (keyboard) {
-                  const start = keyboard.input.selectionStart;
-                  const end = keyboard.input.selectionEnd;
-                  const selLen = end - start;
-
-                  const beforeCursor = keyboard.input.value.substring(0, start);
-                  const afterCursor = keyboard.input.value.substring(
-                    selLen > 0 ? end : start,
-                  );
-
-                  keyboard.input.value =
-                    beforeCursor + pastedText + afterCursor;
-
-                  const newCursorPosition = start + pastedText.length;
-                  keyboard.input.setSelectionRange(
-                    newCursorPosition,
-                    newCursorPosition,
-                  );
-
-                  send({
-                    type: "prompt:text:replace",
-                    content: {
-                      text: keyboard.input.value,
-                      cursor: keyboard.input.selectionStart,
-                    },
-                  });
-
-                  if (document.activeElement !== keyboard.input) {
-                    keyboard.input.focus();
-                  }
-                }
-              }
-              // send({
-              //   type:
-              //     pastedText.length > 0 ? "paste:pasted" : "paste:pasted:empty",
-              // });
-            } catch (err) {
-              console.warn(err);
-              send({ type: "paste:failed" });
-            }
-          }
-
-          state = "up";
-        } else if (e.type === "pointerdown" && hit) {
-          state = "down";
-        } else if (e.type === "pointerup" && !hit) {
-          state = "up";
-        }
-      };
-
-      return;
-    }
-
-    // Remove a hitbox via its label.
-    if (type === "button:hitbox:remove") {
-      delete hitboxes[content];
-      return;
-    }
-
-    // Removed in favor of the above. 23.06.16.15.04
-    // Copy text to clipboard.
-    // if (type === "copy") {
-    //   try {
-    //     await navigator.clipboard.writeText(content);
-    //     send({ type: "copy:copied" });
-    //   } catch (err) {
-    //     send({ type: "copy:failed" });
-    //   }
-    //   return;
-    // }
-
-    // Authenticate / signup or login a user.
-    if (type === "login") {
-      if (window.self !== window.top) {
-        window.parent.postMessage({ type: "login" }, "*");
-      } else {
-        window.acLOGIN?.();
-      }
-      return;
-    }
-
-    if (type === "signup") {
-      if (window.self === window.top) {
-        window.acLOGIN?.("signup");
-      } else {
-        console.log("🟠 Cannot sign up in an embedded view.");
-      }
-      return;
-    }
-
-    if (type === "logout") {
-      if (window.acTOKEN) {
-        if (window.parent) {
-          window.parent.postMessage({ type: "logout" }, "*");
-          window.safeLocalStorageRemove("session-aesthetic");
-        }
-        // Just use the logout services of the host.
-      } else {
-        window.acLOGOUT?.();
-        window.flutter_inappwebview?.callHandler("closeWebview"); // Close A.C. webview on logout inside of Autonomy wallet.
-      }
-      return;
-    }
-
-    // Send a locally opened file across the thread.
-    if (type === "file-open:request") {
-      const file = await openFile();
-      send({
-        type: "file-open:response",
-        content: { data: file, result: file ? "success" : "error" },
-      });
-      return;
-    }
-
-    // Send a locally opened file across the thread.
-    if (type === "file-encode:request") {
-      let file;
-      if (content.type === "png")
-        file = await bufferToBlob(content.file, "image/png", content.modifiers);
-      send({
-        type: "file-encode:response",
-        content: { data: file, result: file ? "success" : "error" },
-      });
-      return;
-    }
-
-    // Send a user authorization token (or undefined) across the thread.
-    if (type === "authorization:request") {
-      // console.log("Getting token...");
-      const token = await authorize();
-      // console.log("Failure token:", token);
-      send({
-        type: "authorization:response",
-        content: { data: token || null, result: token ? "success" : "error" },
-      });
-      return;
-    }
-
-    // *** Route to different functions if this change is not a full frame update.
-    if (type === "load-failure" && MetaBrowser) {
-      document.querySelector("#software-keyboard-input")?.blur();
-      return;
-    }
-
-    // if (type === "alert-popup:instagram" && Instagram) {
-    //   window.alert(content);
-    //   return;
-    // }
-
-    // Connect to an ethereum wallet extension.
-    if (type === "web3-connect") {
-      if (window.ethereum) {
-        const addresses = await (typeof window.ethereum.request === "function"
-          ? window.ethereum.request({ method: "eth_requestAccounts" })
-          : window.ethereum.enable());
-
-        const address = addresses[0];
-        await loadWeb3(); // Load the web3.js library.
-        // const w3 = new Web3(window.ethereum);
-
-        // From: https://github.com/web3/web3.js/issues/2683#issuecomment-1304496119
-        async function ensReverse(address) {
-          const web3 = new Web3("https://eth.public-rpc.com/");
-          const namehash = await web3.eth.call({
-            to: "0x084b1c3c81545d370f3634392de611caabff8148", // ENS: Reverse Registrar
-            data: web3.eth.abi.encodeFunctionCall(
-              {
-                name: "node",
-                type: "function",
-                inputs: [{ type: "address", name: "addr" }],
-              },
-              [address],
-            ),
-          });
-          return web3.eth.abi.decodeParameter(
-            "string",
-            await web3.eth.call({
-              to: "0xa2c122be93b0074270ebee7f6b7292c7deb45047", // ENS: Default Reverse Resolver
-              data: web3.eth.abi.encodeFunctionCall(
-                {
-                  name: "name",
-                  type: "function",
-                  inputs: [{ type: "bytes32", name: "hash" }],
-                },
-                [namehash],
-              ),
-            }),
-          );
-        }
-
-        const ensName = await ensReverse(address);
-        const id = ensName || address;
-        if (debug) console.log("🕸️3️⃣ Connected to:", id);
-        send({
-          type: "web3-connect-response",
-          content: { result: "success", id },
-        });
-      } else {
-        send({ type: "web3-connect-response", content: { result: "error" } });
-        console.warn(
-          "🔴 Web3 is unavailable. Please install an Ethereum wallet or enable your extension.",
-        );
-      }
-      return;
-    }
-
-    if (type === "rewrite-url-path") {
-      const newPath = content.path;
-      // if (window.origin !== "null") {
-      if (content.historical) {
-        console.log("Rewriting to:", newPath);
-        history.pushState("", document.title, newPath);
-      } else {
-        history.replaceState("", document.title, newPath);
-      }
-      // }
-      return;
-    }
-
-    if (type === "bgm-change") {
-      playBackgroundMusic(content.trackNumber, content.volume || 1);
-      return;
-    }
-
-    if (type === "bgm-stop") {
-      stopBackgroundMusic();
-      return;
-    }
-
-    if (type === "disk-defaults-loaded") {
-      // Pen (also handles touch & pointer events)
-      pen = new Pen((x, y) => {
-        const p = {
-          x: floor(((x - canvasRect.x) / projectedWidth) * screen.width),
-          y: floor(((y - canvasRect.y) / projectedHeight) * screen.height),
-        };
-        return p;
-      });
-
-      // ⌨️ Keyboard
-      keyboard = new Keyboard();
-      {
-        // console.log("⌨️ 🤖 Initializing Virtual Keyboard");
-        /**
-         * Insert a hidden input element that is used to toggle the software
-         * keyboard on touchscreen devices like iPhones and iPads.
-         * *Only works in "disks/prompt".
-         */
-        let keyboardOpen = false;
-        let keyboardOpenMethod;
-        const input = document.createElement("textarea");
-        const form = document.createElement("form");
-        form.id = "software-keyboard-input-form";
-        form.style.opacity = 0;
-        input.style.position = "absolute";
-        input.id = "software-keyboard-input";
-        input.autocapitalize = "none";
-        // input.autofocus = true;
-        // input.type = "text";
-        input.autocomplete = "off";
-        input.style.opacity = 0;
-        input.style.width = 0 + "px";
-        input.style.height = 0 + "px";
-        // input.setAttribute("readonly", true);
-        // input.enterkeyhint = "go"; // Why doesn't this work?
-
-        // 📓 Uncomment to debug text editing form synchronization.
-        // form.style.opacity = 1;
-        // input.style.zIndex = 100;
-        // input.style.top = "50px";
-        // input.style.left = "100px";
-        // input.style.opacity = 1;
-        // input.style.width = 200 + "px";
-        // input.style.height = 50 + "px";
-
-        form.append(input);
-        wrapper.append(form);
-
-        keyboard.focusHandler = function (e) {
-          if (!currentPieceHasKeyboard) return;
-          if (keyboardFocusLock || keyboardSoftLock) return;
-          if (
-            document.activeElement !== input &&
-            e.key !== "`" &&
-            e.key !== "Escape"
-          ) {
-            keyboardOpenMethod = "keyboard";
-            input.focus();
-
-            if (e.key.length !== 1 || e.ctrl) {
-              send({
-                type: "prompt:text:replace",
-                content: { text: "", cursor: 0, mute: true },
-              });
-            }
-
-            return true;
-          } else if (e.key === "Enter" && e.shiftKey === false) {
-            // input.blur(); // Deprecated 23.07.29.17.44
-            return false;
-          }
-        };
-
-        keyboard.input = input;
-
-        // Generate an "Enter" keyboard event if the form was submitted.
-        // - Don't use the submit event if we are sandboxed though!
-        // - Which is required for the Meta Browser keyboard 23.02.08.12.30
-
-        const enterEvent = {
-          name: "keyboard:down:enter",
-          key: "Enter",
-          repeat: false,
-          shift: false,
-          alt: false,
-          ctrl: false,
-        };
-
-        form.addEventListener("submit", (e) => {
-          e.preventDefault();
-        });
-
-        form.addEventListener("keydown", (e) => {
-          if (e.key === "Enter") {
-            e.preventDefault();
-
-            const enter = { ...enterEvent };
-            enter.shift = e.shiftKey;
-            enter.alt = e.altKey;
-            enter.ctrl = e.ctrlKey;
-            keyboard.events.push(enter);
-
-            if (
-              (input.value === "dl" || input.value === "download") &&
-              shareFile
-            ) {
-              const share = () => {
-                navigator
-                  .share({
-                    files: [shareFile],
-                    title: "Share Painting",
-                    // text: "Share your painting!",
-                  })
-                  .then(() => {
-                    console.log("📥 Share was successful.");
-                    shareFile = null;
-                  })
-                  .catch((error) => {
-                    console.log("📥 Sharing failed:", error);
-                    shareFile = null;
-                  });
-                shareFileCallback = null;
-              };
-
-              if (shareFile) {
-                share();
-              } else {
-                shareFileCallback = share;
-              }
-            }
-          } else if (e.key === "Home") {
-            e.preventDefault();
-            const home = { name: "keyboard:down:home", key: "Home" };
-            home.shift = e.shiftKey;
-            home.alt = e.altKey;
-            home.ctrl = e.ctrlKey;
-            keyboard.events.push(home);
-          } else if (e.key === "Tab") {
-            e.preventDefault();
-            const tab = { name: "keyboard:down:tab", key: "Tab" };
-            tab.shift = e.shiftKey;
-            tab.alt = e.altKey;
-            tab.ctrl = e.ctrlKey;
-            keyboard.events.push(tab);
-          } /*else if (
-            // Don't send the backtick unless we are on the prompt.
-            e.key === "`" &&
-            currentPiece.split("/").pop() !== "prompt"
-          ) {
-            e.preventDefault();
-            keyboard.events.push({ name: "keyboard:down:`", key: "`" });
-          }*/
-        });
-
-        input.addEventListener("beforeinput", (e) => {
-          // console.log("Input Type:", e.inputType, input, e);
-
-          const pressedKeys = [];
-
-          if (e.inputType === "deleteContentBackward") {
-            // console.log(e.inputType, e.target.value);
-            // alert(e.inputType);
-            // pressedKeys.push("Backspace");
-          } else if (
-            ["insertText", "insertCompositionText"].includes(e.inputType)
-          ) {
-            // Sanitize input if it arrives in chunks... like if it was dictated.
-            // This is still basic, and is usable in the Meta Quest Browser. 22.10.24.17.07
-            // let sanitizedInput = input;
-            // if (input.length > 1) {
-            //   sanitizedInput = input
-            //     .trim()
-            //     .toLowerCase()
-            //     .replace(",", "")
-            //     .replace(".", "");
-            //   console.log("👄 Spoken / pasted input:", sanitizedInput);
-            // }
-            // [...sanitizedInput].forEach((chr) => pressedKeys.push(chr));
-          }
-
-          pressedKeys.forEach((pk) => {
-            keyboard.events.push({
-              name: "keyboard:down:" + pk.toLowerCase(),
-              key: pk,
-              repeat: false,
-              shift: false,
-              alt: false,
-              ctrl: false,
-            });
-          });
-        });
-
-        function handleInput(e) {
-          input.removeEventListener("input", handleInput);
-
-          let text = e.target.value;
-
-          // Replace curly single and double quotes with straight quotes
-          text = text
-            .replace(/[\u2018\u2019]/g, "'")
-            .replace(/[\u201C\u201D]/g, '"');
-
-          e.target.value = text;
-
-          send({
-            type: "prompt:text:replace",
-            content: {
-              text: text,
-              cursor: input.selectionStart,
-            },
-          });
-
-          input.addEventListener("input", handleInput);
-        }
-
-        input.addEventListener("input", handleInput);
-
-        input.addEventListener("keydown", (e) => {
-          if (keyboardFocusLock) {
-            e.preventDefault();
-            return;
-          }
-
-          if (e.key === "ArrowLeft" || e.key === "ArrowRight") {
-            let cursor =
-              input.selectionDirection === "backward"
-                ? input.selectionStart
-                : input.selectionEnd;
-
-            const selectionLength = input.selectionEnd - input.selectionStart;
-
-            if (!e.shiftKey && selectionLength > 1) {
-              cursor =
-                e.key === "ArrowLeft"
-                  ? max(0, input.selectionStart)
-                  : input.selectionEnd;
-            } else {
-              cursor += e.key === "ArrowLeft" ? -1 : 1;
-              cursor = max(0, min(input.value.length, cursor));
-            }
-
-            let start, end;
-            if (e.shiftKey) {
-              if (e.key === "ArrowLeft") {
-                if (input.selectionDirection === "backward") {
-                  start = cursor;
-                  end = input.selectionEnd;
-                } else {
-                  start = input.selectionStart;
-                  end =
-                    cursor > input.selectionStart ? cursor : input.selectionEnd;
-                }
-              } else {
-                if (input.selectionDirection === "forward") {
-                  start = input.selectionStart;
-                  end = cursor;
-                } else {
-                  end =
-                    cursor < input.selectionEnd ? cursor : input.selectionStart;
-                  start = cursor;
-                }
-              }
-            }
-
-            send({
-              type: "prompt:text:cursor",
-              content: {
-                cursor,
-                start,
-                end,
-              },
-            });
-          }
-        });
-
-        window.addEventListener("blur", (e) => {
-          input.blur();
-        });
-
-        window.addEventListener("pointerdown", (e) => {
-          if (currentPieceHasKeyboard) {
-            e.preventDefault();
-          }
-          if (!document.hasFocus()) window.focus();
-        });
-
-        window.addEventListener("pointerup", (e) => {
-          //if (keyboard.needsImmediateOpen) {
-          //  keyboard.needsImmediateOpen = false;
-          //  return;
-          //}
-          // console.log("🌬️ Blurrred", "Target:", e.target);
-
-          // return;
-
-          if (e.target === window) {
-            // console.log("WINDOW BLURRED");
-            e.preventDefault();
-            return; // This prevents.
-          }
-
-          if (currentPieceHasKeyboard) e.preventDefault();
-
-          // console.log(e.target);
-
-          //console.log(currentPieceHasKeyboard, !keyboardFocusLock, !keyboardSoftLock)
-
-          if (
-            currentPieceHasKeyboard &&
-            !keyboardFocusLock &&
-            !keyboardSoftLock
-          ) {
-            if (keyboardOpen) {
-              // console.log("Target:", e.target);
-              if (MetaBrowser && e.target !== window) {
-                // Skip dragging the finger outside of the Meta Browser.
-              } else {
-                input.blur();
-              }
-            } else {
-              keyboardOpenMethod = "pointer";
-              // input.removeAttribute("readonly");
-              window.focus();
-              input.focus();
-            }
-          }
-        });
-
-        input.addEventListener("focus", (e) => {
-          if (keyboardOpen) return;
-          // input.removeAttribute("readonly");
-          keyboardOpen = true;
-          keyboard.events.push({
-            name: "keyboard:open",
-            method: keyboardOpenMethod,
-          });
-          keyboardOpenMethod = undefined;
-        });
-
-        input.addEventListener("blur", (e) => {
-          // input.setAttribute("readonly", true);
-          // const temp = input.value;
-          // input.value = "";
-          // input.value = temp;
-          keyboardOpen = false;
-          keyboard.events.push({ name: "keyboard:close" });
-        });
-
-        window.addEventListener("blur", (e) => {
-          // console.log("blurred window...");
-          // keyboardOpen = false;
-          // keyboard.events.push({ name: "keyboard:close" });
-        });
-      }
-
-      // 🎮 Gamepad
-      gamepad = new Gamepad();
-
-      // Turn off all layers onbeforeunload. (Prevents a white flicker in chrome.)
-      window.addEventListener("beforeunload", (e) => {
-        send({ type: "before-unload" });
-        wrapper.classList.add("reloading");
-      });
-
-      // Listen for resize events on the visual viewport
-      window.visualViewport.addEventListener("resize", () => {
-        const y = window.visualViewport.height;
-        window.acDISK_SEND({ type: "viewport-height:changed", content: { y } });
-      }); // 🌒 Detect light or dark mode.
-      // See also: https://flaviocopes.com/javascript-detect-dark-mode,
-      //           https://developer.mozilla.org/en-US/docs/Web/CSS/@media/prefers-color-scheme
-
-      if (window.matchMedia) {
-        if (window.matchMedia("(prefers-color-scheme: dark)").matches) {
-          document.documentElement.style.setProperty("color-scheme", "dark");
-          send({ type: "dark-mode", content: { enabled: true } });
-        } else {
-          document.documentElement.style.setProperty("color-scheme", "light");
-          send({ type: "dark-mode", content: { enabled: false } });
-        }
-
-        window
-          .matchMedia("(prefers-color-scheme: dark)")
-          .addEventListener("change", (event) => {
-            if (event.matches) {
-              document.documentElement.style.setProperty(
-                "color-scheme",
-                "dark",
-              );
-              send({ type: "dark-mode", content: { enabled: true } });
-            } else {
-              document.documentElement.style.setProperty(
-                "color-scheme",
-                "light",
-              );
-              send({ type: "dark-mode", content: { enabled: false } });
-            }
-          });
-      }
-
-      // 📋 User pasting of content.
-      //window.addEventListener("paste", (event) => {
-      // pastedText = event.clipboardData.getData("text/plain");
-      //});
-
-      // 🖥️ Display (Load the display, with 0 margin if sandboxed)
-      frame(
-        resolution?.width,
-        resolution?.height,
-        resolution?.gap ?? (sandboxed ? 0 : undefined),
-      );
-
-      // 🔊 Sound
-      // TODO: Disable sound engine entirely... unless it is enabled by a disk. 2022.04.07.03.33
-      // Only start this after a user-interaction to prevent warnings.
-
-      activateSound = () => {
-        startSound();
-        window.removeEventListener("keydown", activateSound);
-        window.removeEventListener("pointerdown", activateSound);
-      };
-
-      diskSupervisor = { requestBeat, requestFrame };
-
-      // ➰ Core Loops for User Input, Music, Object Updates, and Rendering
-      Loop.start(
-        () => {
-          // TODO: What is this now?
-          // pen.poll();
-          // TODO: Key.input();
-          // TODO: Voice.input();
-        },
-        function (needsRender, updateTimes, now) {
-          // TODO: How can I get the pen data into the disk and back
-          //       to Three.JS as fast as possible? 22.10.26.23.25
-          diskSupervisor.requestFrame?.(needsRender, updateTimes, now);
-
-          if (ThreeD?.status.alive === true && ThreeDBakeQueue.length > 0) {
-            ThreeD.collectGarbage();
-            // Bake all forms, while keeping track of baked forms, and any form that is missing after the queue ends needs to be cleared.
-            const touchedForms = [];
-            ThreeDBakeQueue.forEach((baker) => touchedForms.push(...baker()));
-            ThreeD.checkForRemovedForms(touchedForms);
-            ThreeDBakeQueue.length = 0;
-            ThreeD?.render(now);
-          }
-
-          TwoD?.render();
-        },
-      );
-    } // 💾 Disk Loading
-    // Initialize some global stuff after the first piece loads.
-    // Unload some already initialized stuff if this wasn't the first load.
-    if (type === "disk-loaded") {
-      // Clear any active parameters once the disk has been loaded.
-      // Special handling for prompt piece with kidlisp content
-      if (
-        content.path === "aesthetic.computer/disks/prompt" &&
-        content.params &&
-        content.params.length > 0 &&
-        isKidlispSource(content.params[0])
-      ) {
-        // For prompt piece with kidlisp parameters, preserve the prompt~ URL structure
-        const encodedContent = encodeKidlispForUrl(content.params[0]);
-        const encodedPath = "/prompt~" + encodedContent;
-        // Use pushState instead of replaceState to preserve history navigation
-        if (!content.fromHistory) {
-          window.history.pushState({}, "", encodedPath);
-        } else {
-          window.history.replaceState({}, "", encodedPath);
-        }
-      } else if (content.text && isKidlispSource(content.text)) {
-        // For standalone kidlisp pieces, use centralized URL encoding
-        const encodedPath = "/" + encodeKidlispForUrl(content.text);
-        // Use pushState instead of replaceState to preserve history navigation
-        if (!content.fromHistory) {
-          window.history.pushState({}, "", encodedPath);
-        } else {
-          window.history.replaceState({}, "", encodedPath);
-        }
-      } else {
-        // For regular pieces, clear parameters but keep the basic path structure
-        window.history.replaceState({}, "", window.location.pathname);
-      }
-
-      // if (currentPiece !== null) firstPiece = false;
-      currentPiece = content.path;
-      currentPieceHasKeyboard = false;
-      if (keyboard) keyboard.input.value = "";
-
-      if (!content.taping) {
-        detachMicrophone?.(); // Remove any attached microphone unless we
-        //                       are taping 📼.
-      }
-
-      // Kill any previously loading media.
-      keys(mediaPathsLoading).forEach((key) => mediaPathsLoading[key].abort());
-
-      killAllSound?.(); // Kill any pervasive sounds in `speaker`.
-      clearSoundSampleCache?.();
-
-      // ⚠️ Remove any sounds that aren't in the whitelist.
-      const sfxKeys = keys(sfx);
-      sfxKeys.forEach((key) => {
-        if (key !== sound) delete sfx[key];
-      });
-      if (sfxKeys.length > 0 && logs.audio && debug)
-        console.log("🔉 SFX Cleaned up:", sfx);
-
-      // Stop any playing samples.
-      keys(sfxPlaying).forEach((sfx) => sfxPlaying[sfx]?.kill());
-
-      // Reset preloading.
-      window.waitForPreload = false;
-      window.preloaded = false;
-
-      // Clear any 3D content.
-      ThreeD?.clear();
-
-      // Kill the 3D engine.
-      ThreeD?.kill();
-
-      // Clear any DOM hitboxes added for Buttons that need
-      // user interaction to trigger browser APIs. (Like clipboard)
-      hitboxes = {};
-
-      // Clear any DOM content that was added by a piece.
-      contentFrame?.remove(); // Remove the contentFrame if it exists.
-      contentFrame = undefined;
-
-      // Clear any ticket overlay that was added by a piece.
-      ticketWrapper?.remove();
-      ticketWrapper = undefined;
-
-      underlayFrame?.remove(); // Remove the underlayFrame if it exists.
-      underlayFrame = undefined;
-      stopTapePlayback?.();
-
-      // Remove any event listeners added by the content frame.
-      window?.acCONTENT_EVENTS.forEach((e) => e());
-      window.acCONTENT_EVENTS = []; // And clear all events from the list.
-
-      // Remove existing video tags.
-      videos.forEach(({ video, buffer, getAnimationRequest }) => {
-        console.log("🎥 Removing:", video, buffer, getAnimationRequest());
-
-        if (video.srcObject) {
-          const stream = video.srcObject;
-          const tracks = stream.getTracks();
-          tracks.forEach((track) => track.stop());
-        }
-
-        video.remove();
-
-        // buffer.remove();
-        cancelAnimationFrame(getAnimationRequest());
-        handData = undefined; // Clear any handData.
-      });
-
-      videos.length = 0;
-      // Note: Any other disk state cleanup that needs to take place on unload
-      //       should happen here.
-
-      // Reset the framing to a system default when unloading a disk if using
-      // a customized resolution.
-      // TODO: Do disks with custom resolutions need to be reset
-      //       if they are being reloaded?
-
-      if (fixedWidth && fixedHeight) {
-        freezeFrame = true;
-        freezeFrameGlaze = glaze.on;
-
-        freezeFrameCan.width = imageData.width;
-        freezeFrameCan.height = imageData.height;
-
-        fixedWidth = undefined;
-        fixedHeight = undefined;
-        needsReframe = true;
-      }
-
-      if (lastGap !== 0) {
-        // lastGap = 0; No longer needed... 22.10.04.15.28
-        freezeFrame = true;
-        freezeFrameCan.width = imageData.width;
-        freezeFrameCan.height = imageData.height;
-        needsReframe = true;
-      }
-
-      // Turn off glaze.
-      glaze.on = false;
-      canvas.style.removeProperty("opacity");
-
-      if (pen) pen.events.length = 0; // Clear pen events.
-      keyboard.events.length = 0; // Clear keyboard events.
-      gamepad.events.length = 0; // Clear gamepad events.
-
-      // Clear when events but preserve core signal handlers.
-      const coreHandlers = {};
-      if (whens["recorder:cut"]) {
-        coreHandlers["recorder:cut"] = whens["recorder:cut"];
-        console.log("📻 Preserving recorder:cut handler during reset");
-      }
-      whens = coreHandlers;
-
-      // Close (defocus) software keyboard if we are NOT entering the prompt.
-      if (content.text && content.text.split("~")[0] !== "prompt") {
-        document.querySelector("#software-keyboard-input")?.blur();
-      }
-      // keyboard.events.push({ name: "keyboard:close" });
-
-      setMetatags(content.meta);
-
-      // TODO: Make this automatic for pieces that use 3d.
-      if (
-        content.text === "wand" ||
-        content.text?.indexOf("wand") === 0 ||
-        content.text === "oldwand" ||
-        content.text?.indexOf("oldwand") === 0
-      ) {
-        loadThreeD();
-      }
-
-      // Show an "audio engine: off" message.
-      //if (content.noBeat === false && audioContext?.state !== "running") {
-      //bumper.innerText = "audio engine off";
-      //modal.classList.add("on");
-      //}
-
-      // Clear the ThreeD buffer.
-      // ThreeD.clear();      // Emit a push state for the old disk if it was not the first. This is so
-      // a user can use browser history to switch between disks.
-      if (content.pieceCount > 0 || content.alias === true) {
-        if (content.fromHistory === false /*&& window.origin !== "null"*/) {
-          // Handle URL encoding for different piece types
-          let urlPath;
-          if (content.text === "/prompt") {
-            urlPath = "/";
-          } else if (
-            content.path === "aesthetic.computer/disks/prompt" &&
-            content.params &&
-            content.params.length > 0 &&
-            isKidlispSource(content.params[0])
-          ) {
-            // For prompt piece with kidlisp parameters, preserve the prompt~ URL structure
-            urlPath = "/prompt~" + encodeKidlispForUrl(content.params[0]);
-          } else if (isKidlispSource(content.text)) {
-            // For standalone kidlisp pieces, use centralized URL encoding
-            urlPath = "/" + encodeKidlispForUrl(content.text);
-          } else {
-            // For regular pieces, use normal text
-            urlPath = "/" + content.text;
-          }
-
-          history.pushState(
-            "",
-            document.title,
-            urlPath, // Replace "prompt" with "/".
-          );
-          window.parent?.postMessage(
-            {
-              type: "url:updated",
-              slug: (() => {
-                if (content.text?.startsWith("/")) {
-                  return content.text.slice(1);
-                } else if (
-                  content.path === "aesthetic.computer/disks/prompt" &&
-                  content.params &&
-                  content.params.length > 0 &&
-                  isKidlispSource(content.params[0])
-                ) {
-                  return "prompt~" + encodeKidlispForUrl(content.params[0]);
-                } else if (isKidlispSource(content.text)) {
-                  return encodeKidlispForUrl(content.text);
-                } else {
-                  return content.text;
-                }
-              })(),
-            },
-            "*",
-          );
-        } // Replace the state if we are running an aliased `load` or `jump`.
-        // (That doesn't avoid the history stack.)
-        // Note: History state changes do not work in a sandboxed iframe!
-        if (
-          content.fromHistory === true &&
-          content.alias === false //&&
-          // window.origin !== "null"
-        ) {
-          try {
-            // Handle URL encoding for different piece types
-            let urlPath;
-            if (content.text === "/prompt") {
-              urlPath = "/";
-            } else if (
-              content.path === "aesthetic.computer/disks/prompt" &&
-              content.params &&
-              content.params.length > 0 &&
-              isKidlispSource(content.params[0])
-            ) {
-              // For prompt piece with kidlisp parameters, preserve the prompt~ URL structure
-              urlPath = "/prompt~" + encodeKidlispForUrl(content.params[0]);
-            } else if (isKidlispSource(content.text)) {
-              // For standalone kidlisp pieces, use centralized URL encoding
-              urlPath = "/" + encodeKidlispForUrl(content.text);
-            } else {
-              // For regular pieces, use normal encoding
-              urlPath = "/" + content.text;
-            }
-
-            history.replaceState("", document.title, urlPath);
-          } catch (err) {
-            console.warn("⚠️ Couldn't change url state. Going too fast!? ➿🚗");
-          }
-        }
-      }
-
-      UI.spinnerReset(); // Reset the timer on the yellow UI loading spinner.
-
-      if (content.pieceHasSound && !audioContext) {
-        // Enable sound engine on interaction.
-        window.addEventListener("keydown", activateSound, { once: true });
-        window.addEventListener("pointerdown", activateSound, { once: true });
-      }
-
-      send({ type: "loading-complete" });
-      return;
-    }
-
-    if (type === "forms") {
-      const willBake = content.cam !== undefined;
-
-      if (willBake) {
-        // if (ThreeD?.status.alive === false) ThreeD.initialize(wrapper);
-
-        // Add / update forms in a queue and then run all the bakes in render.
-        ThreeDBakeQueue.push(() => {
-          return ThreeD?.bake(content, screen, {
-            width: projectedWidth,
-            height: projectedHeight,
-          });
-        });
-
-        //send({ type: "forms:baked", content: true });
-      } else {
-        //send({ type: "forms:baked", content: false });
-      }
-
-      // TODO: Measure the time this takes.
-      //const pixels = ThreeD.bake(content, screen, {width: projectedWidth, height: projectedHeight});
-      // bakedCan.width = screen.width;
-      // bakedCan.height = screen.height;
-      // bakedCtx.drawImage(ThreeD.domElement, 0, 0);
-      // const pixels = bakedCtx.getImageData(0, 0, screen.width, screen.height).data;
-
-      // send({
-      //   type: "forms:baked",
-      //   content: { width: screen.width, height: screen.height, pixels },
-      // }, [pixels]);
-
-      return;
-    }
-
-    if (type === "$creenshot") {
-      needs$creenshot = (data) => receivedDownload({ ...content, data });
-      return;
-    }
-
-    if (type === "keyboard:enabled") {
-      currentPieceHasKeyboard = true;
-      keyboardFocusLock = false;
-      keyboardSoftLock = false;
-      // console.log("enabling keyboard...");
-      return;
-    }
-
-    if (type === "keyboard:disabled") {
-      currentPieceHasKeyboard = false;
-      return;
-    }
-
-    if (type === "keyboard:close") {
-      // if (keyboardFocusLock) return; // Deprecated: 23.10.02.23.18
-      keyboard?.input.blur();
-      return;
-    }
-
-    if (type === "keyboard:open") {
-      // console.log("⌨️ Keyboard opening...");
-      if (keyboardFocusLock) return;
-      keyboardFocusLock = false;
-      currentPieceHasKeyboard = true;
-      keyboard?.input.focus();
-      // if (keyboard) keyboard.needsImmediateOpen = true; // For iOS.
-      return;
-    }
-
-    // Prevents any touch or keyboard activation events directly on the input.
-    if (type === "keyboard:soft-lock") {
-      keyboardSoftLock = true;
-      if (logs.hid && debug) console.log("⌨️ Virtual Keyboard: Soft-locked.");
-    }
-
-    if (type === "keyboard:soft-unlock") {
-      keyboardSoftLock = false;
-      keyboardFocusLock = false;
-      if (logs.hid && debug) console.log("⌨️ Virtual Keyboard: Soft-unlocked.");
-    }
-
-    if (type === "keyboard:lock") {
-      keyboardFocusLock = true;
-      if (logs.hid && debug) console.log("⌨️ Virtual Keyboard: Locked");
-      return;
-    }
-
-    if (type === "keyboard:unlock") {
-      keyboardFocusLock = false;
-      if (logs.hid && debug) console.log("⌨️ Virtual Keyboard: Unlocked");
-      return;
-    }
-
-    if (type === "keyboard:cursor") {
-      const input = keyboard.input;
-      // Get the current position of the caret
-
-      // Quit if keyboard is not open.
-      if (document.activeElement !== keyboard.input) return;
-
-      if (typeof content === "number") {
-        const currentPosition =
-          input.selectionDirection === "backward"
-            ? input.selectionStart
-            : input.selectionEnd;
-        let newPosition = currentPosition + content;
-        if (newPosition < 0) newPosition = 0;
-        if (newPosition > input.value.length) newPosition = input.value.length;
-        input.setSelectionRange(newPosition, newPosition);
-      } else {
-        // Set based on a specific value.
-        input.setSelectionRange(content.cursor, content.cursor);
-      }
-      return;
-    }
-
-    if (type === "keyboard:text:replace") {
-      const input = keyboard.input;
-      input.value = content.text;
-      if (content.cursor && document.activeElement === keyboard.input)
-        input.setSelectionRange(content.cursor, content.cursor);
-      return;
-    }
-
-    if (type === "gpu-event") {
-      ThreeD?.handleEvent(content);
-      return;
-    }
-
-    // Adding custom DOM content.
-    if (type === "content-create") {
-      // Create a DOM container, if it doesn't already exist,
-      // and add it here along with the requested content in the
-      // template
-      if (!contentFrame) {
-        contentFrame = document.createElement("div");
-        contentFrame.id = "content";
-        wrapper.appendChild(contentFrame);
-        contentFrame.innerHTML += content.content; // Add content to contentFrame.
-      } else {
-        contentFrame.innerHTML += content.content; // Add content to contentFrame.
-      }
-
-      // Evaluate any added scripts inside of contentFrame.
-      // TODO: This should only evaluate new scripts, as they are added...
-      // It should also run if new scripts are added with the `html` function.
-      const script = contentFrame.querySelector("script");
-
-      if (script && !script.dataset.evaluated) {
-        if (script?.src.length > 0) {
-          const s = document.createElement("script");
-          s.type = "module";
-          // s.onload = callback; // s.onerror = callback;
-
-          // The hash `time` parameter busts the cache so that the environment is
-          // reset if a disk is re-entered while the system is running.
-          // Why a hash? See also: https://github.com/denoland/deno/issues/6946#issuecomment-668230727
-          s.src = script.src + "#" + Date.now();
-          contentFrame.appendChild(s); // Re-insert the new script tag.
-          script.remove(); // Remove old script element.
-          s.dataset.evaluated = true;
-        } else if (script?.innerText.length > 0) {
-          window.eval(script.innerText);
-          script.dataset.evaluated = true;
-        }
-      }
-
-      send({
-        type: "content-created",
-        content: { id: content.id, response: "Content was made!" }, // TODO: Return an API / better object?
-      });
-
-      return;
-    }
-
-    // Removing custom DOM content.
-    if (type === "content-remove") {
-      // Clear any DOM content that was added by a piece.
-      contentFrame?.remove(); // Remove the contentFrame if it exists.
-      contentFrame = undefined;
-      // Remove any event listeners added by the content frame.
-      window?.acCONTENT_EVENTS.forEach((e) => e());
-      window.acCONTENT_EVENTS = []; // And clear all events from the list.
-      return;
-    }
-
-    if (type === "signal") {
-      if (debug) console.log("📻 Signal received:", content);
-      if (typeof content === "string") content = { type: content };
-      
-      console.log(`📻 Signal processing: type="${content.type}", handler exists:`, !!whens[content.type]);
-      
-      if (whens[content.type]) {
-        try {
-          console.log(`📻 Calling signal handler for: ${content.type}`);
-          await whens[content.type](content.content);
-          console.log(`📻 Signal handler completed for: ${content.type}`);
-        } catch (error) {
-          console.error(`📻 Error in signal handler for ${content.type}:`, error);
-          console.error(`📻 Stack trace:`, error.stack);
-        }
-      } else {
-        console.warn(`📻 No handler found for signal: ${content.type}`);
-      }
-    }
-
-    // 📦 Storage
-
-    // Can store data to localStorage (user settings),
-    //                   indexedDB (large files)
-    //                   remote (with user account or anonymous)
-
-    // *** 🏪 Store: Persist ***
-    if (type === "store:persist") {
-      // Local Storage
-      if (content.method === "local") {
-        try {
-          window.safeLocalStorageSet(content.key, JSON.stringify(content.data));
-        } catch (e) {
-          // console.warn(e);
-        }
-
-        if (debug && logs.store)
-          console.log("📦 Persisted locally:", content, localStorage);
-      }
-
-      // IndexedDB
-      // Potentially use this library: github.com/jakearchibald/idb
-      // For images: https://hacks.mozilla.org/2012/02/storing-images-and-files-in-indexeddb/
-      // Using: https://github.com/jakearchibald/idb
-      // See also: web.dev/indexeddb-best-practices
-      if (content.method === "local:db") {
-        await Store.set(content.key, content.data);
-        // const set = await Store.set(content.key, content.data);
-        // const get = await Store.get(content.key);
-        if (debug && logs.store)
-          console.log("📦 Persisted on local:db:", content);
-      }
-
-      if (content.method === "remote:temporary") {
-        // Upload to S3 with a code.
-      }
-
-      if (content.method === "remote:permanent") {
-        // Combine token-gated web3 authentication here along
-        // with IPFS storage.
-        // This would be used as part of a `mint` function. 22.10.04.11.31
-      }
-
-      return;
-    }
-
-    // Store: Retrieve
-    if (type === "store:retrieve") {
-      if (content.method === "local") {
-        let data;
-
-        if (!window.acLOCALSTORAGE_BLOCKED) {
-          try {
-            const item = window.safeLocalStorageGet(content.key);
-            if (item) data = JSON.parse(item);
-          } catch (err) {
-            console.warn("📦 Retrieval error:", err);
-            // Probably in a sandboxed environment here...
-          }
-        }
-
-        if (debug && logs.store)
-          console.log("📦 Retrieved local data:", content.key, data);
-
-        send({
-          type: "store:retrieved",
-          content: { key: content.key, data },
-        });
-      }
-
-      if (content.method === "local:db") {
-        const retrievedContent = await Store.get(content.key);
-        if (debug && logs.store)
-          console.log(
-            "📦 Retrieved local:db data:",
-            content.key,
-            retrievedContent,
-          );
-        send({
-          type: "store:retrieved",
-          content: { key: content.key, data: retrievedContent },
-        });
-      }
-
-      return;
-    }
-
-    // Store: Delete
-    if (type === "store:delete") {
-      if (content.method === "local") {
-        if (debug && logs.store)
-          console.log("📦 Delete local data:", content.key);
-        window.safeLocalStorageRemove(content.key);
-        send({
-          type: "store:deleted",
-          content: { key: content.key, data: true },
-        });
-        // Just assume this is deleted.
-      }
-
-      if (content.method === "local:db") {
-        const hasKey = (await Store.keys())?.includes(content.key);
-        let deleted;
-
-        if (hasKey) {
-          await Store.del(content.key);
-          const alteredKeys = await Store.keys();
-          deleted = !alteredKeys.includes(content.key);
-        } else {
-          deleted = false;
-        }
-
-        if (debug && logs.store)
-          console.log("📦 Delete local:db data:", content.key, deleted);
-        send({
-          type: "store:deleted",
-          content: { key: content.key, data: true },
-        });
-      }
-      return;
-    }
-
-    if (type === "meta") {
-      setMetatags(content);
-      return;
-    }
-
-    if (type === "refresh") {
-      // Reconstruct URL with preserved parameters (nogap, nolabel, duration)
-      const currentUrl = new URL(window.location);
-
-      // Add preserved parameters back to the URL
-      if (preservedParams.nogap) {
-        currentUrl.searchParams.set("nogap", preservedParams.nogap);
-      }
-      if (preservedParams.nolabel) {
-        currentUrl.searchParams.set("nolabel", preservedParams.nolabel);
-      }
-      if (preservedParams.duration) {
-        currentUrl.searchParams.set("duration", preservedParams.duration);
-      }
-
-      // Update the URL and reload
-      window.location.href = currentUrl.toString();
-      return;
-    }
-
-    if (type === "web") {
-      // console.log("Jumping to:", content.url, content.blank);
-      if (content.blank === true) {
-        if (Aesthetic) {
-          iOSAppSend({ type: "url", body: content.url });
-        } else if (window.acVSCODE && window.parent !== window) {
-          // In VSCode extension, send message to parent to handle external URL
-          window.parent.postMessage(
-            {
-              type: "openExternal",
-              url: content.url,
-            },
-            "*",
-          );
-        } else {
-          window.open(content.url); // Open URL in a new tab
-        }
-      } else {
-        window.location.href = content.url; // Redirect in the current tab
-      }
-      return;
-    }
-
-    if (type === "preload-ready") {
-      window.preloaded = true;
-      if (debug) console.log("⏳ Preloaded: ✅️");
-      return;
-    }
-
-    if (type === "wait-for-preload") {
-      window.waitForPreload = true;
-      return;
-    }
-
-    // Deprecated in favor of frame-synced communication.
-    if (type === "beat") {
-      updateSynths(content);
-      return;
-    }
-
-    if (type === "beat:skip") {
-      beatSkip();
-      return;
-    }
-    if (type === "synth:update") {
-      updateSound?.(content);
-      return;
-    }
-
-    if (type === "bubble:update") {
-      updateSound?.(content);
-      return;
-    }
-
-    if (type === "download") {
-      receivedDownload(content);
-      return;
-    }
-
-    if (type === "upload") {
-      receivedUpload(content);
-      return;
-    }
-
-    if (type === "import") {
-      receivedImport(content);
-      return;
-    }
-
-    if (type === "microphone") {
-      receivedMicrophone(content);
-      return;
-    }
-
-    if (type === "microphone-record") {
-      requestMicrophoneRecordingStart?.();
-      return;
-    }
-
-    if (type === "microphone-cut") {
-      requestMicrophoneRecordingStop?.();
-      return;
-    }
-
-    if (type === "get-microphone-amplitude") {
-      requestMicrophoneAmplitude?.();
-      return;
-    }
-
-    if (type === "get-microphone-waveform") {
-      requestMicrophoneWaveform?.();
-      return;
-    }
-
-    if (type === "get-waveforms") {
-      requestSpeakerWaveforms?.();
-      return;
-    }
-
-    if (type === "get-amplitudes") {
-      requestSpeakerAmplitudes?.();
-      return;
-    }
-
-    if (type === "get-microphone-pitch") {
-      requestMicrophonePitch?.();
-      return;
-    }
-
-    if (type === "video") {
-      receivedVideo(content);
-      return;
-    }
-
-  // Audio-visual recording of the main audio track and microphone.
-  if (type === "recorder:rolling") {
-    // mediaRecorderBlob = null; // Clear the current blob when we start recording.
-
-    // Store recording metadata for filename generation
-    let recordingOptions = {};
-    let actualContent = content;
-    
-    if (typeof content === "object") {
-      // New format with piece metadata
-      recordingOptions = {
-        pieceName: content.pieceName || "tape",
-        pieceParams: content.pieceParams || "",
-        originalCommand: content.originalCommand || "",
-        intendedDuration: content.intendedDuration || null, // Store intended duration from tape command
-        mystery: content.mystery || false // Store mystery flag to hide command in filename
-      };
-      actualContent = content.type || "video";
-    } else {
-      // Legacy string format - default to "tape"
-      recordingOptions = {
-        pieceName: "tape",
-        pieceParams: "",
-        originalCommand: "",
-        intendedDuration: null,
-        mystery: false
-      };
-      actualContent = content;
-    }
-    
-    // Store for use during export
-    window.currentRecordingOptions = recordingOptions;
-
-    const colonSplit = actualContent.split(":");
-    // tiktokVideo = colonSplit[1] === "tiktok";
-    actualContent = colonSplit[0];
-
-    if (mediaRecorder && mediaRecorder.state === "paused") {
-        mediaRecorder.resume();
-        mediaRecorderStartTime = performance.now();
-        // Initialize recording start timestamp for frame recording if not already set
-        if (!window.recordingStartTimestamp) {
-          window.recordingStartTimestamp = Date.now();
-        }
-        send({
-          type: "recorder:rolling:resumed",
-          content: {
-            mime: mediaRecorder.mimeType,
-            time: audioContext?.currentTime,
-          },
-        });
-        if (debug && logs.recorder)
-          console.log("🔴 Recorder: Resumed", actualContent);
-        return;
-      }
-
-      if (mediaRecorder && mediaRecorder.state !== "paused") {
-        stop();
-      }
-
-      function stop() {
-        recordedFrames.length = 0;
-        startTapePlayback = undefined;
-        // Properly stop and clean up MediaRecorder before trashing it
-        if (mediaRecorder && mediaRecorder.state !== "inactive") {
-          mediaRecorder.stop();
-        }
-        mediaRecorder = undefined; // ❌ Trash the recorder.
-        mediaRecorderStartTime = undefined;
-        mediaRecorderDuration = undefined; // Reset to undefined for clean initialization
-        mediaRecorderChunks.length = 0;
-        // Clear recording timestamp for next recording
-        if (window.recordingStartTimestamp) {
-          delete window.recordingStartTimestamp;
-        }
-        // Clear cached tape data when stopping to start a new recording
-        Store.del("tape").catch(() => {}); // Clear cache, ignore errors
-      }
-
-      let mimeType;
-
-      // if (content === "audio" || content === "video") {
-
-      // if (MediaRecorder.isTypeSupported(content + "/mp4")) {
-      //   mimeType = content + "/mp4"; // This is the setup for Safari.
-      // } else if (MediaRecorder.isTypeSupported(content + "/webm")) {
-      //   mimeType = content + "/webm"; // And for Chrome & Firefox.
-      //   // mimeType = content + "/webm;codecs=h264"; // Possible optimization.
-      // } else {
-      //   console.error("🔴 Mimetypes mp4 and webm are unsupported.");
-      // }
-
-      // } else {
-      //   console.error("🔴 Option must be 'audio' or 'video'.");
-      // }
-
-      // Set the audio recorder mimetypes.
-      // TODO: Should WAV also be here?
-      if (MediaRecorder.isTypeSupported("audio/webm;codecs=opus")) {
-        mimeType = "audio/webm;codecs=opus";
-      } else if (MediaRecorder.isTypeSupported("audio/ogg;codecs=vorbis")) {
-        mimeType = "audio/ogg;codecs=vorbis";
-      } else if (MediaRecorder.isTypeSupported("audio/aac")) {
-        mimeType = "audio/aac";
-      }
-
-      let options = { mimeType };
-
-      if (actualContent === "video") {
-        // Start recording audio.
-        try {
-          mediaRecorder = new MediaRecorder(audioStreamDest.stream, options);
-          console.log("🎬 MediaRecorder created successfully:", mediaRecorder.state);
-        } catch (error) {
-          console.error("MediaRecorder creation failed:", error);
-          return;
-        }
-      }
-
-      // 🗺️ mediaRecorder:Start
-      if (mediaRecorder) {
-        console.log("🎬 Setting up MediaRecorder callbacks");
-        mediaRecorder.onstart = function () {
-          // mediaRecorderResized = false;
-          mediaRecorderStartTime = performance.now();
-          // Initialize recording start timestamp for frame recording
-          window.recordingStartTimestamp = Date.now();
-          
-          console.log(`🎬 🔴 Recording STARTED at ${mediaRecorderStartTime}, frame capture enabled, recordedFrames: ${recordedFrames.length}`);
-          
-          send({
-            type: "recorder:rolling:started",
-            content: {
-              mime: mediaRecorder.mimeType,
-              time: audioContext?.currentTime,
-            },
-          });
-          if (debug && logs.recorder)
-            console.log("🔴 Recorder: Rolling", actualContent);
-
-          // window.addEventListener("resize", () => (mediaRecorderResized = true), {
-          // once: true,
-          // });
-        };
-      }
-
-      // 🗺️ mediaRecorder:Stop (Recorder Printing)
-      if (mediaRecorder) {
-        mediaRecorder.onstop = async function (evt) {
-          stop();
-        // recordingDuration = (performance.now() - recordingStartTime) / 1000;
-
-        // Reset global streamCanvas state.
-        // streamCanvasContext = undefined;
-        // resizeToStreamCanvas = null;
-
-        // let blob = new Blob(chunks, {
-        //  type: options.mimeType,
-        // });
-
-        // Load FFmpeg so the recording can be transcribed to a proper video format.
-        // if (content === "video") {
-        //   if (options.mimeType === "video/mp4") {
-        //     console.warn("Encoding can be skipped!");
-        //     // TODO: Skip encoding.
-        //   }
-
-        //   const { createFFmpeg, fetchFile } = await loadFFmpeg();
-
-        //   let transcodeProgress = 0;
-
-        //   const ffmpeg = createFFmpeg({
-        //     log: debug,
-        //     progress: (p) => {
-        //       // Send a message to the piece that gives the transcode progress.
-        //       let time = p.time;
-        //       if (time === undefined) {
-        //         if (transcodeProgress === 0) {
-        //           time = 0;
-        //         } else {
-        //           time = recordingDuration;
-        //         }
-        //       }
-        //       transcodeProgress = min(1, time / recordingDuration);
-        //       send({
-        //         type: "recorder:transcode-progress",
-        //         content: transcodeProgress,
-        //       });
-        //     },
-        //   });
-
-        //   ffmpeg.setLogging(debug); // Enable ffmpeg logging only if we are in `debug` mode.
-
-        //   await ffmpeg.load();
-        //   ffmpeg.FS("writeFile", "input.video", await fetchFile(blob));
-
-        //   await ffmpeg.run(
-        //     "-i",
-        //     "input.video",
-        //     "-movflags",
-        //     "+faststart",
-        //     "-vf",
-        //     // General shaving to make even sides (required by the pixel format)
-        //     // "pad=ceil(iw/2)*2:ceil(ih/2)*2",
-        //     // TikTok
-        //     //"fps=30, scale=1080x1920:flags=neighbor:force_original_aspect_ratio=decrease, pad=1080:1920:(ow-iw)/2:(oh-ih)/2",
-        //     "fps=30",
-        //     "output.mp4",
-        //   );
-        //   // Notes on these options:
-        //   // width expression: https://stackoverflow.com/a/20848224/8146077
-        //   // scaling: https://trac.ffmpeg.org/wiki/Scaling
-        //   // general info: https://avpres.net/FFmpeg/im_H264
-
-        //   const file = ffmpeg.FS("readFile", "output.mp4");
-
-        //   blob = new Blob([file.buffer], { type: "video/mp4" }); // Re-assign blob.
-        // }
-
-        // Add the recording wrapper to the DOM, among other recordings that may exist.
-
-        // if (debug) console.log("📼 Recorder: Printed");
-
-        // mediaRecorderBlob = blob;
-
-        // TODO: Store an index into the blob if its an audio clip or loaded sample.
-
-        // send({ type: "recorder:printed", content: { id: "test-sample-id" } });
-        // TODO: Can send the download code back here...
-        // send({ type: "recorder:uploaded", code });
-
-        // mediaRecorderBlob = new Blob(mediaRecorderChunks, {
-        //   type: mediaRecorder.mimeType,
-        // });
-
-        // if (content === "video") {
-        //   await receivedChange({
-        //     data: {
-        //       type: "store:persist",
-        //       content: {
-        //         key: "tape",
-        //         method: "local:db",
-        //         data: {
-        //           blob: mediaRecorderBlob,
-        //           duration: mediaRecorderDuration,
-        //         },
-        //       },
-        //     },
-        //   });
-        // }
-
-        // send({ type: "recorder:rolling:ended" });
-        };
-
-        mediaRecorder.ondataavailable = function (e) {
-          if (e.data && e.data.size > 0) mediaRecorderChunks.push(e.data);
-        };
-
-        // Always cut off mediaRecorders on unload.
-        window.addEventListener("unload", function () {
-          mediaRecorder?.stop();
-        });
-
-        window.addEventListener("beforeunload", function () {
-          mediaRecorder?.stop();
-        });
-      }
-
-      //if (content === "video") {
-      // Start media recorder once svg loads.
-      //svgCursor.onload = function (e) {
-      // Use small chunk sizes. (`1000` broke TikTok)
-      //  mediaRecorder.start(100);
-      //};
-      //svgCursor.src = "/aesthetic.computer/cursors/precise.svg";
-      //} else {
-      // console.log("Start audio recording...");
-
-      // Clear any cached tape data and audio before starting new recording
-      Store.del("tape").catch(() => {}); // Clear cache, ignore errors
-      delete sfx["tape:audio"]; // Clear any cached audio data
-      mediaRecorderDuration = 0; // Reset duration for new recording
-      mediaRecorderFrameCount = 0; // Reset frame capture counter for optimization
-
-      console.log("🎬 Starting MediaRecorder, state before start:", mediaRecorder.state);
-      mediaRecorder.start(100);
-      console.log("🎬 MediaRecorder.start() called, state after start:", mediaRecorder.state);
-      //}
-      return;
-    }
-
-    if (type === "recorder:present") {
-      // Check for cached video if no active recording AND no recorded frames
-      if (
-        (!mediaRecorder || mediaRecorder.state !== "paused") &&
-        recordedFrames.length === 0
-      ) {
-        const cachedTape = await Store.get("tape");
-        
-        console.log(`🎬 📼 Checking cached tape:`, cachedTape ? `found with ${cachedTape.frames?.length || 0} frames, ${cachedTape.blob?.size || 0} bytes audio` : 'not found');
-        
-        if (cachedTape && cachedTape.blob) {
-          sfx["tape:audio"] = await blobToArrayBuffer(cachedTape.blob);
-
-          // Restore frame data if available
-          if (cachedTape.frames) {
-            recordedFrames.length = 0;
-            recordedFrames.push(...cachedTape.frames);
-            console.log(`🎬 📼 Restored ${recordedFrames.length} frames from cache`);
-          }
-
-          // Set duration if available
-          if (cachedTape.duration) {
-            mediaRecorderDuration = cachedTape.duration;
-          }
-        }
-      }
-
-      if (
-        (mediaRecorder && mediaRecorder.state === "paused") ||
-        recordedFrames.length > 0
-      ) {
-        // Handle live recording or cached video
-        if (mediaRecorder && mediaRecorder.state === "paused") {
-          const blob = new Blob(mediaRecorderChunks, {
-            type: mediaRecorder.mimeType,
-          });
-          sfx["tape:audio"] = await blobToArrayBuffer(blob);
-          // console.log("Update tape audio with new blob!");
-        }
-
-        underlayFrame = document.createElement("div");
-        underlayFrame.id = "underlay";
-
-        const frameCan = document.createElement("canvas");
-        const fctx = frameCan.getContext("2d");
-
-        if (recordedFrames.length > 0) {
-          frameCan.width = recordedFrames[0][1].width;
-          frameCan.height = recordedFrames[0][1].height;
-        }
-
-        startTapePlayback = (
-          transmitProgress = true,
-          doneCb,
-          stream,
-          render,
-          overrideDurationMs = null, // Optional duration override for MP4 export
-        ) => {
-          if (recordedFrames.length === 0) {
-            console.error("🎬 ❌ No recorded frames to play back!");
-            return;
-          }
-          
-          // Use overrideDurationMs if provided (for MP4 export), otherwise use mediaRecorderDuration
-          const playbackDurationMs = overrideDurationMs || mediaRecorderDuration;
-          console.log(`🎬 Tape playback using duration: ${playbackDurationMs}ms (${overrideDurationMs ? 'override' : 'default'})`);
-          
-          let f = 0;
-          let playbackStart;
-          let playbackProgress = 0;
-          let continuePlaying = true;
-          let stopped = false;
-          
-          // Track total recording time for video export duration control
-          let totalRecordingStart = null;
-
-          let tapeSoundId;
-
-          stopTapePlayback = () => {
-            continuePlaying = false;
-            stopped = true;
-            sfxPlaying[tapeSoundId]?.kill();
-          };
-
-          let pauseStart;
-
-          pauseTapePlayback = () => {
-            continuePlaying = false;
-            pauseStart = performance.now();
-            // console.log("📼 Tape Sound:", tapeSoundId, sfxPlaying[tapeSoundId]);
-            // Kill the sound since pause is not available
-            sfxPlaying[tapeSoundId]?.kill();
-            delete sfxPlaying[tapeSoundId]; // Clean up reference
-            send({ type: "recorder:present-paused" });
-          };
-
-          resumeTapePlayback = () => {
-            if (stopped) {
-              send({ type: "recorder:present-playing" });
-              return startTapePlayback(true);
-            }
-            continuePlaying = true;
-            window.requestAnimationFrame(update);
-
-            // Calculate audio position when paused
-            const pauseDuration = performance.now() - pauseStart;
-            playbackStart += pauseDuration;
-
-            // Restart the audio from the correct position if it was killed during pause
-            if (!render && !sfxPlaying[tapeSoundId] && mediaRecorderDuration > 0) {
-              const audioPosition =
-                (performance.now() - playbackStart) /
-                (mediaRecorderDuration * 1000);
-              const clampedPosition = Math.max(0, Math.min(1, audioPosition));
-
-              tapeSoundId = "tape:audio_" + performance.now();
-              playSfx(tapeSoundId, "tape:audio", {
-                stream,
-                from: clampedPosition, // Start from the paused position
-              });
-              // Audio restarted after pause
-            }
-
-            send({ type: "recorder:present-playing" });
-          };
-
-          async function update() {
-            if (!continuePlaying || !underlayFrame) {
-              return;
-            }
-
-            // Hang detection: track time spent in this update cycle
-            const updateStartTime = performance.now();
-            let frameProcessingTime = 0;
-            
-            // Update last activity time for watchdog
-            window.lastVideoUpdateTime = updateStartTime;
-
-            if (f === 0) {
-              // Only play audio if not rendering video export
-              if (!render) {
-                tapeSoundId = "tape:audio_" + performance.now();
-                await playSfx(tapeSoundId, "tape:audio", { stream });
-                // Audio started for tape playback
-              } else {
-                console.log("🎵 Skipping audio during video export");
-              }
-              // Will be silent if stream is here. ^
-              playbackStart = performance.now();
-              playbackProgress = 0;
-            }
-
-            // Resize fctx here if the width and
-            // height is different.
-            const pic = recordedFrames[f][1];
-            if (
-              fctx.canvas.width !== pic.width ||
-              fctx.canvas.height !== pic.height
-            ) {
-              fctx.canvas.width = pic.width;
-              fctx.canvas.height = pic.height;
-            }
-
-            fctx.putImageData(recordedFrames[f][1], 0, 0);
-
-            const renderStartTime = performance.now();
-            
-            try {
-              render?.(frameCan, playbackProgress / playbackDurationMs, f); // Render a video as needed, using this canvas and current frame index.
-              
-            } catch (error) {
-              console.error(`Render function failed at frame ${f} (${((f / (recordedFrames.length - 1)) * 100).toFixed(2)}%):`, error);
-              // Continue processing even if render fails
-            }
-            
-            frameProcessingTime = performance.now() - renderStartTime;
-            
-            // Enhanced warning for slow frame processing in critical zone
-            if (frameProcessingTime > 200) {
-              console.warn(`Slow frame processing: ${frameProcessingTime.toFixed(2)}ms for frame ${f}`);
-            }
-            
-            // Check for hang in critical 40% zone
-            const currentProgress = f / (recordedFrames.length - 1);
-            if (currentProgress > 0.35 && currentProgress < 0.45 && frameProcessingTime > 200) {
-              console.warn(`CRITICAL ZONE SLOW PROCESSING: ${frameProcessingTime.toFixed(2)}ms at ${(currentProgress * 100).toFixed(2)}% (frame ${f})`);
-            }
-
-            playbackProgress = performance.now() - playbackStart;
-
-            // Advance frames.
-            if (f === 0) {
-              f += 1;
-            }
-            
-            // Convert absolute timestamps back to relative timestamps for playback timing
-            const firstFrameTimestamp = recordedFrames[0][0];
-            
-            // Calculate how long we should wait for the current frame using original recorded timing
-            let targetFrameTime = recordedFrames[f][0] - firstFrameTimestamp;
-            
-            // Additional debug to check if timestamps look reasonable
-            if (f === 1) {
-              const frameDiff = recordedFrames[1][0] - recordedFrames[0][0];
-              if (frameDiff > 10000) {
-                console.warn(`🎬 ⚠️ Frame timestamps seem to be absolute timestamps (${frameDiff}ms gap), this will cause playback issues!`);
-              }
-            }
-            
-            // Advance frames while playback has progressed past the current frame's time
-            if (f >= recordedFrames.length - 1) {
-              // For video export, don't loop - complete when all frames are processed
-              if (doneCb && render) {
-                console.log(`🎬 📹 Video export reaching completion - final frame processed`);
-                send({ type: "recorder:present-progress", content: 1 });
-                return doneCb(); // Completed video export.
-              }
-              
-              // For normal playback, loop
-              f = 0;
-              // Reset playback timing for the loop
-              playbackStart = performance.now();
-              playbackProgress = 0;
-              
-              // Restart audio for the loop (only during normal playback)
-              if (!render) {
-                if (tapeSoundId) {
-                  sfxPlaying[tapeSoundId]?.kill();
-                  delete sfxPlaying[tapeSoundId];
-                }
-                tapeSoundId = "tape:audio_" + performance.now();
-                await playSfx(tapeSoundId, "tape:audio", { stream });
-                // Audio restarted for loop
-              } else {
-                console.log("🎵 Skipping audio restart during video export");
-              }
-            } else {
-              // Improved frame advancement logic with better hang detection
-              const frameAdvancementStart = performance.now();
-              let frameAdvancementCount = 0;
-              const maxFrameJump = 10; // Limit frame jumps to prevent instability
-              
-              while (playbackProgress > targetFrameTime && f < recordedFrames.length - 1) {
-                f = f + 1;
-                frameAdvancementCount++;
-                
-                // Prevent infinite loops with smaller threshold
-                if (frameAdvancementCount > maxFrameJump) {
-                  console.warn(`🎬 ⚠️ Frame advancement limit reached: ${frameAdvancementCount} frames, breaking loop for stability`);
-                  break;
-                }
-                
-                // Recalculate target time for the new frame
-                targetFrameTime = recordedFrames[f][0] - firstFrameTimestamp;
-                
-                // Check for suspicious timestamp values
-                if (isNaN(targetFrameTime) || targetFrameTime < 0) {
-                  console.error(`🎬 🚨 INVALID TIMESTAMP at frame ${f}: ${targetFrameTime}, firstFrame: ${firstFrameTimestamp}, frameTime: ${recordedFrames[f][0]}`);
-                  break;
-                }
-                
-                // Additional safety: if we're jumping too far ahead, slow down
-                if (frameAdvancementCount > 5) {
-                  console.warn(`🎬 ⚠️ Large frame jump in progress: ${frameAdvancementCount} frames`);
-                  // Break early for large jumps to maintain stability
-                  break;
-                }
-              }
-              
-              const frameAdvancementTime = performance.now() - frameAdvancementStart;
-              if (frameAdvancementTime > 5 || frameAdvancementCount > 5) {
-                console.warn(`🎬 ⚠️ Frame advancement took ${frameAdvancementTime.toFixed(2)}ms, advanced ${frameAdvancementCount} frames`);
-              }
-            }
-
-            if (transmitProgress) {
-              // Use frame-based progress for video export, time-based for normal playback
-              let currentProgress;
-              if (render) {
-                // For video export, use stable frame-based progress
-                currentProgress = Math.max(0, Math.min(1, f / (recordedFrames.length - 1)));
-                // Ensure progress always advances
-                if (currentProgress <= (window.lastVideoProgress || 0)) {
-                  currentProgress = (window.lastVideoProgress || 0) + 0.001;
-                }
-                window.lastVideoProgress = currentProgress;
-              } else {
-                // For normal playback, use time-based progress
-                currentProgress = playbackProgress / playbackDurationMs;
-              }
-              
-              // Store global progress for overlay breathing pattern
-              window.currentTapeProgress = currentProgress;
-              
-              // Enhanced debugging for hang detection
-              if (render) {
-                console.log(`🎬 📊 Frame ${f}/${recordedFrames.length - 1}, Progress: ${(currentProgress * 100).toFixed(2)}%`);
-                
-                // Check for potential hang conditions
-                if (f > 0 && currentProgress > 0.35 && currentProgress < 0.45) {
-                  console.log(`🎬 ⚠️ Critical zone detected - frame timing: ${targetFrameTime}ms, playback: ${playbackProgress}ms`);
-                  console.log(`🎬 ⚠️ Frame timestamp: ${recordedFrames[f][0]}, First frame: ${firstFrameTimestamp}`);
-                  
-                  // Memory monitoring in critical zone
-                  if (performance.memory) {
-                    const memInfo = performance.memory;
-                    console.log(`🎬 💾 Memory: Used ${(memInfo.usedJSHeapSize / 1024 / 1024).toFixed(2)}MB / ${(memInfo.totalJSHeapSize / 1024 / 1024).toFixed(2)}MB`);
-                  }
-                }
-                
-                // Log every 10% progress for general monitoring
-                if (f % Math.floor(recordedFrames.length / 10) === 0) {
-                  console.log(`🎬 🔄 Progress checkpoint: ${(currentProgress * 100).toFixed(1)}% (frame ${f})`);
-                }
-              }
-              
-              send({
-                type: "recorder:present-progress",
-                content: currentProgress,
-              });
-            }
-
-            window.requestAnimationFrame(update);
-            
-            // Check total update time and warn if excessive
-            const totalUpdateTime = performance.now() - updateStartTime;
-            if (totalUpdateTime > 50) {
-              console.warn(`🎬 ⚠️ Very slow update cycle: ${totalUpdateTime.toFixed(2)}ms at frame ${f} (${((f / (recordedFrames.length - 1)) * 100).toFixed(2)}%)`);
-            }
-          }
-
-          update();
-        };
-
-        startTapePlayback();
-
-        // CRITICAL: Clear freeze frame that would layer above the underlay video (z-index 3 > 0)
-        if (freezeFrame || freezeFrameFrozen || wrapper.contains(freezeFrameCan)) {
-          freezeFrameCan.remove();
-          freezeFrame = false;
-          freezeFrameGlaze = false;
-          freezeFrameFrozen = false;
-        }
-
-        underlayFrame.appendChild(frameCan);
-        wrapper.appendChild(underlayFrame);
-        send({ type: "recorder:presented" });
-        send({ type: "recorder:present-playing" });
-      } else {
-        if (debug && logs.recorder)
-          console.error(
-            "📼 No media recorder or cached video to present from!",
-          );
-        send({ type: "recorder:presented:failure" });
-      }
-      return;
-    }
-
-    if (type === "recorder:present:play") {
-      if (underlayFrame) resumeTapePlayback?.();
-      return;
-    }
-
-    if (type === "recorder:present:pause") {
-      if (underlayFrame) {
-        pauseTapePlayback?.();
-      }
-      return;
-    }
-
-    if (type === "recorder:unpresent") {
-      if (underlayFrame) {
-        const media = underlayFrame.querySelector("video, audio");
-        if (media?.src) URL.revokeObjectURL(media.src);
-        underlayFrame?.remove();
-        underlayFrame = undefined;
-        send({ type: "recorder:unpresented" });
-      }
-      return;
-    }
-
-    // 🎞️ 🎥 Exporting stamped media.
-    if (type === "recorder:print") {
-      if (!mediaRecorder) return;
-      
-      // Send initial status
-      send({
-        type: "recorder:export-status",
-        content: { 
-          type: "video", 
-          phase: "preparing", 
-          message: "Preparing video export" 
-        }
-      });
-      
-      send({ type: "recorder:present-playing" });
-
-      let mimeType;
-      const content = "video";
-      if (MediaRecorder.isTypeSupported(content + "/mp4")) {
-        mimeType = content + "/mp4"; // This is the setup for Safari.
-      } else if (MediaRecorder.isTypeSupported(content + "/webm")) {
-        mimeType = content + "/webm"; // And for Chrome & Firefox.
-      } else {
-        console.error("🔴 Mimetypes mp4 and webm are unsupported.");
-      }
-
-      streamCanCtx = document.createElement("canvas").getContext("2d", {
-        alpha: false,
-        willReadFrequently: true,
-      });
-      const sctx = streamCanCtx;
-
-      // TODO: `tiktokVideo` could eventually be defined by an export option
-      //        instead of in `recorder:rolling`.
-      //if (tiktokVideo) {
-      // Portrait Mode / TikTok (this is the default for recording)
-      // This is hardcoded at half 720p for TikTok right now.
-      // sctx.canvas.width = 1080; //720 / 2;
-      // sctx.canvas.height = 1920; //1280 / 2;
-      //} else {
-      const originalWidth = canvas.width;
-      const originalHeight = canvas.height;
-      const aspectRatio = originalWidth / originalHeight;
-
-      let newWidth = originalWidth * 4;
-      let newHeight = originalHeight * 4;
-
-      if (newWidth > 1080) {
-        newWidth = originalWidth * 2;
-        newHeight = newWidth / aspectRatio;
-      }
-
-      if (newHeight > 1920) {
-        newHeight = originalHeight * 2;
-        newWidth = newHeight * aspectRatio;
-      }
-      
-      // Add progress bar height to the final export canvas
-      const progressBarHeight = 3;
-      
-      sctx.canvas.width = newWidth;
-      sctx.canvas.height = newHeight + progressBarHeight;
-      //}
-
-      sctx.imageSmoothingEnabled = false; // Must be set after resize.
-
-      // Draw initial black frame to ensure canvas stream has content
-      sctx.fillStyle = 'black';
-      sctx.fillRect(0, 0, sctx.canvas.width, sctx.canvas.height);
-
-      const canvasStream = sctx.canvas.captureStream(30); // Specify framerate
-      const tapeRenderStreamDest = audioContext.createMediaStreamDestination();
-
-      tapeRenderStreamDest.stream.getAudioTracks().forEach((track) => {
-        canvasStream.addTrack(track);
-      });
-
-      const options = {
-        mimeType,
-        videoBitsPerSecond: 5000000,
-        audioBitsPerSecond: 256000,
-      };
-
-      const videoRecorder = new MediaRecorder(canvasStream, options);
-
-      const chunks = [];
-
-      videoRecorder.ondataavailable = function (e) {
-        console.log("📹 Video data available:", e.data.size, "bytes");
-        if (e.data && e.data.size > 0) chunks.push(e.data);
-      };
-
-      function startRendering() {
-        stopTapePlayback?.();
-        
-        console.log(`🎬 📹 Starting video export with ${recordedFrames.length} recorded frames`);
-        
-        // Send encoding start status
-        send({
-          type: "recorder:export-status",
-          content: { 
-            type: "video", 
-            phase: "encoding", 
-            message: "Starting video encoding" 
-          }
-        });
-        
-        videoRecorder.start(100);
-        
-        // Enhanced MediaRecorder monitoring
-        let lastDataTime = performance.now();
-        const monitoringInterval = setInterval(() => {
-          const timeSinceLastData = performance.now() - lastDataTime;
-          console.log(`🎬 📊 MediaRecorder state: ${videoRecorder.state}, Time since last data: ${timeSinceLastData}ms`);
-          
-          if (timeSinceLastData > 5000 && videoRecorder.state === "recording") {
-            console.warn(`🎬 ⚠️ No data received for ${timeSinceLastData}ms - possible hang detected`);
-          }
-        }, 2000);
-        
-        // Add video export watchdog
-        window.lastVideoUpdateTime = performance.now();
-        window.videoExportWatchdog = setInterval(() => {
-          const timeSinceLastUpdate = performance.now() - (window.lastVideoUpdateTime || 0);
-          if (timeSinceLastUpdate > 10000) { // 10 second timeout
-            console.error(`🎬 🚨 VIDEO EXPORT HANG DETECTED! No update for ${timeSinceLastUpdate}ms`);
-            console.error(`🎬 🚨 Attempting to restart or abort export...`);
-            
-            // Try to stop the current process
-            try {
-              if (videoRecorder.state === "recording") {
-                console.log(`🎬 🚨 Force stopping MediaRecorder...`);
-                videoRecorder.stop();
-              }
-            } catch (e) {
-              console.error(`🎬 ❌ Failed to stop MediaRecorder:`, e);
-            }
-            
-            // Clear the watchdog to prevent spam
-            clearInterval(window.videoExportWatchdog);
-            window.videoExportWatchdog = null;
-          }
-        }, 5000);
-        
-        // Update last data time when data is received
-        const originalOnDataAvailable = videoRecorder.ondataavailable;
-        videoRecorder.ondataavailable = function(e) {
-          lastDataTime = performance.now();
-          console.log(`🎬 📊 Data received: ${e.data.size} bytes at progress ${window.currentTapeProgress || 0}`);
-          if (originalOnDataAvailable) originalOnDataAvailable.call(this, e);
-        };
-        
-        // Clear monitoring when done
-        const originalOnStop = videoRecorder.onstop;
-        videoRecorder.onstop = function(e) {
-          clearInterval(monitoringInterval);
-          if (window.videoExportWatchdog) {
-            clearInterval(window.videoExportWatchdog);
-            window.videoExportWatchdog = null;
-            console.log(`🎬 🐕 Watchdog cleared - MediaRecorder stopped`);
-          }
-          if (originalOnStop) originalOnStop.call(this, e);
-        };
-        
-        startTapePlayback(
-          true,
-          () => {
-            console.log(`🎬 📹 Video export completed, stopping recorder`);
-            // Clear watchdog when export completes
-            if (window.videoExportWatchdog) {
-              clearInterval(window.videoExportWatchdog);
-              window.videoExportWatchdog = null;
-              console.log(`🎬 🐕 Watchdog cleared - export completed normally`);
-            }
-            // Stop video recorder immediately when all frames are processed
-            videoRecorder.stop();
-          },
-          tapeRenderStreamDest,
-          // 🎫 Renders and watermarks the frames for export.
-          function renderTape(can, progress, frameIndex) {
-            // Helper function for choosing random values
-            function choose(options) {
-              return options[Math.floor(Math.random() * options.length)];
-            }
-            
-            // Use the actual frame index from playback instead of separate counter
-            const currentFrameIndex = frameIndex !== undefined ? frameIndex : f;
-            
-            // Log progress every 60 frames to reduce console spam
-            if (currentFrameIndex % 60 === 0 || currentFrameIndex <= 5) {
-              console.log(`🎬 📹 Rendering frame ${currentFrameIndex + 1}/${recordedFrames.length} (${(progress * 100).toFixed(1)}%)`);
-            }
-            
-            const progressBarHeight = 3;
-            const frameWidth = sctx.canvas.width;
-            const totalFrameHeight = sctx.canvas.height;
-            const contentFrameHeight = totalFrameHeight - progressBarHeight; // Height for content area
-            const frameAspectRatio = contentFrameHeight / frameWidth;
-            const aspectRatio = can.height / can.width;
-
-            sctx.clearRect(0, 0, frameWidth, totalFrameHeight);
-
-            // if (glaze.on) can = Glaze.getCan();
-
-            let x = 0,
-              y = 0,
-              width,
-              height;
-
-            if (frameAspectRatio > aspectRatio) {
-              height = sctx.canvas.width * aspectRatio;
-              y = floor(contentFrameHeight / 2 - height / 2);
-              width = sctx.canvas.width;
-            } else {
-              width = contentFrameHeight / aspectRatio;
-              x = floor(frameWidth / 2 - width / 2);
-              height = contentFrameHeight; // Use content frame height
-            }
-
-            if (ThreeD)
-              sctx.drawImage(
-                ThreeD.getCan(),
-                x,
-                y,
-                floor(width),
-                floor(height),
-              );
-
-            sctx.drawImage(can, x, y, floor(width), floor(height));
-
-            if (pen?.pointers[1]) {
-              const originalX = pen.pointers[1].x;
-              const originalY = pen.pointers[1].y;
-              const scaledX = (originalX / canvas.width) * width + x;
-              const scaledY = (originalY / canvas.height) * height + y;
-
-              if (pen.pointers[1].device === "mouse") {
-                sctx.drawImage(
-                  svgCursor,
-                  floor(scaledX - 12),
-                  floor(scaledY - 12),
-                  svgCursor.naturalWidth,
-                  svgCursor.naturalHeight,
-                );
-              } else {
-                // Draw cyan crosshair for touch devices
-                const crosshairSize = 16;
-                const crosshairThickness = 2;
-                
-                sctx.globalAlpha = 0.8;
-                sctx.strokeStyle = "cyan";
-                sctx.lineWidth = crosshairThickness;
-                sctx.lineCap = "round";
-                
-                // Draw crosshair lines
-                sctx.beginPath();
-                // Horizontal line
-                sctx.moveTo(scaledX - crosshairSize, scaledY);
-                sctx.lineTo(scaledX + crosshairSize, scaledY);
-                // Vertical line
-                sctx.moveTo(scaledX, scaledY - crosshairSize);
-                sctx.lineTo(scaledX, scaledY + crosshairSize);
-                sctx.stroke();
-                
-                // Draw center dot
-                sctx.fillStyle = "cyan";
-                sctx.beginPath();
-                sctx.arc(scaledX, scaledY, 2, 0, 2 * Math.PI);
-                sctx.fill();
-                
-                sctx.globalAlpha = 1;
-              }
-            }
-
-            // if (pen.pointers[1]) {
-            // console.log(pen.pointers[1]);
-
-            // TODO: Draw a circle based on pen.points[1].x and y
-            //       that fits inside of the scaled can drawImage
-            //       below, because these ranges are within
-            //       the original width and height before the aspect
-            //       ratio scale.
-            // }
-
-            // 2. Set up the font.
-            const typeSize = min(16, max(12, floor(sctx.canvas.height / 40)));
-            // const textHeight = typeSize;
-            const gap = typeSize * 0.75;
-
-            // Film camera style timestamp at bottom-left corner
-            function addFilmTimestamp(
-              sctx,
-              canvasWidth,
-              canvasHeight,
-              typeSize,
-              progress, // Export progress for the progress bar
-            ) {
-              // Always show timestamp and progress bar for the full duration of the work (no breathing pattern)
-              let showTimecodeAndProgressBar = true; // Always visible throughout the entire duration
-              
-              // Progress bar height (should match what's set above)
-              const progressBarHeight = 20;
-              
-              // Calculate the content area height (canvas height minus progress bar)
-              const contentHeight = sctx.canvas.height - progressBarHeight;
-              
-              // Calculate simple second count starting from 0
-              let elapsedSeconds = 0;
-              
-              if (mediaRecorderStartTime !== undefined) {
-                // During recording: show seconds elapsed since recording started
-                const elapsedMs = performance.now() - mediaRecorderStartTime;
-                elapsedSeconds = elapsedMs / 1000;
-              } else if (window.recordingStartTimestamp && progress >= 0) {
-                // Use progress to map to intended recording duration
-                let actualRecordingDurationMs = 5000; // Default fallback
-                
-                // Prioritize intended duration for accurate real-time mapping
-                if (window.currentRecordingOptions?.intendedDuration) {
-                  actualRecordingDurationMs = window.currentRecordingOptions.intendedDuration * 1000;
-                } else if (mediaRecorderDuration && mediaRecorderDuration > 0) {
-                  actualRecordingDurationMs = mediaRecorderDuration;
-                } else if (window.gifDurationMs && window.gifDurationMs > 0) {
-                  actualRecordingDurationMs = window.gifDurationMs;
-                }
-                
-                // Calculate elapsed seconds
-                elapsedSeconds = (progress * actualRecordingDurationMs) / 1000;
-              } else {
-                // Fallback: show 0 seconds (for non-recording contexts)
-                elapsedSeconds = 0;
-              }
-
-              // Format as simple seconds with one decimal place
-              const timestamp = `${elapsedSeconds.toFixed(1)}s`;
-
-              sctx.save();
-
-              // Only draw timecode and progress bar if they should be visible (breathing pattern)
-              if (showTimecodeAndProgressBar) {
-                // Make timestamp more opaque and clearer
-                sctx.font = `bold ${typeSize * 1.8}px YWFTProcessing-Regular`;
-                
-                // Special looping blink effect - always visible but with special colors at loop boundaries
-                let timestampAlpha = 0.8; // Default opacity
-                let timestampColor = choose("white", "yellow", "red"); // Default blinking colors
-                
-                // Since we don't have frame info here, use very small percentage for 1-frame approximation
-                if (progress <= 0.001) {
-                  // Very start of loop - bright lime green blink for loop start (approximates 1 frame)
-                  timestampColor = "lime";
-                  timestampAlpha = 1.0; // Full brightness
-                } else if (progress >= 0.999) {
-                  // Very end of loop - bright red blink for loop end (approximates 1 frame)
-                  timestampColor = "red";
-                  timestampAlpha = 1.0; // Full brightness
-                }
-                
-                sctx.globalAlpha = timestampAlpha;
-                sctx.fillStyle = timestampColor;
-
-                const timestampMargin = typeSize * 0.5; // Small margin from edges
-
-                // Smoother, gentler shake effect
-                const frameBasedSeed = Math.floor(Date.now() / 300); // Slower change (was 200ms)
-                const shakeX = (frameBasedSeed % 3) - 1; // Range -1 to 1 (was -3 to 3)
-                const shakeY = ((frameBasedSeed + 2) % 3) - 1; // Range -1 to 1, offset for variation
-
-                // Position timestamp in the content area (not in the progress bar area)
-                const timestampY = contentHeight - timestampMargin - typeSize * 0.5;
-
-                sctx.fillText(
-                  timestamp,
-                  timestampMargin + shakeX,
-                  timestampY + shakeY,
-                );
-
-                // Draw progress bar in the extended area at the bottom
-                const progressBarY = contentHeight; // Start right after content
-                const progressBarWidth = Math.floor(progress * canvasWidth);
-                
-                // Fill the entire progress bar area with a dark background
-                sctx.fillStyle = "#000000";
-                sctx.fillRect(0, progressBarY, canvasWidth, progressBarHeight);
-                
-                // Sample colors from the source frame for the progress bar
-                let frameColors = []; // Start empty, no fallback yet
-                try {
-                  // Get frame data from the source canvas ('can' parameter)
-                  const tempCtx = can.getContext('2d');
-                  const frameImageData = tempCtx.getImageData(0, 0, can.width, can.height);
-                  
-                  // Sample colors across the width of the progress bar for pixel-by-pixel variety
-                  const numSamples = Math.min(progressBarWidth, 50); // Cap at 50 samples for performance
-                  
-                  if (numSamples > 0 && frameImageData.data.length > 0) {
-                    for (let i = 0; i < numSamples; i++) {
-                      const xPos = Math.floor((i / Math.max(numSamples - 1, 1)) * (can.width - 1));
-                      const yPos = Math.floor(can.height * 0.5); // Sample from middle row
-                      const pixelIndex = (yPos * can.width + xPos) * 4;
-                      
-                      if (pixelIndex >= 0 && pixelIndex < frameImageData.data.length - 3) {
-                        const r = frameImageData.data[pixelIndex];
-                        const g = frameImageData.data[pixelIndex + 1];
-                        const b = frameImageData.data[pixelIndex + 2];
-                        
-                        // Very subtle enhancement - just barely brighten for visibility
-                        const subtleBoost = 1.05; // Very minimal boost (5% instead of 10-40%)
-                        const enhancedR = Math.min(255, Math.floor(r * subtleBoost));
-                        const enhancedG = Math.min(255, Math.floor(g * subtleBoost));
-                        const enhancedB = Math.min(255, Math.floor(b * subtleBoost));
-                        
-                        const hexColor = `#${enhancedR.toString(16).padStart(2, '0')}${enhancedG.toString(16).padStart(2, '0')}${enhancedB.toString(16).padStart(2, '0')}`;
-                        frameColors.push(hexColor);
-                      }
-                    }
-                  }
-                } catch (error) {
-                  console.warn("Failed to sample frame colors:", error);
-                }
-                
-                // Fallback to subtle natural colors if sampling failed or produced no colors
-                if (frameColors.length === 0) {
-                  // Use more natural, muted colors as fallback
-                  const naturalColors = ["#888888", "#999999", "#AAAAAA", "#BBBBBB", "#CCCCCC"];
-                  const numFallbackSegments = Math.min(progressBarWidth, 20);
-                  for (let i = 0; i < numFallbackSegments; i++) {
-                    frameColors.push(choose(naturalColors));
-                  }
-                }
-                
-                // Draw the progress bar with frame-sampled colors
-                if (frameColors.length === 1) {
-                  // Single color fallback
-                  sctx.fillStyle = frameColors[0];
-                  sctx.fillRect(0, progressBarY, progressBarWidth, progressBarHeight);
-                } else {
-                  // Draw pixel-by-pixel or segment-by-segment with sampled colors
-                  const segmentWidth = progressBarWidth / frameColors.length;
-                  for (let i = 0; i < frameColors.length; i++) {
-                    const segmentX = i * segmentWidth;
-                    const actualSegmentWidth = Math.ceil(segmentWidth); // Ensure no gaps
-                    
-                    sctx.fillStyle = frameColors[i];
-                    sctx.fillRect(segmentX, progressBarY, actualSegmentWidth, progressBarHeight);
-                  }
-                }
-                
-                // Add a subtle border
-                sctx.strokeStyle = "#333333";
-                sctx.lineWidth = 1;
-                sctx.strokeRect(0, progressBarY, canvasWidth, progressBarHeight);
-              }
-
-              sctx.restore();
-            }
-
-            sctx.save(); // Save the current state of the canvas
-
-            // Add film camera style timestamp at bottom-left corner
-            addFilmTimestamp(
-              sctx,
-              sctx.canvas.width,
-              sctx.canvas.height,
-              typeSize,
-              progress, // Pass progress to the timestamp function
-            );
-
-            drawTextAtPosition(0, 90); // Left side stamp (rotated 90 degrees)
-            drawTextAtPosition(sctx.canvas.width, -90); // Right side stamp (rotated -90 degrees)
-
-            sctx.restore();
-            sctx.globalAlpha = 1;
-
-            function drawTextAtPosition(positionX, deg) {
-              sctx.save();
-              sctx.translate(positionX, 0);
-              sctx.rotate(radians(deg));
-              const yDist = 0.25; // Move towards center (was 0.05)
-
-              // Make the stamps larger
-              sctx.font = `${typeSize * 1.2}px YWFTProcessing-Regular`;
-              const text = "aesthetic.computer";
-              const measured = sctx.measureText(text);
-              const textWidth = measured.width;
-
-              ["red", "lime", "blue", "white"].forEach((color) => {
-                let offsetX, offsetY;
-                if (color !== "white") {
-                  sctx.globalAlpha = 0.45;
-                  offsetX = choose(-2, -4, 0, 2, 4);
-                  offsetY = choose(-2, -4, 0, 2, 4);
-                } else {
-                  sctx.globalAlpha = choose(0.5, 0.4, 0.6);
-                  offsetX = choose(-1, 0, 1);
-                  offsetY = choose(-1, 0, 1);
-                  color = choose(
-                    "white",
-                    "white",
-                    "white",
-                    "magenta",
-                    "yellow",
-                  );
-                }
-
-                sctx.fillStyle = color;
-
-                if (deg === 90) {
-                  // LEFT SIDE: Main text positioning
-                  sctx.fillText(
-                    text,
-                    floor(
-                      sctx.canvas.height * (1 - yDist) - textWidth + offsetY,
-                    ),
-                    -floor(offsetX + gap),
-                  );
-                } else if (deg === -90) {
-                  // RIGHT SIDE: Main text positioning
-                  sctx.fillText(
-                    text,
-                    -floor(sctx.canvas.height * 0.05 + offsetY),
-                    floor(offsetX + gap * 3),
-                  );
-                }
-              });
-
-              if (HANDLE) {
-                sctx.font = `${typeSize * 1.5}px YWFTProcessing-Light`; // Larger handle
-                sctx.fillStyle = choose("yellow", "red", "blue");
-                let offsetX, offsetY;
-                const handleWidth =
-                  textWidth / 2 + sctx.measureText(HANDLE).width / 2;
-                const handleSpace = typeSize * 1.35;
-                offsetX = choose(-1, 0, 1);
-                offsetY = choose(-1, 0, 1);
-
-                if (deg === 90) {
-                  // LEFT SIDE: Handle positioning
-                  sctx.fillText(
-                    HANDLE,
-                    floor(
-                      sctx.canvas.height * (1 - yDist) - handleWidth + offsetY,
-                    ),
-                    -floor(offsetX + handleSpace + gap),
-                  );
-                } else if (deg === -90) {
-                  // RIGHT SIDE: Handle positioning
-                  sctx.fillText(
-                    HANDLE,
-                    -floor(sctx.canvas.height * 0.05 + handleWidth + offsetY),
-                    floor(offsetX + handleSpace + gap * 3),
-                  );
-                }
-              }
-
-              // Remove the old timestamp code from here since it's now in addFilmTimestamp
-
-              sctx.restore();
-            }
-
-            // Film camera style timestamp at bottom-left corner
-            function addFilmTimestamp(
-              sctx,
-              canvasWidth,
-              canvasHeight,
-              typeSize,
-              progress, // Export progress for the progress bar
-            ) {
-              // Progress bar height (should match what's set in renderTape)
-              const progressBarHeight = 20;
-              
-              // Calculate the original content area height
-              const originalCanvasHeight = sctx.canvas.height - progressBarHeight;
-              
-              // Calculate simple second count starting from 0
-              let elapsedSeconds = 0;
-              
-              if (mediaRecorderStartTime !== undefined) {
-                // During recording: show seconds elapsed since recording started
-                const elapsedMs = performance.now() - mediaRecorderStartTime;
-                elapsedSeconds = elapsedMs / 1000;
-              } else if (window.recordingStartTimestamp && progress >= 0) {
-                // Use progress to map to intended recording duration
-                let actualRecordingDurationMs = 5000; // Default fallback
-                
-                // Prioritize intended duration for accurate real-time mapping
-                if (window.currentRecordingOptions?.intendedDuration) {
-                  actualRecordingDurationMs = window.currentRecordingOptions.intendedDuration * 1000;
-                } else if (mediaRecorderDuration && mediaRecorderDuration > 0) {
-                  actualRecordingDurationMs = mediaRecorderDuration;
-                } else if (window.gifDurationMs && window.gifDurationMs > 0) {
-                  actualRecordingDurationMs = window.gifDurationMs;
-                }
-                
-                // Calculate elapsed seconds
-                elapsedSeconds = (progress * actualRecordingDurationMs) / 1000;
-              } else {
-                // Fallback: show 0 seconds (for non-recording contexts)
-                elapsedSeconds = 0;
-              }
-
-              // Format as simple seconds with one decimal place
-              const timestamp = `${elapsedSeconds.toFixed(1)}s`;
-
-              sctx.save();
-              // Make timestamp more opaque and clearer
-              sctx.font = `bold ${typeSize * 1.8}px YWFTProcessing-Regular`;
-              sctx.globalAlpha = 0.8; // More opaque (was 0.45)
-              sctx.fillStyle = choose("white", "yellow", "red"); // White/yellow/red blinking
-
-              const timestampMargin = typeSize * 0.5; // Small margin from edges
-
-              // Smoother, gentler shake effect
-              const frameBasedSeed = Math.floor(Date.now() / 300); // Slower change (was 200ms)
-              const shakeX = (frameBasedSeed % 3) - 1; // Range -1 to 1 (was -3 to 3)
-              const shakeY = ((frameBasedSeed + 2) % 3) - 1; // Range -1 to 1, offset for variation
-
-              // Position timestamp in the main content area (not in the progress bar area)
-              const timestampY = originalCanvasHeight - timestampMargin - typeSize * 0.5;
-
-              sctx.fillText(
-                timestamp,
-                timestampMargin + shakeX,
-                timestampY + shakeY,
-              );
-
-              // Draw progress bar in the extended area at the bottom of the scaled content
-              const progressBarY = originalCanvasHeight; // Start right after original content
-              const progressBarWidth = Math.floor(progress * canvasWidth);
-              
-              // Fill the entire progress bar area with a dark background
-              sctx.fillStyle = "#000000";
-              sctx.fillRect(0, progressBarY, canvasWidth, progressBarHeight);
-              
-              // Sample colors from the source frame for the progress bar
-              let frameColors = ["#FF0000"]; // Red fallback
-              try {
-                // Add timeout protection for this operation
-                const colorSamplingStart = performance.now();
-                
-                // Get frame data from the source canvas ('can' parameter)
-                const tempCtx = can.getContext('2d');
-                const frameImageData = tempCtx.getImageData(0, 0, can.width, can.height);
-                
-                const colorSamplingTime = performance.now() - colorSamplingStart;
-                if (colorSamplingTime > 50) {
-                  console.warn(`🎬 ⚠️ Slow color sampling: ${colorSamplingTime.toFixed(2)}ms at progress ${progress.toFixed(4)}`);
-                }
-                
-                // Sample colors across the width of the progress bar for pixel-by-pixel variety
-                const numSamples = Math.min(progressBarWidth, 50); // Reduced from 100 to 50 for performance
-                frameColors = [];
-                
-                for (let i = 0; i < numSamples; i++) {
-                  const xPos = Math.floor((i / numSamples) * can.width);
-                  const yPos = Math.floor(can.height * 0.5); // Sample from middle row
-                  const pixelIndex = (yPos * can.width + xPos) * 4;
-                  
-                  if (pixelIndex < frameImageData.data.length - 4) {
-                    const r = frameImageData.data[pixelIndex];
-                    const g = frameImageData.data[pixelIndex + 1];
-                    const b = frameImageData.data[pixelIndex + 2];
-                    
-                    // Enhance colors for visibility
-                    const enhancedR = Math.min(255, Math.floor(r * 1.3));
-                    const enhancedG = Math.min(255, Math.floor(g * 1.3));
-                    const enhancedB = Math.min(255, Math.floor(b * 1.3));
-                    
-                    const hexColor = `#${enhancedR.toString(16).padStart(2, '0')}${enhancedG.toString(16).padStart(2, '0')}${enhancedB.toString(16).padStart(2, '0')}`;
-                    frameColors.push(hexColor);
-                  } else {
-                    frameColors.push("#FF0000"); // Red fallback
-                  }
-                }
-              } catch (error) {
-                console.error("🎬 ❌ Frame color sampling failed at progress", progress.toFixed(4), error);
-                frameColors = ["#FF0000"]; // Red fallback
-              }
-              
-              // Draw the progress bar with frame-sampled colors
-              try {
-                const progressBarDrawStart = performance.now();
-                
-                if (frameColors.length === 1) {
-                  // Single color fallback
-                  sctx.fillStyle = frameColors[0];
-                  sctx.fillRect(0, progressBarY, progressBarWidth, progressBarHeight);
-                } else {
-                  // Draw pixel-by-pixel or segment-by-segment with sampled colors
-                  const segmentWidth = progressBarWidth / frameColors.length;
-                  for (let i = 0; i < frameColors.length; i++) {
-                    const segmentX = i * segmentWidth;
-                    const actualSegmentWidth = Math.ceil(segmentWidth); // Ensure no gaps
-                    
-                    sctx.fillStyle = frameColors[i];
-                    sctx.fillRect(segmentX, progressBarY, actualSegmentWidth, progressBarHeight);
-                  }
-                }
-                
-                // Add a subtle border
-                sctx.strokeStyle = "#333333";
-                sctx.lineWidth = 1;
-                sctx.strokeRect(0, progressBarY, canvasWidth, progressBarHeight);
-                
-                const progressBarDrawTime = performance.now() - progressBarDrawStart;
-                if (progressBarDrawTime > 10) {
-                  console.warn(`🎬 ⚠️ Slow progress bar draw: ${progressBarDrawTime.toFixed(2)}ms at progress ${progress.toFixed(4)}`);
-                }
-              } catch (error) {
-                console.error(`🎬 ❌ Progress bar drawing failed at progress ${progress.toFixed(4)}:`, error);
-              }
-
-              sctx.restore();
-            }
-
-            // Send detailed progress with phase information
-            let phase = "encoding";
-            let message = "Encoding video";
-            
-            if (progress < 0.3) {
-              phase = "preparing";
-              message = `Preparing frame ${currentFrameIndex + 1}`;
-            } else if (progress < 0.7) {
-              phase = "encoding";
-              message = `Encoding frame ${currentFrameIndex + 1}`;
-            } else if (progress < 0.95) {
-              phase = "transcoding";
-              message = "Transcoding MP4";
-            } else {
-              phase = "finalizing";
-              message = "Finalizing video";
-            }
-
-            send({
-              type: "recorder:transcode-progress",
-              content: progress,
-            });
-            
-            // Send detailed status every few frames to avoid spam
-            if (currentFrameIndex % 5 === 0 || progress >= 0.95) {
-              send({
-                type: "recorder:export-status",
-                content: { 
-                  type: "video", 
-                  phase: phase, 
-                  message: message 
-                }
-              });
-            }
-          },
-        );
-      }
-
-      const svgCursor = new Image();
-      svgCursor.onload = (e) => startRendering();
-      svgCursor.src = "/aesthetic.computer/cursors/precise.svg";
-
-      // Video rendered, now download...
-      videoRecorder.onstop = async function (e) {
-        console.log("📹 Video recording stopped. Chunks collected:", chunks.length);
-        console.log("📹 Total video data size:", chunks.reduce((total, chunk) => total + chunk.size, 0), "bytes");
-        
-        const blob = new Blob(chunks, { type: videoRecorder.mimeType });
-        console.log("📹 Final video blob size:", blob.size, "bytes, type:", blob.type);
-        
-        const filename = generateTapeFilename("mp4");
-
-        // Store video with frame data for complete persistence
-        const storeData = {
-          blob,
-          duration: mediaRecorderDuration,
-          frames: recordedFrames, // Include frame data for WebP/Frame exports
-          timestamp: Date.now(),
-          filename, // Store the generated filename
-        };
-        
-        // Debug: Check frame data before storage
-        if (recordedFrames.length > 0) {
-          const firstFrame = recordedFrames[0];
-          console.log("💾 Storing tape with frames:", {
-            frameCount: recordedFrames.length,
-            firstFrameTimestamp: firstFrame[0],
-            firstFrameTimestampType: typeof firstFrame[0],
-            firstFrameStructure: Array.isArray(firstFrame) ? `Array(${firstFrame.length})` : typeof firstFrame
-          });
-        }
-        
-        await receivedChange({
-          data: {
-            type: "store:persist",
-            content: {
-              key: "tape",
-              method: "local:db",
-              data: storeData,
-            },
-          },
-        });
-
-        // 📥 Download the video.
-        receivedDownload({ filename, data: blob });
-        
-        // Send completion message
-        send({
-          type: "recorder:export-complete",
-          content: { type: "video", filename }
-        });
-        
-        send({ type: "recorder:printed", content: { id: filename } });
-        stopTapePlayback?.();
-        send({ type: "recorder:present-paused" });
-        // startTapePlayback(true);
-        // pauseTapePlayback?.();
-      };
-
-      send({ type: "recorder:printing:started" });
-      return;
-    }
-
-    if (type === "recorder:slate") {
-      // Always clear cached tape data when slating, regardless of media type
-      await Store.del("tape");
-      mediaRecorder?.stop();
-      return;
-    }
-
-    // Request recorded frames for export
-    if (type === "recorder:request-frames") {
-      if (recordedFrames.length > 0) {
-        send({
-          type: "recorder:frames-response",
-          content: { frames: recordedFrames },
-        });
-      } else {
-        send({
-          type: "recorder:frames-response",
-          content: { frames: [] },
-        });
-      }
-      return;
-    }
-
-    // Load a bitmap off the network.
-    if (type === "load-bitmap") {
-      const controller = new AbortController();
-      mediaPathsLoading[content] = controller;
-
-      const img = document.createElement("img");
-      img.src = content;
-      img.crossOrigin = "anonymous";
-
-      const onLoad = async () => {
-        const bitmap = await toBitmap(img);
-        send(
-          {
-            type: "loaded-bitmap-success",
-            content: { url: content, img: bitmap },
-          },
-          [bitmap.pixels.buffer],
-        );
-        img.removeEventListener("error", onError);
-        // Clean up the loading tracker since the load completed successfully
-        delete mediaPathsLoading[content];
-      };
-
-      const onError = (err) => {
-        // console.error(err);
-        send({ type: "loaded-bitmap-rejection", content: { url: content } });
-        img.removeEventListener("load", onLoad); // Remove the other listener too
-        // Clean up the loading tracker since the load failed
-        delete mediaPathsLoading[content];
-      };
-
-      img.addEventListener("load", onLoad);
-      img.addEventListener("error", onError);
-
-      controller.signal.addEventListener("abort", () => {
-        if (debug) console.log("🖼️ Aborted image load:", content);
-        img.removeEventListener("load", onLoad);
-        img.removeEventListener("error", onError);
-        // Update src to stop current loading.
-        img.src =
-          "data:image/gif;base64,R0lGODlhAQABAIAAAAAAAP///yH5BAEAAAAALAAAAAABAAEAAAIBRAA7";
-        // Clean up the loading tracker since the load was aborted
-        delete mediaPathsLoading[content];
-      });
-
-      return;
-    }
-
-    // Abort a loading piece of media if it exists.
-    // TODO: Only implemented on bitmaps for now. 23.10.02.15.13
-    if (type === "load:abort") {
-      mediaPathsLoading[content]?.abort();
-      return;
-    }
-
-    // Load a sound from a url with instant playback support.
-    if (type === "sfx:load") {
-      if (debug && logs.audio)
-        console.log("🔈 BIOS received sfx:load request for:", content);
-
-      let internal = false;
-
-      for (let wl of soundWhitelist) {
-        if (content === wl) {
-          internal = true;
-          break;
-        }
-      }
-
-      let url;
-      if (internal) {
-        const ext = Safari ? "m4a" : "ogg";
-        url = `/sounds/AeCo_${content}.${ext}`;
-        if (window.production === true) {
-          url = `https://assets.aesthetic.computer` + url;
-        } else {
-          url = `/assets` + url;
-        }
-      } else url = content;
-
-      if (debug && logs.audio)
-        console.log("🔈 BIOS loading sound from URL:", url);
-
-      // Enhanced instant playback audio loading strategy
-      const audioId = content;
-
-      // Strategy 1: Immediate HTML5 Audio for instant playback
-      const htmlAudioElement = new Audio();
-      htmlAudioElement.crossOrigin = "anonymous";
-      htmlAudioElement.preload = "auto";
-      htmlAudioElement.src = url;
-
-      // Store the HTML5 audio for instant playback
-      sfx[audioId + "_html5"] = htmlAudioElement;
-
-      if (debug && logs.audio)
-        console.log(
-          "🔈 BIOS stored HTML5 audio element for:",
-          audioId + "_html5",
-        );
-
-      // Strategy 2: Background fetch and decode for high-quality playback
-      fetch(url)
-        .then((response) => {
-          return response.arrayBuffer();
-        })
-        .then(async (arrayBuffer) => {
-          if (debug && logs.audio)
-            console.log("🔈 BIOS fetched audio data for:", audioId);
-          try {
-            if (!audioContext) {
-              sfx[audioId] = arrayBuffer;
-              if (debug && logs.audio)
-                console.log(
-                  "🔈 BIOS stored raw audio buffer (no audioContext):",
-                  audioId,
-                );
-              // Process any queued sounds that might be waiting for this file
-              processPendingSfx();
-            } else {
-              // Background decode the buffer
-              const audioBuffer =
-                await audioContext.decodeAudioData(arrayBuffer);
-              sfx[audioId] = audioBuffer;
-
-              if (debug && logs.audio)
-                console.log(
-                  "🔈 BIOS decoded and stored audio buffer:",
-                  audioId,
-                );
-
-              // Clean up HTML5 audio once high-quality buffer is ready
-              if (sfx[audioId + "_html5"]) {
-                delete sfx[audioId + "_html5"];
-              }
-
-              if (debug && logs.audio)
-                console.log(
-                  "🔈 Background decoded for high-quality playback:",
-                  audioId,
-                );
-
-              // Process any queued sounds that might be waiting for this file
-              processPendingSfx();
-            }
-
-            send({
-              type: "loaded-sfx-success",
-              content: { url, sfx: audioId },
-            });
-            if (debug && logs.audio)
-              console.log(
-                "🔈 BIOS sent loaded-sfx-success (background):",
-                audioId,
-              );
-          } catch (error) {
-            if (debug && logs.audio)
-              console.error("Background audio decoding failed:", error);
-            // Keep the HTML5 audio as fallback
-            send({
-              type: "loaded-sfx-success",
-              content: { url, sfx: audioId },
-            });
-          }
-        })
-        .catch((error) => {
-          // Keep the HTML5 audio as fallback
-          send({
-            type: "loaded-sfx-success",
-            content: { url, sfx: audioId },
-          });
-        });
-
-      // Immediately signal success with instant playback capability
-      send({
-        type: "loaded-sfx-success",
-        content: { url, sfx: audioId, instantPlayback: true },
-      });
-      if (debug && logs.audio)
-        console.log("🔈 BIOS sent loaded-sfx-success (instant):", audioId);
-
-      return;
-    }
-
-    // Trigger a sound to playback.
-    if (type === "sfx:play") {
-      playSfx(content.id, content.sfx, content.options);
-      return;
-    }
-
-    if (type === "sfx:update") {
-      sfxPlaying[content.id]?.update(content.properties);
-      return;
-    }
-
-    if (type === "sfx:get-sample-data") {
-      async function checkForSampleData() {
-        if (audioContext) {
-          const audioBuffer = await decodeSfx(content.id);
-
-          if (!audioBuffer) {
-            setTimeout(checkForSampleData, 100);
-          } else {
-            const dataFloat32 = audioBuffer.getChannelData(0);
-            const data = Array.from(dataFloat32);
-
-            send({
-              type: "sfx:got-sample-data",
-              content: { id: content.id, data },
-            });
-          }
-        } else {
-          setTimeout(checkForSampleData, 100);
-          // await checkForSampleData();
-        }
-      }
-
-      checkForSampleData();
-      return;
-    }
-
-    if (type === "sfx:get-duration") {
-      async function checkForDuration() {
-        if (audioContext) {
-          const audioBuffer = await decodeSfx(content.id);
-
-          if (!audioBuffer) {
-            setTimeout(checkForDuration, 100);
-          } else {
-            // Just send duration, not the expensive sample data
-            send({
-              type: "sfx:got-duration",
-              content: { id: content.id, duration: audioBuffer.duration },
-            });
-          }
-        } else {
-          setTimeout(checkForDuration, 100);
-        }
-      }
-
-      checkForDuration();
-      return;
-    }
-
-    // Stop a playing sound or sample if it exists,
-    // with an optional 'after' parameter for a fade out.
-    if (type === "sfx:kill") {
-      sfxPlaying[content.id]?.kill(content.fade);
-      return;
-    }
-
-    //if (type === "sfx:fade") {
-    // sfxPlaying[content.id]?.kill();
-    //  return;
-    //}
-
-    // Report progress of a playing sound back to the disk.
-    if (type === "sfx:progress") {
-      sfxPlaying[content.id]?.progress();
-      return;
-    }
-
-    if (type === "fullscreen-enable") {
-      curReframeDelay = 0;
-      enableFullscreen();
-      return;
-    }
-
-    if (type === "fps-change") {
-      Loop.frameRate(content);
-      return;
-    }
-
-    if (type === "glaze") {
-      if (debug && logs.glaze) {
-        console.log("🪟 Glaze:", content, "Type:", content.type || "prompt");
-      }
-      glaze = content;
-      if (glaze.on === false) {
-        Glaze.off();
-        canvas.style.removeProperty("opacity");
-      }
-      // Note: Glaze gets turned on only on a call to `resize` or `gap` via a piece.
-      return;
-    }
-
-    if (type === "disk-loaded-and-booted") {
-      // Skip preload marker on default init piece, and toggle it if necessary.
-      if (currentPiece !== null && !window.waitForPreload)
-        window.preloaded = true;
-      //if (debug && logs.loading)
-      //  console.log("⏳ Preloaded:", window.preloaded ? "✅" : "❌");
-      consumeDiskSends(send);
-      return;
-    }
-    if (type === "back-to-piece") {
-      // Check if we have labelBack state active
-      if (mainThreadLabelBack) {
-        // Clear the labelBack state since we're handling the navigation
-        mainThreadLabelBack = false;
-        window.safeSessionStorageRemove("aesthetic-labelBack");
-
-        // Navigate directly to the target piece from worker instead of using history.back()
-        // This avoids the reload cycle for kidlisp pieces
-        const targetPiece = content?.targetPiece || "chat"; // Use target from worker or fallback to chat
-
-        // Update the URL and load the target piece directly
-        const targetUrl = new URL(window.location);
-        targetUrl.pathname = "/" + targetPiece;
-        window.history.pushState(null, "", targetUrl);
-
-        const parsed = parse(targetPiece);
-        send({
-          type: "history-load",
-          content: parsed,
-        });
-      } else {
-        history.back();
-      }
-      return false;
-    }
-
-    if (type === "disk-unload") {
-      return;
-    }
-
-    // 🌟 Update & Render (Compositing)
-    if (!(type === "render" || type === "update")) return;
-    if (!content) return;
-
-    if (content.TwoD) {
-      TwoD?.pack(content.TwoD);
-    }
-
-    updateSynths(content.sound); // 🔈 Trigger any audio that was called upon.
-
-    // 🖥️ Compositing - OPTIMIZED for zero-copy pixel buffer transfer
-
-    // TEMPORARILY DISABLE PIXEL OPTIMIZER to debug black buffer dragging issue
-    /*
-    if (!window.pixelOptimizer) {
-      try {
-        const { pixelOptimizer } = await import('./lib/graphics-optimizer.mjs');
-        window.pixelOptimizer = pixelOptimizer;
-      } catch (err) {
-        console.warn('🟡 Graphics optimizer not available, using fallback:', err);
-      }
-    }
-    */
-
-    // This is a bit messy compared to what happens inside of content.reframe -> frame below. 22.10.27.02.05
-    if (
-      content.pixels?.byteLength > 0 &&
-      content.width === screen.width &&
-      content.height === screen.height
-    ) {
-      // 🚀 OPTIMIZATION: Use zero-copy ImageData creation when possible
-      if (window.pixelOptimizer) {
-        try {
-          imageData = window.pixelOptimizer.createImageDataZeroCopy(
-            content.pixels, 
-            content.width, 
-            content.height
-          );
-          // Update screen reference to use the zero-copy buffer
-          assign(screen, {
-            pixels: imageData.data,
-            width: content.width,
-            height: content.height,
-          });
-          window.pixelOptimizer.stats.framesProcessed++;
-        } catch (err) {
-          console.warn('🟡 Zero-copy optimization failed, using fallback:', err);
-          // Fallback to original method
-          screen.pixels = new Uint8ClampedArray(content.pixels);
-          let width = screen.width;
-          let height = screen.height;
-          const expectedLength = width * height * 4;
-          
-          if (
-            !content.reframe &&
-            (screen.pixels.length === expectedLength || reframeJustCompleted)
-          ) {
-            if (screen.pixels.length === expectedLength) {
-              imageData = new ImageData(screen.pixels, width, height);
-              if (underlayFrame) {
-                // console.log("🎬 Fallback ImageData created during tape playback");
-              }
-            }
-            if (reframeJustCompleted) {
-              reframeJustCompleted = false;
-            }
-          }
-        }
-      } else {
-        // Original fallback code
-        screen.pixels = new Uint8ClampedArray(content.pixels);
-        let width = screen.width;
-        let height = screen.height;
-        const expectedLength = width * height * 4;
-
-        // Only create ImageData if dimensions match the pixel buffer
-        // (Don't create with reframe dimensions until after the reframe happens)
-        // Be more lenient right after reframe completion to restore animation
-        if (
-          !content.reframe &&
-          (screen.pixels.length === expectedLength || reframeJustCompleted)
-        ) {
-          if (screen.pixels.length === expectedLength) {
-            imageData = new ImageData(screen.pixels, width, height);
-          }
-          // Reset flag regardless of whether ImageData creation succeeded
-          if (reframeJustCompleted) {
-            reframeJustCompleted = false;
-          }
-        }
-      }
-    } else if (reframeJustCompleted && content.pixels?.byteLength > 0) {
-      // Special case: after reframe with new dimensions, create ImageData even if screen dimensions don't match yet
-      try {
-        if (window.pixelOptimizer) {
-          // 🚀 OPTIMIZATION: Zero-copy reframe handling
-          imageData = window.pixelOptimizer.createImageDataZeroCopy(
-            content.pixels,
-            content.width,
-            content.height
-          );
-          // Update screen dimensions to match
-          assign(screen, {
-            pixels: imageData.data,
-            width: content.width,
-            height: content.height,
-          });
-          window.pixelOptimizer.stats.framesProcessed++;
-        } else {
-          // Original fallback
-          const newPixels = new Uint8ClampedArray(content.pixels);
-          imageData = new ImageData(newPixels, content.width, content.height);
-          // Update screen dimensions to match
-          assign(screen, {
-            pixels: imageData.data,
-            width: content.width,
-            height: content.height,
-          });
-        }
-        reframeJustCompleted = false;
-      } catch (err) {
-        console.warn("⚠️ Failed to create post-reframe ImageData:", err);
-        reframeJustCompleted = false;
-      }
-    }
-
-    // old threed garbage collection (remove)
-
-    // Check for a change in resolution.
-    if (content.reframe) {
-      // Reframe the captured pixels.
-      frame(content.reframe.width, content.reframe.height, content.reframe.gap);
-      pen?.retransformPosition();
-    }
-
-    if (content.cursorCode) pen?.setCursorCode(content.cursorCode);
-
-    // Abort the render if pixels don't match.
-    if (
-      content.dirtyBox === undefined &&
-      content.pixels?.length !== undefined &&
-      content.pixels?.length !== screen.pixels.length
-    ) {
-      console.warn("Aborted render. Pixel buffers did not match.");
-      console.log(
-        "Content pixels:",
-        content.pixels.length,
-        "Screen:",
-        screen.pixels.length,
-        content.didntRender,
-        content.reframe,
-        "Freeze:",
-        freezeFrame,
-      );
-      //frameAlreadyRequested = false; // 🗨️ Tell the system we are ready for another frame.
-      // ^ Deprecated: 23.09.17.01.20
-      return;
-    }
-
-    let dirtyBoxBitmapCan;
-
-    // 👌 Otherwise, grab all the pixels, or some, if `dirtyBox` is present.
-    if (content.dirtyBox) {
-      // 🅰️ Cropped update - OPTIMIZED for zero-copy and async rendering
-      if (window.pixelOptimizer) {
-        try {
-          // Use optimized dirty box rendering
-          const imageData = window.pixelOptimizer.createImageDataZeroCopy(
-            content.pixels,
-            content.dirtyBox.w,
-            content.dirtyBox.h
-          );
-
-          // Reuse the dirtyBox canvas instead of creating new ones
-          if (
-            dirtyBoxCanvas.width !== imageData.width ||
-            dirtyBoxCanvas.height !== imageData.height
-          ) {
-            dirtyBoxCanvas.width = imageData.width;
-            dirtyBoxCanvas.height = imageData.height;
-          }
-
-          // Use async rendering for better performance
-          if (window.pixelOptimizer.asyncRenderingSupported && imageData.width * imageData.height > 1024) {
-            window.pixelOptimizer.renderImageDataAsync(imageData, dirtyBoxCtx, 0, 0);
-          } else {
-            dirtyBoxCtx.putImageData(imageData, 0, 0);
-          }
-          
-          dirtyBoxBitmapCan = dirtyBoxCanvas; // Reference the reused canvas
-          
-        } catch (err) {
-          console.warn('🟡 Optimized dirty box rendering failed, using fallback:', err);
-          // Fallback to original method
-          const imageData = new ImageData(
-            new Uint8ClampedArray(content.pixels),
-            content.dirtyBox.w,
-            content.dirtyBox.h,
-          );
-
-          if (
-            dirtyBoxCanvas.width !== imageData.width ||
-            dirtyBoxCanvas.height !== imageData.height
-          ) {
-            dirtyBoxCanvas.width = imageData.width;
-            dirtyBoxCanvas.height = imageData.height;
-          }
-
-          dirtyBoxCtx.putImageData(imageData, 0, 0);
-          dirtyBoxBitmapCan = dirtyBoxCanvas;
-        }
-      } else {
-        // Original fallback code
-        const imageData = new ImageData(
-          new Uint8ClampedArray(content.pixels), // Is this the only necessary part?
-          content.dirtyBox.w,
-          content.dirtyBox.h,
-        );
-
-        // Reuse the dirtyBox canvas instead of creating new ones
-        if (
-          dirtyBoxCanvas.width !== imageData.width ||
-          dirtyBoxCanvas.height !== imageData.height
-        ) {
-          dirtyBoxCanvas.width = imageData.width;
-          dirtyBoxCanvas.height = imageData.height;
-        }
-
-        dirtyBoxCtx.putImageData(imageData, 0, 0);
-        dirtyBoxBitmapCan = dirtyBoxCanvas; // Reference the reused canvas
-
-        // Use this alternative once it's faster. 2022.01.29.02.46
-        // const dbCtx = dirtyBoxBitmapCan.getContext("bitmaprenderer");
-        // dbCtx.transferFromImageBitmap(dirtyBoxBitmap);
-      }
-    } else if (content.paintChanged && content.pixels && !content.reframe) {
-      // 🅱️ Normal full-screen update (skip during reframe to avoid dimension mismatch) - OPTIMIZED
-      if (window.pixelOptimizer) {
-        try {
-          // Use zero-copy optimization for full screen updates
-          imageData = window.pixelOptimizer.createImageDataZeroCopy(
-            content.pixels,
-            content.width,
-            content.height
-          );
-        } catch (err) {
-          console.warn('🟡 Zero-copy full screen update failed, using fallback:', err);
-          // Fallback to original method
-          const pixelArray = new Uint8ClampedArray(content.pixels);
-          const expectedLength = content.width * content.height * 4;
-
-          if (pixelArray.length === expectedLength || reframeJustCompleted) {
-            if (pixelArray.length === expectedLength) {
-              imageData = new ImageData(pixelArray, content.width, content.height);
-            }
-            if (reframeJustCompleted) {
-              reframeJustCompleted = false;
-            }
-          }
-        }
-      } else {
-        // Original fallback code
-        const pixelArray = new Uint8ClampedArray(content.pixels);
-        const expectedLength = content.width * content.height * 4;
-
-        // Only create ImageData if pixel buffer length matches expected dimensions
-        // Be more lenient right after reframe completion to restore animation
-        if (pixelArray.length === expectedLength || reframeJustCompleted) {
-          if (pixelArray.length === expectedLength) {
-            imageData = new ImageData(pixelArray, content.width, content.height);
-          }
-          // Reset flag regardless of whether ImageData creation succeeded
-          if (reframeJustCompleted) {
-            reframeJustCompleted = false;
-          }
-        }
-      }
-    }
-
-    pixelsDidChange = content.paintChanged || false;
-
-    // ✨ UI Overlay (Composite) Layer
-    // This currently paints corner labels and tape progress bars only.
-    // (So they can be skipped for recordings?)
-    let paintOverlays = {};
-
-    // Frame-persistent overlay cache that survives reframes
-    if (!window.framePersistentOverlayCache) {
-      window.framePersistentOverlayCache = {};
-    }
-
-    // Per-overlay canvas cache to prevent canvas thrashing
-    if (!window.overlayCanvasCache) {
-      window.overlayCanvasCache = {};
-    }
-
-    function buildOverlay(name, o) {
-      // Only log reframe operations to debug flicker
-      const isHudOverlay = name === "label" || name === "qrOverlay";
-
-      // Apply breathing pattern to tapeProgressBar - hide it when both stamps are off
-      if (name === "tapeProgressBar" && window.currentTapeProgress !== undefined) {
-        const progress = window.currentTapeProgress;
-        const cyclesPerGif = 2; // Pattern loops 2 times across the full GIF duration
-        const cyclePosition = (progress * cyclesPerGif) % 1.0; // 0-1 within current cycle
-        
-        let showProgressBar = true; // Default to showing
-        
-        if (cyclePosition < 0.2) {
-          // Phase 1 (0-20%): Both stamps off - hide progress bar for breathing
-          showProgressBar = false;
-        } else if (cyclePosition < 0.4) {
-          // Phase 2 (20-40%): Both stamps on - show progress bar
-          showProgressBar = true;
-        } else if (cyclePosition < 0.6) {
-          // Phase 3 (40-60%): Both stamps off - hide progress bar for breathing
-          showProgressBar = false;
-        } else if (cyclePosition < 0.8) {
-          // Phase 4 (60-80%): Left stamp only - show progress bar
-          showProgressBar = true;
-        } else {
-          // Phase 5 (80-100%): Right stamp only - show progress bar
-          showProgressBar = true;
-        }
-        
-        // Skip building the overlay if it should be hidden
-        if (!showProgressBar) {
-          return;
-        }
-      }
-
-      if (!o || !o.img) {
-        // During reframes, if overlay data is missing but we have a cached version, use it
-        // EXCEPT for tapeProgressBar, durationProgressBar, durationTimecode and qrOverlay which should never use cached versions
-        if (content.reframe && window.framePersistentOverlayCache[name] && name !== "tapeProgressBar" && name !== "durationProgressBar" && name !== "durationTimecode" && name !== "qrOverlay") {
-          paintOverlays[name] = window.framePersistentOverlayCache[name];
-          return;
-        }
-        return;
-      }
-
-      // Create or reuse dedicated canvas for this overlay
-      if (!window.overlayCanvasCache[name]) {
-        window.overlayCanvasCache[name] = {
-          canvas: document.createElement("canvas"),
-          lastKey: null,
-        };
-        window.overlayCanvasCache[name].ctx =
-          window.overlayCanvasCache[name].canvas.getContext("2d");
-      }
-
-      const overlayCache = window.overlayCanvasCache[name];
-      
-      // Create a content-aware cache key that includes pixel data hash for HUD overlays
-      let currentKey = `${o.img.width}x${o.img.height}_${o.x}_${o.y}`;
-      
-      // For HUD overlays (like labels), disable caching to ensure real-time updates for KidLisp syntax highlighting
-      if (isHudOverlay && name === "label") {
-        overlayCache.lastKey = null; // Force regeneration every frame like QR overlay
-        delete window.framePersistentOverlayCache[name]; // Clear persistent cache
-        currentKey += `_${performance.now()}`; // Force unique key every time
-      }
-      
-      // For tape progress bar, completely disable ALL caching to ensure every frame is painted
-      if (name === "tapeProgressBar") {
-        overlayCache.lastKey = null; // Force regeneration every frame
-        delete window.framePersistentOverlayCache[name]; // Clear persistent cache
-        currentKey += `_${performance.now()}`; // Force unique key every time
-      }
-      
-      // For duration progress bar, completely disable ALL caching to ensure every frame is painted
-      if (name === "durationProgressBar") {
-        overlayCache.lastKey = null; // Force regeneration every frame
-        delete window.framePersistentOverlayCache[name]; // Clear persistent cache
-        currentKey += `_${performance.now()}`; // Force unique key every time
-      }
-      
-      // For duration timecode, completely disable ALL caching to ensure every frame is painted
-      if (name === "durationTimecode") {
-        overlayCache.lastKey = null; // Force regeneration every frame
-        delete window.framePersistentOverlayCache[name]; // Clear persistent cache
-        currentKey += `_${performance.now()}`; // Force unique key every time
-      }
-      
-      // For QR overlay, completely disable ALL caching to allow text label font loading
-      if (name === "qrOverlay") {
-        overlayCache.lastKey = null; // Force regeneration every frame
-        delete window.framePersistentOverlayCache[name]; // Clear persistent cache
-        currentKey += `_${performance.now()}`; // Force unique key every time
-      }
-
-      // Only rebuild if overlay actually changed
-      // Force rebuild every frame for tape progress bar, duration progress bar, duration timecode and QR overlay (no caching)
-      if (
-        name !== "tapeProgressBar" &&
-        name !== "durationProgressBar" &&
-        name !== "durationTimecode" &&
-        name !== "qrOverlay" &&
-        overlayCache.lastKey === currentKey &&
-        window.framePersistentOverlayCache[name]
-      ) {
-        paintOverlays[name] = window.framePersistentOverlayCache[name];
-        return;
-      }
-      
-      // DEBUG: Log cache invalidation for HUD overlays
-      if (isHudOverlay && overlayCache.lastKey && overlayCache.lastKey !== currentKey) {
-        // Cache invalidation tracking removed for cleaner console output
-      }
-
-      overlayCache.lastKey = currentKey;
-
-      paintOverlays[name] = () => {
-        const canvas = overlayCache.canvas;
-        const overlayCtx = overlayCache.ctx;
-
-        overlayCtx.imageSmoothingEnabled = false;
-
-        // Resize this overlay's dedicated canvas if needed
-        if (canvas.width !== o.img.width || canvas.height !== o.img.height) {
-          canvas.width = o.img.width;
-          canvas.height = o.img.height;
-        }
-
-        try {
-          let imageData;
-          // Add debug logging for durationTimecode
-          if (name === "durationTimecode") {
-            console.log(`🕐 Creating ImageData for timecode:`, {
-              pixelsType: typeof o.img.pixels,
-              pixelsLength: o.img.pixels.length,
-              width: o.img.width,
-              height: o.img.height,
-              expectedLength: o.img.width * o.img.height * 4
-            });
-          }
-          
-          // Use graphics optimizer if available, fallback to traditional method
-          if (window.pixelOptimizer) {
-            imageData = window.pixelOptimizer.createImageDataZeroCopy(
-              o.img.pixels.buffer || o.img.pixels,
-              o.img.width,
-              o.img.height,
-            );
-          } else {
-            imageData = new ImageData(
-              o.img.pixels,
-              o.img.width,
-              o.img.height,
-            );
-          }
-          overlayCtx.putImageData(imageData, 0, 0);
-          
-          if (name === "durationTimecode") {
-            console.log(`🕐 Successfully created and painted ImageData for timecode`);
-          }
-        } catch (error) {
-          console.error(`❌ Error creating ImageData for ${name}:`, error);
-          return;
-        }
-
-        // Paint overlay to main canvas (ctx is the main canvas context)
-        if (name === "tapeProgressBar") {
-          // console.log(`📼 Drawing tape progress bar to main canvas at (${o.x}, ${o.y}) with size ${canvas.width}x${canvas.height}`);
-          ctx.drawImage(canvas, o.x, o.y);
-          // console.log(`📼 Finished drawing tape progress bar`);
-        } else {
-          // Add debug logging for durationTimecode
-          if (name === "durationTimecode") {
-            console.log(`🕐 Drawing durationTimecode to main canvas at (${o.x}, ${o.y}) with size ${canvas.width}x${canvas.height}`);
-          }
-          ctx.drawImage(canvas, o.x, o.y);
-          if (name === "durationTimecode") {
-            console.log(`🕐 Finished drawing durationTimecode`);
-          }
-        }
-      };
-
-      // Debug logging for tape progress bar painter creation
-      if (name === "tapeProgressBar" && false) { // Disabled verbose logging
-        console.log(`🏗️ Created painter for "${name}":`, {
-          painterExists: !!paintOverlays[name],
-          canvasSize: `${overlayCache.canvas.width}x${overlayCache.canvas.height}`
-        });
-      }
-
-      // Don't cache QR overlay painters to allow animation
-      // Don't cache tapeProgressBar or durationProgressBar painters either - force regeneration every frame
-      if (isHudOverlay && name !== "qrOverlay" && name !== "tapeProgressBar" && name !== "durationProgressBar") {
-        window.framePersistentOverlayCache[name] = paintOverlays[name];
-      }
-    }
-
-    buildOverlay("label", content.label);
-    buildOverlay("qrOverlay", content.qrOverlay);
-    buildOverlay("tapeProgressBar", content.tapeProgressBar);
-    buildOverlay("durationProgressBar", content.durationProgressBar);
-    buildOverlay("durationTimecode", content.durationTimecode);
-    
-    // Debug: Log overlay data reception
-    if (content.durationTimecode) {
-      console.log("🕐 BIOS received durationTimecode:", {
-        x: content.durationTimecode.x,
-        y: content.durationTimecode.y,
-        width: content.durationTimecode.img?.width,
-        height: content.durationTimecode.img?.height,
-        pixelsLength: content.durationTimecode.img?.pixels?.length,
-        hasPixels: !!content.durationTimecode.img?.pixels
-      });
-    }
-    // console.log("🖼️ Received overlay data:", {
-    //   hasLabel: !!content.label,
-    //   hasQR: !!content.qrOverlay,
-    //   hasTapeProgress: !!content.tapeProgressBar,
-    //   labelDetails: content.label ? {
-    //     x: content.label.x,
-    //     y: content.label.y,
-    //     width: content.label.img?.width,
-    //     height: content.label.img?.height,
-    //     pixelLength: content.label.img?.pixels?.length,
-    //     hasPixels: !!content.label.img?.pixels
-    //   } : null
-    // });
-
-    function draw() {
-      // 🎯 Dynamic FPS Detection for display-rate independent recording
-      const currentTime = performance.now();
-      if (lastFrameTime > 0) {
-        const frameTime = currentTime - lastFrameTime;
-        frameTimes.push(frameTime);
-        
-        // Keep only recent frame timings for accurate FPS detection
-        if (frameTimes.length > FPS_SAMPLE_SIZE) {
-          frameTimes.shift();
-        }
-        
-        // Calculate actual display FPS after we have enough samples
-        if (frameTimes.length >= FPS_SAMPLE_SIZE) {
-          const averageFrameTime = frameTimes.reduce((sum, time) => sum + time, 0) / frameTimes.length;
-          detectedDisplayFPS = Math.round(1000 / averageFrameTime);
-          // console.log(`🎯 Detected display FPS: ${detectedDisplayFPS}`);
-        }
-      }
-      lastFrameTime = currentTime;
-      
-      // During tape playback, render main canvas but make it semi-transparent so video shows through
-      if (underlayFrame) {
-        // Set canvas to be semi-transparent so the video shows underneath but UI is still visible
-        canvas.style.opacity = 0.95; // Allow video to show through slightly
-        canvas.style.mixBlendMode = "normal"; // Ensure proper blending
-      } else {
-        // Restore canvas visibility when not playing tape
-        canvas.style.removeProperty("opacity");
-        canvas.style.removeProperty("mix-blend-mode");
-      }
-
-      // �🅰️ Draw updated content from the piece.
-
-      const db = content.dirtyBox;
-      if (db) {
-        ctx.drawImage(dirtyBoxBitmapCan, db.x, db.y);
-        if (glaze.on) Glaze.update(dirtyBoxBitmapCan, db.x, db.y);
-      } else if (
-        pixelsDidChange ||
-        needs$creenshot ||
-        mediaRecorder?.state === "recording"
-      ) {
-        // 🚀 OPTIMIZATION: Async bitmap rendering with safety checks
-        let skipImmediateOverlays = false; // Flag to skip immediate overlay painting for async rendering
-        
-        if (
-          imageData &&
-          imageData.data &&
-          imageData.data.buffer &&
-          imageData.data.buffer.byteLength > 0 &&
-          imageData.width === ctx.canvas.width &&
-          imageData.height === ctx.canvas.height
-        ) {
-          // Use async rendering for better performance (except during tape playback for immediate UI)
-          if (underlayFrame) {
-            // Force sync rendering during tape playback for immediate UI updates
-            ctx.putImageData(imageData, 0, 0);
-          } else if (window.pixelOptimizer && window.pixelOptimizer.asyncRenderingSupported) {
-            try {
-              // Non-blocking async rendering
-              window.pixelOptimizer.renderImageDataAsync(imageData, ctx, 0, 0).then(() => {
-                // Paint overlays after async rendering completes
-                if (paintOverlays["label"]) paintOverlays["label"]();
-                if (paintOverlays["qrOverlay"]) paintOverlays["qrOverlay"]();
-                if (paintOverlays["tapeProgressBar"]) paintOverlays["tapeProgressBar"]();
-                if (paintOverlays["durationProgressBar"]) paintOverlays["durationProgressBar"]();
-              }).catch(err => {
-                console.warn('🟡 Async rendering failed, falling back to sync:', err);
-              });
-              skipImmediateOverlays = true; // Skip immediate overlay painting for async rendering
-            } catch (err) {
-              console.warn('🟡 Async rendering not available, using sync:', err);
-              ctx.putImageData(imageData, 0, 0);
-            }
-          } else {
-            ctx.putImageData(imageData, 0, 0);
-          }
-        } else {
-          // If imageData buffer is detached after reframe or dimensions don't match, get fresh data from canvas
-          if (
-            imageData &&
-            imageData.data &&
-            imageData.data.buffer &&
-            (imageData.data.buffer.byteLength === 0 ||
-              imageData.width !== ctx.canvas.width ||
-              imageData.height !== ctx.canvas.height)
-          ) {
-            imageData = ctx.getImageData(
-              0,
-              0,
-              ctx.canvas.width,
-              ctx.canvas.height,
-            );
-            if (imageData.data.buffer.byteLength > 0) {
-              // Use async rendering for better performance (except during tape playback for immediate UI)
-              if (underlayFrame) {
-                // Force sync rendering during tape playback for immediate UI updates
-                ctx.putImageData(imageData, 0, 0);
-              } else if (window.pixelOptimizer && window.pixelOptimizer.asyncRenderingSupported) {
-                try {
-                  // Non-blocking async rendering
-                  window.pixelOptimizer.renderImageDataAsync(imageData, ctx, 0, 0).then(() => {
-                    // Paint overlays after async fallback rendering completes
-                    if (paintOverlays["label"]) paintOverlays["label"]();
-                    if (paintOverlays["qrOverlay"]) paintOverlays["qrOverlay"]();
-                    if (paintOverlays["tapeProgressBar"]) paintOverlays["tapeProgressBar"]();
-                    if (paintOverlays["durationProgressBar"]) paintOverlays["durationProgressBar"]();
-                  }).catch(err => {
-                    console.warn('🟡 Fallback async rendering failed:', err);
-                  });
-                  skipImmediateOverlays = !underlayFrame; // Don't skip overlays during tape playback
-                } catch (err) {
-                  ctx.putImageData(imageData, 0, 0);
-                }
-              } else {
-                ctx.putImageData(imageData, 0, 0);
-              }
-            }
-          }
-        }
-
-        // Store clean pixel data for worker communication (before overlays)
-        if (
-          imageData &&
-          imageData.data &&
-          imageData.data.buffer &&
-          imageData.data.buffer.byteLength > 0
-        ) {
-          assign(screen, {
-            pixels: new Uint8ClampedArray(imageData.data),
-            width: ctx.canvas.width,
-            height: ctx.canvas.height,
-          });
-        }
-
-        // Check if we need to record frames (before painting overlays)
-        const isRecording =
-          // typeof paintToStreamCanvas === "function" &&
-          mediaRecorder?.state === "recording" &&
-          mediaRecorderStartTime !== undefined;
-
-        // Debug logging for frame capture issues (only first few frames to avoid spam)
-        if (mediaRecorder && mediaRecorderFrameCount < 5) {
-          console.log("🎬 Frame capture check:", {
-            frameCount: mediaRecorderFrameCount,
-            mediaRecorderState: mediaRecorder?.state,
-            mediaRecorderStartTime: mediaRecorderStartTime,
-            isRecording: isRecording,
-            recordedFramesLength: recordedFrames.length
-          });
-        }
-
-        // 📸 Capture clean screenshot data BEFORE overlays are painted (only when needed)
-        let cleanScreenshotData = null;
-        if (needs$creenshot) {
-          cleanScreenshotData = ctx.getImageData(
-            0,
-            0,
-            ctx.canvas.width,
-            ctx.canvas.height,
-          );
-        }
-
-        // Paint overlays (but exclude tape progress from recordings)
-        
-        // console.log("🎨 Available overlay painters:", Object.keys(paintOverlays));
-        if (!skipImmediateOverlays && paintOverlays["label"]) {
-          paintOverlays["label"]();
-        } else if (skipImmediateOverlays) {
-          // console.log("🏷️ Skipping immediate label overlay painting (async mode)");
-        } else {
-          // Label overlay painter not found (no logging)
-        }
-
-        if (!skipImmediateOverlays && paintOverlays["qrOverlay"]) {
-          paintOverlays["qrOverlay"]();
-        } else if (skipImmediateOverlays) {
-          // console.log("🔲 Skipping immediate QR overlay painting (async mode)");
-        } else {
-          // QR overlay painter not found (no logging)
-        }
-
-        // Paint tape progress bar immediately (not affected by async skip)
-        if (paintOverlays["tapeProgressBar"]) {
-          // console.log("📼 Painting tape progress bar overlay (immediate)");
-          paintOverlays["tapeProgressBar"]();
-        } else if (content.tapeProgressBar) {
-          // console.log("📼 Rebuilding tape progress bar overlay due to timing issue");
-          buildOverlay("tapeProgressBar", content.tapeProgressBar);
-          if (paintOverlays["tapeProgressBar"]) {
-            paintOverlays["tapeProgressBar"]();
-          }
-        }
-
-        // Paint duration progress bar immediately (not affected by async skip)
-        if (paintOverlays["durationProgressBar"]) {
-          paintOverlays["durationProgressBar"]();
-        } else if (content.durationProgressBar) {
-          buildOverlay("durationProgressBar", content.durationProgressBar);
-          if (paintOverlays["durationProgressBar"]) {
-            paintOverlays["durationProgressBar"]();
-          }
-        }
-
-        // Paint duration timecode immediately (not affected by async skip)
-        if (paintOverlays["durationTimecode"]) {
-          paintOverlays["durationTimecode"]();
-        } else if (content.durationTimecode) {
-          buildOverlay("durationTimecode", content.durationTimecode);
-          if (paintOverlays["durationTimecode"]) {
-            paintOverlays["durationTimecode"]();
-          }
-        }
-
-        // 📼 Capture frame data AFTER HUD overlays but BEFORE tape progress bar (including HUD in recording)
-        if (isRecording) {
-          // 🎯 Capture EVERY frame - no time-based throttling for maximum quality
-          // GIF export will downsample to 30fps, MP4 will use all frames
-          mediaRecorderFrameCount = (mediaRecorderFrameCount || 0) + 1;
-          
-          // Convert relative timestamp to absolute timestamp (milliseconds since epoch)
-          const relativeTimestamp = performance.now() - mediaRecorderStartTime;
-          const absoluteTimestamp = window.recordingStartTimestamp + relativeTimestamp;
-          const frameDataWithHUD = ctx.getImageData(
-            0,
-            0,
-            ctx.canvas.width,
-            ctx.canvas.height,
-          );
-          
-          // Capture pen position data for crosshair rendering during export
-          // Only capture pen data if cursor is within canvas bounds
-          const penData = pen?.pointers[1] ? (() => {
-            const pointer = pen.pointers[1];
-            const x = pointer.x;
-            const y = pointer.y;
-            const canvasWidth = ctx.canvas.width;
-            const canvasHeight = ctx.canvas.height;
-            
-            // Check if pen is within canvas bounds
-            if (x < 0 || x >= canvasWidth || y < 0 || y >= canvasHeight) {
-              return null; // Don't capture pen data when cursor is off-screen
-            }
-            
-            return {
-              x: x,
-              y: y,
-              device: pointer.device
-            };
-          })() : null;
-          
-          recordedFrames.push([absoluteTimestamp, frameDataWithHUD, penData]);
-        }
-
-        //  Return clean screenshot data (without overlays)
-        if (needs$creenshot) {
-          needs$creenshot(cleanScreenshotData);
-          needs$creenshot = null;
-        }
-
-        if (glaze.on) {
-          ThreeD?.pasteTo(glazeCompositeCtx);
-          glazeCompositeCtx.drawImage(canvas, 0, 0);
-          Glaze.update(glazeComposite);
-        }
-
-        // TODO: Is this actually updating with a blank image at first? How to prevent the glaze.clear flicker? 2022.6.8
-      }
-
-      if (glaze.on) {
-        Glaze.render(now, pen?.normalizedPosition(canvasRect));
-      } else {
-        Glaze.off();
-        canvas.style.removeProperty("opacity");
-      }
-
-      // 🅱️ Draw anything from the system UI layer on top.
-
-      const dpi = window.devicePixelRatio;
-
-      // Only scale UI context when DPI changes
-      if (!uiContextScaled || currentUiScale !== dpi) {
-        if (uiContextScaled) {
-          uiCtx.resetTransform();
-        }
-        uiCtx.scale(dpi, dpi);
-        currentUiScale = dpi;
-        uiContextScaled = true;
-      }
-
-      // Combine clear operations for better performance
-      // Modified to avoid clearing overlay areas - label overlay is typically at (6,6) with small dimensions
-      if (content.label) {
-        // If there's a label overlay, clear around it instead of over it
-        const labelX = content.label.x;
-        const labelY = content.label.y;
-        const labelW = content.label.img?.width || 0;
-        const labelH = content.label.img?.height || 0;
-        
-        // Clear top-left area but avoid the label overlay region
-        if (labelX > 0) {
-          uiCtx.clearRect(0, 0, labelX, 64); // Left of label
-        }
-        if (labelY > 0) {
-          uiCtx.clearRect(0, 0, 64, labelY); // Above label
-        }
-        if (labelX + labelW < 64) {
-          uiCtx.clearRect(labelX + labelW, 0, 64 - (labelX + labelW), 64); // Right of label
-        }
-        if (labelY + labelH < 64) {
-          uiCtx.clearRect(0, labelY + labelH, 64, 64 - (labelY + labelH)); // Below label
-        }
-      } else {
-        // No label overlay, clear normally
-        uiCtx.clearRect(0, 0, 64, 64); // Top left
-      }
-      
-      uiCtx.clearRect(0, uiCtx.canvas.height / dpi - 64, 64, 64); // Bottom left
-      uiCtx.clearRect(uiCtx.canvas.width / dpi - 64, 0, 64, 64); // Top right
-
-      pen?.render(uiCtx, canvasRect); // ️ 🐭 Draw the cursor.
-
-      // Show the spinner on any piece other than the first, and never
-      // on the prompt.
-      if (
-        content.loading === true &&
-        currentPiece !== null &&
-        currentPiece !== "aesthetic.computer/disks/prompt"
-      ) {
-        UI.spinner(uiCtx, now);
-      }
-
-      if (debug && frameCached && content.loading !== true) UI.cached(uiCtx); // Pause icon.
-
-      // Note: We keep the transform scaled for the next frame to avoid redundant operations
-    }
-
-    if (
-      pixelsDidChange ||
-      needs$creenshot ||
-      mediaRecorder?.state === "recording" ||
-      (pen && pen.changedInPiece) ||
-      content.tapeProgressBar // Force draw when tape progress bar is active
-    ) {
-      frameCached = false;
-      if (pen) pen.changedInPiece = false;
-      draw();
-    } else if (frameCached === false) {
-      frameCached = true;
-      draw();
-      //console.log("Caching frame...");
-      // } else if (content.loading === true && debug === true) {
-    } else if (content.loading === true) {
-      draw();
-    } else if (frameCached === true) {
-      //draw(); // TODO: This is causing stuttering.
-      // console.log("Cached...");
-    }
-
-    // Hide the freezeFrame.
-    if (freezeFrame && freezeFrameFrozen) {
-      if (glaze.on === false) {
-        canvas.style.removeProperty("opacity");
-      }
-      //freezeFrameCan.style.opacity = 0;
-      freezeFrameCan.remove();
-      freezeFrame = false;
-      freezeFrameGlaze = false;
-      freezeFrameFrozen = false;
-    }
-
-    if (glaze.on) {
-      Glaze.unfreeze();
-    } else {
-      canvas.style.removeProperty("opacity");
-    }
-
-    if (needsReappearance /* && wrapper.classList.contains("hidden")*/) {
-      // wrapper.classList.remove("hidden");
-      needsReappearance = false;
-    }
-
-    frameAlreadyRequested = false; // 🗨️ Signal readiness for the next frame.
-    // if (lastRender) console.log(performance.now() - lastRender)
-    // lastRender = performance.now()
-  } // End of receivedChange function
-
-  // 📤 Reads a file and uploads it to the server.
-  async function receivedUpload(
-    { filename, data, bucket },
-    callbackMessage = "upload",
-  ) {
-    console.log("📤 Uploading file:", filename, typeof data || "...");
-    const ext = extension(filename);
-    let MIME = "application/octet-stream"; // Default content type.
-
-    if (ext === "json") {
-      // JSON
-      MIME = "application/json";
-
-      // Parse JSON strings if they haven't been already, including support for `bigints`.
-      if (typeof data !== "string") {
-        data = JSON.stringify(
-          data,
-          (k, v) => (typeof v === "bigint" ? v.toString() : v),
-          // 2 // Also make sure we indent by 2 spaces so it's nicely formatted.
-        );
-      }
-    }
-
-    if (ext === "mjs") MIME = "application/javascript";
-    if (ext === "lisp") MIME = "text/x-lisp";
-
-    if (ext === "obj") MIME = "application/object";
-    if (ext === "glb") MIME = "model/gltf-binary";
-
-    if (ext === "mp4") {
-      MIME = "video/mp4";
-      // data = mediaRecorderBlob;
-    }
-
-    if (ext === "png") {
-      MIME = "image/png";
-      data = await bufferToBlob(data, MIME); // Could be adding modifiers here...
-    }
-
-    if (ext === "zip") MIME = "application/zip";
-
-    let prefetchURL = "/presigned-upload-url/" + ext;
-
-    if (bucket === "wand") prefetchURL += "/" + filename + "/" + bucket; // Add filename info.
-
-    // if (bucket === undefined) prefetchURL += "/" + filename; // "art" bucket.
-    // 📓 This is handled on the server if an empty bucket is sent.
-
-    // Authorization: Check to see if we will use a user or a guest bucket.
-    const headers = {};
-
-    // If no bucket is specified, then try and use the "user" bucket.
-    let userMedia = false,
-      token;
-    if (!bucket) {
-      token = await authorize();
-      if (token) {
-        userMedia = true;
-        bucket = "user";
-        headers.Authorization = `Bearer ${token}`;
-        // This filename gets sorted into the user bucket via their own
-        // directory upon uploading.
-        // Otherwise if there is no authorization, we just send an empty filename
-        // slug with an extension and an identifier gets generated via nanoid on
-        // the server.
-        prefetchURL += "/" + filename + "/" + bucket; // Add filename info.
-      }
-    }
-
-    function error(err) {
-      send({
-        type: callbackMessage,
-        content: {
-          result: "error",
-          data: null,
-        },
-      });
-    }
-
-    // Now send a request to the server...
-    fetch(prefetchURL, { headers })
-      .then(async (res) => {
-        const resData = await res.json();
-
-        const presignedUrl = resData.uploadURL;
-
-        // Probably the download code... maybe something else if a custom
-        // name is used.
-        const url = new URL(presignedUrl);
-        const filename = url.pathname.split("/").pop();
-        const slug = filename.substring(0, filename.lastIndexOf("."));
-        const path = url.pathname.slice(1); // Remove prepending "/";
-
-        if (debug) console.log("🔐 Presigned URL:", presignedUrl);
-
-        const xhr = new XMLHttpRequest();
-        xhr.open("PUT", presignedUrl, true);
-        xhr.setRequestHeader("Content-Type", MIME);
-        xhr.setRequestHeader("Content-Disposition", "inline");
-        xhr.setRequestHeader("x-amz-acl", "public-read");
-
-        const blob = new Blob([data]);
-
-        xhr.upload.addEventListener("progress", (event) => {
-          console.log(`Uploaded ${event.loaded} of ${blob.size} bytes...`);
-          send({
-            type: "upload:progress",
-            content: event.loaded / event.total,
-          }); // Send a progress callback.
-        });
-
-        // Browser is online, send the request
-        xhr.onerror = error;
-
-        xhr.onreadystatechange = async function () {
-          if (xhr.readyState === XMLHttpRequest.DONE && xhr.status === 200) {
-            if (
-              (userMedia && token && ext === "png") ||
-              ext === "mjs" ||
-              ext === "lisp"
-            ) {
-              // TODO: Go ahead and add this media to the database.
-              if (debug) {
-                console.log(
-                  "🗞️ Adding media to the database:",
-                  slug,
-                  path,
-                  ext,
-                );
-              }
-
-              // TODO: Write an authorized POST request that contains the slug
-              //       to "api/track-media"
-              const headers = {
-                Authorization: `Bearer ${token}`,
-                "Content-Type": "application/json",
-              };
-
-              const options = { method: "POST", headers };
-              options.body = JSON.stringify({ slug, ext });
-              const added = await fetch("api/track-media", options);
-              if (debug) console.log("🗞️ Added to database...", added);
-            }
-
-            let data = { slug, url: url.toString(), ext };
-
-            if (!userMedia && (ext === "mjs" || ext === "lisp")) {
-              data.url =
-                "https://art.aesthetic.computer/" + data.slug + "." + data.ext;
-            }
-
-            send({
-              type: callbackMessage,
-              content: { result: "success", data },
-            });
-
-            if (debug) console.log("✔️ File uploaded:", xhr.responseURL);
-          }
-        };
-
-        try {
-          xhr.send(blob, { type: MIME });
-        } catch (err) {
-          error(err);
-        }
-      })
-      .catch((err) => {
-        if (debug) console.log("⚠️ Failed to get presigned URL:", err);
-        error(err);
-      });
-  }
-
-  // Request and open local file from the user.
-  // TODO: Only supports images for now.
-  // TODO: Make sure this works on mobile platforms.
-  async function openFile() {
-    pen?.up(); // Synthesize a pen `up` event so it doesn't stick
-    //            due to the modal.
-    const input = document.createElement("input");
-    input.type = "file";
-    input.accept = "image/*";
-    input.style.position = "absolute";
-    input.style.left = "-9999px"; // Position off-screen
-
-    return new Promise((resolve, reject) => {
-      // Simulate click event on a visible element
-      const button = document.createElement("button");
-      button.style.opacity = 0;
-      button.onclick = () => {
-        input.click();
-        document.body.removeChild(button);
-      };
-
-      document.body.appendChild(button);
-      button.click();
-
-      input.onchange = () => {
-        const file = input.files[0];
-        if (!file) {
-          reject("No file was selected!");
-        } else if (!file.type.startsWith("image/")) {
-          reject("Selected file is not an image.");
-        } else {
-          const reader = new FileReader();
-
-          reader.onload = async () => {
-            const blob = new Blob([reader.result], { type: file.type });
-            resolve(await toBitmap(blob));
-          };
-          reader.onerror = (error) => {
-            reject(error);
-          };
-          reader.readAsArrayBuffer(file);
-        }
-      };
-    });
-  }
-
-  async function authorize() {
-    let token;
-    try {
-      token = window.acTOKEN;
-
-      if (token) {
-        // console.log("🔐 Hosted token found...");
-
-        try {
-          // Attempt to fetch user info using the token
-          window.auth0Client.token = token;
-          await window.auth0Client.getUser();
-          // console.log("✅🔐 Token is valid!");
-        } catch (error) {
-          console.error("🔴🔐 Token is invalid or expired:", token);
-          if (window.parent) window.parent.postMessage({ type: "logout" }, "*");
-        }
-      } else {
-        // If acTOKEN is not available, get a new one
-        // console.log("🔐 Retrieving auth token...");
-        token = await window.auth0Client.getTokenSilently();
-        // await window.auth0Client.getUser();
-        // console.log("✅ Token is valid");
-      }
-
-      // console.log("🔐 Authorized");
-    } catch (err) {
-      // console.log("🔐️ ❌ Unauthorized", err);
-    }
-    return token;
-  }
-
-  // Reads the extension off of filename to determine the mimetype and then
-  // handles the data accordingly and downloads the file in the browser.
-  // Downloads both cached files via `data` and network stored files for
-  // users and guests.
-  async function receivedDownload({ filename, data, modifiers }) {
-    console.log("💾 📥 receivedDownload called!");
-    console.log("💾 📥 - filename:", filename);
-    console.log("💾 📥 - data type:", typeof data);
-    console.log("💾 📥 - data instanceof Blob:", data instanceof Blob);
-    if (data instanceof Blob) {
-      console.log("💾 📥 - blob size:", data.size);
-      console.log("💾 📥 - blob type:", data.type);
-    }
-    console.log("💾 📥 - modifiers:", modifiers);
-    
-    console.log("💾 Downloading:", filename);
-    // if (data) console.log("Data:", typeof data);
-    // if (modifiers.sharing === true) presharingFile = true;
-
-    let object, blob;
-    let MIME = "application/octet-stream"; // Default content type.
-    const ext = extension(filename);
-
-    if (ext === "glb") {
-      MIME = "model/gltf+binary";
-      object = URL.createObjectURL(new Blob([data], { type: MIME }));
-    } else if (ext === "json" || ext === "gltf") {
-      // ✍️ Text + 3D
-      // JSON
-      MIME = "application/json";
-      // GLTF
-      if (extension(filename === "gltf")) MIME = "model/gltf+json"; // Hacky conditional above...
-
-      // Parse JSON strings if they haven't been already, including support for `bigints`.
-      if (typeof data !== "string") {
-        data = JSON.stringify(
-          data,
-          (k, v) => (typeof v === "bigint" ? v.toString() : v),
-          // 2 // Also make sure we indent by 2 spaces so it's nicely formatted.
-        );
-      }
-      object = URL.createObjectURL(new Blob([data], { type: MIME }));
-    } else if (ext === "png" || ext === "webp" || ext === "gif") {
-      // 🖼️ Images
-      MIME = "image/png"; // PNG
-
-      if (extension(filename) === "webp") {
-        MIME = "image/webp";
-      } else if (extension(filename) === "gif") {
-        MIME = "image/gif";
-      }
-
-      if (data) {
-        // Download locally if data is provided.
-        if (data instanceof Blob) {
-          // If data is already a blob, use it directly
-          blob = data;
-          object = URL.createObjectURL(blob);
-        } else {
-          // Otherwise, convert pixel data to blob
-          blob = await bufferToBlob(data, MIME, modifiers);
-          object = URL.createObjectURL(blob, { type: MIME });
-        }
-      } else {
-        // Or from the storage network.
-        // Check to see if filename has user handle data.
-        const hasEmailOrHandle = filename.split("/")[0].indexOf("@") > -1;
-        if (hasEmailOrHandle) {
-          // Apply origin-aware URL construction for media files
-          try {
-            const isDevelopment = location.hostname === 'localhost' && location.port;
-            if (isDevelopment) {
-              object = `https://localhost:${location.port}/media/${filename}`;
-              if (debug) console.log("🖼️ Media URL (dev):", { filename, object, hostname: location.hostname, port: location.port });
-            } else {
-              object = `/media/${filename}`;
-              if (debug) console.log("🖼️ Media URL (prod):", { filename, object });
-            }
-          } catch (err) {
-            // Fallback if there's any error
-            object = `/media/${filename}`;
-            console.warn("🖼️ Media URL fallback:", { filename, object, err });
-          }
-        } else {
-          object = `https://art.aesthetic.computer/${filename}`;
-        }
-      }
-    } else if (ext === "mp4" || ext === "webm") {
-      // TODO: ⚠️ `webm` could eventually mean audio here...
-      // 🎥 Video
-      // Use stored data from the global Media Recorder.
-      let tape;
-      let tapeData;
-      
-      console.log("💾 🎥 Processing video download:", { ext, filename, dataIsBlobAlready: data instanceof Blob });
-      
-      if (data instanceof Blob) {
-        // If data is already a blob (from video export), use it directly
-        tape = data;
-        tapeData = null;
-        console.log("💾 🎥 Using blob data directly:", { size: tape.size, type: tape.type });
-      } else {
-        // Otherwise get from storage
-        tapeData = data || (await Store.get("tape"));
-        tape = tapeData?.blob;
-        console.log("💾 🎥 Retrieved from storage:", { 
-          hasTapeData: !!tapeData, 
-          hasTape: !!tape, 
-          tapeSize: tape?.size,
-          tapeType: tape?.type 
-        });
-      }
-
-      // Restore frame data if available for WebP/Frame exports
-      if (tapeData?.frames && recordedFrames.length === 0) {
-        recordedFrames.length = 0; // Clear existing
-        recordedFrames.push(...tapeData.frames);
-        console.log(
-          "📼 Restored",
-          recordedFrames.length,
-          "frames from cached video",
-        );
-        // Debug: Check what the loaded frames look like
-        if (recordedFrames.length > 0) {
-          const firstFrame = recordedFrames[0];
-          console.log("🔍 First loaded frame:", {
-            structure: Array.isArray(firstFrame) ? `Array(${firstFrame.length})` : typeof firstFrame,
-            timestamp: Array.isArray(firstFrame) ? firstFrame[0] : 'N/A',
-            timestampType: Array.isArray(firstFrame) ? typeof firstFrame[0] : 'N/A',
-            hasImageData: Array.isArray(firstFrame) && firstFrame[1] && typeof firstFrame[1] === 'object'
-          });
-        }
-      }
-
-      // Use stored filename if available, otherwise fall back to provided filename
-      if (tapeData?.filename) {
-        filename = tapeData.filename;
-      } else {
-        // 🫲 Make sure the container matches the extension.
-        const tapeMIME = tape?.type; // Check the tape's blob's type.
-        if (tapeMIME?.indexOf("webm") > -1) {
-          filename = filename.replace(".mp4", ".webm"); // Replaces ".mp4" set from `video`.
-        } else {
-          filename = filename.replace(".webm", ".mp4");
-        }
-      }
-
-      if (tape) {
-        object = URL.createObjectURL(tape);
-        console.log("💾 🎥 Created object URL for video:", { 
-          objectUrlCreated: !!object,
-          tapeSize: tape.size,
-          tapeType: tape.type,
-          finalFilename: filename
-        });
-      } else {
-        console.warn("💾 🎥 No tape blob available! This will cause download issues.");
-        // console.warn(
-        //   "🕸️ No local video available... Trying art bucket:",
-        //   filename,
-        // );
-        // object = `https://art.aesthetic.computer/${filename}`;
-      }
-    } else if (ext === "mjs") {
-      MIME = "application/javascript; charset=utf-8";
-      object = URL.createObjectURL(new Blob([data], { type: MIME }));
-    } else if (ext === "zip") {
-      MIME = "application/zip";
-      object = URL.createObjectURL(data, { type: MIME });
-    }
-
-    // Fetch download url from `/presigned-download-url?for=${filename}` if we
-    // don't already have a blob string.
-
-    if (object && !object.startsWith("blob:")) {
-      console.log("💾 🌐 Fetching presigned download URL for:", filename);
-      console.log("💾 🌐 Current object URL:", object);
-      try {
-        const response = await fetch(`/presigned-download-url?for=${filename}`);
-        const json = await response.json();
-        console.log("💾 🌐 Presigned URL response:", json);
-        if (json.url && json.url !== "example.com") {
-          object = json.url;
-        } else {
-          console.warn("💾 🌐 Invalid presigned URL received, keeping original:", json);
-        }
-      } catch (err) {
-        console.warn("💾 🌐 Presigned URL fetch failed, keeping original object:", err);
-      }
-    }
-
-    // Check if navigator.share is supported and we are either on
-    // iOS or Android
-    // console.log("🧑‍🤝‍🧑 Sharing:", modifiers?.sharing, "Capable:", navigator.share);
-    if ((iOS || Android) && modifiers?.sharing === true && navigator.share) {
-      shareFile = new File(
-        [blob || new Blob([data], { type: MIME })],
-        filename.split("/").pop(),
-        { type: MIME, lastModified: new Date().getTime() },
-      );
-      shareFileCallback?.(); // Run the callback if necessary, which should
-      // prevent any special race conditions.
-    } else {
-      // Fallback to download if navigator.share is not supported
-      const a = document.createElement("a");
-      a.href = object;
-      a.target = "_blank";
-      a.download = filename.split("/").pop(); // Remove any extra paths.
-
-      // Add the link to DOM for better browser compatibility with large files
-      document.body.appendChild(a);
-
-      console.log(
-        `💾 Triggering download: ${filename.split("/").pop()} (${blob ? `${Math.round((blob.size / 1024 / 1024) * 100) / 100} MB` : "unknown size"})`,
-      );
-
-      // Safari-specific handling
-      const isSafari = /^((?!chrome|android).)*safari/i.test(navigator.userAgent);
-      if (isSafari && (ext === "mp4" || ext === "webm")) {
-        console.log("🍎 Safari: Using enhanced video download handling");
-        
-        // Force user interaction for Safari
-        a.style.display = 'none';
-        a.rel = 'noopener';
-        
-        // Try click with user gesture
-        try {
-          a.click();
-        } catch (e) {
-          console.log("🍎 Safari: Standard click failed, trying workaround");
-          // Fallback: open in new tab for manual save
-          window.open(object, '_blank');
-        }
-      } else {
-        a.click();
-      }
-
-      // Clean up after a delay to ensure download starts
-      setTimeout(() => {
-        document.body.removeChild(a);
-        if (typeof a.href !== "string") URL.revokeObjectURL(a.href);
-      }, 1000);
-    }
-
-    // Picture in Picture: Image Download UI? 22.11.24.08.51
-    //const container = document.createElement('div');
-    //const iframe = document.createElement('iframe');
-
-    //container.id = "pip-wrapper";
-    //iframe.id = "pip";
-    //iframe.src = "/blank";
-
-    //container.append(iframe);
-    //wrapper.append(container);
-  }
-
-  // Used above in `receivedUpload` and `receivedDownload` to generate image files.
-
-  // Add a crop to square modifier.
-
-  async function bufferToBlob(data, MIME = "image/png", modifiers) {
-    let can;
-    // Encode a pixel buffer as a png.
-    // See also: https://stackoverflow.com/questions/11112321/how-to-save-canvas-as-png-image
-
-    const imageData = data.data
-      ? data
-      : new ImageData(data.pixels, data.width, data.height);
-    // Convert to imageData if it isn't already.
-
-    can = document.createElement("canvas");
-    const ctx = can.getContext("2d");
-
-    if (modifiers?.cropToScreen) {
-      can.width = screen.width;
-      can.height = screen.height;
-    } else {
-      can.width = imageData.width;
-      can.height = imageData.height;
-    }
-
-    if (modifiers?.crop === "square") {
-      // debugger;
-    }
-
-    ctx.putImageData(imageData, 0, 0);
-
-    // Scale or modify the image as needed.
-    if ((modifiers?.scale !== 1 && modifiers?.scale > 0) || modifiers?.flipY) {
-      const scale = modifiers?.scale || 1;
-      const flipY = modifiers?.flipY;
-      const can2 = document.createElement("canvas");
-      const ctx2 = can2.getContext("2d");
-      can2.width = can.width * scale;
-      can2.height = can.height * scale;
-      ctx2.imageSmoothingEnabled = false;
-      if (flipY) {
-        ctx2.scale(1, -1);
-        ctx2.drawImage(can, 0, 0, can2.width, -can2.height);
-      } else {
-        ctx2.drawImage(can, 0, 0, can2.width, can2.height);
-      }
-      can = can2;
-    }
-
-    const blob = await new Promise((resolve) => {
-      if (modifiers?.dataURL === true) {
-        resolve(can.toDataURL(MIME));
-      } else {
-        can.toBlob(resolve, MIME, 100);
-      }
-    });
-    return blob;
-  }
-
-  // Opens a file chooser that is filtered by a given extension / mimetype list.
-  // And sends the text contents of an individual file back to the disk.
-  function receivedImport(type) {
-    const input = document.createElement("input");
-    input.type = "file";
-    input.accept = type;
-
-    input.onchange = (e) => {
-      // Grab the only selected file in the file input.
-      const file = e.target.files[0];
-
-      // Does type match nothing in the comma separated `input.accept` list?
-      const noMatch = type.split(",").every((t) => {
-        return t !== file.type && t !== `.${extension(file.name)}`;
-      });
-
-      // Relay error if chosen file does not match the `input.accept` list.
-      if (noMatch) {
-        send({
-          type: "import",
-          content: {
-            result: "error",
-            data: `Chosen file was not of type "${type}"`,
-          },
-        });
-        return;
-      }
-
-      // Read the file.
-      const reader = new FileReader();
-      reader.readAsText(file);
-
-      // Send the content back to the disk once the file loads.
-      reader.onload = (e) => {
-        send({
-          type: "import",
-          content: { result: "success", data: e.target.result },
-        });
-      };
-
-      // Relay an error if the file fails to load for any reason.
-      reader.onerror = () => {
-        send({
-          type: "import",
-          content: { result: "error", data: reader.error },
-        });
-      };
-    };
-
-    input.click();
-  }
-
-  // Connects the Microphone to the current audioContext.
-  function receivedMicrophone(data = {}) {
-    if (data.detach) {
-      detachMicrophone?.();
-    } else {
-      attachMicrophone?.(data);
-    }
-  }
-
-  // Takes a request for a video and then either uses a media query (for a camera)
-  // or loads a video file from a given url (unimplemented).
-
-  // Then it puts that into a new video tag and starts playing it,
-  // sending the disk the thread frames as they update (optional).
-
-  // This module also is used to pull data from frames for
-  // features like hand-tracking.
-  let videoResize; // Holds a function defined after initialization.
-  let handAPI;
-  //let handLandmarker, HandLandmarker, FilesetResolver, vision;
-  async function receivedVideo({ type, options }) {
-    // if (debug) console.log("🎥 Type:", type, options);
-
-    if (type === "camera:update") videoResize?.(options);
-
-    if (type === "camera") {
-      // TODO: Give video and canvas a unique identifier that
-      //       will create a link in the worker so that frame updates
-      //       for multiple videos can be routed simultaneously.
-      const video = document.createElement("video");
-
-      // Camera properties.
-      let facingMode = options.facing || "user",
-        zoom = 1;
-
-      video.id = "camera-feed";
-      video.autoplay = true; // Allow video footage to play automatically.
-      video.setAttribute("playsinline", ""); // Only for iOS.
-      video.setAttribute("muted", ""); // Don't include audio with video.
-
-      const hands = options.hands === true; // Hand-tracking globals.
-      let handVideoTime = -1;
-      const useLegacyHandsAPI = true; // Performance of both libraries is
-      //                                 equivalent on iPhone 14 Pro but vastly
-      //                                 different on iPhone 13 Pro. 23.05.12.14.23
-
-      const buffer = document.createElement("canvas");
-      let animationRequest;
-
-      function getAnimationRequest() {
-        return animationRequest;
-      }
-
-      videos.push({ video, buffer, getAnimationRequest });
-
-      buffer.width = options.width || 1280;
-      buffer.height = options.height || 720;
-
-      const bufferCtx = buffer.getContext("2d", { willReadFrequently: true });
-
-      wrapper.appendChild(video);
-
-      video.style = `position: absolute;
-                     top: 0;
-                     left: 0;
-                     opacity: 0;
-                     transform: scaleX(${facingMode === "user" ? -1 : 1});
-                     width: 100%;`;
-
-      buffer.style = `position: absolute;
-                      opacity: 0;`;
-
-      let settings, stream, videoTrack;
-      let facingModeChange = false;
-
-      try {
-        // Grab video from the user using a requested width and height based
-        // on the frame size.
-        let cWidth = options.width,
-          cHeight = options.height;
-
-        async function getDevice(facingModeChoice) {
-          // Swap width and height on iOS. (Implementation default differences.)
-          // Set a height / width aspect ratio on iOS because
-          // of implementation differences.
-
-          // console.log("Trying: Width:", cWidth, "Height:", cHeight);
-
-          const constraints = {
-            facingMode: facingModeChoice,
-            frameRate: { ideal: 30 },
-          };
-
-          if (
-            (iOS || Android) &&
-            window.matchMedia("(orientation: portrait)").matches &&
-            (facingModeChoice === "environment" || facingModeChoice === "user")
-            // &&
-            // firstVideo
-          ) {
-            const temp = cWidth;
-            cWidth = cHeight;
-            cHeight = temp;
-            // firstVideo = false;
-          }
-
-          // alert(cWidth + " " + cHeight);
-
-          constraints.width = { ideal: cWidth };
-          constraints.height = { ideal: cHeight };
-
-          stream = await navigator.mediaDevices.getUserMedia({
-            video: { ...constraints },
-            audio: false,
-          });
-
-          video.srcObject = stream;
-          videoTrack = stream.getVideoTracks()[0];
-          // const capabilities = videoTrack.getCapabilities();
-          settings = videoTrack.getSettings();
-
-          // console.log(
-          //   "Got: Width:",
-          //   settings.width,
-          //   "Height:",
-          //   settings.height,
-          // ); // ❤️‍🔥
-
-          // Update global facingMode in case different from requested.
-          facingMode = videoTrack.getConstraints().facingMode;
-
-          const devices = await navigator.mediaDevices.enumerateDevices();
-          const videoDevices = devices.filter(
-            (device) => device.kind === "videoinput",
-          );
-
-          send({ type: "video-devices", content: videoDevices.length });
-
-          if (debug) {
-            videoDevices.forEach((device, index) => {
-              if (index === 0) {
-                console.log(
-                  `Camera ${index + 1} (usually environment):`,
-                  device.label,
-                  device,
-                );
-              } else if (index === 1) {
-                console.log(`Camera ${index + 1} (usually user):`, device);
-              } else {
-                console.log(`Camera ${index + 1} (additional camera):`, device);
-              }
-            });
-          }
-        }
-
-        await getDevice(facingMode);
-
-        video.addEventListener(
-          "loadedmetadata",
-          () => {
-            video.play();
-            if (debug)
-              console.log("🎥 Resolution:", buffer.width, buffer.height);
-          },
-          { once: true },
-        );
-
-        // Resizing the video after creation. (Window resize or device rotate.)
-        videoResize = async function ({ width, height, facing }) {
-          cancelAnimationFrame(getAnimationRequest());
-
-          try {
-            const sizeChange = !isNaN(width) && !isNaN(height);
-
-            if (sizeChange) {
-              video.addEventListener(
-                "loadedmetadata",
-                () => {
-                  buffer.width = cWidth;
-                  buffer.height = cHeight;
-                  process();
-                  send({ type: "camera:updated" });
-                  if (debug)
-                    console.log("🎥 Resolution:", buffer.width, buffer.height);
-                },
-                { once: true },
-              );
-
-              if (iOS || Android) {
-                await getDevice(facing);
-              } else {
-                video.srcObject = null; // Refresh the video `srcObject`.
-                await videoTrack.applyConstraints({
-                  width: { ideal: cWidth },
-                  height: { ideal: cHeight },
-                });
-              }
-            }
-
-            if (settings.facingMode !== facing) {
-              facingModeChange = true;
-              await getDevice(facing);
-              facingModeChange = false;
-
-              video.addEventListener(
-                "canplay",
-                () => {
-                  process();
-                  send({ type: "camera:updated", content: facingMode });
-                },
-                { once: true },
-              );
-            } else {
-            }
-
-            // video.srcObject = stream;
-            // if (!sizeChange && !facingModeChange) process();
-          } catch (error) {
-            process();
-            if (debug) console.warn("🎥 Resolution update failed.", error);
-          }
-        };
-
-        // ✋ Optional Hand-tracking (only load once)
-        if (hands === true && !handAPI) {
-          if (useLegacyHandsAPI) {
-            // Load older mediapipe lib.
-            const script = document.createElement("script");
-            script.src = "/aesthetic.computer/dep/@mediapipe/hands/hands.js";
-            script.crossOrigin = "anonymous";
-
-            script.onload = function () {
-              const config = {
-                locateFile: (file) => {
-                  return `aesthetic.computer/dep/@mediapipe/hands/${file}`;
-                },
-              };
-
-              handAPI = { hands: new Hands(config) }; // Globally def. handAPI.
-              window.handAPI = handAPI; // For production debugging.
-
-              handAPI.hands.setOptions({
-                selfieMode: false,
-                maxNumHands: 1,
-                modelComplexity: 0,
-                minDetectionConfidence: 0.5,
-                minTrackingConfidence: 0.5,
-              });
-
-              handAPI.hands.onResults((data) => {
-                diagram({
-                  screen: data.multiHandLandmarks[0] || [],
-                  world: data.multiHandWorldLandmarks[0] || [],
-                  hand: data.multiHandedness[0]?.label.toLowerCase() || "none",
-                });
-              });
-            };
-
-            document.head.appendChild(script);
-          } else {
-            if (!handAPI.HandLandmarker) {
-              const { HandLandmarker, FilesetResolver } = await import(
-                "/aesthetic.computer/dep/@mediapipe/tasks-vision/vision_bundle.js"
-              );
-
-              const vision = await FilesetResolver.forVisionTasks(
-                "/aesthetic.computer/dep/@mediapipe/tasks-vision/wasm",
-              );
-
-              handAPI.HandLandmarker = HandLandmarker;
-              handAPI.vision = vision;
-            }
-
-            if (!handAPI.hl) {
-              handAPI.hl = await handAPI.HandLandmarker.createFromOptions(
-                handAPI.vision,
-                {
-                  baseOptions: {
-                    modelAssetPath: "../models/hand_landmarker.task",
-                    delegate: "GPU", // or "CPU"
-                  },
-                  canvas: document.createElement("canvas"),
-                  runningMode: "VIDEO",
-                  //runningMode: "LIVE_STREAM",
-                  minHandDetectionConfidence: 0.25,
-                  minHandPresenceConfidence: 0.25,
-                  minTrackingConfidence: 0.25,
-                  numHands: 1,
-                },
-              );
-            }
-          }
-        }
-
-        process(); // Start processing data.
-      } catch (err) {
-        send({ type: "camera:denied" });
-        console.log(err);
-      }
-
-      function diagram(hand) {
-        if (facingMode === "user") {
-          // hand.screen.forEach((l) => (l.x = 1 - l.x));
-          // Reverse handedness because our data is mirrored.
-          // if (hand.handedness === "left") {
-          //   hand.handedness = "right";
-          // } else if (hand.handedness === "right") {
-          //   hand.handedness = "left";
-          // }
-        }
-        handData = hand;
-      }
-
-      function process() {
-        cancelAnimationFrame(getAnimationRequest());
-        if (facingModeChange) return;
-        // cancelAnimationFrame(getAnimationRequest());
-        // TODO: Video effects / filter kernels could be added here...
-        // 💡 For GPU backed visuals. 23.04.29.20.47
-
-        // Send frames by default.
-        if (facingMode === "user" || (!iOS && !Android)) {
-          bufferCtx.translate(buffer.width / 2, buffer.height / 2);
-          const zoom = 1;
-          // if (hands) {
-          // bufferCtx.scale(zoom, zoom);
-          // } else {
-          bufferCtx.scale(-zoom, zoom);
-          // }
-          bufferCtx.translate(-buffer.width / 2, -buffer.height / 2);
-        }
-
-        // 🤚 Track Hands on the GPU if flagged.
-        if (hands === true && handAPI) {
-          if (handVideoTime !== video.currentTime && video.videoWidth > 0) {
-            handVideoTime = video.currentTime;
-            if (useLegacyHandsAPI && !handAPI?.legacyProcessing) {
-              handAPI.hands?.send({ image: bufferCtx.canvas }).then(() => {
-                handAPI.legacyProcessing = false;
-                // Don't process more than one frame at a time.
-              });
-              handAPI.legacyProcessing = true;
-            } else {
-              // const data = handAPI.hl?.detectForVideo(video, handVideoTime);
-              // TODO: This will no longer work. 23.5.24
-              //       Check the other `diagram` call.
-              // diagram(data?.landmarks[0] || []);
-            }
-            // send({type: "hand-tracking-data", content: landmarks});
-          }
-        }
-
-        // Drawing a video frame to the buffer (mirrored, proportion adjusted).
-        const videoAR = video.videoWidth / video.videoHeight;
-        const bufferAR = buffer.width / buffer.height;
-        let outWidth,
-          outHeight,
-          outX = 0,
-          outY = 0;
-
-        if (videoAR <= bufferAR) {
-          // Tall to wide.
-          outWidth = buffer.width;
-          outHeight = outWidth / videoAR;
-        } else {
-          // Wide to tall.
-          outHeight = buffer.height;
-          outWidth = outHeight * videoAR;
-        }
-
-        outY = (buffer.height - outHeight) / 2; // Adjusting position.
-        outX = (buffer.width - outWidth) / 2;
-
-        bufferCtx.drawImage(video, outX, outY, outWidth, outHeight);
-        bufferCtx.resetTransform();
-
-        if (options.hidden !== true) {
-          const pixels = bufferCtx.getImageData(
-            0,
-            0,
-            buffer.width,
-            buffer.height,
-          );
-
-          send(
-            {
-              type: "video-frame",
-              content: {
-                width: pixels.width,
-                height: pixels.height,
-                pixels: pixels.data,
-              },
-            },
-            [pixels.data.buffer],
-          );
-        }
-
-        animationRequest = requestAnimationFrame(process);
-      }
-    }
-  }
-
-  // Pointer Lock 🔫
-  let pointerLockCursor = null;
-  
-  // Create the pointer lock cursor element
-  function createPointerLockCursor() {
-    // Remove any existing cursor first
-    const existing = document.getElementById("pointer-lock-cursor");
-    if (existing) existing.remove();
-    
-    const cursor = document.createElement("div");
-    cursor.id = "pointer-lock-cursor";
-    cursor.innerHTML = `
-      <svg xmlns="http://www.w3.org/2000/svg" width="24" height="24" viewBox="0 0 25 25">
-        <path d="
-            M 13,3 L 13,6 
-            M 13,20 L 13,23 
-            M 6,13 L 3,13 
-            M 20,13 L 23,13
-        " stroke="black" stroke-width="4" stroke-linecap="round"/>
-        <circle cx="13" cy="13" r="2" fill="black" />
-        <path d="
-            M 12,2 L 12,5 
-            M 12,19 L 12,22 
-            M 5,12 L 2,12 
-            M 19,12 L 22,12
-        " stroke="#00FFFF" stroke-width="4" stroke-linecap="round"/>
-        <circle cx="12" cy="12" r="2" fill="#ffffff" />
-      </svg>
-    `;
-    
-    // Use setAttribute for better compatibility
-    cursor.setAttribute("style", `
-      position: fixed !important;
-      top: 50% !important;
-      left: 50% !important;
-      width: 24px !important;
-      height: 24px !important;
-      transform: translate(-50%, -50%) !important;
-      pointer-events: none !important;
-      z-index: 999999 !important;
-      display: none !important;
-      user-select: none !important;
-      -webkit-user-select: none !important;
-    `.replace(/\s+/g, ' ').trim());
-    
-    document.body.appendChild(cursor);
-    console.log("🎯 Pointer lock cursor element created with inline SVG", cursor);
-    console.log("🎯 Cursor element styles:", cursor.getAttribute("style"));
-    console.log("🎯 Document body children count:", document.body.children.length);
-    return cursor;
-  }
-  
-  document.addEventListener("pointerlockchange", () => {
-    const isLocked = document.pointerLockElement === wrapper;
-    console.log("🔒 Pointer lock change:", isLocked);
-    console.log("🔒 Pointer lock element:", document.pointerLockElement);
-    console.log("🔒 Wrapper element:", wrapper);
-    
-    // Create cursor element if it doesn't exist
-    if (!pointerLockCursor) {
-      pointerLockCursor = createPointerLockCursor();
-    }
-    
-    // Show/hide the cursor based on pointer lock state
-    if (isLocked) {
-      pointerLockCursor.style.setProperty("display", "block", "important");
-      console.log("🎯 Showing pointer lock cursor");
-      console.log("🎯 Cursor element display:", pointerLockCursor.style.display);
-      console.log("🎯 Cursor element in DOM:", document.getElementById("pointer-lock-cursor"));
-    } else {
-      pointerLockCursor.style.setProperty("display", "none", "important");
-      console.log("🎯 Hiding pointer lock cursor");
-    }
-    
-    send({
-      type: isLocked ? "pen:locked" : "pen:unlocked",
-    });
-  });
-
-  // document.addEventListener("pointerlockerror", () => {
-  // console.error("Pointer lock failed!");
-  //});
-
-  // Window Scroll 📜
-  window.addEventListener("wheel", function (event) {
-    send({
-      type: "scroll",
-      content: {
-        x: event.deltaX / subdivisions,
-        y: event.deltaY / subdivisions,
-      },
-    });
-  });
-
-  // Window Focus
-  window.addEventListener("focus", function (e) {
-    send({ type: "focus-change", content: true });
-  });
-
-  // Window Blur
-  window.addEventListener("blur", function (e) {
-    send({ type: "focus-change", content: false });
-  });
-
-  // Window Visibility
-  document.addEventListener("visibilitychange", function () {
-    if (!document.hidden) wrapper.classList.remove("reloading");
-    // if (document.hidden) mediaRecorder?.stop();
-    send({
-      type: "visibility-change",
-      content: !document.hidden,
-    });
-  });
-
-  // 🚨 Signal (Used to pass messages via window... important for embedded HTML
-  //           `content` used within pieces that needs communication with the
-  //           main system)
-
-  // Send signals to the running piece.
-  window.signal = function (message) {
-    if (debug) console.log("🚨 Signal sent:", message);
-    send({
-      type: "signal",
-      content: message,
-    });
-  };
-
-  // Receive signals from the piece & assign callbacks.
-  // These get flushed between pieces.
-  // Note: These are useful for
-  window.when = function (message, callback) {
-    whens[message] = callback;
-  };
-
-  // 📚 History
-  // TODO: Extract all the history features into a class of some kind?
-  // TODO: Eventually add an API so that a disk can list all the history of
-  //       a user's session. This could also be used for autocompletion of
-  //       pieces / up + down arrow prev-next etc.
-
-  // Track labelBack state in main thread (persists across worker reloads)
-  let mainThreadLabelBack =
-    window.safeSessionStorageGet("aesthetic-labelBack") === "true";
-
-  window.onpopstate = function (e) {
-    if (
-      document.location.hash === "#debug" ||
-      document.location.hash === "#nodebug"
-    ) {
-      document.location.reload();
-    }
-
-    const sluggy = slug(document.location.href);
-    if (sluggy === "prompt") keyboard?.input.focus();
-
-    const parsed = parse(sluggy || window.acSTARTING_PIECE);
-
-    // Restore labelBack state for history navigation
-    if (mainThreadLabelBack) {
-      console.log("🔗 Main thread restoring labelBack for history navigation");
-      parsed.labelBack = true;
-      // Clear the state after using it for navigation
-      mainThreadLabelBack = false;
-      window.safeSessionStorageRemove("aesthetic-labelBack");
-      console.log(
-        "🔗 Main thread: Cleared labelBack after using it for history navigation",
-      );
-    }
-
-    send({
-      type: "history-load",
-      content: parsed,
-    });
-  };
-
-  // Fullscreen
-  // Note: This doesn't work in Safari because you can't fullscreen the body element.
-  //       (Or anything other than a video element?) 22.2.13
-
-  const requestFullscreen =
-    document.body.requestFullscreen || wrapper.webkitRequestFullscreen;
-
-  // const exitFullscreen =
-  //   document.exitFullscreen || document.webkitExitFullscreen;
-
-  // Tries to toggle fullscreen. Must be called within a user interaction.
-  function enableFullscreen() {
-    const fullscreenElement =
-      document.fullscreenElement || document.webkitFullscreenElement;
-
-    if (!fullscreenElement) {
-      requestFullscreen.apply(document.body)?.catch((e) => console.error(e));
-    } else {
-      // exitFullscreen();
-    }
-  }
-
-  document.body.onfullscreenchange = (event) => {
-    const fullscreenElement =
-      document.fullscreenElement || document.webkitFullscreenElement;
-
-    if (fullscreenElement) {
-      console.log("😱 Entered fullscreen mode!", fullscreenElement);
-    } else {
-      console.log("😱 Leaving fullscreen mode!");
-    }
-  };
-
-  // 🔘 Button Hitboxes
-  // (Created for 📋 Clipboard Events)
-  let hitboxes = {};
-  window.addEventListener("pointerup", async (e) => {
-    keys(hitboxes).forEach((key) => hitboxes[key]?.(e));
-  });
-
-  window.addEventListener("pointerdown", async (e) => {
-    keys(hitboxes).forEach((key) => hitboxes[key]?.(e));
-  });
-
-  // 📄 Drag and Drop File API
-
-  // Drag over...
-  document.body.addEventListener("dragover", function (e) {
-    e.stopPropagation();
-    e.preventDefault();
-    e.dataTransfer.dropEffect = "copy"; // Show as copy
-    // copy, move, link, or none
-  });
-
-  document.body.addEventListener("drop", async function (e) {
-    e.stopPropagation();
-    e.preventDefault();
-    const files = e.dataTransfer.files; // Get the file(s).
-    
-    // Process multiple files if dropped together
-    if (files.length > 0) {
-      console.log(`💧 Dropped ${files.length} file(s)`);
-      
-      // Check for ALS + WAV combination
-      let alsFile = null;
-      let wavFile = null;
-      
-      // Scan all files to identify types
-      for (let i = 0; i < files.length; i++) {
-        const file = files[i];
-        const ext = extension(file.name);
-        console.log(`💧 File ${i + 1}: ${file.name} (${ext})`);
-        
-        if (ext === "als" && !alsFile) {
-          alsFile = file;
-        } else if (ext === "wav" && !wavFile) {
-          wavFile = file;
-        }
-      }
-      
-      // If we have both ALS and WAV, process them as a pair
-      if (alsFile && wavFile) {
-        console.log("🎵🔊 Processing ALS + WAV combination:", alsFile.name, "+", wavFile.name);
-        
-        // Process ALS file first
-        await processDroppedFile(alsFile);
-        
-        // Then process WAV file
-        await processDroppedFile(wavFile);
-        
-        return; // Exit early - we've handled the multi-file drop
-      }
-      
-      // Otherwise, process files individually (existing behavior)
-      for (let i = 0; i < files.length; i++) {
-        await processDroppedFile(files[i]);
-      }
-    }
-  });
-
-  // Extract file processing logic into reusable function
-  async function processDroppedFile(file) {
-    const ext = extension(file.name);
-    console.log("💧 Processing:", file.name, ext);
-    
-    // 🗒️ Source code file.
-    if (ext === "mjs" || ext === "lisp") {
-        const reader = new FileReader();
-        reader.onload = function (e) {
-          send({
-            type: "dropped:piece",
-            content: {
-              name: file.name.replace(/\.(mjs|lisp)$/, ""),
-              source: e.target.result,
-            },
-          });
-        };
-
-        reader.readAsText(file);
-        // 🖼️ Image file
-      } else if (
-        ext === "png" ||
-        ext === "jpeg" ||
-        ext === "jpg" ||
-        ext === "gif" ||
-        ext === "webp"
-      ) {
-        const bitmap = await toBitmap(file);
-        send({
-          type: "dropped:bitmap",
-          content: {
-            name: file.name.replace("." + ext, ""),
-            source: bitmap,
-          },
-        });
-        // 🖼️⌛ Recorded Painting (or other complex media)
-      } else if (ext === "zip") {
-        const reader = new FileReader();
-        reader.onload = async function (e) {
-          const data = e.target.result;
-          if (!window.JSZip) await loadJSZip();
-          const record = await unzip(data);
-          if (record)
-            send({ type: "painting:record:dropped", content: record });
-        };
-        reader.readAsArrayBuffer(file);
-      // 🔊 Audio file (.wav)
-      } else if (ext === "wav") {
-        const reader = new FileReader();
-        reader.onload = async function (e) {
-          try {
-            console.log("🔊 BIOS: Dropped WAV file:", file.name, `(${e.target.result.byteLength} bytes)`);
-            
-            // Create a unique ID for this WAV file
-            const wavId = "dropped-wav-" + file.name.replace(/\.wav$/, "") + "-" + performance.now();
-            const arrayBuffer = e.target.result;
-            const fileSize = arrayBuffer.byteLength; // Capture size before storing
-            
-            console.log("🔊 BIOS: Storing WAV in sfx cache with ID:", wavId);
-            // Store the WAV data in the sfx cache for decoding and playback
-            sfx[wavId] = arrayBuffer;
-            
-            console.log("🔊 BIOS: Starting immediate WAV decoding...");
-            // Trigger immediate decoding
-            await decodeSfx(wavId);
-            console.log("🔊 BIOS: WAV decoding complete, sending to piece...");
-            
-            send({
-              type: "dropped:wav",
-              content: {
-                name: file.name.replace(/\.wav$/, ""),
-                originalName: file.name,
-                size: fileSize,
-                id: wavId // Include the audio ID for playback
-              },
-            });
-            
-            console.log("🔊 BIOS: WAV processing complete for:", wavId);
-          } catch (error) {
-            console.error("❌ BIOS: Failed to process WAV file:", error);
-          }
-        };
-        reader.readAsArrayBuffer(file);
-      // 🎵 Ableton Live Set file (ZIP archive containing XML)
-      } else if (ext === "als") {
-        
-        // Parse XML and extract key project structure using robust regex patterns
-        function parseAbletonProject(xmlString) {
-          try {
-            console.log("🎵 BIOS parsing ALS XML data:", xmlString.length, "characters");
-            
-            const structure = {
-              version: "Unknown",
-              creator: "Unknown", 
-              tracks: [],
-              tempo: "Unknown",
-              sceneCount: 0,
-              sampleRate: "Unknown",
-              lastModDate: "Unknown"
-            };
-            
-            // Extract Ableton version info
-            const abletonMatch = xmlString.match(/<Ableton[^>]*MajorVersion="([^"]*)"[^>]*MinorVersion="([^"]*)"[^>]*Creator="([^"]*)"/);
-            if (abletonMatch) {
-              structure.version = `${abletonMatch[1]}.${abletonMatch[2]}`;
-              structure.creator = abletonMatch[3];
-            }
-            
-            // Extract sample rate for accurate timing calculations
-            const sampleRateMatch = xmlString.match(/<SampleRate[^>]*Value="([^"]*)"/);
-            if (sampleRateMatch) {
-              structure.sampleRate = parseFloat(sampleRateMatch[1]) || 44100;
-            }
-            
-            // Extract last modified date
-            const lastModMatch = xmlString.match(/<LastModDate[^>]*Value="([^"]*)"/);
-            if (lastModMatch) {
-              structure.lastModDate = lastModMatch[1];
-            }
-            
-            // Extract tempo - Enhanced with multiple strategies
-            let tempo = "Unknown";
-            
-            // Strategy 1: Look for global tempo in LiveSet
-            const globalTempoMatch = xmlString.match(/<LiveSet[^>]*>[\s\S]*?<MasterTrack[^>]*>[\s\S]*?<DeviceChain[^>]*>[\s\S]*?<Tempo[^>]*>[\s\S]*?<Manual[^>]*Value="([^"]*)"[\s\S]*?<\/Tempo>/);
-            if (globalTempoMatch) {
-              tempo = parseFloat(globalTempoMatch[1]) || "Unknown";
-              console.log(`🎵 BIOS found global tempo: ${tempo} BPM`);
-            }
-            
-            // Strategy 2: Manual tempo value (enhanced pattern)
-            if (tempo === "Unknown") {
-              const tempoMatch = xmlString.match(/<Manual[^>]*Value="([^"]*)"/);
-              if (tempoMatch) {
-                const tempoValue = parseFloat(tempoMatch[1]);
-                // Only accept reasonable tempo values (between 60-300 BPM)
-                if (tempoValue && tempoValue >= 60 && tempoValue <= 300) {
-                  tempo = tempoValue;
-                  console.log(`🎵 BIOS found manual tempo: ${tempo} BPM`);
-                }
-              }
-            }
-            
-            // Strategy 3: MasterTrack tempo (enhanced)
-            if (tempo === "Unknown") {
-              const masterTempoMatch = xmlString.match(/<MasterTrack[^>]*>[\s\S]*?<Tempo[^>]*>[\s\S]*?<Manual[^>]*Value="([^"]*)"[\s\S]*?<\/Tempo>/);
-              if (masterTempoMatch) {
-                tempo = parseFloat(masterTempoMatch[1]) || "Unknown";
-                console.log(`🎵 BIOS found MasterTrack tempo: ${tempo} BPM`);
-              }
-            }
-            
-            structure.tempo = tempo;
-            
-            // Count scenes
-            const sceneMatches = xmlString.match(/<Scene[^>]*>/g);
-            structure.sceneCount = sceneMatches ? sceneMatches.length : 0;
-            
-            // Extract tracks - simplified for now to avoid complexity
-            const trackTypes = ['GroupTrack', 'MidiTrack', 'AudioTrack', 'ReturnTrack'];
-            console.log("🎵 BIOS starting track detection...");
-            
-            trackTypes.forEach(trackType => {
-              const trackRegex = new RegExp(`<${trackType}[^>]*>([\\s\\S]*?)</${trackType}>`, 'g');
-              let match;
-              
-              while ((match = trackRegex.exec(xmlString)) !== null) {
-                const trackContent = match[1];
-                
-                // Extract track name
-                const nameMatch = trackContent.match(/<(?:EffectiveName|UserName)[^>]*Value="([^"]*)"/);
-                const trackName = nameMatch ? nameMatch[1] : `${trackType} ${structure.tracks.length + 1}`;
-                
-                console.log(`🎵 BIOS found track: "${trackName}" (${trackType})`);
-                
-                // Extract MIDI notes for MIDI tracks
-                let midiNotes = [];
-                let clips = [];
-                
-                if (trackType === "MidiTrack") {
-                  // Look for MIDI notes in clips
-                  const clipMatches = trackContent.match(/<MidiClip[^>]*>[\s\S]*?<\/MidiClip>/g);
-                  if (clipMatches) {
-                    clipMatches.forEach((clipContent, clipIndex) => {
-                      // Extract notes from this clip
-                      const noteMatches = clipContent.match(/<KeyTrack[^>]*>[\s\S]*?<Notes>[\s\S]*?<\/Notes>/g);
-                      if (noteMatches) {
-                        noteMatches.forEach(noteSection => {
-                          const individualNotes = noteSection.match(/<MidiNoteEvent[^>]*Time="([^"]*)"[^>]*Duration="([^"]*)"[^>]*Velocity="([^"]*)"[^>]*>/g);
-                          if (individualNotes) {
-                            individualNotes.forEach(noteEvent => {
-                              const timeMatch = noteEvent.match(/Time="([^"]*)"/);
-                              const durationMatch = noteEvent.match(/Duration="([^"]*)"/);
-                              const velocityMatch = noteEvent.match(/Velocity="([^"]*)"/);
-                              
-                              if (timeMatch && durationMatch && velocityMatch) {
-                                midiNotes.push({
-                                  time: parseFloat(timeMatch[1]) || 0,
-                                  duration: parseFloat(durationMatch[1]) || 0,
-                                  velocity: parseFloat(velocityMatch[1]) || 0,
-                                  clip: clipIndex
-                                });
-                              }
-                            });
-                          }
-                        });
-                      }
-                      
-                      // Extract clip info
-                      const clipNameMatch = clipContent.match(/<Name[^>]*Value="([^"]*)"/);
-                      const clipTimeMatch = clipContent.match(/<CurrentStart[^>]*Value="([^"]*)"/);
-                      const clipLengthMatch = clipContent.match(/<Length[^>]*Value="([^"]*)"/);
-                      
-                      clips.push({
-                        name: clipNameMatch ? clipNameMatch[1] : `Clip ${clipIndex + 1}`,
-                        start: clipTimeMatch ? parseFloat(clipTimeMatch[1]) : 0,
-                        length: clipLengthMatch ? parseFloat(clipLengthMatch[1]) : 0
-                      });
-                    });
-                  }
-                } else if (trackType === "AudioTrack") {
-                  // Look for audio clips
-                  const audioClipMatches = trackContent.match(/<AudioClip[^>]*>[\s\S]*?<\/AudioClip>/g);
-                  if (audioClipMatches) {
-                    audioClipMatches.forEach((clipContent, clipIndex) => {
-                      const clipNameMatch = clipContent.match(/<Name[^>]*Value="([^"]*)"/);
-                      const clipTimeMatch = clipContent.match(/<CurrentStart[^>]*Value="([^"]*)"/);
-                      const clipLengthMatch = clipContent.match(/<Length[^>]*Value="([^"]*)"/);
-                      
-                      clips.push({
-                        name: clipNameMatch ? clipNameMatch[1] : `Audio Clip ${clipIndex + 1}`,
-                        start: clipTimeMatch ? parseFloat(clipTimeMatch[1]) : 0,
-                        length: clipLengthMatch ? parseFloat(clipLengthMatch[1]) : 0
-                      });
-                    });
-                  }
-                }
-                
-                structure.tracks.push({
-                  name: trackName.replace(/^[#\s]*/, ''), // Remove leading # and spaces
-                  type: trackType,
-                  clipCount: clips.length,
-                  clips: clips,
-                  midiNotes: midiNotes,
-                  noteCount: midiNotes.length
-                });
-              }
-            });
-            
-            console.log(`🎵 BIOS ✅ Parsing complete: ${structure.tracks.length} tracks found`);
-            return structure;
-          } catch (e) {
-            console.warn("🎵 BIOS Failed to parse XML:", e);
-            return null;
-          }
-        }
-        
-        const reader = new FileReader();
-        reader.onload = async function (e) {
-          try {
-            const data = e.target.result;
-            const uint8Data = new Uint8Array(data);
-            
-            console.log("🔍 ALS file signature:", Array.from(uint8Data.slice(0, 4)).map(b => b.toString(16).padStart(2, '0')).join(' '));
-            
-            // Check if it's a ZIP file (signature: 50 4b 03 04)
-            if (uint8Data[0] === 0x50 && uint8Data[1] === 0x4b && uint8Data[2] === 0x03 && uint8Data[3] === 0x04) {
-              console.log("📦 ALS file is a ZIP archive, loading JSZip...");
-              
-              // Load JSZip if not already loaded
-              if (!window.JSZip) await loadJSZip();
-              
-              const zip = new window.JSZip();
-              const zipData = await zip.loadAsync(data);
-              
-              console.log("📂 ZIP contents:", Object.keys(zipData.files));
-              
-              // Look for the main ALS XML file (usually named after the project)
-              let xmlContent = null;
-              let xmlFileName = null;
-              
-              // Try to find XML files in the ZIP
-              for (const fileName of Object.keys(zipData.files)) {
-                const file = zipData.files[fileName];
-                if (!file.dir && (fileName.endsWith('.xml') || fileName.endsWith('.als') || fileName === 'Project.xml')) {
-                  console.log(`📄 Found XML file: ${fileName}`);
-                  try {
-                    // Try different extraction methods
-                    console.log("🔍 Trying string extraction...");
-                    xmlContent = await file.async("string");
-                    console.log(`🔍 String extraction result (first 200 chars): ${xmlContent.substring(0, 200)}`);
-                    
-                    // If the content looks binary/garbled, try extracting as uint8array and decompress
-                    if (xmlContent.charCodeAt(0) > 127 || !xmlContent.includes('<')) {
-                      console.log("🔍 Content appears binary, trying binary extraction and decompression...");
-                      const binaryData = await file.async("uint8array");
-                      console.log(`🔍 Binary data length: ${binaryData.length}`);
-                      
-                      try {
-                        // Try gzip decompression with pako
-                        console.log("🔍 Trying gzip decompression...");
-                        const decompressed = pako.inflate(binaryData, { to: 'string' });
-                        console.log(`🔍 Gzip decompression result (first 200 chars): ${decompressed.substring(0, 200)}`);
-                        if (decompressed.includes('<')) {
-                          xmlContent = decompressed;
-                        }
-                      } catch (e) {
-                        console.log("🔍 Gzip failed, trying deflate...");
-                        try {
-                          const decompressed = pako.inflateRaw(binaryData, { to: 'string' });
-                          console.log(`🔍 Deflate decompression result (first 200 chars): ${decompressed.substring(0, 200)}`);
-                          if (decompressed.includes('<')) {
-                            xmlContent = decompressed;
-                          }
-                        } catch (e2) {
-                          console.warn("❌ Both gzip and deflate decompression failed:", e2);
-                        }
-                      }
-                    }
-                    
-                    xmlFileName = fileName;
-                    break;
-                  } catch (e) {
-                    console.warn(`❌ Failed to extract ${fileName}:`, e);
-                  }
-                }
-              }
-              
-              // If no XML found, try the first non-directory file
-              if (!xmlContent) {
-                for (const fileName of Object.keys(zipData.files)) {
-                  const file = zipData.files[fileName];
-                  if (!file.dir) {
-                    console.log(`📄 Trying file: ${fileName}`);
-                    const content = await file.async("string");
-                    if (content.includes('<?xml') || content.includes('<Ableton')) {
-                      xmlContent = content;
-                      xmlFileName = fileName;
-                      break;
-                    }
-                  }
-                }
-              }
-              
-              if (xmlContent) {
-                console.log(`✅ Successfully extracted XML from ${xmlFileName} (${xmlContent.length} chars)`);
-                console.log("🎵 🚀 BIOS sending dropped:als event with content:", {
-                  name: file.name.replace(/\.als$/, ""),
-                  xmlData: xmlContent.length + " chars"
-                });
-                send({
-                  type: "dropped:als",
-                  content: {
-                    name: file.name.replace(/\.als$/, ""),
-                    xmlData: xmlContent,
-                  },
-                });
-              } else {
-                console.error("❌ No XML content found in ALS ZIP file");
-              }
-            } else {
-              // Fall back to compression methods for non-ZIP ALS files
-              // Load pako if not already loaded
-              if (!window.pako) {
-                console.log("📦 Loading pako compression library for ALS file...");
-                await new Promise((resolve, reject) => {
-                  const script = document.createElement("script");
-                  script.src =
-                    "https://cdn.jsdelivr.net/npm/pako@2.1.0/dist/pako.min.js";
-                  script.onload = resolve;
-                  script.onerror = reject;
-                  document.head.appendChild(script);
-                });
-              }
-              
-              let decompressedData = null;
-              
-              // Try different decompression methods
-              const methods = [
-                { name: 'zlib (inflate)', fn: () => pako.inflate(uint8Data, { to: 'string' }) },
-                { name: 'gzip (ungzip)', fn: () => pako.ungzip(uint8Data, { to: 'string' }) },
-                { name: 'raw deflate (inflateRaw)', fn: () => pako.inflateRaw(uint8Data, { to: 'string' }) }
-              ];
-              
-              for (const method of methods) {
-                try {
-                  console.log(`🧪 Trying ${method.name}...`);
-                  decompressedData = method.fn();
-                  console.log(`✅ Successfully decompressed using ${method.name}`);
-                  break;
-                } catch (err) {
-                  console.log(`❌ ${method.name} failed:`, err.message);
-                }
-              }
-              
-              if (decompressedData) {
-                // Parse the XML data into a structured object
-                const parsedProject = parseAbletonProject(decompressedData);
-                
-                console.log("🎵 🚀 BIOS sending dropped:als event with parsed content:", {
-                  name: file.name.replace(/\.als$/, ""),
-                  project: parsedProject ? `${parsedProject.tracks.length} tracks, ${parsedProject.tempo} BPM` : "parsing failed"
-                });
-                
-                send({
-                  type: "dropped:als",
-                  content: {
-                    name: file.name.replace(/\.als$/, ""),
-                    xmlData: decompressedData,
-                    project: parsedProject, // Send parsed structure
-                  },
-                });
-              } else {
-                console.error("❌ All decompression methods failed for ALS file");
-                // Try to read as plain text in case it's not compressed
-                try {
-                  const textData = new TextDecoder().decode(uint8Data);
-                  if (textData.includes('<?xml') || textData.includes('<Ableton')) {
-                    console.log("📄 File appears to be uncompressed XML");
-                    
-                    // Parse the XML data into a structured object
-                    const parsedProject = parseAbletonProject(textData);
-                    
-                    console.log("🎵 🚀 BIOS sending dropped:als event with uncompressed parsed content:", {
-                      name: file.name.replace(/\.als$/, ""),
-                      project: parsedProject ? `${parsedProject.tracks.length} tracks, ${parsedProject.tempo} BPM` : "parsing failed"
-                    });
-                    
-                    send({
-                      type: "dropped:als",
-                      content: {
-                        name: file.name.replace(/\.als$/, ""),
-                        xmlData: textData,
-                        project: parsedProject, // Send parsed structure
-                      },
-                    });
-                  } else {
-                    console.error("File doesn't appear to be XML either");
-                  }
-                } catch (textErr) {
-                  console.error("Failed to read as text:", textErr);
-                }
-              }
-            }
-          } catch (error) {
-            console.error("Failed to process ALS file:", error);
-          }
-        };
-        reader.readAsArrayBuffer(file);
-    }
-  }
-
-  // Instantly decode the audio before playback if it hasn't been already.
-  async function decodeSfx(sound) {
-    // console.log("🎵 BIOS decodeSfx called for:", sound, "type:", typeof sfx[sound]);
-    
-    // If sound is already being decoded, wait a bit and return
-    if (decodingInProgress.has(sound)) {
-      // console.log("🎵 BIOS decodeSfx already in progress for:", sound);
-      // Wait a moment and check again
-      await new Promise((resolve) => setTimeout(resolve, 10));
-      return sfx[sound];
-    }
-
-    if (sfx[sound] instanceof ArrayBuffer) {
-      // console.log("🎵 BIOS decodeSfx starting decode for ArrayBuffer:", sound);
-      // Mark as being decoded to prevent concurrent decode attempts
-      decodingInProgress.add(sound);
-
-      // Ensure audioContext is initialized before trying to decode
-      if (!audioContext) {
-        // console.log("🔊 Initializing audio context for WAV decoding...");
-        if (activateSound) {
-          activateSound();
-          // Wait a moment for audio context to initialize
-          await new Promise((resolve) => setTimeout(resolve, 100));
-        }
-      }
-
-      let audioBuffer;
-      try {
-        const buf = sfx[sound];
-        sfx[sound] = null;
-        if (buf && audioContext) {
-          console.log("🎵 BIOS decoding audio data for:", sound, "buffer size:", buf.byteLength);
-          audioBuffer = await audioContext.decodeAudioData(buf);
-          if (debug && logs.audio) console.log("🔈 Decoded:", sound);
-          console.log("🎵 BIOS decode successful:", sound, "audioBuffer:", !!audioBuffer);
-          sfx[sound] = audioBuffer;
-
-          // Process any queued sounds that might be waiting for this file
-          processPendingSfx();
-
-          return sfx[sound];
-        } else {
-          console.error("🎵 BIOS decode failed - missing buffer or audioContext:", !!buf, !!audioContext);
-        }
-      } catch (err) {
-        console.error("🔉 [DECODE] Decode error:", err, "➡️", sound);
-      } finally {
-        // Always remove from decoding set when done
-        decodingInProgress.delete(sound);
-      }
-    } else {
-      return sfx[sound];
-    }
-  }
-
-  // Queue for sounds that need to be played once audio context is available
-  let pendingSfxQueue = [];
-
-  // Track sounds that are currently being decoded to prevent multiple decode attempts
-  const decodingInProgress = new Set();
-
-  // Process any queued sound effects once audio context is ready
-  function processPendingSfx() {
-    if (audioContext && pendingSfxQueue.length > 0) {
-      const remaining = [];
-      const currentTime = Date.now();
-
-      pendingSfxQueue.forEach(
-        ({ id, soundData, options, completed, queuedAt }) => {
-          // Add timestamp if not present
-          const queueTime = queuedAt || currentTime;
-          const timeInQueue = currentTime - queueTime;
-
-          // Only play sounds that have been loaded into the sfx cache
-          if (sfx[soundData] && !(sfx[soundData] instanceof ArrayBuffer)) {
-            playSfx(id, soundData, options, completed);
-          } else if (timeInQueue < 5000) {
-            // Only retry for 5 seconds
-            remaining.push({
-              id,
-              soundData,
-              options,
-              completed,
-              queuedAt: queueTime,
-            });
-          }
-        },
-      );
-
-      pendingSfxQueue = remaining;
-
-      // If there are still sounds waiting, check again soon
-      if (pendingSfxQueue.length > 0) {
-        setTimeout(processPendingSfx, 100);
-      }
-    }
-  }
-
-  // Utilities
-
-  // Convert an img or blob object to an ac formatted bitmap  / "painting".
-  async function toBitmap(imgOrBlob) {
-    const img = await createImageBitmap(imgOrBlob);
-    const canvas = document.createElement("canvas");
-    canvas.width = img.width;
-    canvas.height = img.height;
-    const ctx = canvas.getContext("2d");
-    ctx.drawImage(img, 0, 0);
-    const imageData = ctx.getImageData(0, 0, canvas.width, canvas.height);
-    return {
-      width: imageData.width,
-      height: imageData.height,
-      pixels: imageData.data,
-    };
-  }
-
-  // Unzip a file.
-  async function unzip(data) {
-    try {
-      const zip = await window.JSZip.loadAsync(data);
-
-      console.log("🤐 Zip opened...");
-      // Detect type of media based on presence of "steps" file...
-      const steps = JSON.parse(await zip.file("painting.json")?.async("text"));
-      const record = [];
-
-      if (steps) {
-        console.log("🖼️⌛ Painting record detected.");
-
-        // TODO: Parse the JSON from steps.
-        const lines = steps; // Remove timestamp.
-
-        // Load `painting:recording` step text format.
-        for (let i = 0; i < lines.length; i += 1) {
-          const components = lines[i].step.split(" - ");
-          const step = { timestamp: components[0], label: components[1] };
-          if (lines[i].gesture?.length > 0) step.gesture = lines[i].gesture;
-          const picture = zip.file(`${lines[i].step}.png`);
-
-          if (picture) {
-            const blob = await picture.async("blob");
-            step.painting = await toBitmap(blob);
-          }
-          record.push(step);
-        }
-        console.log("🖼️⌛ Loaded record:", record);
-
-        return record;
-      } else {
-        console.warn("🤐 Could not detect ZIP media type.");
-        return record;
-      }
-    } catch (err) {
-      console.error("🤐 Error reading ZIP:", err);
-      return record;
-    }
-  }
-
-  // Convert a blob oobject to an ArrayBuffer.
-  function blobToArrayBuffer(blob) {
-    return new Promise((resolve, reject) => {
-      const reader = new FileReader();
-      reader.onloadend = () => resolve(reader.result);
-      reader.onerror = reject;
-      reader.readAsArrayBuffer(blob);
-    });
-  }
-
-  window.iMessageExtensionResize = (mode) => {
-    console.log("📱 iMessage Extension Resized:", mode);
-    window.acSEND({ type: "imessage-extension:resized", content: { mode } });
-  };
-
-  window.iOSAppSwitchPiece = (piece) => {
-    console.log("📱 iOS Switch Piece:", piece);
-    window.acSEND({
-      type: "jump",
-      content: { piece, ahistorical: false, alias: false },
-    });
-  };
-} // End of boot function
-
-function iOSAppSend(message) {
-  const packedMessage = JSON.stringify(message);
-  console.log("📱 Sending to iOS App:", packedMessage);
-  window.webkit?.messageHandlers?.iOSApp.postMessage(packedMessage);
-}
-
-async function checkMicrophonePermission() {
-  try {
-    const permissionStatus = await navigator.permissions.query({
-      name: "microphone",
-    });
-    // console.log('Microphone permission status:', permissionStatus.state);
-    if (permissionStatus.state === "granted") {
-      // console.log('Microphone access is granted.');
-    } else if (permissionStatus.state === "denied") {
-      // console.log('Microphone access is denied.');
-    } else {
-      // console.log(`Microphone access is in prompt state (user hasn't decided yet).`);
-    }
-    return permissionStatus.state; // 'granted', 'denied', or 'prompt'
-  } catch (error) {
-    console.error("Permission query error:", error);
-    return null;
-  }
-}
-
-export { boot };
+// 💻 BIOS
+
+// 📦 All Imports
+import * as Loop from "./lib/loop.mjs";
+import { Pen } from "./lib/pen.mjs";
+import { Box } from "./lib/geo.mjs";
+import { Keyboard } from "./lib/keyboard.mjs";
+import { Gamepad } from "./lib/gamepad.mjs";
+import { startCapturingMotion, stopCapturingMotion } from "./lib/motion.mjs";
+import { speak, speakAPI } from "./lib/speech.mjs";
+import * as UI from "./lib/ui.mjs";
+import * as Glaze from "./lib/glaze.mjs";
+import { apiObject, extension } from "./lib/helpers.mjs";
+import { choose } from "./lib/help.mjs";
+import { parse, slug } from "./lib/parse.mjs";
+import { isKidlispSource, encodeKidlispForUrl, getSyntaxHighlightingColors } from "./lib/kidlisp.mjs";
+import * as Store from "./lib/store.mjs";
+import * as MIDI from "./lib/midi.mjs";
+import * as USB from "./lib/usb.mjs";
+import {
+  MetaBrowser,
+  iOS,
+  Android,
+  TikTok,
+  Safari,
+  Aesthetic,
+  AestheticExtension,
+} from "./lib/platform.mjs";
+import { headers } from "./lib/headers.mjs";
+import { logs } from "./lib/logs.mjs";
+import { soundWhitelist } from "./lib/sound/sound-whitelist.mjs";
+import { timestamp, radians } from "./lib/num.mjs";
+import { UDP } from "./lib/udp.mjs";
+
+// import * as TwoD from "./lib/2d.mjs"; // 🆕 2D GPU Renderer.
+const TwoD = undefined;
+
+const { assign, keys } = Object;
+const { round, floor, min, max } = Math;
+const { isFinite } = Number;
+
+// 🎬 GIF Encoder Configuration
+// Set to true to use gifenc by default, false for gif.js
+const DEFAULT_USE_GIFENC = false;
+
+// 🚫 Cache Control Flags
+// Set these to true to disable caching for dynamic content updates
+window.acDISABLE_HUD_LABEL_CACHE = true; // Disable HUD label caching for dynamic coloring
+window.acDISABLE_QR_OVERLAY_CACHE = true; // Disable QR overlay caching for dynamic updates
+
+const diskSends = [];
+let diskSendsConsumed = false;
+
+// Store original URL parameters for refresh functionality
+let preservedParams = {};
+
+window.acDISK_SEND = function (message) {
+  !diskSendsConsumed ? diskSends.push(message) : window.acSEND(message);
+};
+
+function consumeDiskSends(send) {
+  if (diskSendsConsumed) return;
+  diskSends.forEach((message) => send(message));
+  diskSends.length = 0;
+  diskSendsConsumed = true;
+}
+
+// 🔌 USB
+USB.initialize();
+
+// 💾 Boot the system and load a disk.
+async function boot(parsed, bpm = 60, resolution, debug) {
+  headers(); // Print console headers.
+
+  // Store original URL parameters for refresh functionality from the resolution object
+  preservedParams = {};
+  if (resolution.gap === 0) preservedParams.nogap = "true"; // gap: 0 means nogap was true
+  if (resolution.nolabel === true) preservedParams.nolabel = "true";
+  
+  // Only preserve density/zoom/duration if they were actually in the URL (not from localStorage)
+  const currentParams = new URLSearchParams(location.search);
+  if (currentParams.has("density")) preservedParams.density = currentParams.get("density");
+  if (currentParams.has("zoom")) preservedParams.zoom = currentParams.get("zoom");
+  if (currentParams.has("duration")) preservedParams.duration = currentParams.get("duration");
+
+  if (debug) {
+    if (window.isSecureContext) {
+      // console.log("🔒 Secure");
+    } else {
+      console.warn("🔓 Insecure");
+    }
+  }
+
+  window.acCONTENT_EVENTS = [];
+
+  let HANDLE; // Populated with the user's handle from `disk`.
+
+  let pen,
+    keyboard,
+    gamepad,
+    keyboardFocusLock = false,
+    keyboardSoftLock = false;
+  let handData; // Hand-tracking.
+
+  let frameCount = 0n;
+  let now = 0;
+
+  let diskSupervisor;
+  let currentPiece = null; // Gets set to a path after `loaded`.
+  let currentPieceHasKeyboard = false;
+
+  // Media Recorder
+  let mediaRecorder;
+  let recordedFrames = [];
+  const mediaRecorderChunks = [];
+  let mediaRecorderDuration = 0,
+    mediaRecorderStartTime,
+    mediaRecorderFrameCount = 0; // Frame counter for performance optimization
+  let needs$creenshot = false; // Flag when a capture is requested.
+  
+  // Dynamic FPS detection for display-rate independent recording
+  let detectedDisplayFPS = 60; // Default fallback
+  let lastFrameTime = 0;
+  let frameTimes = [];
+  const FPS_SAMPLE_SIZE = 30; // Number of frames to sample for FPS detection
+
+  // Duration Progress Bar (for timed pieces from query parameter)
+  let durationProgressStartTime = undefined;
+  let durationProgressDuration = resolution.duration; // Duration in seconds from query parameter
+  let durationProgressCompleted = false;
+
+  // Events
+  let whens = {};
+
+  // Register core signal handlers
+  whens["recorder:cut"] = async function() {
+    
+    if (!mediaRecorder) {
+      console.warn(`No mediaRecorder available during cut - sending rolling:ended anyway`);
+      send({ type: "recorder:rolling:ended" });
+      return;
+    }
+    
+    if (debug && logs.recorder) console.log("✂️ Recorder: Cut");
+    
+    try {
+      // Safety check to prevent NaN duration
+      if (mediaRecorderStartTime !== undefined) {
+        mediaRecorderDuration += performance.now() - mediaRecorderStartTime;
+      } else {
+        console.warn("Warning: mediaRecorderStartTime is undefined during cut, cannot calculate duration");
+        // Set a minimal duration to prevent NaN
+        if (mediaRecorderDuration === undefined || isNaN(mediaRecorderDuration)) {
+          mediaRecorderDuration = 100; // Fallback to 100ms
+        }
+      }
+      
+      // mediaRecorder?.stop();
+      mediaRecorder?.pause(); // Single clips for now.
+
+      // Store the tape data to IndexedDB for persistence across page refreshes
+      const blob = new Blob(mediaRecorderChunks, {
+        type: mediaRecorder.mimeType,
+      });
+      
+      try {
+        await receivedChange({
+          data: {
+            type: "store:persist",
+            content: {
+              key: "tape",
+              method: "local:db",
+              data: {
+                blob,
+                duration: mediaRecorderDuration,
+                frames: recordedFrames, // Include frame data for WebP/Frame exports
+                timestamp: Date.now(),
+              },
+            },
+          },
+        });
+
+        if (debug && logs.recorder) console.log("📼 Stored tape to IndexedDB");
+      } catch (storageError) {
+        console.error("Error storing tape to IndexedDB:", storageError);
+        // Continue despite storage error
+      }
+
+      // Ensure the rolling:ended signal is sent which triggers the cutCallback
+      send({ type: "recorder:rolling:ended" });
+      
+    } catch (error) {
+      console.error("Error in cut operation:", error);
+      // Still send the ended signal even if something fails
+      send({ type: "recorder:rolling:ended" });
+    }
+  };
+
+  // Video storage
+  const videos = [];
+
+  // Media preloading tracker (for cancellations).
+  const mediaPathsLoading = {};
+
+  // Rendering
+
+  // Wrap everything in an #aesthetic-computer div.
+  const wrapper = document.createElement("div");
+  wrapper.id = "aesthetic-computer";
+
+  // 🖥️ Our main display surface. (Software Renderer)
+  const canvas = document.createElement("canvas");
+  const ctx = canvas.getContext("2d", { willReadFrequently: true });
+
+  // 🖥️🔌 Secondary main display surface. (GPU Renderer)
+  // TODO: Eventually deprecate the software renderer in favor of this?
+  //       (Or even reuse the same tag if pieces swap.)
+  //       TODO: Would it be possible for pieces to use both... and why?
+  //             (Probably Not)
+  TwoD?.initialize(wrapper);
+
+  // An extra canvas reference for passing through or buffering video recording streams.
+  let streamCanCtx;
+  let paintToStreamCanvas = false;
+  let startTapePlayback,
+    stopTapePlayback,
+    pauseTapePlayback,
+    resumeTapePlayback;
+
+  let shareFile, shareFileCallback; // A temporary storage container for a pre-prepped
+  // file download to use on a user interaction.
+
+  // A layer for modal messages such as "audio engine is off".
+  const modal = document.createElement("div");
+  modal.id = "modal";
+
+  // A ui canvas for rendering a native resolution ui on top of everything.
+  const uiCanvas = document.createElement("canvas");
+  const uiCtx = uiCanvas.getContext("2d");
+  uiCanvas.dataset.type = "ui";
+
+  const debugCanvas = document.createElement("canvas");
+  const debugCtx = debugCanvas.getContext("2d");
+  debugCanvas.dataset.type = "debug";
+
+  // A buffer for nicer resolution switches, nice when moving from
+  // low resolution back to high resolution. Could eventually be used
+  // for transition effects.
+  const freezeFrameCan = document.createElement("canvas");
+  const ffCtx = freezeFrameCan.getContext("2d");
+  freezeFrameCan.dataset.type = "freeze";
+
+  // A buffer for corner label overlays.
+  const overlayCan = document.createElement("canvas");
+  const octx = overlayCan.getContext("2d");
+
+  // Reusable canvas for dirtyBox updates
+  let dirtyBoxCanvas = document.createElement("canvas");
+  let dirtyBoxCtx = dirtyBoxCanvas.getContext("2d");
+
+  // Track overlay canvas dimensions to avoid unnecessary resizing
+  let overlayCanvasWidth = 0;
+  let overlayCanvasHeight = 0;
+
+  let imageData;
+  let fixedWidth, fixedHeight;
+  let projectedWidth, projectedHeight;
+  let canvasRect;
+
+  // A post-process / effects layer.
+  let glaze = { on: false };
+  let currentGlaze;
+
+  const glazeComposite = document.createElement("canvas");
+  const glazeCompositeCtx = glazeComposite.getContext("2d");
+
+  let needsReframe = false;
+  let needsReappearance = false;
+  let reframeJustCompleted = false; // Track when we just finished reframing
+  let freezeFrame = false,
+    freezeFrameFrozen = false,
+    freezeFrameGlaze = false;
+
+  const screen = apiObject("pixels", "width", "height");
+  let subdivisions = 1; // Gets set in frame.
+
+  // Track UI scaling state to avoid redundant operations
+  let currentUiScale = 0;
+  let uiContextScaled = false;
+
+  const REFRAME_DELAY = 80; //250;
+  let curReframeDelay = REFRAME_DELAY;
+  let lastGap = undefined;
+  let density = resolution.density !== undefined ? resolution.density : 2; // Use URL parameter or default to 2
+
+  const startGap =
+    location.host.indexOf("botce") > -1 || AestheticExtension ? 0 : 8;
+
+  // Runs one on boot & every time display resizes to adjust the framebuffer.
+  function frame(width, height, gap) {
+    gap === 0
+      ? document.body.classList.add("nogap")
+      : document.body.classList.remove("nogap");
+
+    if (gap === undefined) gap = lastGap ?? startGap;
+    lastGap = gap;
+
+    // Cache the current canvas if needed.
+    if (
+      freezeFrame &&
+      imageData &&
+      imageData.data &&
+      imageData.data.buffer &&
+      imageData.data.buffer.byteLength > 0 &&
+      !document.body.contains(freezeFrameCan) &&
+      !underlayFrame // Don't show freeze frame during tape playback
+    ) {
+      if (debug && logs.frame) {
+        console.log(
+          "🥶 Freezing:",
+          freezeFrame,
+          imageData.width,
+          imageData.height,
+        );
+      }
+
+      freezeFrameCan.style.width = canvas.getBoundingClientRect().width + "px";
+      freezeFrameCan.style.height =
+        canvas.getBoundingClientRect().height + "px";
+
+      // TODO: Get margin of canvasRect or make freezeFrame work on top of everything...
+      // Is this still relevant? 2022.4.09
+
+      /*
+      console.log(
+        "Freezeframe offset",
+        wrapper.offsetLeft,
+        canvasRect.x,
+        canvasRect.width - canvasRect.x
+      );
+      */
+
+      freezeFrameCan.style.left = canvasRect.x + "px";
+      freezeFrameCan.style.top = canvasRect.y + "px";
+
+      // TODO: Save the Glaze canvas if glaze is enabled / figure out how to deal
+      //       with Glaze.
+
+      if (freezeFrameGlaze) {
+        Glaze.freeze(ffCtx);
+        // ffCtx.fillStyle = "lime";
+        // ffCtx.fillRect(0, 0, ffCtx.canvas.width, ffCtx.canvas.height);
+        freezeFrameGlaze = false;
+      } else {
+        ffCtx.drawImage(canvas, 0, 0);
+        // ffCtx.putImageData(imageData, 0, 0); // TODO: Fix source data detached error here.
+      }
+
+      if (!wrapper.contains(freezeFrameCan)) {
+        wrapper.append(freezeFrameCan);
+      } else {
+        freezeFrameCan.style.removeProperty("opacity");
+      }
+
+      canvas.style.opacity = 0;
+      // console.log("Setting canvas opacity to 0...");
+
+      freezeFrameFrozen = true;
+    }
+
+    // Find the width and height of our default screen and native projection.
+    width = width || fixedWidth;
+    height = height || fixedHeight;
+
+    const gapSize = gap * window.devicePixelRatio;
+
+    subdivisions = 1;
+
+    if (width === undefined && height === undefined) {
+      // Automatically set and frame a reasonable resolution.
+      // Or pull from density.
+      let ratio = density || window.devicePixelRatio;
+      if (!density && window.devicePixelRatio === 1) ratio = 3; // Always force a screen density of 3 on non-retina displays.
+      subdivisions = ratio;
+
+      width =
+        floor(window.innerWidth / subdivisions) - floor(gapSize / subdivisions);
+      height =
+        floor(window.innerHeight / subdivisions) -
+        floor(gapSize / subdivisions);
+
+      if (TikTok) height -= gap * 3;
+
+      projectedWidth = round(width * density);
+      projectedHeight = round(height * density);
+    } else {
+      // Or do it manually if both width and height are defined.
+      fixedWidth = width;
+      fixedHeight = height;
+
+      const scale = min(window.innerWidth / width, window.innerHeight / height);
+
+      projectedWidth = round(width * scale - gapSize);
+      projectedHeight = round(height * scale - gapSize);
+    }
+
+    if (debug && logs.frame)
+      console.info(
+        "🖼 Frame:",
+        width,
+        height,
+        "🖥 Window:",
+        window.innerWidth,
+        window.innerHeight,
+      );
+
+    // Send a message about this new width and height to any hosting frames.
+    // parent.postMessage({ width: projectedWidth, height: projectedHeight }, "*");
+
+    // TODO: Changing this width and height here will clear the canvas... which is no good...
+
+    // ffCtx.drawImage(canvas, 0, 0);
+
+    // TODO: How can I copy the pixels from canvas before changing it's width
+    //       and height, and then copy them back after changing it here?
+    // ctx.drawImage(canvas, 0, 0);
+
+    // Create a temporary canvas
+    const tempCanvas = document.createElement("canvas");
+    const tempCtx = tempCanvas.getContext("2d");
+
+    // Copy existing canvas contents from clean imageData (not from canvas which may have overlays)
+    tempCanvas.width = canvas.width;
+    tempCanvas.height = canvas.height;
+    if (
+      imageData &&
+      imageData.width === canvas.width &&
+      imageData.height === canvas.height &&
+      imageData.data &&
+      imageData.data.buffer &&
+      imageData.data.buffer.byteLength > 0
+    ) {
+      // Use clean imageData to avoid copying overlays (only if data is not detached)
+      tempCtx.putImageData(imageData, 0, 0);
+    } else {
+      // Fallback to copying from canvas if imageData doesn't match or data is detached
+      tempCtx.drawImage(canvas, 0, 0);
+    }
+
+    // Resize the original canvas
+    canvas.width = width;
+    canvas.height = height;
+
+    // Restore the clean pixels onto the resized canvas
+    ctx.drawImage(tempCanvas, 0, 0);
+
+    tempCanvas.width = glazeComposite.width;
+    tempCanvas.height = glazeComposite.height;
+
+    tempCtx.drawImage(glazeComposite, 0, 0);
+
+    glazeComposite.width = canvas.width;
+    glazeComposite.height = canvas.height;
+    glazeCompositeCtx.drawImage(tempCanvas, 0, 0);
+
+    uiCanvas.width = projectedWidth * window.devicePixelRatio;
+    uiCanvas.height = projectedHeight * window.devicePixelRatio;
+
+    // Reset UI scaling state when canvas size changes
+    uiContextScaled = false;
+    currentUiScale = 0;
+
+    // Horizontal and vertical offsetting of the wrapper.
+
+    if (TikTok) {
+      wrapper.style.top = `${8 * 1.5}px`;
+    } else {
+      wrapper.style.top = (window.innerHeight - projectedHeight) / 2 + "px";
+    }
+
+    wrapper.style.left = (window.innerWidth - projectedWidth) / 2 + "px";
+    wrapper.style.width = projectedWidth + "px";
+    wrapper.style.height = projectedHeight + "px";
+
+    canvas.style.width = projectedWidth + "px";
+    canvas.style.height = projectedHeight + "px";
+    uiCanvas.style.width = projectedWidth + "px";
+    uiCanvas.style.height = projectedHeight + "px";
+
+    if (debug) {
+      debugCanvas.width = projectedWidth;
+      debugCanvas.height = projectedHeight;
+      debugCanvas.style.width = projectedWidth + "px";
+      debugCanvas.style.height = projectedHeight + "px";
+    }
+
+    if (
+      imageData &&
+      imageData.data &&
+      imageData.data.buffer &&
+      imageData.data.buffer.byteLength > 0
+    ) {
+      ctx.putImageData(imageData, 0, 0);
+    } else {
+      imageData = ctx.getImageData(0, 0, canvas.width, canvas.height);
+      // This will have zero alpha.
+    }
+
+    // Store clean pixel data for worker communication (before any overlays are drawn)
+    assign(screen, { pixels: imageData.data, width, height });
+
+    TwoD?.frame(width, height, wrapper); // Reframe the 2D GPU layer.
+
+    // Add the canvas, modal, and uiCanvas when we first boot up.
+    if (!wrapper.contains(canvas)) {
+      wrapper.append(canvas);
+      wrapper.append(modal);
+
+      const bumper = document.createElement("div");
+      bumper.id = "bumper";
+      modal.append(bumper);
+
+      wrapper.append(uiCanvas);
+      if (debug) wrapper.append(debugCanvas);
+      document.body.append(wrapper);
+
+      const fonts = [
+        "berkeley-mono-variable.css",
+        "ywft-processing-regular.css",
+        "ywft-processing-light.css",
+        "ywft-processing-bold.css",
+      ];
+
+      // Load fonts post-boot.
+      fonts.forEach((font) => {
+        const link = document.createElement("link");
+        link.rel = "stylesheet";
+        link.crossOrigin = "anonymous";
+        
+        // Use origin-aware font loading
+        let fontUrl;
+        try {
+          // Check if we're in development environment
+          const isDevelopment = location.hostname === 'localhost' && location.port;
+          if (isDevelopment) {
+            // In development, fonts are served from the root /type/webfonts/ path
+            fontUrl = "/type/webfonts/" + font;
+          } else {
+            // In production or sandboxed iframe, use the standard path
+            fontUrl = "/type/webfonts/" + font;
+          }
+        } catch (err) {
+          // Fallback to standard path if there's any error
+          fontUrl = "/type/webfonts/" + font;
+        }
+        
+        link.href = fontUrl;
+        document.body.append(link);
+      });
+
+      if ("fonts" in document) {
+        (async () => {
+          try {
+            // Wait for stylesheet to load first
+            await new Promise((resolve) => {
+              const checkFonts = () => {
+                // Check if at least one font face is available
+                const fontFaces = Array.from(document.fonts);
+                if (fontFaces.length > 0) {
+                  resolve();
+                } else {
+                  setTimeout(checkFonts, 50);
+                }
+              };
+              checkFonts();
+            });
+
+            // Now load the fonts explicitly
+            await Promise.all([
+              document.fonts.load("1em YWFTProcessing-Light"),
+              document.fonts.load("1em YWFTProcessing-Regular"),
+              document.fonts.load("bold 1em YWFTProcessing-Regular"),
+              document.fonts.load("normal 1em YWFTProcessing-Light"),
+            ]);
+          } catch (error) {
+            console.warn("⚠️ Font loading during boot failed:", error);
+            // Fallback to fonts.ready
+            await document.fonts.ready;
+          }
+        })();
+        // document.fonts.load("1em Berkeley Mono Variable").then(() => {
+        //   setTimeout(() => {
+        //     document.getElementById("console")?.classList.remove("hidden");
+        //   }, 250);
+        // });
+      }
+
+      // document.fonts.ready.then(function () {});
+
+      // Trigger it to re-draw whenever the window resizes.
+      let timeout;
+      let lastWidth = window.innerWidth;
+      let lastHeight = window.innerHeight;
+
+      window.addEventListener("resize", (e) => {
+        if (
+          lastWidth === window.innerWidth &&
+          lastHeight === window.innerHeight
+        ) {
+          return;
+        }
+
+        lastWidth = window.innerWidth;
+        lastHeight = window.innerHeight;
+
+        // Check to see if we are in "native-cursor" mode and hide
+        // #aesthetic.computer for the resize if we aren't.
+        if (document.body.classList.contains("native-cursor") === false) {
+          // wrapper.classList.add("hidden");
+        }
+
+        window.clearTimeout(timeout); // Small timer to save on performance.
+        timeout = setTimeout(() => {
+          needsReframe = true; // This makes zooming work / not work.
+          curReframeDelay = REFRAME_DELAY;
+        }, curReframeDelay); // Is this needed?
+      });
+
+      // Prevent canvas touchstart events from triggering magnifying glass on
+      // iOS Safari, unless a link is pressed.
+      wrapper.addEventListener(
+        "touchstart",
+        function (event) {
+          if (
+            (document.hasFocus() &&
+              !ticketWrapper &&
+              event.target.tagName !== "A" &&
+              event.target.tagName !== "IMG") ||
+            event.touches.length > 2 // Prevent undo pop-up in Mobile Safari.
+          ) {
+            event.preventDefault();
+          }
+        },
+        false,
+      );
+    }
+
+    canvasRect = canvas.getBoundingClientRect();
+
+    // Glaze.clear();
+
+    // A native resolution canvas for drawing cursors, system UI, and effects.
+    if (glaze.on) {
+      currentGlaze = Glaze.on(
+        canvas.width,
+        canvas.height,
+        canvasRect,
+        projectedWidth,
+        projectedHeight,
+        wrapper,
+        glaze.type,
+        () => {
+          send({ type: "needs-paint" }); // Once all the glaze shaders load, render a single frame.
+          // canvas.style.opacity = 0;
+        },
+      );
+    } else {
+      Glaze.off();
+      glaze.on = false;
+      canvas.style.removeProperty("opacity");
+    }
+
+    needsReframe = false;
+    reframeJustCompleted = true; // Mark that we just completed a reframe
+    needsReappearance = true; // Only for `native-cursor` mode.
+    send({ type: "needs-paint" });
+    send({
+      type: "reframed",
+      content: {
+        innerWidth: window.innerWidth,
+        innerHeight: window.innerHeight,
+        subdivisions,
+      },
+    });
+  }
+
+  // Used by `disk` to set the metatags by default when a piece loads. It can
+  // be overridden using `meta` inside of `boot` for any given piece.
+  // TODO: Some meta tags in practice use image_url & icon_url it seems.
+  //       (Like in `hell_-world` or `freaky-flowers`) 23.10.25.20.32
+  function setMetatags(meta) {
+    if (meta?.title) {
+      document.title = meta.title;
+      const ogTitle = document.querySelector('meta[name="og:title"]');
+      if (ogTitle) ogTitle.content = meta.title;
+      const twitterTitle = document.querySelector('meta[name="twitter:title"]');
+      if (twitterTitle) twitterTitle.content = meta.title;
+    }
+    if (meta?.desc) {
+      const ogDesc = document.querySelector('meta[name="og:description"]');
+      if (ogDesc) ogDesc.content = meta.desc;
+      const desc = document.querySelector('meta[name="description"]');
+      if (desc) desc.content = meta.desc;
+    }
+    if (meta?.img?.og) {
+      const ogImg = document.querySelector('meta[name="og:image"]');
+      if (ogImg) ogImg.content = meta.img.og;
+    }
+    if (meta?.img?.twitter) {
+      const twitterImg = document.querySelector('meta[name="twitter:image"]');
+      if (twitterImg) twitterImg.content = meta.img.twitter;
+    }
+
+    const icon = document.querySelector('link[rel="icon"]');
+
+    if (icon) {
+      if (meta?.icon_url) {
+        if (icon.href !== meta.icon_url) icon.href = meta.icon_url;
+      } else if (meta?.img?.icon) {
+        if (icon.href !== meta.img.icon) icon.href = meta.img.icon;
+      }
+    }
+
+    if (meta?.url) {
+      // This might need to be conditional / opt-in?
+      // document.querySelector('meta[name="twitter:player"').content = meta.url;
+    }
+  }
+
+  // *** External Library Dependency Injection ***
+
+  // FFMPEG.WASM
+  async function loadFFmpeg() {
+    return new Promise((resolve, reject) => {
+      const script = document.createElement("script");
+      script.src = "/aesthetic.computer/dep/ffmpeg/ffmpeg.min.js";
+
+      script.onerror = function (err) {
+        reject(err, s);
+      };
+
+      script.onload = function handleScriptLoaded() {
+        if (debug && logs.deps) console.log("📼 FFmpeg has loaded.", FFmpeg);
+        resolve(FFmpeg);
+      };
+      document.head.appendChild(script);
+    });
+    // return await import(`/aesthetic.computer/dep/@ffmpeg/ffmpeg-core.js`);
+  }
+
+  async function loadJSZip() {
+    return new Promise((resolve, reject) => {
+      const script = document.createElement("script");
+      script.src = "/aesthetic.computer/dep/jszip.min.js";
+
+      script.onerror = function (err) {
+        reject(err, s);
+      };
+
+      script.onload = function handleScriptLoaded() {
+        if (debug && logs.deps)
+          console.log("🤐 JSZip has loaded.", window.JSZip);
+        resolve(window.JSZip);
+      };
+
+      document.head.appendChild(script);
+    });
+  }
+
+  async function loadStripe() {
+    return new Promise((resolve, reject) => {
+      const script = document.createElement("script");
+      script.src = "https://js.stripe.com/v3/";
+      script.crossOrigin = "anonymous";
+
+      script.onerror = function (err) {
+        reject(err, s);
+      };
+
+      script.onload = function handleScriptLoaded() {
+        if (debug && logs.deps)
+          console.log("🦓 Stripe has loaded.", window.Stripe);
+        resolve(window.Stripe);
+      };
+
+      document.head.appendChild(script);
+    });
+  }
+
+  // THREE.JS (With a thin wrapper called ThreeD).
+  let ThreeD;
+  let ThreeDBakeQueue = [];
+  async function loadThreeD() {
+    ThreeD = await import(`./lib/3d.mjs`);
+    ThreeD.initialize(
+      wrapper,
+      Loop.mainLoop,
+      receivedDownload,
+      receivedUpload,
+      send,
+    );
+  }
+
+  // Web3
+  async function loadWeb3() {
+    return new Promise((resolve, reject) => {
+      const script = document.createElement("script");
+      script.src = "/aesthetic.computer/dep/web3/web3.min.js";
+
+      script.onerror = (err) => reject(err, s);
+
+      script.onload = function handleScriptLoaded() {
+        if (debug) console.log("🕸️3️⃣ Ready...");
+        resolve(Web3);
+      };
+
+      document.head.appendChild(script);
+    });
+  }
+
+  // 2. 🔈 Audio
+  const sound = {
+    bpm: new Float32Array(1),
+  };
+
+  const sfx = {}; // Buffers of sound effects that have been loaded.
+  const sfxPlaying = {}; // Sound sources that are currently playing.
+  const sfxLoaded = {}; // Sound sources that have been buffered and loaded.
+  const sfxCompletionCallbacks = {}; // Completion callbacks for sound effects.
+
+  // const sfX // ...
+
+  const sfxCancel = [];
+  speakAPI.sfx = sfx;
+  // TODO: Some of these need to be kept (like system ones) and others need to
+  // be destroyed after pieces change.
+
+  let updateMetronome,
+    beatSkip,
+    activateSound,
+    activatedSoundCallback,
+    triggerSound,
+    updateBubble,
+    updateSound,
+    killSound,
+    killAllSound,
+    clearSoundSampleCache,
+    requestSpeakerWaveforms,
+    requestSpeakerAmplitudes,
+    attachMicrophone,
+    detachMicrophone,
+    audioContext,
+    audioStreamDest,
+    sfxStreamGain,
+    micStreamGain,
+    micGainNode,
+    speakerGain;
+
+  let requestMicrophoneAmplitude,
+    requestMicrophoneWaveform,
+    requestMicrophonePitch,
+    requestMicrophoneRecordingStart,
+    requestMicrophoneRecordingStop;
+
+  // TODO: Eventually this would be replaced with a more dynamic system.
+
+  const backgroundTrackURLs = [
+    "0 - analog multiplication",
+    "1 - castlecowards",
+    "2 - epanodos clinamen",
+    "3 - for not being able",
+    "4 - pantoum chain rhyme",
+    "5 - they sit so nicely",
+    "6 - vociferatings witchbefooled",
+    "7 - an accuracy which it seems as impossible to attain",
+    "8 - bivariate beamforming",
+    "9 - and the three of them began to make",
+    "10 - or perhaps destroyed",
+    "11 - sunsmidnought",
+    "12 - improvements design",
+    "13 - consideration",
+    "14 - magellanic clouds",
+    "15 - syncopation demotic",
+    "16 - textual criticism ambiguity",
+  ];
+
+  const backgroundMusicEl = document.createElement("audio");
+  backgroundMusicEl.id = "background-music";
+  backgroundMusicEl.crossOrigin = "anonymous";
+  wrapper.appendChild(backgroundMusicEl);
+
+  let analyserCtx, analyserSrc, analyser, frequencyData;
+  let currentBackgroundTrack;
+
+  function playBackgroundMusic(n, volume) {
+    if (currentBackgroundTrack !== n && !isNaN(n)) {
+      let origin;
+
+      if (window.production === true) {
+        origin = "https://assets.aesthetic.computer/bgm/";
+      } else {
+        origin = "/assets/bgm/";
+      }
+
+      const ext = Safari ? "m4a" : "ogg";
+      backgroundMusicEl.src = origin + backgroundTrackURLs[n] + "." + ext;
+      backgroundMusicEl.volume = parseFloat(volume);
+      if (audioContext) {
+        backgroundMusicEl.play();
+      }
+      currentBackgroundTrack = n;
+    }
+  }
+
+  function stopBackgroundMusic() {
+    currentBackgroundTrack = null;
+    backgroundMusicEl.src = "";
+  }
+
+  function startSound() {
+    if (navigator.audioSession) navigator.audioSession.type = "ambient";
+
+    // Main audio feed
+    audioContext = new AudioContext({
+      latencyHint: "interactive",
+      // TODO: Eventually choose a good sample rate and/or make it settable via
+      //       the current disk.
+      // sampleRate: 44100,
+      // sampleRate: 48000,
+      sampleRate: 48000, //iOS || Aesthetic || Android ? 48000 : 192000,
+    });
+
+    acDISK_SEND({
+      type: "audio:sample-rate",
+      content: audioContext.sampleRate,
+    });
+
+    // Process any queued sounds now that audioContext is available
+    processPendingSfx();
+
+    // Main audio feed
+    // audioContext = new AudioContext({
+    //   latencyHint: "interactive",
+    //   sampleRate: Math.min(
+    //     192000,
+    //     new (window.AudioContext || window.webkitAudioContext)().sampleRate,
+    //   ),
+    // });
+
+    // BGM Analyser
+    analyserCtx = new AudioContext();
+    analyserSrc = analyserCtx.createMediaElementSource(backgroundMusicEl);
+    analyser = analyserCtx.createAnalyser();
+    analyser.fftSize = 256; // See also: https://developer.mozilla.org/en-US/docs/Web/API/AnalyserNode/frequencyBinCount
+
+    analyserSrc.connect(analyser);
+    analyser.connect(analyserCtx.destination);
+    frequencyData = new Uint8Array(analyser.frequencyBinCount);
+
+    // console.log("Sound started.");
+
+    speakAPI.audioContext = audioContext; // Make audioContext global, for
+    //                                       `speech` and perhaps other
+    //                                       modules. 23.08.17.12.31
+
+    audioStreamDest = audioContext.createMediaStreamDestination();
+    sfxStreamGain = audioContext.createGain();
+    sfxStreamGain.gain.value = 1;
+    sfxStreamGain.connect(audioStreamDest);
+
+    speakerGain = audioContext.createGain();
+    speakerGain.gain.value = 1;
+    speakerGain.connect(audioContext.destination);
+
+    if (audioContext.state === "running") {
+      // audioContext.suspend();
+    }
+
+    // TODO: Check to see if there is support for AudioWorklet or not...
+    //       and and use ScriptProcessorNode as a fallback. 2022.01.13.21.00
+
+    // Microphone Input Processor
+    // (Gets attached via a message from the running disk.)
+    attachMicrophone = async (data) => {
+      if (navigator.audioSession)
+        navigator.audioSession.type = "play-and-record"; // play-and-record";
+
+      let micStream;
+      let reason;
+      try {
+        micStream = await navigator.mediaDevices.getUserMedia({
+          audio: {
+            echocancellation: false, // put this behind a flag?
+            latency: 0,
+            noisesuppression: false,
+            autogaincontrol: false,
+          },
+        });
+      } catch (err) {
+        if (debug) console.warn("🎙 Microphone disabled:", err);
+        reason = err.message;
+      }
+
+      // return;
+
+      if (!micStream) {
+        send({ type: "microphone-connect:failure", content: { reason } });
+        return;
+      }
+
+      const micNode = new MediaStreamAudioSourceNode(audioContext, {
+        mediaStream: micStream,
+      });
+
+      // TODO: Why can't there be separate audioWorklet modules?
+      await audioContext.audioWorklet.addModule(
+        "/aesthetic.computer/lib/microphone.mjs",
+      );
+
+      const micProcessorNode = new AudioWorkletNode(
+        audioContext,
+        "microphone-processor",
+        {
+          outputChannelCount: [2],
+          processorOptions: { debug },
+        },
+      );
+
+      // Receive messages from the microphone processor thread.
+      micProcessorNode.port.onmessage = (e) => {
+        const msg = e.data;
+
+        if (msg.type === "amplitude") {
+          send({ type: "microphone-amplitude", content: msg.content });
+        }
+
+        if (msg.type === "waveform") {
+          // console.log("Mic waveform:", msg.content);
+          send({ type: "microphone-waveform", content: msg.content });
+        }
+
+        if (msg.type === "pitch") {
+          send({ type: "microphone-pitch", content: msg.content });
+        }
+
+        if (msg.type === "recording:complete") {
+          // console.log("Recording complete:", msg.content);
+          // Turn this into a sample with a playback ID here and send
+          // the sample ID back.
+          const id = "microphone-recording" + "_" + performance.now();
+
+          //if (debug)
+          //  console.log("🔈 Buffer length:", msg.content.recording?.length);
+
+          // Create an empty mono AudioBuffer (1 channel)
+          const buffer = audioContext.createBuffer(
+            1,
+            msg.content.recording.length,
+            audioContext.sampleRate,
+          );
+          const channel = buffer.getChannelData(0); // Ref to the first channel.
+          channel.set(msg.content.recording);
+          // Copy your Float32Array data into the buffer's channel
+
+          // console.log("Recording:", msg.content.recording);
+
+          sfx[id] = buffer; // Set the sfx id so the sfx system
+          //                   can play back the sample.
+
+          send({
+            type: "microphone-recording:complete",
+            content: { id, data: msg.content.recording },
+          });
+        }
+      };
+
+      requestMicrophoneRecordingStart = () => {
+        micProcessorNode.port.postMessage({ type: "record:start" });
+      };
+
+      requestMicrophoneRecordingStop = () => {
+        micProcessorNode.port.postMessage({ type: "record:stop" });
+      };
+
+      // Request data / send message to the mic processor thread.
+      requestMicrophoneAmplitude = () => {
+        micProcessorNode.port.postMessage({ type: "get-amplitude" });
+      };
+
+      requestMicrophoneWaveform = () => {
+        micProcessorNode.port.postMessage({ type: "get-waveform" });
+      };
+
+      requestMicrophonePitch = () => {
+        micProcessorNode.port.postMessage({ type: "get-pitch" });
+      };
+
+      micStreamGain = audioContext.createGain();
+      micGainNode = audioContext.createGain();
+
+      // Connect mic to the mediaStream.
+
+      // TODO: How to automatically dip the mic gain node?
+
+      // micNode.connect(micProcessorNode);
+      micNode.connect(micGainNode);
+      micGainNode.connect(micProcessorNode);
+
+      micProcessorNode.connect(micStreamGain);
+      micStreamGain.connect(audioStreamDest);
+      // speakerGain.gain.value = 0.35;
+      // micStreamGain.gain.value = 1.5;
+
+      micGainNode.gain.value = 1;
+      micStreamGain.gain.value = 1;
+      sfxStreamGain.gain.value = 1;
+
+      // Connect to the speaker if we are monitoring audio.
+      if (data?.monitor === true)
+        micProcessorNode.connect(audioContext.destination);
+
+      // Setup microphone detachment function.
+      detachMicrophone = () => {
+        if (navigator.audioSession) navigator.audioSession.type = "ambient";
+        micProcessorNode.disconnect();
+        micNode.disconnect();
+        micStream.getTracks().forEach((t) => t.stop());
+        // speakerGain.gain.value = 1;
+        sfxStreamGain.gain.value = 1;
+        if (debug) console.log("🎙💀 Microphone:", "Detached");
+        send({ type: "microphone-disconnect" });
+      };
+
+      // Send a message back to `disk` saying the microphone is connected.
+      send({ type: "microphone-connect:success" });
+      if (debug) console.log("🎙 Microphone connected:", data);
+    };
+
+    // Sound Synthesis Processor
+    try {
+      (async () => {
+        const baseUrl = "/aesthetic.computer/lib/speaker.mjs";
+        const cacheBuster = /*debug ?*/ `?time=${new Date().getTime()}`; // : "";
+        await audioContext.audioWorklet.addModule(baseUrl + cacheBuster);
+
+        const speakerProcessor = new AudioWorkletNode(
+          audioContext,
+          "speaker-processor",
+          {
+            outputChannelCount: [2],
+            processorOptions: { bpm: sound.bpm, debug: true },
+          },
+        );
+
+        beatSkip = function () {
+          speakerProcessor.port.postMessage({ type: "beat:skip" });
+        };
+
+        updateMetronome = function (newBPM) {
+          speakerProcessor.port.postMessage({ type: "new-bpm", data: newBPM });
+        };
+
+        triggerSound = function (sound) {
+          speakerProcessor.port.postMessage({ type: "sound", data: sound });
+
+          return {
+            progress: () => {
+              // console.log("🟠 Get progress of sound...", sound);
+              speakerProcessor.port.postMessage({
+                type: "get-progress",
+                content: sound.id,
+              });
+            },
+            kill: (fade) => {
+              killSound(sound.id, fade);
+            },
+            update: (properties) => {
+              // console.log(
+              //   "Update needed for sound:",
+              //   sound,
+              //   "With:",
+              //   properties,
+              // );
+              updateSound?.({ id: sound.id, properties });
+            },
+          };
+        };
+
+        updateBubble = function (bubble) {
+          speakerProcessor.port.postMessage({ type: "bubble", data: bubble });
+        };
+
+        killSound = function (id, fade) {
+          // console.log("📢 Kill:", id, "Fade:", fade);
+          delete sfxPlaying[id];
+          delete sfxCompletionCallbacks[id]; // Clean up completion callback
+          speakerProcessor.port.postMessage({
+            type: "kill",
+            data: { id, fade },
+          });
+        };
+
+        updateSound = function (data) {
+          speakerProcessor.port.postMessage({ type: "update", data });
+        };
+
+        killAllSound = function () {
+          speakerProcessor.port.postMessage({ type: "kill:all" });
+        };
+
+        clearSoundSampleCache = function () {
+          speakerProcessor.port.postMessage({ type: "cache:clear" });
+          for (const k in sfxLoaded) delete sfxLoaded[k];
+        };
+
+        // Request data / send message to the mic processor thread.
+        requestSpeakerWaveforms = function () {
+          speakerProcessor.port.postMessage({ type: "get-waveforms" });
+        };
+
+        requestSpeakerAmplitudes = function () {
+          speakerProcessor.port.postMessage({ type: "get-amplitudes" });
+        };
+
+        speakerProcessor.port.onmessage = ({ data: msg }) => {
+          if (msg.type === "waveforms") {
+            send({ type: "waveforms", content: msg.content });
+            return;
+          }
+
+          if (msg.type === "amplitudes") {
+            send({ type: "amplitudes", content: msg.content });
+            return;
+          }
+
+          if (msg.type === "metronome") {
+            diskSupervisor.requestBeat?.(msg.content); // Update metronome.
+            return;
+          }
+
+          if (msg.type === "progress") {
+            // Send sound progress to the disk.
+            // console.log("Received progress for:", msg);
+            send({
+              type: "sfx:progress:report",
+              content: msg.content,
+            });
+            return;
+          }
+
+          if (msg.type === "killed") {
+            // Call the completion callback if it exists
+            const completionCallback = sfxCompletionCallbacks[msg.content.id];
+            if (completionCallback) {
+              completionCallback();
+              delete sfxCompletionCallbacks[msg.content.id];
+            }
+
+            send({ type: "sfx:killed", content: msg.content });
+            return;
+          }
+        };
+
+        speakerProcessor.connect(sfxStreamGain); // Connect to the mediaStream.
+        speakerProcessor.connect(speakerGain);
+
+        activatedSoundCallback?.();
+
+        // Process any queued sound effects now that audioContext is available
+        processPendingSfx();
+
+        modal.classList.remove("on");
+      })();
+    } catch (e) {
+      console.log("Sound failed to initialize:", e);
+    }
+
+    function enableAudioPlayback(skip = false) {
+      try {
+        if (backgroundMusicEl.paused && currentBackgroundTrack !== null) {
+          backgroundMusicEl.play().catch(error => {
+            // Audio playback failed, probably due to browser policy
+            console.log("Background music play failed (user gesture required):", error.message);
+          });
+        }
+        if (!skip && ["suspended", "interrupted"].includes(audioContext.state)) {
+          audioContext.resume().catch(error => {
+            // AudioContext resume failed, probably due to browser policy  
+            console.log("AudioContext resume failed (user gesture required):", error.message);
+          });
+        }
+      } catch (error) {
+        console.log("Audio playback initialization failed:", error.message);
+      }
+    }
+
+    //enableAudioPlayback(true);
+    window.addEventListener("pointerdown", () => enableAudioPlayback());
+    window.addEventListener("keydown", () => enableAudioPlayback());
+  }
+
+  // Play a sound back through the sfx system.
+  // 🌡️ TODO: `sfx` could be scraped for things that need to be decoded
+  //          upon audio activation. This would probably be helpful
+  //          in terms of creating a sampler and asynchronously
+  //          decoding all the sounds after an initial tap.
+
+  async function playSfx(id, soundData, options, completed) {
+    // console.log("🎵 BIOS playSfx called:", {
+    //   id,
+    //   soundData,
+    //   options,
+    //   audioContextAvailable: !!audioContext,
+    //   sfxExists: !!sfx[soundData],
+    //   sfxType: sfx[soundData] ? typeof sfx[soundData] : "undefined"
+    // });
+    
+    if (audioContext) {
+      if (sfxCancel.includes(id)) {
+        // console.log("🎵 BIOS playSfx cancelled for:", id);
+        sfxCancel.length = 0;
+        return;
+      }
+
+      // Instantly decode the audio before playback if it hasn't been already.
+      if (debug && logs.sound) console.log("🎵 BIOS attempting to decode sfx:", soundData);
+      await decodeSfx(soundData);
+      if (debug && logs.sound) console.log("🎵 BIOS decode complete, sfx type now:", typeof sfx[soundData]);
+
+      if (sfx[soundData] instanceof ArrayBuffer) {
+        console.log("🎵 BIOS sfx still ArrayBuffer, returning early");
+        return;
+      }
+
+      if (!sfx[soundData]) {
+        console.log("🎵 BIOS sfx not found, queuing:", soundData);
+        // Queue the sound effect to be played once it's loaded
+        pendingSfxQueue.push({
+          id,
+          soundData,
+          options,
+          completed,
+          queuedAt: Date.now(),
+        });
+        return;
+      }
+
+      const channels = [];
+      for (let i = 0; i < sfx[soundData].numberOfChannels; i += 1) {
+        channels.push(sfx[soundData].getChannelData(i)); // Get raw Float32Array.
+      }
+
+      const sample = {
+        channels,
+        sampleRate: sfx[soundData].sampleRate,
+        length: sfx[soundData].length,
+      };
+
+      if (debug && logs.sound) {
+        console.log("🎵 BIOS sample prepared:", {
+          soundData,
+          sampleChannels: sample.channels.length,
+          sampleRate: sample.sampleRate,
+          length: sample.length,
+          triggerSoundAvailable: !!triggerSound
+        });
+      }
+
+      // TODO: ⏰ Memoize the buffer data after first playback so it doesn't have to
+      //          keep being sent on every playthrough. 25.02.15.08.22
+
+      // console.log("👮 Sample ID:", id, "Sound data:", soundData);
+
+      const playResult = triggerSound?.({
+        id,
+        type: "sample",
+        options: {
+          buffer: sfxLoaded[soundData] ? soundData : sample, // Alternatively send a memoized code using a lookup table.
+          label: soundData, // TODO: 🚩 This needs to be invalidated by `tape`.
+          // TODO: 🚩 Cached speaker sounds need to be dumped on a piece swap.
+          from: isFinite(options?.from) ? options.from : 0,
+          to: isFinite(options?.to) ? options.to : 1,
+          speed: isFinite(options?.speed) ? options.speed : 1,
+          loop: options?.loop || false,
+        },
+        // options: { buffer: sample },
+        // ⏰ TODO: If duration / 'beats' is not specified then use speed.
+        // beats: undefined, // ((sample.length / sample.sampleRate) * sound.bpm / 60),
+        // attack: 0, // 🩷 TODO: These should have saner defaults.
+        // decay: 0,
+      });
+
+      // console.log("🎵 BIOS triggerSound result:", {
+      //   id,
+      //   playResult,
+      //   playResultType: typeof playResult
+      // });
+
+      sfxPlaying[id] = playResult;
+
+      // Store the completion callback if provided
+      if (completed) {
+        sfxCompletionCallbacks[id] = completed;
+      }
+
+      if (triggerSound) sfxLoaded[soundData] = true;
+    } else {
+      // Queue the sound effect to be played once audioContext is available
+      pendingSfxQueue.push({
+        id,
+        soundData,
+        options,
+        completed,
+        queuedAt: Date.now(),
+      });
+    }
+  }
+
+  speakAPI.playSfx = playSfx;
+
+  // TODO: Add mute
+  // function mute() {
+  //   audioContext.suspend();
+  //   // Or... audioContext.resume();
+  // }
+
+  // Try to load the disk boilerplate as a worker first.
+  // Safari and FF support is coming for worker module imports: https://bugs.webkit.org/show_bug.cgi?id=164860
+  //const worker = new Worker("./aesthetic.computer/lib/disk.js", {
+  //  type: "module",
+  //});
+  const fullPath =
+    "/aesthetic.computer/lib/disk.mjs" +
+    window.location.search +
+    "#" +
+    Date.now(); // bust the cache. This prevents an error related to Safari loading workers from memory.
+
+  const sandboxed =
+    (window.origin === "null" || !window.origin) && !window.acVSCODE;
+
+  const microphonePermission = await checkMicrophonePermission();
+
+  // Extract embedded source if available
+  let embeddedSource = null;
+  try {
+    const embeddedScript = document.getElementById("embedded-source");
+    if (embeddedScript) {
+      embeddedSource = JSON.parse(embeddedScript.textContent);
+    }
+  } catch (err) {
+    console.warn("⚠️ Failed to parse embedded source:", err);
+  }
+
+  const firstMessage = {
+    type: "init-from-bios",
+    content: {
+      parsed,
+      debug,
+      rootPiece: window.acSTARTING_PIECE,
+      user: window.acUSER,
+      lanHost: window.acLAN_HOST,
+      iframe: window.self !== window.top,
+      sandboxed,
+      shareSupported: (iOS || Android) && navigator.share !== undefined,
+      previewOrIcon: window.acPREVIEW_OR_ICON,
+      vscode: window.acVSCODE,
+      microphonePermission,
+      resolution,
+      embeddedSource,
+    },
+  };
+
+  const onMessage = (m) => receivedChange(m);
+
+  let send = (msg) => {
+    console.warn("Send has not been wired yet!", msg);
+  };
+
+  //  👷️ Always use workers if they are supported, except for
+  //     when we are in VR (MetaBrowser).
+  // Disable workers if we are in a sandboxed iframe.
+  const workersEnabled = !sandboxed;
+  // const workersEnabled = false;
+
+  if (/*!MetaBrowser &&*/ workersEnabled) {
+    const worker = new Worker(new URL(fullPath, window.location.href), {
+      type: "module",
+    });
+
+    // Rewire things a bit if workers with modules are not supported (Firefox).
+    worker.onerror = async (err) => {
+      // if (
+      //   err.message ===
+      //   "SyntaxError: import declarations may only appear at top level of a module"
+      // ) {
+      console.error("🛑 Disk error:", err);
+      // console.error("🚨 Error message:", err.message);
+      // console.error("🚨 Error filename:", err.filename);
+      // console.error("🚨 Error lineno:", err.lineno);
+      // console.error("🚨 Error colno:", err.colno);
+
+      console.warn("🟡 Attempting a dynamic import...");
+      // https://bugzilla.mozilla.org/show_bug.cgi?id=1247687
+      const module = await import(`./lib/disk.mjs`);
+      module.noWorker.postMessage = (e) => onMessage(e); // Define the disk's postMessage replacement.
+      send = (e) => module.noWorker.onMessage(e); // Hook up our post method to disk's onmessage replacement.
+      window.acSEND = send; // Make the message handler global, used in `speech.mjs` and also useful for debugging.
+      send(firstMessage);
+      consumeDiskSends(send);
+      // } else {
+      // TODO: Try and save the crash here by restarting the worker
+      //       without a full system reload?
+      // }
+    };
+
+    if (worker.postMessage) {
+      // console.log("🟢 Worker");
+      send = (e, shared) => worker.postMessage(e, shared);
+      window.acSEND = send; // Make the message handler global, used in `speech.mjs` and also useful for debugging.
+      worker.onmessage = onMessage;
+    }
+  } else {
+    // B. No Worker Mode
+    if (debug) console.log("🔴 No Worker");
+    let module;
+    try {
+      module = await import(`./lib/disk.mjs`);
+    } catch (err) {
+      console.warn("Module load error:", err);
+    }
+    module.noWorker.postMessage = (e) => onMessage(e); // Define the disk's postMessage replacement.
+    send = (e) => module.noWorker.onMessage(e); // Hook up our post method to disk's onmessage replacement.
+    window.acSEND = send; // Make the message handler global, used in `speech.mjs` and also useful for debugging.
+  }
+
+  // The initial message sends the path and host to load the disk.
+  send(firstMessage);
+  consumeDiskSends(send);
+
+  // Beat
+
+  // Set the default bpm.
+  sound.bpm = bpm;
+
+  function requestBeat(time) {
+    send({
+      type: "beat",
+      content: { time, bpm: sound.bpm },
+    });
+  }
+
+  // Called inside of `requestFrame`, and on the `beat` message.
+  function updateSynths(content) {
+    function beat() {
+      if (sound.bpm !== content.bpm) {
+        sound.bpm = content.bpm;
+        updateMetronome(sound.bpm);
+      }
+      for (const sound of content.sounds) triggerSound(sound);
+      for (const bubble of content.bubbles) updateBubble(bubble);
+      for (const item of content.kills) killSound(item.id, item.fade);
+    }
+
+    if (
+      (!triggerSound || audioContext?.state !== "running") &&
+      (sound.bpm !== content.bpm ||
+        content.sounds.length > 0 ||
+        content.bubbles.length > 0 ||
+        content.kills.length > 0)
+    ) {
+      activatedSoundCallback = beat;
+      // 📓 Hold a single update frame if audio cuts out or is just beginning.
+      return;
+    } else beat();
+  }
+
+  // Update & Render
+  let frameAlreadyRequested = false;
+
+  function requestFrame(needsRender, updateCount, nowUpdate) {
+    now = nowUpdate;
+
+    if (needsRender && needsReframe) {
+      frame(undefined, undefined, lastGap);
+      pen?.retransformPosition();
+      //frameAlreadyRequested = false; // Deprecated. 23.09.17.01.20
+      return;
+    }
+
+    if (frameAlreadyRequested) return;
+
+    frameAlreadyRequested = true;
+    frameCount += 1n;
+
+    // TODO: 📏 Measure performance of frame: test with different resolutions.
+
+    // console.log("Sending frame...", frameCount, performance.now())
+
+    // Grab a sample of any playing background music, calculate the frequency
+    // and send as needed.
+    let amplitude = 0;
+    if (backgroundMusicEl.paused === false) {
+      // Get the frequency data from the audio element
+      analyser.getByteFrequencyData(frequencyData);
+
+      // Calculate the maximum amplitude in the frequency data for this period.
+      for (let i = 0; i < frequencyData.length; i += 1) {
+        if (frequencyData[i] > amplitude) {
+          amplitude = frequencyData[i];
+        }
+      }
+    }
+
+    // Transferrable objects
+    let transferrableObjects = [];
+    let pixelsBuffer = null;
+    
+    // Only transfer pixels buffer if it's not detached
+    try {
+      if (screen.pixels.buffer.byteLength > 0) {
+        transferrableObjects = [screen.pixels.buffer];
+        pixelsBuffer = screen.pixels.buffer;
+      } else {
+        // Buffer is detached, create a fresh copy from imageData
+        console.warn("🎬 Screen buffer detached during transfer, creating fresh copy from imageData");
+        if (imageData && imageData.data && imageData.data.buffer.byteLength > 0) {
+          pixelsBuffer = imageData.data.slice().buffer;
+        } else {
+          // Last resort: create empty buffer with correct size
+          const emptyPixels = new Uint8ClampedArray(canvas.width * canvas.height * 4);
+          pixelsBuffer = emptyPixels.buffer;
+        }
+        transferrableObjects = [pixelsBuffer];
+      }
+    } catch (e) {
+      // If we can't access the buffer at all, create a fresh copy from imageData or empty buffer
+      console.warn("🎬 Screen buffer detached during transfer, creating copy from imageData");
+      try {
+        if (imageData && imageData.data && imageData.data.buffer.byteLength > 0) {
+          pixelsBuffer = imageData.data.slice().buffer;
+        } else {
+          // Last resort: create empty buffer with correct size
+          const emptyPixels = new Uint8ClampedArray(canvas.width * canvas.height * 4);
+          pixelsBuffer = emptyPixels.buffer;
+        }
+        transferrableObjects = [pixelsBuffer];
+      } catch (fallbackError) {
+        console.error("Failed to create fallback buffer:", fallbackError);
+        // Create minimal empty buffer as absolute last resort
+        const emptyPixels = new Uint8ClampedArray(64 * 64 * 4); // 64x64 fallback
+        pixelsBuffer = emptyPixels.buffer;
+        transferrableObjects = [pixelsBuffer];
+      }
+    }
+
+    // TODO: Eventually make frequencyData transferrable?
+    // if (frequencyData) {
+    // transferrableObjects.push(frequencyData.buffer);
+    // }
+
+    send(
+      {
+        type: "frame",
+        content: {
+          needsRender,
+          updateCount,
+          pixels: pixelsBuffer,
+          audioTime: audioContext?.currentTime || 0,
+          audioBpm: sound.bpm, // TODO: Turn this into a messaging thing.
+          audioMusicAmplitude: amplitude,
+          audioMusicSampleData: amplitude > 0 ? frequencyData : [],
+          width: canvas.width,
+          height: canvas.height,
+          // TODO: Do all fields of `pointer` need to be sent? 22.09.19.23.30
+          pen: { events: pen?.events || [], pointers: pen?.pointers || {} },
+          pen3d: ThreeD?.pollControllers(), // TODO: Implement pointers in 3D.
+          hand: handData,
+          keyboard: keyboard.events,
+          gamepad: gamepad.events,
+          // clipboardText: pastedText,
+        },
+      },
+      transferrableObjects,
+    );
+
+    // if (Object.keys(pen.pointers).length > 1) {
+    //   console.log(pen.events, pen.pointers);
+    // }
+
+    //pastedText = undefined; // Clear any pasted text.
+
+    pen?.updatePastPositions();
+
+    // Time budgeting stuff...
+    //const updateDelta = performance.now() - updateNow;
+    //console.log("Update Budget: ", round((updateDelta / updateRate) * 100));
+    // TODO: Output this number graphically.
+
+    // const renderNow = performance.now();
+    // const renderDelta = performance.now() - renderNow;
+    // console.log("Render Budget: ", round((renderDelta / renderRate) * 100));
+
+    // TODO: Output this number graphically.
+
+    //render3d();
+    // Clear pen events.
+    if (pen) pen.events.length = 0;
+    if (ThreeD?.penEvents) ThreeD.penEvents.length = 0;
+
+    // Clear keyboard and gamepad events.
+    keyboard.events.length = 0;
+    gamepad.events.length = 0;
+  }
+
+  let frameCached = false;
+  let pixelsDidChange = false; // TODO: Can this whole thing be removed? 2021.11.28.03.50
+
+  let contentFrame;
+  let ticketWrapper;
+  let underlayFrame;
+
+  // const bakedCan = document.createElement("canvas", {
+  //  willReadFrequently: true,
+  // });
+
+  // *** Received Frame ***
+  async function receivedChange({ data: { type, content } }) {
+    // Helper function to generate appropriate filenames for tape recordings
+    function generateTapeFilename(extension, suffix = "") {
+      const options = window.currentRecordingOptions || {
+        pieceName: "tape",
+        pieceParams: "",
+        originalCommand: ""
+      };
+      
+      // Debug logging for filename issues
+      if (debug) {
+        console.log("🎬 generateTapeFilename debug:", {
+          extension,
+          suffix,
+          options,
+          HANDLE,
+          location: location?.host || "unknown"
+        });
+      }
+      
+      let baseName = options.pieceName || "tape";
+      // Handle special cases for kidlisp codes
+      if (baseName === "$code") {
+        // For kidlisp source code, use the cached code if available
+        if (options.cachedCode) {
+          baseName = `$${options.cachedCode}`;
+        } else {
+          // Try to extract a $code from the original command as fallback
+          const codeMatch = options.originalCommand.match(/\$([a-zA-Z0-9]+)/);
+          if (codeMatch) {
+            baseName = `$${codeMatch[1]}`;
+          } else {
+            // No $code available, use "kidlisp" instead of literal "$code"
+            baseName = "kidlisp";
+          }
+        }
+      } else if (baseName.startsWith("$") && options.cachedCode) {
+        // If baseName is already a $code (like $erl) and we have cached code,
+        // don't apply the cached code again to avoid duplication
+      } else if (baseName === options.cachedCode) {
+        // If baseName matches cachedCode exactly (like "clock" === "clock"),
+        // don't apply cachedCode again to avoid duplication like "clockclock"
+      }
+      // Note: If pieceName already has $ prefix (from cached code), use it as-is
+      
+      // Add parameters if they exist
+      const params = options.pieceParams || "";
+      const paramsStr = params ? params.replace(/~/g, "-") : "";
+      
+      // Include user handle if available for personalized filenames
+      // Use cached computed timestamp for perfect filename/visual synchronization,
+      // otherwise fall back to recording start timestamp or current timestamp
+      let fileTimestamp;
+      let durationPart = "";
+      
+      if (window.firstFrameComputedTimestamp && extension === "gif") {
+        // For GIF recordings, use the exact same computed timestamp as shown in the first frame
+        // Use the same formatting as the visual timestamp (no zero-padding except milliseconds)
+        const d = new Date(window.firstFrameComputedTimestamp);
+        const year = d.getFullYear();
+        const month = d.getMonth() + 1; // getMonth() returns 0-11
+        const day = d.getDate();
+        const hour = d.getHours();
+        const minute = d.getMinutes();
+        const second = d.getSeconds();
+        const millisecond = d.getMilliseconds();
+        
+        // Match visual timestamp format exactly: no zero-padding except for milliseconds
+        fileTimestamp = `${year}.${month}.${day}.${hour}.${minute}.${second}.${millisecond.toString().padStart(3, "0")}`;
+        
+        // Add duration if available from window.gifDurationMs (set during GIF creation)
+        if (window.gifDurationMs) {
+          const totalSeconds = Math.round(window.gifDurationMs / 1000 * 10) / 10; // Round to 1 decimal place
+          durationPart = `-${totalSeconds}s`;
+        }
+        
+        console.log(`🎬 Using cached computed timestamp for GIF filename: ${d.toISOString()}${durationPart ? ` (duration: ${durationPart})` : ''}`);
+      } else if (window.recordingStartTimestamp && extension === "gif") {
+        // Fallback to recording start timestamp if no cached computed timestamp
+        // Use the same formatting as the visual timestamp (no zero-padding except milliseconds)
+        const d = new Date(window.recordingStartTimestamp);
+        const year = d.getFullYear();
+        const month = d.getMonth() + 1;
+        const day = d.getDate();
+        const hour = d.getHours();
+        const minute = d.getMinutes();
+        const second = d.getSeconds();
+        const millisecond = d.getMilliseconds();
+        
+        // Match visual timestamp format exactly: no zero-padding except for milliseconds
+        fileTimestamp = `${year}.${month}.${day}.${hour}.${minute}.${second}.${millisecond.toString().padStart(3, "0")}`;
+        
+        // Add duration if available from window.gifDurationMs
+        if (window.gifDurationMs) {
+          const totalSeconds = Math.round(window.gifDurationMs / 1000 * 10) / 10; // Round to 1 decimal place
+          durationPart = `-${totalSeconds}s`;
+        }
+        
+        console.log(`🎬 Using recording start timestamp for GIF filename: ${d.toISOString()}${durationPart ? ` (duration: ${durationPart})` : ''}`);
+      } else {
+        // For other files or when no recording timestamp is available
+        // Add safety check for longer recordings
+        try {
+          fileTimestamp = timestamp();
+        } catch (error) {
+          console.warn("⚠️ Timestamp generation failed, using simple fallback:", error.message);
+          const now = new Date();
+          fileTimestamp = `${now.getFullYear()}.${now.getMonth()+1}.${now.getDate()}.${now.getHours()}.${now.getMinutes()}.${now.getSeconds()}`;
+        }
+      }
+      
+      // Assemble filename parts: [@handle-][pieceName[params]-]timestamp-duration[suffix].extension
+      // Skip command entirely in mystery mode
+      const parts = [];
+      
+      // Add handle prefix if user has one
+      if (HANDLE && typeof HANDLE === 'string' && HANDLE.length > 0) {
+        console.log(`🎬 Adding handle to filename: "${HANDLE}"`);
+        // Ensure handle doesn't already have @ prefix to avoid @@
+        const handlePrefix = HANDLE.startsWith('@') ? HANDLE : `@${HANDLE}`;
+        parts.push(handlePrefix);
+      }
+      
+      // Add piece name with parameters (skip entirely if mystery mode)
+      if (!options.mystery && baseName && typeof baseName === 'string') {
+        parts.push(baseName + paramsStr);
+      }
+      
+      // Add timestamp with duration - ensure these are valid strings
+      if (fileTimestamp && typeof fileTimestamp === 'string') {
+        parts.push(fileTimestamp + durationPart + suffix);
+      } else {
+        // Emergency fallback timestamp
+        const emergency = Date.now().toString();
+        console.warn("⚠️ Using emergency timestamp fallback:", emergency);
+        parts.push(emergency + suffix);
+      }
+      
+      // Final safety check and assembly
+      const validParts = parts.filter(part => part && typeof part === 'string' && part.length > 0);
+      if (validParts.length === 0) {
+        console.warn("⚠️ No valid filename parts, using emergency fallback");
+        return `tape-${Date.now()}.${extension}`;
+      }
+      
+      return validParts.join("-") + "." + extension;
+    }
+
+    if (type === "pen:lock") {
+      console.log("🖋️ Request pen lock...");
+      wrapper.requestPointerLock();
+      return;
+    }
+
+    if (type === "midi:connect") {
+      MIDI.initialize(); // Start 🎹 Detection.
+      return;
+    }
+
+    // Respond to a request to send a message through to the iMessage extension.
+    if (type === "imessage-extension:send") {
+      let body = content.body.pixels
+        ? await bufferToBlob(content.body.pixels, undefined, {
+            scale: 6,
+            dataURL: true,
+          })
+        : content.body;
+      const message = { type: content.type, body };
+      const packedMessage = JSON.stringify(message);
+      if (debug) console.log("🗨️ Sending to iMessage:", packedMessage);
+      window.webkit?.messageHandlers?.iMessageExtension.postMessage(
+        packedMessage,
+      );
+      return;
+    }
+
+    if (type === "ios:send") {
+      iOSAppSend({ type: content.type, body: content.body });
+      return;
+    }
+
+    // Post a message to a potential iframe parent, like in the VSCode extension.
+    if (type === "post-to-parent") {
+      // if (debug) console.log("🏃‍♂️ Posting up to parent...", content);
+      if (window.parent) window.parent.postMessage(content, "*");
+      return;
+    }
+
+    // Connect to a UDP server,
+    // which will pass messages to the disk runner.
+    if (type === "udp:connect") {
+      UDP.connect(content.port, content.url, send);
+      return;
+    }
+
+    // Send a message to the UDP server.
+    if (type === "udp:send") {
+      UDP.send(content);
+      return;
+    } // Disconect from the UDP server.
+    if (type === "udp:disconnect") {
+      UDP.disconnect(content.outageSeconds);
+      return;
+    }
+
+    if (type === "ticket-wall") {
+      if (!window.Stripe) await loadStripe();
+      let pretext = ``;
+      let button = `buy ticket`;
+      let color = `white;`;
+      let desc = `Chat now or check email for tickets.<br><br><span id="stripe">Processed by <a href="https://stripe.com">Stripe</a></span>`;
+
+      if (content.item === "botce") {
+        pretext = `
+        <div id="pretext">
+          <img style="image-rendering: pixelated;" cross-origin="anonymous" src="https://sotce-media.aesthetic.computer/botce-b.gif">
+          <div id="pretext-bullets">
+            <span id="desc">visit with <code>botce</code></span>
+            <ul id="features">
+              <li><code>botce</code> is a helpful ai</li>
+              <li><code>botce</code> has advice</li>
+              <!--<li><code>botce</code> is here until 11/25</li>-->
+            </ul>
+          </div>
+        </div>
+        <style>
+         #pretext {
+           display: flex;
+           flex-direction: row;
+           padding-bottom: 1.5em;
+         }
+         #pretext-bullets {
+          display: flex;
+           flex-direction: column;
+           color: black;
+         }
+         #pretext img {
+          /* border: 2px solid white; */
+          border-radius: 10%;
+          max-width: 30%;
+          width: 100%;
+          height: 100%;
+         }
+         #features {
+          padding-left: 1.7em;
+          margin-top: 0.4em;
+          list-style-type: none;
+         }
+         #desc {
+          color: #30313D;
+          margin: 0 auto 0 1em;
+          background: rgba(255, 100, 100, 0.5);me
+          border-radius: 6px;
+          padding: 8px 12px;
+         }
+         code {
+          font-weight: bold;
+         }
+        </style>
+        `;
+
+        button = "$6";
+        color = "rgb(255, 200, 200, 0.95)";
+      }
+
+      const template = `
+        <link rel="stylesheet" href="aesthetic.computer/checkout.css" />
+        <form style="background: ${color};" id="payment-form" class=${content.item}>
+          ${pretext}
+          <div id="link-authentication-element">
+          </div>
+          <div id="payment-element">
+          </div>
+          <!-- <div id="payment-request-button"></div> -->
+          <button id="submit">
+            <div class="spinner hidden" id="spinner">Processing...</div>
+            <span id="button-text">${button}</span>
+          </button>
+          <div id="payment-description">${desc}</div>
+          <div id="payment-message-wrapper">
+            <div id="payment-message" class="hidden"></div>
+          </div>
+        </form>
+      `;
+      ticketWrapper = document.createElement("div");
+      ticketWrapper.id = "ticket";
+      ticketWrapper.innerHTML = template;
+      ticketWrapper.classList.add("hidden");
+      wrapper.appendChild(ticketWrapper);
+      const { ticket } = await import(`./lib/ticket.mjs`);
+      ticket(content.from, content.item, () => {
+        ticketWrapper.classList.remove("hidden");
+      }); // Open the ticket overlay.
+      return;
+    }
+
+    if (type === "handle") {
+      HANDLE = content; // Set the global HANDLE const to the user handle.
+      return;
+    }
+
+    if (type === "kidlisp:cached-code") {
+      // Update recording options with the newly cached code
+      if (window.currentRecordingOptions) {
+        window.currentRecordingOptions.cachedCode = content;
+        // If pieceName was initially set to "$code", update it to the actual cached code
+        if (window.currentRecordingOptions.pieceName === "$code") {
+          window.currentRecordingOptions.pieceName = `$${content}`;
+          console.log(`🎬 Updated pieceName to: $${content}`);
+        }
+      }
+      return;
+    }
+
+    // Sync labelBack state between worker and main thread
+    if (type === "labelBack:set") {
+      mainThreadLabelBack = true;
+      window.safeSessionStorageSet("aesthetic-labelBack", "true");
+      console.log("🔗 Main thread: Set labelBack in sessionStorage");
+      return;
+    }
+
+    if (type === "labelBack:clear") {
+      mainThreadLabelBack = false;
+      window.safeSessionStorageRemove("aesthetic-labelBack");
+      console.log("🔗 Main thread: Cleared labelBack from sessionStorage");
+      return;
+    }
+
+    // Helper function to ensure fonts are loaded before use
+    let fontsLoaded = false;
+    async function ensureFontsLoaded() {
+      if (fontsLoaded) {
+        return; // Fonts already loaded
+      }
+
+      if ("fonts" in document) {
+        try {
+          // Force font loading with multiple strategies
+          const fontPromises = [
+            document.fonts.load("1em YWFTProcessing-Regular"),
+            document.fonts.load("1em YWFTProcessing-Light"),
+            document.fonts.load("bold 1em YWFTProcessing-Regular"),
+            document.fonts.load("normal 1em YWFTProcessing-Light"),
+          ];
+
+          await Promise.all(fontPromises);
+          console.log("✅ Fonts loaded for tape overlay");
+
+          // Additional verification: check if fonts are actually available
+          const fontFaces = Array.from(document.fonts);
+          const hasRegular = fontFaces.some((font) =>
+            font.family.includes("YWFTProcessing-Regular"),
+          );
+          const hasLight = fontFaces.some((font) =>
+            font.family.includes("YWFTProcessing-Light"),
+          );
+
+          if (!hasRegular || !hasLight) {
+            console.warn(
+              "⚠️ Font verification failed - fonts may not be fully loaded",
+            );
+            // Wait a bit more and try again
+            await new Promise((resolve) => setTimeout(resolve, 500));
+            await Promise.all(fontPromises);
+          }
+
+          fontsLoaded = true; // Mark fonts as loaded
+        } catch (error) {
+          console.warn("⚠️ Failed to load fonts for tape overlay:", error);
+          // Fallback: wait for document.fonts.ready
+          await document.fonts.ready;
+          fontsLoaded = true; // Mark as loaded even if fallback was used
+        }
+      }
+    }
+
+    // Helper function to add the sideways AC stamp (same as video recording)
+    async function addAestheticComputerStamp(ctx, canvasWidth, canvasHeight, progress = 0, frameData = null, frameMetadata = null, frameIndex = null, totalFrames = null) {
+      // Ensure fonts are loaded before drawing
+      await ensureFontsLoaded();
+
+      // 2. Set up the font.
+      const typeSize = Math.min(
+        16,
+        Math.max(12, Math.floor(canvasHeight / 40)),
+      );
+      const gap = typeSize * 0.75;
+
+      ctx.save(); // Save the current state of the canvas
+
+      // Add film camera style timestamp at bottom-left corner
+      addFilmTimestamp(ctx, canvasWidth, canvasHeight, typeSize, progress, frameData, frameMetadata, frameIndex, totalFrames);
+
+      drawTextAtPosition(0, 90); // Left
+      drawTextAtPosition(canvasWidth, -90); // Right
+
+      ctx.restore();
+      ctx.globalAlpha = 1;
+
+      function drawTextAtPosition(positionX, deg) {
+        // 5-phase pattern stretched across GIF duration: both off, both on, both off, left only, right only
+        // Use progress (0-1) to determine cycle position - allows multiple loops per GIF
+        const cyclesPerGif = 2; // Pattern loops 2 times across the full GIF duration
+        const cyclePosition = (progress * cyclesPerGif) % 1.0; // 0-1 within current cycle
+        
+        let showLeftStamp = false;
+        let showRightStamp = false;
+        
+        if (cyclePosition < 0.2) {
+          // Phase 1 (0-20%): Both off
+          showLeftStamp = false;
+          showRightStamp = false;
+        } else if (cyclePosition < 0.4) {
+          // Phase 2 (20-40%): Both on
+          showLeftStamp = true;
+          showRightStamp = true;
+        } else if (cyclePosition < 0.6) {
+          // Phase 3 (40-60%): Both off
+          showLeftStamp = false;
+          showRightStamp = false;
+        } else if (cyclePosition < 0.8) {
+          // Phase 4 (60-80%): Left only
+          showLeftStamp = true;
+          showRightStamp = false;
+        } else {
+          // Phase 5 (80-100%): Right only
+          showLeftStamp = false;
+          showRightStamp = true;
+        }
+        
+        // Determine if this specific stamp should show
+        let showStamp = false;
+        if (deg === 90) {
+          // Left side
+          showStamp = showLeftStamp;
+        } else if (deg === -90) {
+          // Right side
+          showStamp = showRightStamp;
+        }
+        
+        if (!showStamp) {
+          return; // Skip drawing this stamp
+        }
+
+        ctx.save();
+        ctx.translate(positionX, 0);
+        ctx.rotate((deg * Math.PI) / 180); // Convert degrees to radians
+        
+        // Separate positioning for left and right sides for better spacing
+        const leftYDist = 0.12; // Move left side up a bit (higher than timestamp)
+        const rightYDist = 0.08; // Move right side down a bit
+
+        // Use same size as timestamp for consistency and sharpness
+        const stampSize = Math.min(
+          32,
+          Math.max(18, Math.floor(canvasHeight / 25)),
+        );
+        ctx.font = `${stampSize}px YWFTProcessing-Regular`;
+        const text = "aesthetic.computer";
+        const measured = ctx.measureText(text);
+        const textWidth = measured.width;
+
+        ["red", "lime", "blue", "white"].forEach((color) => {
+          let offsetX, offsetY;
+          if (color !== "white") {
+            ctx.globalAlpha = 0.45;
+            offsetX = choose([-1, -2, 0, 1, 2]); // Smaller offsets for sharper look
+            offsetY = choose([-1, -2, 0, 1, 2]); // Smaller offsets for sharper look
+          } else {
+            ctx.globalAlpha = choose([0.5, 0.4, 0.6]);
+            offsetX = choose([-1, 0, 1]);
+            offsetY = choose([-1, 0, 1]);
+            color = choose(["white", "white", "white", "magenta", "yellow"]);
+          }
+
+          ctx.fillStyle = color;
+
+          if (deg === 90) {
+            // Left side - move lower (closer to bottom)
+            ctx.fillText(
+              text,
+              floor(canvasHeight * (1 - leftYDist) - textWidth + offsetY),
+              -floor(offsetX + gap),
+            );
+          } else if (deg === -90) {
+            // Right side - move higher (closer to top)
+            ctx.fillText(
+              text,
+              -Math.floor(canvasHeight * rightYDist + textWidth + offsetY),
+              Math.floor(offsetX - gap),
+            );
+          }
+        });
+
+        if (HANDLE) {
+          ctx.font = `${typeSize * 1.6}px YWFTProcessing-Light`; // Even larger handle text
+          const handleWidth = textWidth / 2 + ctx.measureText(HANDLE).width / 2;
+          const handleSpace = typeSize * 2.2; // Increased spacing by another 0.2
+          
+          // Restore original 4-layer system with warmer color palette
+          ["red", "lime", "blue", "white"].forEach((color) => {
+            let offsetX, offsetY;
+            if (color !== "white") {
+              ctx.globalAlpha = 0.6;
+              offsetX = choose([-2, -4, 0, 2, 4]);
+              offsetY = choose([-2, -4, 0, 2, 4]);
+            } else {
+              ctx.globalAlpha = choose([0.7, 0.8, 0.9]);
+              offsetX = choose([-1, 0, 1]);
+              offsetY = choose([-1, 0, 1]);
+              color = choose(["white", "white", "white", "magenta", "yellow"]); // Original warmer palette
+            }
+
+            ctx.fillStyle = color;
+
+            if (deg === 90) {
+              // Handle - left side positioning (lower)
+              ctx.fillText(
+                HANDLE,
+                floor(canvasHeight * (1 - leftYDist) - handleWidth + offsetY),
+                -floor(offsetX + handleSpace + gap),
+              );
+            } else if (deg === -90) {
+              // Handle - right side positioning (higher)
+              ctx.fillText(
+                HANDLE,
+                -Math.floor(canvasHeight * rightYDist + handleWidth + offsetY),
+                Math.floor(offsetX - handleSpace - gap),
+              );
+            }
+          });
+        }
+
+        // Remove the old timestamp code from here since it's now in addFilmTimestamp
+
+        ctx.restore();
+      }
+
+      // Helper function to get syntax highlighting colors from kidlisp module
+      function getSyntaxHighlightColors() {
+        // Get cached kidlisp source code
+        const cachedCode = window.currentRecordingOptions?.cachedCode;
+        if (!cachedCode) {
+          // Fallback to default red if no code available
+          return [{ type: "default", r: 220, g: 60, b: 60, weight: 1.0 }];
+        }
+        
+        // Use the centralized syntax highlighting from kidlisp module
+        const colors = getSyntaxHighlightingColors(cachedCode);
+        
+        // Debug logging to show we're using kidlisp syntax highlighting
+        console.log("🎨 Using kidlisp syntax highlighting:", {
+          sourceLength: cachedCode.length,
+          tokenCount: colors.length,
+          colors: colors.slice(0, 5) // Show first 5 colors
+        });
+        
+        return colors;
+      }
+      
+      // Helper function to draw cyan crosshair cursor overlay
+      function addCyanCrosshair(ctx, canvasWidth, canvasHeight, penData, scale = 1) {
+        if (!penData || penData.x === undefined || penData.y === undefined) {
+          return; // No pen data available
+        }
+        
+        // Scale pen coordinates to match canvas size
+        const x = Math.round(penData.x * scale);
+        const y = Math.round(penData.y * scale);
+        
+        // Skip drawing if cursor is outside canvas bounds
+        if (x < 0 || x >= canvasWidth || y < 0 || y >= canvasHeight) {
+          return;
+        }
+        
+        ctx.save();
+        
+        // Cyan crosshair settings
+        const crosshairColor = "rgba(0, 255, 255, 0.8)"; // Bright cyan with slight transparency
+        const shadowColor = "rgba(0, 0, 0, 0.5)"; // Black shadow for visibility
+        const lineWidth = 2;
+        const shadowOffset = 1;
+        const crossSize = Math.max(8, Math.floor(Math.min(canvasWidth, canvasHeight) / 60)); // Responsive size
+        
+        // Draw shadow first
+        ctx.strokeStyle = shadowColor;
+        ctx.lineWidth = lineWidth + shadowOffset;
+        ctx.lineCap = "round";
+        
+        ctx.beginPath();
+        // Horizontal line shadow
+        ctx.moveTo(x - crossSize + shadowOffset, y + shadowOffset);
+        ctx.lineTo(x + crossSize + shadowOffset, y + shadowOffset);
+        // Vertical line shadow
+        ctx.moveTo(x + shadowOffset, y - crossSize + shadowOffset);
+        ctx.lineTo(x + shadowOffset, y + crossSize + shadowOffset);
+        ctx.stroke();
+        
+        // Draw main crosshair
+        ctx.strokeStyle = crosshairColor;
+        ctx.lineWidth = lineWidth;
+        
+        ctx.beginPath();
+        // Horizontal line
+        ctx.moveTo(x - crossSize, y);
+        ctx.lineTo(x + crossSize, y);
+        // Vertical line
+        ctx.moveTo(x, y - crossSize);
+        ctx.lineTo(x, y + crossSize);
+        ctx.stroke();
+        
+        ctx.restore();
+      }
+
+      // Helper function to get syntax color at a specific position in the progress bar
+      function getSyntaxColorAtPosition(syntaxColors, position) {
+        if (syntaxColors.length === 0) {
+          return { r: 220, g: 60, b: 60 }; // Red fallback
+        }
+
+        if (syntaxColors.length === 1) {
+          return syntaxColors[0];
+        }
+
+        // Calculate which color segment we're in based on cumulative weights
+        let totalWeight = syntaxColors.reduce(
+          (sum, color) => sum + color.weight,
+          0,
+        );
+        let currentWeight = 0;
+
+        for (let i = 0; i < syntaxColors.length; i++) {
+          const color = syntaxColors[i];
+          const segmentStart = currentWeight / totalWeight;
+          const segmentEnd = (currentWeight + color.weight) / totalWeight;
+
+          if (position >= segmentStart && position <= segmentEnd) {
+            // Optionally blend with adjacent colors for smoother transitions
+            if (i < syntaxColors.length - 1 && position > segmentEnd - 0.1) {
+              const nextColor = syntaxColors[i + 1];
+              const blendFactor = (position - (segmentEnd - 0.1)) / 0.1;
+              return {
+                r: Math.floor(
+                  color.r * (1 - blendFactor) + nextColor.r * blendFactor,
+                ),
+                g: Math.floor(
+                  color.g * (1 - blendFactor) + nextColor.g * blendFactor,
+                ),
+                b: Math.floor(
+                  color.b * (1 - blendFactor) + nextColor.b * blendFactor,
+                ),
+              };
+            }
+            return color;
+          }
+
+          currentWeight += color.weight;
+        }
+
+        // Fallback to last color if position >is beyond the end
+        return syntaxColors[syntaxColors.length - 1];
+      }
+      
+      // Helper function to draw cyan crosshair cursor overlay
+      function addCyanCrosshair(ctx, canvasWidth, canvasHeight, penData, scale = 1) {
+        if (!penData || penData.x === undefined || penData.y === undefined) {
+          return; // No pen data available
+        }
+        
+        // Scale pen coordinates to match canvas size
+        const x = Math.round(penData.x * scale);
+        const y = Math.round(penData.y * scale);
+        
+        // Skip drawing if cursor is outside canvas bounds
+        if (x < 0 || x >= canvasWidth || y < 0 || y >= canvasHeight) {
+          return;
+        }
+        
+        ctx.save();
+        
+        // Cyan crosshair settings
+        const crosshairColor = "rgba(0, 255, 255, 0.8)"; // Bright cyan with slight transparency
+        const shadowColor = "rgba(0, 0, 0, 0.5)"; // Black shadow for visibility
+        const lineWidth = 2;
+        const shadowOffset = 1;
+        const crossSize = Math.max(8, Math.floor(Math.min(canvasWidth, canvasHeight) / 60)); // Responsive size
+        
+        // Draw shadow first
+        ctx.strokeStyle = shadowColor;
+        ctx.lineWidth = lineWidth + shadowOffset;
+        ctx.lineCap = "round";
+        
+        ctx.beginPath();
+        // Horizontal line shadow
+        ctx.moveTo(x - crossSize + shadowOffset, y + shadowOffset);
+        ctx.lineTo(x + crossSize + shadowOffset, y + shadowOffset);
+        // Vertical line shadow
+        ctx.moveTo(x + shadowOffset, y - crossSize + shadowOffset);
+        ctx.lineTo(x + shadowOffset, y + crossSize + shadowOffset);
+        ctx.stroke();
+        
+        // Draw main crosshair
+        ctx.strokeStyle = crosshairColor;
+        ctx.lineWidth = lineWidth;
+        
+        ctx.beginPath();
+        // Horizontal line
+        ctx.moveTo(x - crossSize, y);
+        ctx.lineTo(x + crossSize, y);
+        // Vertical line
+        ctx.moveTo(x, y - crossSize);
+        ctx.lineTo(x, y + crossSize);
+        ctx.stroke();
+        
+        ctx.restore();
+      }
+
+      // Film camera style timestamp at bottom-left corner
+      function addFilmTimestamp(ctx, canvasWidth, canvasHeight, typeSize, progress = 0, frameData = null, frameMetadata = null, frameIndex = null, totalFrames = null) {
+        // Calculate smooth alpha fade aligned with progress bar (20%-30% fade out, 30%-70% hidden, 70%-80% fade in)
+        let timestampAlpha = 1.0; // Default to fully visible
+        
+        if (progress >= 0.20 && progress <= 0.30) {
+          // Fade out from 20% to 30% (10% fade-out period)
+          timestampAlpha = 1.0 - ((progress - 0.20) / 0.10);
+        } else if (progress > 0.30 && progress < 0.70) {
+          // Fully hidden from 30% to 70% (40% hidden period)
+          timestampAlpha = 0.0;
+        } else if (progress >= 0.70 && progress <= 0.80) {
+          // Fade in from 70% to 80% (10% fade-in period)
+          timestampAlpha = (progress - 0.70) / 0.10;
+        }
+        
+        // Skip drawing timecode if it's completely transparent
+        if (timestampAlpha <= 0.0) {
+          return;
+        }
+        
+        // Define progress bar height consistently across all contexts
+        const progressBarHeight = 1;
+        
+        // Define timestamp margin for consistent spacing
+        const timestampMargin = Math.max(8, Math.floor(canvasHeight / 50)); // Responsive margin
+        
+        // NEW: Use actual real-world timestamp when this frame was originally captured
+        let timestamp;
+        if (frameMetadata && frameMetadata.originalTimestamp) {
+          // Display the actual time when this frame was captured
+          const frameDate = new Date(frameMetadata.originalTimestamp);
+          const year = frameDate.getFullYear();
+          const month = frameDate.getMonth() + 1; // getMonth() returns 0-11
+          const day = frameDate.getDate();
+          const hour = frameDate.getHours();
+          const minute = frameDate.getMinutes();
+          const second = frameDate.getSeconds();
+          const millisecond = frameDate.getMilliseconds();
+          
+          // Format as: year.month.day.hour.minute.second.milliseconds (no zero-padding except milliseconds)
+          timestamp = `${year}.${month}.${day}.${hour}.${minute}.${second}.${millisecond.toString().padStart(3, "0")}`;
+        } else if (frameMetadata && frameMetadata.gifElapsedSeconds !== undefined) {
+          // For GIF playback: use actual GIF elapsed time
+          timestamp = `${frameMetadata.gifElapsedSeconds.toFixed(1)}s`;
+        } else if (mediaRecorderStartTime !== undefined) {
+          // During recording: show seconds elapsed since recording started
+          const elapsedMs = performance.now() - mediaRecorderStartTime;
+          const elapsedSeconds = elapsedMs / 1000;
+          timestamp = `${elapsedSeconds.toFixed(1)}s`;
+        } else if (window.recordingStartTimestamp && progress >= 0) {
+          // Use progress to map to intended recording duration
+          let actualRecordingDurationMs = 5000; // Default fallback
+          
+          // Prioritize intended duration for accurate real-time mapping
+          if (window.currentRecordingOptions?.intendedDuration) {
+            actualRecordingDurationMs = window.currentRecordingOptions.intendedDuration * 1000;
+          } else if (mediaRecorderDuration && mediaRecorderDuration > 0) {
+            actualRecordingDurationMs = mediaRecorderDuration;
+          } else if (window.gifDurationMs && window.gifDurationMs > 0) {
+            actualRecordingDurationMs = window.gifDurationMs;
+          }
+          
+          // Calculate elapsed seconds
+          const elapsedSeconds = (progress * actualRecordingDurationMs) / 1000;
+          timestamp = `${elapsedSeconds.toFixed(1)}s`;
+        } else {
+          // Fallback: show current time
+          const now = new Date();
+          const year = now.getFullYear();
+          const month = now.getMonth() + 1;
+          const day = now.getDate();
+          const hour = now.getHours();
+          const minute = now.getMinutes();
+          const second = now.getSeconds();
+          const millisecond = now.getMilliseconds();
+          
+          timestamp = `${year}.${month}.${day}.${hour}.${minute}.${second}.${millisecond.toString().padStart(3, "0")}`;
+        }
+
+        ctx.save();
+        
+        // Remove shake/jitter effect - keep timestamp steady
+        const shakeX = 0; // No more shaking
+        const shakeY = 0; // No more shaking
+        
+        // Position timestamp above the progress bar with proper margin, more flush left and larger
+        const timestampY = canvasHeight - progressBarHeight - timestampMargin; // Above progress bar
+        const timestampX = timestampMargin * 0.5; // More flush left (was timestampMargin * 2)
+        
+        // Make timestamp much larger and more watermark-like, similar to aesthetic.computer stamps
+        const watermarkSize = Math.min(
+          32,
+          Math.max(18, Math.floor(canvasHeight / 25)), // Much larger base size
+        );
+        
+        // Draw multiple layered versions for that vibey aesthetic.computer stamp effect
+        ["red", "lime", "blue", "white"].forEach((color, index) => {
+          // Special looping blink effect - bright flashes only on first and last frame
+          let specialTimestampAlpha = 1.0;
+          let useSpecialColor = false;
+          let specialColor = color;
+          
+          // Use frame-based detection for 1-frame flashes when frame info is available
+          if (frameIndex !== null && totalFrames !== null) {
+            if (frameIndex === 0) {
+              // First frame - bright lime green blink for loop start
+              useSpecialColor = true;
+              specialColor = "lime";
+              specialTimestampAlpha = 1.0; // Full brightness
+            } else if (frameIndex === totalFrames - 1) {
+              // Last frame - bright red blink for loop end
+              useSpecialColor = true;
+              specialColor = "red";
+              specialTimestampAlpha = 1.0; // Full brightness
+            }
+          } else {
+            // Fallback to percentage-based for compatibility (very small ranges for 1-frame effect)
+            if (progress <= 0.005) {
+              // First ~0.5% of loop - bright lime green blink for loop start
+              useSpecialColor = true;
+              specialColor = "lime";
+              specialTimestampAlpha = 1.0; // Full brightness
+            } else if (progress >= 0.995) {
+              // Last ~0.5% of loop - bright red blink for loop end
+              useSpecialColor = true;
+              specialColor = "red";
+              specialTimestampAlpha = 1.0; // Full brightness
+            }
+          }
+
+          let offsetX, offsetY;
+          if (color !== "white") {
+            ctx.globalAlpha = (useSpecialColor ? 0.8 * specialTimestampAlpha : 0.45 * specialTimestampAlpha) * timestampAlpha; // Apply both special and fade alpha
+            offsetX = choose([-3, -5, 0, 3, 5]); // Larger offsets for bigger text
+            offsetY = choose([-3, -5, 0, 3, 5]);
+          } else {
+            ctx.globalAlpha = (useSpecialColor ? 1.0 * specialTimestampAlpha : choose([0.6, 0.5, 0.7]) * specialTimestampAlpha) * timestampAlpha; // Apply both special and fade alpha
+            offsetX = choose([-1, 0, 1]);
+            offsetY = choose([-1, 0, 1]);
+            specialColor = useSpecialColor ? specialColor : choose(["white", "white", "white", "magenta", "yellow"]); // Use special color or normal variety
+          }
+
+          ctx.fillStyle = useSpecialColor ? specialColor : color;
+          ctx.font = `bold ${watermarkSize}px YWFTProcessing-Regular`;
+          
+          ctx.fillText(
+            timestamp,
+            timestampX + offsetX + shakeX,
+            timestampY + offsetY + shakeY,
+          );
+        });
+
+        ctx.restore();
+      }
+
+      // Helper function to sample representative colors from frame data
+      function sampleFrameColors(frameData, canvasWidth, canvasHeight, numColors = 5) {
+        if (!frameData || frameData.length < 4) {
+          // Fallback to original colors if no frame data
+          return ["#FF4444", "#FF6666", "#FFAA44", "#FF8888", "#FFCCCC"];
+        }
+
+        const sampledColors = [];
+        const totalPixels = canvasWidth * canvasHeight;
+        
+        // Sample colors from different regions of the frame
+        let samplePositions;
+        if (numColors <= 5) {
+          samplePositions = [0.1, 0.3, 0.5, 0.7, 0.9]; // Original 5 positions
+        } else {
+          // Generate more evenly distributed positions for higher numColors
+          samplePositions = [];
+          for (let i = 0; i < numColors; i++) {
+            samplePositions.push((i + 1) / (numColors + 1)); // Evenly distributed from ~0.1 to ~0.9
+          }
+        }
+
+        for (let i = 0; i < numColors; i++) {
+          const samplePos = Math.floor(samplePositions[i % samplePositions.length] * totalPixels);
+          const pixelIndex = Math.min(samplePos * 4, frameData.length - 4);
+          
+          const r = frameData[pixelIndex];
+          const g = frameData[pixelIndex + 1];
+          const b = frameData[pixelIndex + 2];
+          
+          // Enhance the colors to make them more vibrant for the progress bar
+          const enhancedR = Math.min(255, Math.floor(r * 1.2));
+          const enhancedG = Math.min(255, Math.floor(g * 1.2));
+          const enhancedB = Math.min(255, Math.floor(b * 1.2));
+          
+          const hexColor = `#${enhancedR.toString(16).padStart(2, '0')}${enhancedG.toString(16).padStart(2, '0')}${enhancedB.toString(16).padStart(2, '0')}`;
+          sampledColors.push(hexColor);
+        }
+
+        // If all sampled colors are too dark, add some brightness
+        const avgBrightness = sampledColors.reduce((sum, color) => {
+          const r = parseInt(color.slice(1, 3), 16);
+          const g = parseInt(color.slice(3, 5), 16);
+          const b = parseInt(color.slice(5, 7), 16);
+          return sum + (r + g + b) / 3;
+        }, 0) / sampledColors.length;
+
+        if (avgBrightness < 60) {
+          // Mix in some brighter colors if the frame is too dark
+          return sampledColors.map((color, i) => {
+            if (i % 2 === 0) {
+              return choose(["#FF6666", "#FFAA44", "#FF8888", "#FFCCCC", "#66FF66", "#6666FF"]);
+            }
+            return color;
+          });
+        }
+
+        return sampledColors;
+      }
+
+      // Helper function for choosing random values (simplified version)
+      function choose(options) {
+        return options[Math.floor(Math.random() * options.length)];
+      }
+    }
+
+    // Helper function to upscale pixels with nearest neighbor
+    function upscalePixels(imageData, originalWidth, originalHeight, scale) {
+      if (scale === 1) {
+        return imageData;
+      }
+
+      const scaledWidth = originalWidth * scale;
+      const scaledHeight = originalHeight * scale;
+      const scaledImageData = new Uint8ClampedArray(
+        scaledWidth * scaledHeight * 4,
+      );
+
+      for (let y = 0; y < scaledHeight; y++) {
+        for (let x = 0; x < scaledWidth; x++) {
+          const sourceX = Math.floor(x / scale);
+          const sourceY = Math.floor(y / scale);
+          const sourceIndex = (sourceY * originalWidth + sourceX) * 4;
+          const targetIndex = (y * scaledWidth + x) * 4;
+
+          scaledImageData[targetIndex] = imageData[sourceIndex]; // R
+          scaledImageData[targetIndex + 1] = imageData[sourceIndex + 1]; // G
+          scaledImageData[targetIndex + 2] = imageData[sourceIndex + 2]; // B
+          scaledImageData[targetIndex + 3] = imageData[sourceIndex + 3]; // A
+        }
+      }
+
+      return scaledImageData;
+    }
+
+    // Helper function to add stamp to pixel data by rendering to a canvas first
+    async function addStampToPixelData(pixelData, width, height, scale = 1, progress = 0, frameMetadata = null) {
+      // Create a temporary canvas to render the stamp
+      const tempCanvas = document.createElement("canvas");
+      const tempCtx = tempCanvas.getContext("2d");
+
+      tempCanvas.width = width * scale;
+      tempCanvas.height = height * scale;
+
+      // Put the original image data
+      const scaledData = upscalePixels(pixelData, width, height, scale);
+      const imageData = new ImageData(
+        scaledData,
+        width * scale,
+        height * scale,
+      );
+      tempCtx.putImageData(imageData, 0, 0);
+
+      // Add the stamp (await to ensure fonts are loaded)
+      await addAestheticComputerStamp(tempCtx, width * scale, height * scale, progress, pixelData, frameMetadata);
+
+      // Get the stamped image data back
+      const stampedImageData = tempCtx.getImageData(
+        0,
+        0,
+        width * scale,
+        height * scale,
+      );
+      return stampedImageData.data;
+    }
+
+    // 🎬 Create animated WebP from frame data
+    if (type === "create-animated-webp") {
+      console.log(
+        "📼 Creating animated WebP from",
+        content.frames.length,
+        "frames",
+      );
+
+      // Send initial progress to show the progress bar immediately
+      send({
+        type: "recorder:transcode-progress",
+        content: 0.01, // 1% to start
+      });
+
+      try {
+        // Create a canvas for frame processing
+        const canvas = document.createElement("canvas");
+        const ctx = canvas.getContext("2d");
+
+        if (content.frames.length === 0) {
+          console.warn("No frames provided for WebP creation");
+          return;
+        }
+
+        // Set canvas size based on first frame
+        const firstFrame = content.frames[0];
+        canvas.width = firstFrame.width;
+        canvas.height = firstFrame.height;
+        console.log(`🖼️ Canvas size: ${canvas.width}x${canvas.height}`);
+
+        // For now, create a zip of WebP frames with timing info
+        // TODO: Implement proper animated WebP encoding when browser support improves
+        if (!window.JSZip) await loadJSZip();
+        const zip = new window.JSZip();
+
+        // Add timing info
+        const timingInfo = content.frames.map((frame, i) => ({
+          frame: i,
+          duration: frame.duration,
+          timestamp: frame.timestamp,
+        }));
+
+        zip.file("timing.json", JSON.stringify(timingInfo, null, 2));
+        console.log(
+          "📋 Added timing.json with",
+          timingInfo.length,
+          "frame entries",
+        );
+
+        // Convert each frame to WebP and add to zip
+        for (let i = 0; i < content.frames.length; i++) {
+          const frame = content.frames[i];
+
+          if (i % 50 === 0 || i === content.frames.length - 1) {
+            console.log(
+              `🎞️ Processing frame ${i + 1}/${content.frames.length} (${Math.round(((i + 1) / content.frames.length) * 100)}%)`,
+            );
+          }
+
+          // Create ImageData from frame data
+          const imageData = new ImageData(
+            new Uint8ClampedArray(frame.data),
+            frame.width,
+            frame.height,
+          );
+
+          // Draw to canvas and convert to WebP
+          ctx.putImageData(imageData, 0, 0);
+
+          // Add sideways AC stamp like in video recordings (await to ensure fonts are loaded)
+          const currentProgress = (i + 1) / content.frames.length;
+          await addAestheticComputerStamp(ctx, frame.width, frame.height, currentProgress, frame.data, frame, i, content.frames.length);
+
+          // Convert to WebP blob
+          const webpBlob = await new Promise((resolve) => {
+            canvas.toBlob(resolve, "image/webp", 0.8);
+          });
+
+          // Add to zip
+          zip.file(`frame_${i.toString().padStart(4, "0")}.webp`, webpBlob);
+        }
+
+        console.log("📦 Generating ZIP file...");
+
+        // Generate and download the zip
+        const zipBlob = await zip.generateAsync({ type: "blob" });
+        const filename = generateTapeFilename("zip", "-webp");
+
+        console.log(
+          `💾 ZIP generated: ${filename} (${Math.round((zipBlob.size / 1024 / 1024) * 100) / 100} MB)`,
+        );
+
+        // Use the existing download function
+        receivedDownload({ filename, data: zipBlob });
+
+        console.log("🎬 WebP frames exported successfully as ZIP");
+      } catch (error) {
+        console.error("Error creating animated WebP:", error);
+      }
+      return;
+    }
+
+    // 🎬 Create single animated WebP file
+    if (type === "create-single-animated-webp") {
+      console.log(
+        "🎞️ Creating animated image from",
+        content.frames.length,
+        "frames",
+      );
+
+      try {
+        if (content.frames.length === 0) {
+          console.warn("No frames provided for animated image creation");
+          return;
+        }
+
+        // Try WebP animation first using webpxmux.js
+        console.log("🔄 Creating animated WebP using webpxmux.js library");
+
+        // Load webpxmux.js if not already loaded
+        if (!window.WebPXMux) {
+          console.log("📦 Loading webpxmux.js library...");
+          await new Promise((resolve, reject) => {
+            const script = document.createElement("script");
+            script.src =
+              "https://cdn.jsdelivr.net/npm/webpxmux@1.0.2/dist/webpxmux.min.js";
+            script.onload = resolve;
+            script.onerror = reject;
+            document.head.appendChild(script);
+          });
+        }
+
+        console.log(
+          `🖼️ Canvas size: ${content.frames[0].width}x${content.frames[0].height}`,
+        );
+
+        // Initialize WebPXMux
+        const xMux = window.WebPXMux(
+          "https://cdn.jsdelivr.net/npm/webpxmux@1.0.2/dist/webpxmux.wasm",
+        );
+        await xMux.waitRuntime();
+
+        // Convert our frame data to WebPXMux format
+        const frames = [];
+
+        // Create a canvas for rendering stamps
+        const tempCanvas = document.createElement("canvas");
+        const tempCtx = tempCanvas.getContext("2d");
+        tempCanvas.width = content.frames[0].width;
+        tempCanvas.height = content.frames[0].height;
+
+        for (let i = 0; i < content.frames.length; i++) {
+          if (i % 50 === 0 || i === content.frames.length - 1) {
+            console.log(
+              `🎞️ Processing frame ${i + 1}/${content.frames.length} (${Math.round(((i + 1) / content.frames.length) * 100)}%)`,
+            );
+          }
+
+          const frame = content.frames[i];
+
+          // Create ImageData from frame data and draw to canvas
+          const imageData = new ImageData(
+            new Uint8ClampedArray(frame.data),
+            frame.width,
+            frame.height,
+          );
+          tempCtx.putImageData(imageData, 0, 0);
+
+          // Add sideways AC stamp like in other video recordings
+          const currentProgress = (i + 1) / content.frames.length;
+          await addAestheticComputerStamp(tempCtx, frame.width, frame.height, currentProgress, frame.data, frame);
+
+          // Get the stamped image data back
+          const stampedImageData = tempCtx.getImageData(
+            0,
+            0,
+            frame.width,
+            frame.height,
+          );
+          const stampedData = stampedImageData.data;
+
+          // Convert frame data to RGBA Uint32Array format expected by webpxmux
+          const rgba = new Uint32Array(frame.width * frame.height);
+
+          for (let j = 0; j < rgba.length; j++) {
+            const pixelIndex = j * 4;
+            const r = stampedData[pixelIndex];
+            const g = stampedData[pixelIndex + 1];
+            const b = stampedData[pixelIndex + 2];
+            const a = stampedData[pixelIndex + 3];
+
+            // Pack RGBA into 32-bit integer (0xRRGGBBAA format)
+            rgba[j] = (r << 24) | (g << 16) | (b << 8) | a;
+          }
+
+          frames.push({
+            duration: Math.max(frame.duration || 100, 10),
+            isKeyframe: i === 0, // First frame is keyframe
+            rgba: rgba,
+          });
+        }
+
+        console.log("🔄 Encoding animated WebP...");
+
+        const webpFrames = {
+          frameCount: frames.length,
+          width: content.frames[0].width,
+          height: content.frames[0].height,
+          loopCount: 0, // Infinite loop
+          bgColor: 0xffffffff, // White background
+          frames: frames,
+        };
+
+        const webpData = await xMux.encodeFrames(webpFrames);
+
+        const webpBlob = new Blob([webpData], { type: "image/webp" });
+        const filename = generateTapeFilename("webp", "-animated");
+
+        console.log(
+          `💾 Animated WebP generated: ${filename} (${Math.round((webpBlob.size / 1024 / 1024) * 100) / 100} MB)`,
+        );
+
+        // Use the existing download function
+        receivedDownload({ filename, data: webpBlob });
+
+        console.log("🎬 Animated WebP exported successfully!");
+      } catch (error) {
+        console.error("Error creating animated WebP:", error);
+        console.log("🔄 Falling back to animated PNG (APNG)");
+
+        try {
+          // Fallback to APNG using UPNG.js
+          console.log("🔄 Creating animated PNG (APNG) - fallback option");
+
+          // Load pako (required for UPNG.js compression) and UPNG.js library
+          if (!window.pako) {
+            console.log("📦 Loading pako compression library...");
+            await new Promise((resolve, reject) => {
+              const script = document.createElement("script");
+              script.src =
+                "https://cdn.jsdelivr.net/npm/pako@2.1.0/dist/pako.min.js";
+              script.onload = resolve;
+              script.onerror = reject;
+              document.head.appendChild(script);
+            });
+          }
+
+          if (!window.UPNG) {
+            console.log("📦 Loading UPNG.js library...");
+            await new Promise((resolve, reject) => {
+              const script = document.createElement("script");
+              script.src = "https://cdn.jsdelivr.net/npm/upng-js@2.1.0/UPNG.js";
+              script.onload = resolve;
+              script.onerror = reject;
+              document.head.appendChild(script);
+            });
+          }
+
+          console.log(
+            `🖼️ Canvas size: ${content.frames[0].width}x${content.frames[0].height}`,
+          );
+
+          // Convert frames to the format UPNG expects
+          const frameBuffers = [];
+          const delays = [];
+
+          for (let i = 0; i < content.frames.length; i++) {
+            const frame = content.frames[i];
+
+            if (i % 50 === 0 || i === content.frames.length - 1) {
+              console.log(
+                `🎞️ Processing frame ${i + 1}/${content.frames.length} (${Math.round(((i + 1) / content.frames.length) * 100)}%)`,
+              );
+            }
+
+            // UPNG expects RGBA data as ArrayBuffer
+            const frameData = new Uint8Array(frame.data);
+            frameBuffers.push(frameData.buffer);
+
+            // Convert to milliseconds for APNG delays
+            delays.push(Math.max(frame.duration || 100, 10));
+          }
+
+          console.log("🔄 Encoding animated PNG...");
+
+          // Create animated PNG using UPNG
+          const apngBuffer = window.UPNG.encode(
+            frameBuffers,
+            content.frames[0].width,
+            content.frames[0].height,
+            0, // 0 = lossless, or use 256 for lossy
+            delays,
+          );
+
+          const apngBlob = new Blob([apngBuffer], { type: "image/png" });
+          const filename = generateTapeFilename("png", "-animated");
+
+          console.log(
+            `💾 Animated PNG generated: ${filename} (${Math.round((apngBlob.size / 1024 / 1024) * 100) / 100} MB)`,
+          );
+
+          // Use the existing download function
+          receivedDownload({ filename, data: apngBlob });
+
+          console.log("🎬 Animated PNG (APNG) exported successfully!");
+        } catch (apngError) {
+          console.error("Error creating animated PNG:", apngError);
+
+          // Final fallback: create a static WebP of the first frame
+          console.log("🔄 Falling back to static WebP of first frame");
+          try {
+            const canvas = document.createElement("canvas");
+            const ctx = canvas.getContext("2d");
+            const firstFrame = content.frames[0];
+
+            canvas.width = firstFrame.width;
+            canvas.height = firstFrame.height;
+
+            const imageData = new ImageData(
+              new Uint8ClampedArray(firstFrame.data),
+              firstFrame.width,
+              firstFrame.height,
+            );
+
+            ctx.putImageData(imageData, 0, 0);
+
+            const webpBlob = await new Promise((resolve) => {
+              canvas.toBlob(resolve, "image/webp", 0.9);
+            });
+
+            const filename = generateTapeFilename("webp", "-static");
+            receivedDownload({ filename, data: webpBlob });
+
+            console.log("📸 Static WebP fallback exported successfully");
+          } catch (fallbackError) {
+            console.error("Error in fallback WebP creation:", fallbackError);
+          }
+        }
+      }
+      return;
+    }
+
+    // 🎬 Create animated WebP only (no fallback to APNG)
+    if (type === "create-animated-webp-only") {
+      console.log(
+        "🎞️ Creating animated WebP from",
+        content.frames.length,
+        "frames",
+      );
+
+      // Helper function to upscale pixels with nearest neighbor - with memory safety
+      function upscalePixels(rgba, originalWidth, originalHeight, scale) {
+        if (scale === 1) {
+          return { rgba: rgba, actualScale: 1 };
+        }
+
+        const scaledWidth = originalWidth * scale;
+        const scaledHeight = originalHeight * scale;
+        const totalPixels = scaledWidth * scaledHeight;
+
+        // Safety check to prevent array allocation errors
+        const maxSafeArraySize = 100 * 1024 * 1024; // 100M elements max
+        if (totalPixels > maxSafeArraySize) {
+          console.warn(
+            `⚠️ Scaled array too large (${totalPixels} pixels), falling back to 1x scaling`,
+          );
+          return { rgba: rgba, actualScale: 1 };
+        }
+
+        let scaledRgba;
+        try {
+          scaledRgba = new Uint32Array(totalPixels);
+        } catch (error) {
+          console.warn(
+            `⚠️ Failed to allocate scaled array: ${error.message}, falling back to 1x scaling`,
+          );
+          return { rgba: rgba, actualScale: 1 };
+        }
+
+        for (let y = 0; y < scaledHeight; y++) {
+          for (let x = 0; x < scaledWidth; x++) {
+            const sourceX = Math.floor(x / scale);
+            const sourceY = Math.floor(y / scale);
+            const sourceIndex = sourceY * originalWidth + sourceX;
+            const targetIndex = y * scaledWidth + x;
+            scaledRgba[targetIndex] = rgba[sourceIndex];
+          }
+        }
+
+        return { rgba: scaledRgba, actualScale: scale };
+      }
+
+      try {
+        if (content.frames.length === 0) {
+          console.warn("No frames provided for animated WebP creation");
+          return;
+        }
+
+        console.log("🔄 Creating animated WebP using webpxmux.js library");
+
+        // Load webpxmux.js using local dep files
+        if (!window.WebPXMux) {
+          console.log("📦 Loading webpxmux.js library...");
+          console.log(
+            "📍 Script URL: /aesthetic.computer/dep/webpxmux/webpxmux.min.js",
+          );
+
+          await new Promise((resolve, reject) => {
+            const script = document.createElement("script");
+            script.src = "/aesthetic.computer/dep/webpxmux/webpxmux.min.js";
+            script.type = "text/javascript";
+
+            script.onload = () => {
+              console.log("✅ webpxmux.js script loaded successfully");
+              console.log(
+                "🔍 Checking window.WebPXMux:",
+                typeof window.WebPXMux,
+              );
+              if (window.WebPXMux) {
+                console.log("✅ WebPXMux constructor found on window");
+              } else {
+                console.error(
+                  "❌ WebPXMux not found on window after script load",
+                );
+              }
+              resolve();
+            };
+
+            script.onerror = (error) => {
+              console.error("❌ Failed to load webpxmux.js script");
+              console.error("📍 Error event:", error);
+              console.error("📍 Script src:", script.src);
+              console.error("📍 Script type:", script.type);
+              reject(error);
+            };
+
+            console.log("📎 Appending script to document head");
+            document.head.appendChild(script);
+          });
+        } else {
+          console.log("✅ webpxmux.js already loaded");
+        }
+
+        console.log(
+          `🖼️ Canvas size: ${content.frames[0].width}x${content.frames[0].height} -> checking memory requirements...`,
+        );
+
+        // Pre-calculate optimal scale to avoid memory issues
+        const originalWidth = content.frames[0].width;
+        const originalHeight = content.frames[0].height;
+        const frameCount = content.frames.length;
+
+        // Ultra-conservative memory management for WebP animations
+        // Each frame needs significant memory overhead beyond just pixel data
+        const baseMemoryLimit = 5 * 1024 * 1024; // 5M pixels base limit (much smaller)
+
+        // Much more aggressive scaling penalties for large frame counts
+        let framePenalty = 1;
+        if (frameCount > 500)
+          framePenalty = 16; // 500+ frames: divide by 16
+        else if (frameCount > 300)
+          framePenalty = 12; // 300+ frames: divide by 12
+        else if (frameCount > 200)
+          framePenalty = 8; // 200+ frames: divide by 8
+        else if (frameCount > 100)
+          framePenalty = 6; // 100+ frames: divide by 6
+        else if (frameCount > 50)
+          framePenalty = 4; // 50+ frames: divide by 4
+        else if (frameCount > 25) framePenalty = 2; // 25+ frames: divide by 2
+
+        const adjustedMemoryLimit = Math.max(
+          baseMemoryLimit / framePenalty,
+          256 * 1024, // Minimum 256K pixels (very small for safety)
+        );
+
+        // Start with smaller default scaling
+        let optimalScale = frameCount > 400 ? 1 : 2; // Default to 2x for more animations, only 1x for very large ones
+        let scaledPixels =
+          originalWidth * originalHeight * optimalScale * optimalScale;
+
+        console.log(
+          `🧮 Conservative memory calculation: ${frameCount} frames, penalty: ${framePenalty}x, ${scaledPixels} pixels per frame (${optimalScale}x), limit: ${Math.round(adjustedMemoryLimit / 1024)}K pixels`,
+        );
+
+        // More aggressive downscaling if needed
+        if (scaledPixels > adjustedMemoryLimit) {
+          optimalScale = 1;
+          scaledPixels = originalWidth * originalHeight;
+          console.warn(
+            `⚠️ Forcing 1x scaling for ${frameCount} frames to prevent memory errors`,
+          );
+
+          // If even 1x is too large, we have a problem
+          if (scaledPixels > adjustedMemoryLimit) {
+            console.error(
+              `❌ Video too large even at 1x scaling: ${Math.round(scaledPixels / 1024)}K pixels > ${Math.round(adjustedMemoryLimit / 1024)}K limit`,
+            );
+            throw new Error(
+              `Video dimensions too large for WebP encoding: ${originalWidth}x${originalHeight} with ${frameCount} frames`,
+            );
+          }
+        }
+
+        console.log(
+          `📏 Using ${optimalScale}x scaling: ${originalWidth}x${originalHeight} -> ${originalWidth * optimalScale}x${originalHeight * optimalScale}`,
+        );
+
+        // Initialize WebPXMux
+        console.log("🔧 Initializing WebPXMux...");
+        console.log(
+          "📍 WASM URL: /aesthetic.computer/dep/webpxmux/webpxmux.wasm",
+        );
+
+        const xMux = window.WebPXMux(
+          "/aesthetic.computer/dep/webpxmux/webpxmux.wasm",
+        );
+        console.log("✅ WebPXMux instance created:", xMux);
+
+        console.log("⏳ Waiting for WebAssembly runtime...");
+        await xMux.waitRuntime();
+        console.log("✅ WebAssembly runtime ready!");
+
+        // Verify xMux instance methods are available
+        console.log("🔍 Verifying xMux methods:", {
+          hasEncodeFrames: typeof xMux.encodeFrames === "function",
+          hasWaitRuntime: typeof xMux.waitRuntime === "function",
+          xMuxKeys: Object.keys(xMux),
+        });
+
+        // Convert our frame data to WebPXMux format with smart upscaling
+        const frames = [];
+
+        for (let i = 0; i < content.frames.length; i++) {
+          if (i % 50 === 0 || i === content.frames.length - 1) {
+            console.log(
+              `🎞️ Processing frame ${i + 1}/${content.frames.length} (${Math.round(((i + 1) / content.frames.length) * 100)}%)`,
+            );
+          }
+
+          const frame = content.frames[i];
+
+          // Convert frame data to RGBA Uint32Array format expected by webpxmux
+          let rgba = new Uint32Array(frame.width * frame.height);
+          const data = frame.data;
+
+          for (let j = 0; j < rgba.length; j++) {
+            const pixelIndex = j * 4;
+            const r = data[pixelIndex];
+            const g = data[pixelIndex + 1];
+            const b = data[pixelIndex + 2];
+            const a = data[pixelIndex + 3];
+
+            // Pack RGBA into 32-bit integer (0xRRGGBBAA format)
+            rgba[j] = (r << 24) | (g << 16) | (b << 8) | a;
+          }
+
+          // Add AC stamp to the frame data by rendering through canvas
+          const currentProgress = (i + 1) / content.frames.length;
+          const stampedPixelData = await addStampToPixelData(
+            new Uint8ClampedArray(data),
+            frame.width,
+            frame.height,
+            optimalScale,
+            currentProgress,
+            frame,
+          );
+
+          // Convert stamped pixel data back to RGBA Uint32Array
+          rgba = new Uint32Array(
+            frame.width * frame.height * optimalScale * optimalScale,
+          );
+          for (let j = 0; j < rgba.length; j++) {
+            const pixelIndex = j * 4;
+            const r = stampedPixelData[pixelIndex];
+            const g = stampedPixelData[pixelIndex + 1];
+            const b = stampedPixelData[pixelIndex + 2];
+            const a = stampedPixelData[pixelIndex + 3];
+
+            // Pack RGBA into 32-bit integer (0xRRGGBBAA format)
+            rgba[j] = (r << 24) | (g << 16) | (b << 8) | a;
+          }
+
+          // Skip the original upscaling since we already did it with the stamp
+          const upscaleResult = { rgba: rgba, actualScale: optimalScale };
+
+          // Update actual scale if upscaling failed
+          if (upscaleResult.actualScale !== optimalScale && i === 0) {
+            console.warn(
+              `⚠️ Upscaling failed, using ${upscaleResult.actualScale}x instead of ${optimalScale}x`,
+            );
+            optimalScale = upscaleResult.actualScale; // Update for remaining frames
+          }
+
+          frames.push({
+            duration: Math.max(frame.duration || 16.67, 10), // Default 60fps (~16.67ms)
+            isKeyframe: i === 0, // First frame is keyframe
+            rgba: upscaleResult.rgba,
+          });
+
+          // Aggressive memory cleanup
+          rgba.fill(0);
+          rgba = null; // Help GC
+        }
+
+        console.log("🔄 Encoding animated WebP...");
+
+        // Use the actual scale that was achieved (may be different if upscaling failed)
+        const actualWidth =
+          frames.length > 0
+            ? Math.sqrt(
+                frames[0].rgba.length / (originalWidth * originalHeight),
+              ) * originalWidth
+            : originalWidth;
+        const actualHeight =
+          frames.length > 0
+            ? Math.sqrt(
+                frames[0].rgba.length / (originalWidth * originalHeight),
+              ) * originalHeight
+            : originalHeight;
+
+        const webpFrames = {
+          frameCount: frames.length,
+          width: Math.round(actualWidth),
+          height: Math.round(actualHeight),
+          loopCount: 0, // Infinite loop
+          bgColor: 0xffffffff, // White background
+          frames: frames,
+        };
+
+        console.log("� WebP frames data structure:", {
+          frameCount: webpFrames.frameCount,
+          width: webpFrames.width,
+          height: webpFrames.height,
+          loopCount: webpFrames.loopCount,
+          bgColor: webpFrames.bgColor.toString(16),
+          firstFrameDuration: webpFrames.frames[0]?.duration,
+          firstFrameRgbaLength: webpFrames.frames[0]?.rgba?.length,
+          totalFrames: webpFrames.frames.length,
+        });
+
+        console.log("�🔧 Calling xMux.encodeFrames...");
+        const webpData = await xMux.encodeFrames(webpFrames);
+        console.log("✅ WebP encoding complete! Data length:", webpData.length);
+
+        const webpBlob = new Blob([webpData], { type: "image/webp" });
+        const filename = generateTapeFilename("webp", "-animated");
+
+        console.log(
+          `💾 Animated WebP generated: ${filename} (${Math.round((webpBlob.size / 1024 / 1024) * 100) / 100} MB)`,
+        );
+
+        // Use the existing download function
+        receivedDownload({ filename, data: webpBlob });
+
+        console.log("🎬 Animated WebP exported successfully!");
+      } catch (error) {
+        console.error("Error creating animated WebP:", error);
+        console.log("🔄 Falling back to static WebP of first frame");
+
+        try {
+          const canvas = document.createElement("canvas");
+          const ctx = canvas.getContext("2d");
+          const firstFrame = content.frames[0];
+
+          canvas.width = firstFrame.width;
+          canvas.height = firstFrame.height;
+
+          const imageData = new ImageData(
+            new Uint8ClampedArray(firstFrame.data),
+            firstFrame.width,
+            firstFrame.height,
+          );
+
+          ctx.putImageData(imageData, 0, 0);
+
+          // Add sideways AC stamp to fallback WebP as well (await to ensure fonts are loaded)
+          await addAestheticComputerStamp(
+            ctx,
+            firstFrame.width,
+            firstFrame.height,
+            0,
+            firstFrame.data,
+            firstFrame,
+          );
+
+          const webpBlob = await new Promise((resolve) => {
+            canvas.toBlob(resolve, "image/webp", 0.9);
+          });
+
+          const filename = generateTapeFilename("webp", "-static");
+          receivedDownload({ filename, data: webpBlob });
+
+          console.log("📸 Static WebP fallback exported successfully");
+        } catch (fallbackError) {
+          console.error("Error in fallback WebP creation:", fallbackError);
+        }
+      }
+      return;
+    }
+
+    // 🎬 Create APNG only
+    if (type === "create-single-animated-apng") {
+      console.log("🎞️ Creating APNG from", content.frames.length, "frames");
+
+      // Helper function to upscale pixels with nearest neighbor (same as WebP)
+      function upscalePixels(imageData, originalWidth, originalHeight, scale) {
+        if (scale === 1) {
+          return imageData;
+        }
+
+        const scaledWidth = originalWidth * scale;
+        const scaledHeight = originalHeight * scale;
+        const scaledImageData = new Uint8ClampedArray(
+          scaledWidth * scaledHeight * 4,
+        );
+
+        for (let y = 0; y < scaledHeight; y++) {
+          for (let x = 0; x < scaledWidth; x++) {
+            const sourceX = Math.floor(x / scale);
+            const sourceY = Math.floor(y / scale);
+            const sourceIndex = (sourceY * originalWidth + sourceX) * 4;
+            const targetIndex = (y * scaledWidth + x) * 4;
+
+            scaledImageData[targetIndex] = imageData[sourceIndex]; // R
+            scaledImageData[targetIndex + 1] = imageData[sourceIndex + 1]; // G
+            scaledImageData[targetIndex + 2] = imageData[sourceIndex + 2]; // B
+            scaledImageData[targetIndex + 3] = imageData[sourceIndex + 3]; // A
+          }
+        }
+
+        return scaledImageData;
+      }
+
+      try {
+        if (content.frames.length === 0) {
+          console.warn("No frames provided for APNG creation");
+          return;
+        }
+
+        console.log("🔄 Creating animated PNG (APNG)");
+
+        // Pre-calculate optimal scale for APNG (same logic as WebP)
+        const originalWidth = content.frames[0].width;
+        const originalHeight = content.frames[0].height;
+        const frameCount = content.frames.length;
+
+        // Be more conservative with memory limits for large frame counts
+        const baseMemoryLimit = 25 * 1024 * 1024; // 25M pixels base limit
+        const adjustedMemoryLimit = Math.max(
+          baseMemoryLimit / Math.max(1, frameCount / 500), // Reduce limit for many frames
+          1024 * 1024, // Minimum 1M pixels
+        );
+
+        let optimalScale = 4;
+        let scaledPixels =
+          originalWidth * originalHeight * optimalScale * optimalScale;
+
+        console.log(
+          `🧮 APNG Memory calculation: ${frameCount} frames, ${scaledPixels} pixels per frame (4x), limit: ${Math.round(adjustedMemoryLimit / 1024)}K pixels`,
+        );
+
+        if (scaledPixels > adjustedMemoryLimit) {
+          optimalScale = 2;
+          scaledPixels =
+            originalWidth * originalHeight * optimalScale * optimalScale;
+          console.warn(
+            `⚠️ 4x scaling would exceed memory limit for ${frameCount} frames, using 2x scaling`,
+          );
+
+          if (scaledPixels > adjustedMemoryLimit) {
+            optimalScale = 1;
+            console.warn(
+              `⚠️ Even 2x scaling too large for ${frameCount} frames, using original size (1x)`,
+            );
+          }
+        }
+
+        console.log(
+          `📏 APNG Using ${optimalScale}x scaling: ${originalWidth}x${originalHeight} -> ${originalWidth * optimalScale}x${originalHeight * optimalScale}`,
+        );
+
+        // Load pako (required for UPNG.js compression) and UPNG.js library
+        if (!window.pako) {
+          console.log("📦 Loading pako compression library...");
+          await new Promise((resolve, reject) => {
+            const script = document.createElement("script");
+            script.src =
+              "https://cdn.jsdelivr.net/npm/pako@2.1.0/dist/pako.min.js";
+            script.onload = resolve;
+            script.onerror = reject;
+            document.head.appendChild(script);
+          });
+        }
+
+        if (!window.UPNG) {
+          console.log("📦 Loading UPNG.js library...");
+          await new Promise((resolve, reject) => {
+            const script = document.createElement("script");
+            script.src = "https://cdn.jsdelivr.net/npm/upng-js@2.1.0/UPNG.js";
+            script.onload = resolve;
+            script.onerror = reject;
+            document.head.appendChild(script);
+          });
+        }
+
+        console.log(
+          `🖼️ Canvas size: ${originalWidth}x${originalHeight} -> ${originalWidth * optimalScale}x${originalHeight * optimalScale}`,
+        );
+
+        // Convert frames to the format UPNG expects with upscaling
+        const frameBuffers = [];
+        const delays = [];
+
+        for (let i = 0; i < content.frames.length; i++) {
+          const frame = content.frames[i];
+
+          if (i % 50 === 0 || i === content.frames.length - 1) {
+            console.log(
+              `🎞️ Processing APNG frame ${i + 1}/${content.frames.length} (${Math.round(((i + 1) / content.frames.length) * 100)}%)`,
+            );
+          }
+
+          // Apply upscaling and add AC stamp to frame data
+          const originalData = new Uint8ClampedArray(frame.data);
+          const currentProgress = (i + 1) / content.frames.length;
+          const scaledData = await addStampToPixelData(
+            originalData,
+            frame.width,
+            frame.height,
+            optimalScale,
+            currentProgress,
+            frame,
+          );
+
+          // UPNG expects RGBA data as ArrayBuffer
+          const frameData = new Uint8Array(scaledData);
+          frameBuffers.push(frameData.buffer);
+
+          // Convert to milliseconds for APNG delays with 60fps default
+          delays.push(Math.max(frame.duration || 16.67, 10)); // Default 60fps (~16.67ms)
+        }
+
+        console.log("🔄 Encoding animated PNG...");
+
+        // Create animated PNG using UPNG with scaled dimensions
+        const apngBuffer = window.UPNG.encode(
+          frameBuffers,
+          originalWidth * optimalScale, // Use scaled width
+          originalHeight * optimalScale, // Use scaled height
+          0, // 0 = lossless, or use 256 for lossy
+          delays,
+        );
+
+        const apngBlob = new Blob([apngBuffer], { type: "image/png" });
+        const filename = generateTapeFilename("png", "-animated");
+
+        console.log(
+          `💾 Animated PNG generated: ${filename} (${Math.round((apngBlob.size / 1024 / 1024) * 100) / 100} MB)`,
+        );
+
+        // Use the existing download function
+        receivedDownload({ filename, data: apngBlob });
+
+        console.log("🎬 Animated PNG (APNG) exported successfully!");
+      } catch (error) {
+        console.error("Error creating APNG:", error);
+        console.log("🔄 Falling back to static PNG of first frame");
+
+        try {
+          const canvas = document.createElement("canvas");
+          const ctx = canvas.getContext("2d");
+          const firstFrame = content.frames[0];
+
+          canvas.width = firstFrame.width;
+          canvas.height = firstFrame.height;
+
+          const imageData = new ImageData(
+            new Uint8ClampedArray(firstFrame.data),
+            firstFrame.width,
+            firstFrame.height,
+          );
+
+          ctx.putImageData(imageData, 0, 0);
+
+          // Add sideways AC stamp to fallback PNG as well (await to ensure fonts are loaded)
+          await addAestheticComputerStamp(
+            ctx,
+            firstFrame.width,
+            firstFrame.height,
+            0,
+            firstFrame.data,
+            firstFrame,
+          );
+
+          const pngBlob = await new Promise((resolve) => {
+            canvas.toBlob(resolve, "image/png");
+          });
+
+          const filename = generateTapeFilename("png", "-static");
+          receivedDownload({ filename, data: pngBlob });
+
+          console.log("📸 Static PNG fallback exported successfully");
+        } catch (fallbackError) {
+          console.error("Error in fallback PNG creation:", fallbackError);
+        }
+      }
+      return;
+    }
+
+    // 🎬 Create ZIP of high-resolution frames
+    if (type === "create-animated-frames-zip") {
+      console.log(
+        "📦 Creating ZIP of high-resolution frames from",
+        content.frames.length,
+        "frames",
+      );
+
+      // Send initial progress to show the progress bar immediately
+      send({
+        type: "recorder:transcode-progress",
+        content: 0.01, // 1% to start
+      });
+
+      try {
+        if (content.frames.length === 0) {
+          console.warn("No frames provided for ZIP creation");
+          return;
+        }
+
+        // Load JSZip if not already loaded
+        if (!window.JSZip) await loadJSZip();
+        const zip = new window.JSZip();
+
+        // Use 6x scaling for ultra-high resolution frames
+        const scale = 6;
+        const originalWidth = content.frames[0].width;
+        const originalHeight = content.frames[0].height;
+        const scaledWidth = originalWidth * scale;
+        const scaledHeight = originalHeight * scale;
+
+        console.log(
+          `📏 Using ${scale}x scaling: ${originalWidth}x${originalHeight} -> ${scaledWidth}x${scaledHeight}`,
+        );
+
+        // Create a canvas for frame processing
+        const canvas = document.createElement("canvas");
+        const ctx = canvas.getContext("2d");
+        canvas.width = scaledWidth;
+        canvas.height = scaledHeight;
+
+        // Process each frame and add to ZIP
+        for (let i = 0; i < content.frames.length; i++) {
+          const frame = content.frames[i];
+
+          // Update progress
+          const progress = (i / content.frames.length) * 0.9 + 0.1; // 10-100%
+          send({
+            type: "recorder:transcode-progress",
+            content: progress,
+          });
+
+          if (i % 10 === 0 || i === content.frames.length - 1) {
+            console.log(
+              `🖼️ Processing frame ${i + 1}/${content.frames.length} (${Math.round(progress * 100)}%)`,
+            );
+          }
+
+          // Create ImageData from frame data
+          const imageData = new ImageData(
+            new Uint8ClampedArray(frame.data),
+            frame.width,
+            frame.height,
+          );
+
+          // Clear canvas and draw scaled frame
+          ctx.clearRect(0, 0, scaledWidth, scaledHeight);
+          
+          // Create a temporary canvas for the original frame
+          const tempCanvas = document.createElement("canvas");
+          const tempCtx = tempCanvas.getContext("2d");
+          tempCanvas.width = frame.width;
+          tempCanvas.height = frame.height;
+          
+          // Put original image data on temp canvas
+          tempCtx.putImageData(imageData, 0, 0);
+          
+          // Add stamp to the original frame with correct frame metadata for timestamp
+          await addAestheticComputerStamp(
+            tempCtx,
+            frame.width,
+            frame.height,
+            0, // Progress is not used for individual frame timestamps
+            frame.data,
+            frame, // Frame metadata with timestamp
+            i, // Frame index for timestamp calculation
+            content.frames.length, // Total frames for timestamp calculation
+          );
+          
+          // Scale up the stamped frame using nearest neighbor
+          ctx.imageSmoothingEnabled = false;
+          ctx.drawImage(tempCanvas, 0, 0, scaledWidth, scaledHeight);
+
+          // Convert to PNG blob
+          const pngBlob = await new Promise((resolve) => {
+            canvas.toBlob(resolve, "image/png");
+          });
+
+          // Add to ZIP with zero-padded filename
+          const frameNumber = String(i).padStart(4, "0");
+          const filename = `frame_${frameNumber}.png`;
+          zip.file(filename, pngBlob);
+        }
+
+        // Add timing information as JSON
+        const timingInfo = content.frames.map((frame, i) => ({
+          frame: i,
+          filename: `frame_${String(i).padStart(4, "0")}.png`,
+          duration: frame.duration,
+          timestamp: frame.timestamp,
+        }));
+        
+        zip.file("timing.json", JSON.stringify(timingInfo, null, 2));
+        
+        // Add metadata
+        const metadata = {
+          originalSize: { width: originalWidth, height: originalHeight },
+          scaledSize: { width: scaledWidth, height: scaledHeight },
+          scale: scale,
+          frameCount: content.frames.length,
+          totalDuration: content.frames.reduce((sum, f) => sum + (f.duration || 100), 0),
+          exportedAt: new Date().toISOString(),
+        };
+        
+        zip.file("metadata.json", JSON.stringify(metadata, null, 2));
+
+        console.log("🗜️ Generating ZIP file...");
+        const zipBlob = await zip.generateAsync({ type: "blob" });
+        
+        const filename = generateTapeFilename("zip", "-frames");
+        
+        console.log(
+          `💾 ZIP file generated: ${filename} (${Math.round((zipBlob.size / 1024 / 1024) * 100) / 100} MB)`,
+        );
+
+        // Use the existing download function
+        receivedDownload({ filename, data: zipBlob });
+
+        console.log("📦 High-resolution frames ZIP exported successfully!");
+        
+        // Send completion
+        send({
+          type: "recorder:transcode-progress",
+          content: 1.0,
+        });
+        
+      } catch (error) {
+        console.error("Error creating frames ZIP:", error);
+      }
+      return;
+    }
+
+    // 🎬 Create animated GIF
+    if (type === "create-animated-gif") {
+      console.log(
+        "🎞️ Creating animated GIF from",
+        content.frames.length,
+        "frames",
+      );
+
+      // Calculate GIF duration for filename - ALWAYS prioritize intended duration for real-time accuracy
+      // When user says "tape 15" they expect exactly 15 seconds of real wall-clock time
+      let totalDurationMs = 0;
+      if (window.currentRecordingOptions?.intendedDuration) {
+        // Use the EXACT duration specified in the tape command for perfect real-time mapping
+        totalDurationMs = window.currentRecordingOptions.intendedDuration * 1000; // Convert to milliseconds
+        console.log(`🎬 GIF duration from EXACT intended tape duration: ${window.currentRecordingOptions.intendedDuration}s (${totalDurationMs}ms) for real-time accuracy`);
+      } else if (mediaRecorderDuration && mediaRecorderDuration > 0) {
+        // Fallback to actual recording duration if no intended duration available
+        totalDurationMs = mediaRecorderDuration; // mediaRecorderDuration is already in milliseconds
+        console.log(`🎬 GIF duration from measured recording duration: ${Math.round(totalDurationMs / 1000 * 10) / 10}s (${totalDurationMs}ms)`);
+      } else if (content.frames && content.frames.length > 0) {
+        // Final fallback: sum frame durations if no recording duration available
+        totalDurationMs = content.frames.reduce((sum, frame) => {
+          return sum + (frame.duration || 100); // Default to 100ms if no duration
+        }, 0);
+        console.log(`🎬 GIF duration from frame durations: ${Math.round(totalDurationMs / 1000 * 10) / 10}s (${totalDurationMs}ms)`);
+      }
+      window.gifDurationMs = totalDurationMs;
+
+      // Set the recording start timestamp to match the first frame's visual timestamp
+      // so the filename matches the first frame timestamp exactly
+      // We'll cache the actual computed timestamp from the first frame
+      window.firstFrameComputedTimestamp = null; // Reset cache
+      
+      if (content.frames.length > 0) {
+        const firstFrame = content.frames[0];
+        console.log(`🎬 Will use computed timestamp from first frame processing for GIF filename`);
+        // Don't modify recordingStartTimestamp here - it's needed for proper video playback timing
+        // The filename timestamp will be calculated during frame processing instead
+      } else {
+        console.warn(`⚠️ No frames available, using current time for filename`);
+        window.recordingStartTimestamp = Date.now();
+      }
+
+      // GIF encoder selection flag - set to true to use gifenc, false for gif.js
+      const useGifenc = content.useGifenc !== false; // Default to gifenc (true), unless explicitly set to false
+
+      // Helper function to draw exact AC cursor overlay (matches pen.mjs "precise" cursor)
+      function addCyanCrosshair(ctx, canvasWidth, canvasHeight, penData, scale = 1) {
+        if (!penData || penData.x === undefined || penData.y === undefined) {
+          return; // No pen data available
+        }
+        
+        // Scale pen coordinates to match canvas size
+        const x = Math.round(penData.x * scale);
+        const y = Math.round(penData.y * scale);
+        
+        // Skip drawing if cursor is outside canvas bounds
+        if (x < 0 || x >= canvasWidth || y < 0 || y >= canvasHeight) {
+          return;
+        }
+        
+        ctx.save();
+        
+        // AC cursor settings at 1.5x scale for good visibility without being too large
+        const cursorScale = 1.25; // Moderate scale for optimal visibility in GIFs
+        const radius = 2 * cursorScale;     // White center circle radius
+        const gap = 7.5 * cursorScale;      // Gap from center to crosshair start
+        const to = 10 * cursorScale;        // Length of crosshair lines
+        const lineWidth = 4 * cursorScale;  // Crosshair line width
+        
+        // Shadow offset for visibility
+        const offsetX = 2 * cursorScale;
+        const offsetY = 2 * cursorScale;
+        
+        ctx.lineCap = "round";
+        
+        // Draw shadow graphics first
+        ctx.save();
+        ctx.translate(x + offsetX, y + offsetY);
+        
+        // Shadow circle in center
+        ctx.beginPath();
+        ctx.arc(0, 0, radius, 0, 2 * Math.PI);
+        ctx.fillStyle = "rgba(0, 0, 0, 0.5)"; // Half-opacity black shadow
+        ctx.fill();
+        
+        // Shadow crosshair lines
+        ctx.beginPath();
+        ctx.moveTo(0, -gap);
+        ctx.lineTo(0, -to);
+        ctx.moveTo(0, gap);
+        ctx.lineTo(0, to);
+        ctx.moveTo(-gap, 0);
+        ctx.lineTo(-to, 0);
+        ctx.moveTo(gap, 0);
+        ctx.lineTo(to, 0);
+        
+        ctx.strokeStyle = "rgba(0, 0, 0, 0.5)"; // Half-opacity black shadow
+        ctx.lineWidth = lineWidth;
+        ctx.stroke();
+        ctx.restore();
+        
+        // Draw main cursor graphics
+        ctx.save();
+        ctx.translate(x, y);
+        
+        // White center circle
+        ctx.beginPath();
+        ctx.arc(0, 0, radius, 0, 2 * Math.PI);
+        ctx.fillStyle = "white";
+        ctx.fill();
+        
+        // Cyan crosshair lines (exact AC color)
+        ctx.beginPath();
+        ctx.moveTo(0, -gap); // Top
+        ctx.lineTo(0, -to);
+        ctx.moveTo(0, gap);  // Bottom
+        ctx.lineTo(0, to);
+        ctx.moveTo(-gap, 0); // Left
+        ctx.lineTo(-to, 0);
+        ctx.moveTo(gap, 0);  // Right
+        ctx.lineTo(to, 0);
+        
+        ctx.strokeStyle = "rgb(0, 255, 255)"; // Exact AC cyan color
+        ctx.lineWidth = lineWidth;
+        ctx.stroke();
+        ctx.restore();
+        
+        ctx.restore();
+      }
+
+      try {
+        // Load appropriate GIF library if not already loaded
+        if (useGifenc) {
+          if (!window.gifenc) {
+            console.log("📦 Loading gifenc library...");
+            const { GIFEncoder, quantize, applyPalette } = await import(
+              "/aesthetic.computer/dep/gifenc/gifenc.esm.js"
+            );
+            window.gifenc = { GIFEncoder, quantize, applyPalette };
+            console.log("✅ gifenc library loaded successfully");
+          }
+        } else {
+          if (!window.GIF) {
+            console.log("📦 Loading gif.js library...");
+            await new Promise((resolve, reject) => {
+              const script = document.createElement("script");
+              script.src = "/aesthetic.computer/dep/gif/gif.js";
+              script.onload = () => {
+                console.log("✅ gif.js library loaded successfully");
+                resolve();
+              };
+              script.onerror = () => {
+                console.error("❌ Failed to load gif.js library");
+                reject(new Error("Failed to load gif.js"));
+              };
+              document.head.appendChild(script);
+            });
+          }
+        }
+
+        // Force 3x scaling for consistent, fast GIF output
+        const originalWidth = content.frames[0].width;
+        const originalHeight = content.frames[0].height;
+        const frameCount = content.frames.length;
+
+        const optimalScale = 3; // Always use 3x scaling for GIFs
+
+        console.log(
+          `📏 Using fixed 3x scaling for GIF (${useGifenc ? 'gifenc' : 'gif.js'}): ${originalWidth}x${originalHeight} -> ${originalWidth * optimalScale}x${originalHeight * optimalScale}`,
+        );
+
+        // 🎯 Properly resample frames to 30fps for optimal GIF size/quality balance
+        let processedFrames = content.frames;
+        const targetGifFPS = 30;
+        
+        if (content.frames.length > 0) {
+          const totalDuration = content.frames[content.frames.length - 1].timestamp - content.frames[0].timestamp;
+          const actualFrameRate = Math.round((content.frames.length / totalDuration) * 1000);
+          
+          if (actualFrameRate > targetGifFPS && totalDuration > 0) {
+            // Calculate how many frames we need for 30fps
+            const targetFrameCount = Math.round((totalDuration / 1000) * targetGifFPS);
+            processedFrames = [];
+            
+            console.log(`🎬 Resampling GIF from ${actualFrameRate}fps to ${targetGifFPS}fps (${content.frames.length} -> ${targetFrameCount} frames)`);
+            
+            // Properly resample frames evenly across the entire duration
+            for (let i = 0; i < targetFrameCount; i++) {
+              // Calculate the exact timestamp we want for this frame
+              const targetTimestamp = content.frames[0].timestamp + (i / (targetFrameCount - 1)) * totalDuration;
+              
+              // Find the closest source frame to this timestamp
+              let closestIndex = 0;
+              let minDistance = Math.abs(content.frames[0].timestamp - targetTimestamp);
+              
+              for (let j = 1; j < content.frames.length; j++) {
+                const distance = Math.abs(content.frames[j].timestamp - targetTimestamp);
+                if (distance < minDistance) {
+                  minDistance = distance;
+                  closestIndex = j;
+                }
+              }
+              
+              // Create a copy of the frame with corrected originalTimestamp for proper GIF timing
+              const correctedFrame = { ...content.frames[closestIndex] };
+              correctedFrame.originalTimestamp = targetTimestamp;
+              
+              processedFrames.push(correctedFrame);
+            }
+            
+            console.log(`🎬 GIF frame count: ${content.frames.length} -> ${processedFrames.length} frames`);
+          } else {
+            console.log(`🎬 No resampling needed: ${actualFrameRate}fps <= ${targetGifFPS}fps target`);
+          }
+        }
+
+        // Helper function to upscale pixels with nearest neighbor
+        function upscalePixels(
+          imageData,
+          originalWidth,
+          originalHeight,
+          scale,
+        ) {
+          if (scale === 1) {
+            return imageData;
+          }
+
+          const scaledWidth = originalWidth * scale;
+          const scaledHeight = originalHeight * scale;
+          const scaledImageData = new Uint8ClampedArray(
+            scaledWidth * scaledHeight * 4,
+          );
+
+          for (let y = 0; y < scaledHeight; y++) {
+            for (let x = 0; x < scaledWidth; x++) {
+              const sourceX = Math.floor(x / scale);
+              const sourceY = Math.floor(y / scale);
+              const sourceIndex = (sourceY * originalWidth + sourceX) * 4;
+              const targetIndex = (y * scaledWidth + x) * 4;
+
+              scaledImageData[targetIndex] = imageData[sourceIndex]; // R
+              scaledImageData[targetIndex + 1] = imageData[sourceIndex + 1]; // G
+              scaledImageData[targetIndex + 2] = imageData[sourceIndex + 2]; // B
+              scaledImageData[targetIndex + 3] = imageData[sourceIndex + 3]; // A
+            }
+          }
+
+          return scaledImageData;
+        }
+
+        if (useGifenc) {
+          // Use gifenc encoder
+          console.log("🎞️ Processing frames for GIF with gifenc...");
+          
+          // Send initial status
+          send({
+            type: "recorder:export-status",
+            content: { 
+              type: "gif", 
+              phase: "analyzing", 
+              message: "Analyzing frames" 
+            }
+          });
+          
+          const { GIFEncoder, quantize, applyPalette } = window.gifenc;
+          
+          // Calculate a better initial capacity based on frame count and size
+          const estimatedFrameSize = content.frames[0].width * content.frames[0].height * optimalScale * optimalScale;
+          const estimatedSize = content.frames.length * estimatedFrameSize * 0.5; // Rough estimate
+          const initialCapacity = Math.max(4096, Math.min(estimatedSize, 1024 * 1024)); // Between 4KB and 1MB
+          
+          const gif = GIFEncoder({
+            auto: true, // Auto mode for simpler usage
+            initialCapacity: initialCapacity // Pre-allocate buffer for better performance
+          });
+          
+          const finalFrames = [];
+          
+          // Check if cursor actually moved during recording to avoid static cursor overlay
+          let showCursor = false;
+          if (processedFrames.length > 1) {
+            const firstFrame = processedFrames[0];
+            const movementThreshold = 5; // pixels - minimum movement to show cursor
+            
+            if (firstFrame.penData && firstFrame.penData.x !== undefined && firstFrame.penData.y !== undefined) {
+              const startX = firstFrame.penData.x;
+              const startY = firstFrame.penData.y;
+              
+              // Check if cursor moved significantly from starting position in any frame
+              for (let i = 1; i < processedFrames.length; i++) {
+                const frame = processedFrames[i];
+                if (frame.penData && frame.penData.x !== undefined && frame.penData.y !== undefined) {
+                  const deltaX = Math.abs(frame.penData.x - startX);
+                  const deltaY = Math.abs(frame.penData.y - startY);
+                  const distance = Math.sqrt(deltaX * deltaX + deltaY * deltaY);
+                  
+                  if (distance > movementThreshold) {
+                    showCursor = true;
+                    console.log(`🎯 Cursor moved ${distance.toFixed(1)}px from start - will show cursor overlay`);
+                    break;
+                  }
+                }
+              }
+              
+              if (!showCursor) {
+                console.log(`🎯 Cursor stayed within ${movementThreshold}px of start position - hiding cursor overlay`);
+              }
+            }
+          }
+          
+          // Send frame processing status
+          send({
+            type: "recorder:export-status",
+            content: { 
+              type: "gif", 
+              phase: "processing", 
+              message: "Processing frames" 
+            }
+          });
+          
+          // Calculate proper timing for gifenc based on intended duration
+          let gifencDelay = 17; // Default 60fps fallback
+          
+          // Calculate proper delay based on the resampled frame timing
+          if (processedFrames.length > 1 && content.frames.length > 0) {
+            const originalTotalDuration = content.frames[content.frames.length - 1].timestamp - content.frames[0].timestamp;
+            const intendedDelayPerFrame = originalTotalDuration / processedFrames.length;
+            gifencDelay = Math.round(Math.max(intendedDelayPerFrame, 16)); // Minimum 16ms (62.5fps max)
+            console.log(`🎞️ Using calculated timing: ${gifencDelay}ms delay (${(1000/gifencDelay).toFixed(1)}fps) based on intended duration`);
+          } else {
+            console.log(`🎞️ Using fallback 60fps timing: ${gifencDelay}ms delay (${(1000/gifencDelay).toFixed(1)}fps) for high quality GIF playback`);
+          }
+          
+          // Process each frame
+          for (let index = 0; index < processedFrames.length; index++) {
+            const frame = processedFrames[index];
+            const canvas = document.createElement("canvas");
+            const ctx = canvas.getContext("2d");
+
+            canvas.width = originalWidth * optimalScale;
+            canvas.height = originalHeight * optimalScale;
+
+            const originalImageData = new Uint8ClampedArray(frame.data);
+            const scaledImageData = upscalePixels(
+              originalImageData,
+              originalWidth,
+              originalHeight,
+              optimalScale,
+            );
+
+            const imageData = new ImageData(
+              scaledImageData,
+              originalWidth * optimalScale,
+              originalHeight * optimalScale,
+            );
+
+            ctx.putImageData(imageData, 0, 0);
+
+            // Add cyan crosshair cursor overlay if pen data is available AND cursor moved during recording
+            if (showCursor && frame.penData) {
+              addCyanCrosshair(ctx, canvas.width, canvas.height, frame.penData, optimalScale);
+            }
+
+            // Add sideways AC stamp like in video recordings
+            const progress = (index + 1) / processedFrames.length;
+            
+            // For GIF: calculate elapsed time based on the actual delay being used in encoding
+            // This ensures timestamp matches the actual GIF playback speed
+            const gifElapsedSeconds = (index * gifencDelay) / 1000;
+            const gifFrameMetadata = {
+              ...frame,
+              gifElapsedSeconds: gifElapsedSeconds // Pass actual GIF timing
+            };
+            
+            await addAestheticComputerStamp(
+              ctx,
+              originalWidth * optimalScale,
+              originalHeight * optimalScale,
+              progress,
+              frame.data,
+              gifFrameMetadata, // Use enhanced metadata with GIF timing
+            );
+
+            // Get RGBA data for gifenc
+            const frameImageData = ctx.getImageData(0, 0, canvas.width, canvas.height);
+            
+            finalFrames.push({
+              data: frameImageData.data,
+              width: canvas.width,
+              height: canvas.height
+            });
+
+            // Send detailed progress for frame processing (first 40% of total progress)
+            const frameProgress = (index + 1) / processedFrames.length;
+            const totalProgress = frameProgress * 0.4; // Frames take up 40% of total progress
+            
+            if ((index + 1) % 10 === 0 || index === processedFrames.length - 1) {
+              console.log(
+                `🎞️ Processed frame ${index + 1}/${processedFrames.length} (${Math.round(frameProgress * 100)}%)`,
+              );
+              
+              send({
+                type: "recorder:export-progress",
+                content: { 
+                  progress: totalProgress,
+                  type: "gif",
+                  message: `Processing frame ${index + 1}/${processedFrames.length}`
+                }
+              });
+            }
+          }
+          
+          // Send color optimization status
+          send({
+            type: "recorder:export-status",
+            content: { 
+              type: "gif", 
+              phase: "optimizing", 
+              message: "Optimizing colors" 
+            }
+          });
+          
+          send({
+            type: "recorder:export-progress",
+            content: { 
+              progress: 0.5, 
+              type: "gif",
+              message: "Analyzing color palette"
+            }
+          });
+          
+          console.log("🔄 Encoding GIF with gifenc (optimized for file size)...");
+          
+          // Use sampled palette instead of loading all pixels into memory at once
+          // Sample pixels from every Nth frame to avoid memory allocation errors
+          const maxSampleFrames = Math.min(50, finalFrames.length); // Sample max 50 frames
+          const sampleInterval = Math.max(1, Math.floor(finalFrames.length / maxSampleFrames));
+          const sampleSize = finalFrames[0].width * finalFrames[0].height * 4; // Single frame size
+          const sampledPixels = new Uint8ClampedArray(maxSampleFrames * sampleSize);
+          let sampleOffset = 0;
+          
+          console.log(`🎨 Sampling ${maxSampleFrames} frames (every ${sampleInterval}) for palette generation`);
+          
+          for (let i = 0; i < finalFrames.length; i += sampleInterval) {
+            if (sampleOffset + sampleSize <= sampledPixels.length) {
+              sampledPixels.set(finalFrames[i].data, sampleOffset);
+              sampleOffset += sampleSize;
+            }
+          }
+          
+          // Quantize sampled pixels to 256 colors with optimized settings for file size
+          const palette = quantize(sampledPixels, 256, { 
+            format: "rgb565", // Good balance of quality and speed
+            clearAlpha: false, // Disable alpha processing since we don't need transparency
+            oneBitAlpha: false // Disable alpha quantization for smaller files
+          });
+          
+          // Send encoding status
+          send({
+            type: "recorder:export-status",
+            content: { 
+              type: "gif", 
+              phase: "encoding", 
+              message: "Encoding GIF" 
+            }
+          });
+          
+          // Use the delay calculated earlier during frame processing
+          console.log(`🎞️ Encoding GIF with ${gifencDelay}ms delay (${(1000/gifencDelay).toFixed(1)}fps)`);
+          
+          // Encode frames with optimized settings
+          for (let i = 0; i < finalFrames.length; i++) {
+            const frame = finalFrames[i];
+            const index = applyPalette(frame.data, palette, "rgb565"); // Use same format as quantization
+            
+            // Use calculated delay based on original timing
+            const delayInMilliseconds = gifencDelay;
+            
+            gif.writeFrame(index, frame.width, frame.height, {
+              palette: i === 0 ? palette : undefined, // Only include palette for first frame (global palette)
+              delay: delayInMilliseconds, // Timing based on intended duration or fallback to 50fps
+              repeat: i === 0 ? 0 : undefined, // Set infinite loop only on first frame
+              transparent: false, // Disable transparency for smaller file size
+              dispose: -1 // Use default dispose method for better compression
+            });
+            
+            // Progress updates for encoding (40% to 90% of total progress)
+            if ((i + 1) % 5 === 0 || i === finalFrames.length - 1) {
+              const encodingProgress = (i + 1) / finalFrames.length;
+              const totalProgress = 0.4 + (encodingProgress * 0.5); // 40-90% of total
+              console.log(`🔄 GIF encoding progress: ${Math.round(encodingProgress * 100)}%`);
+              
+              send({
+                type: "recorder:export-progress",
+                content: { 
+                  progress: totalProgress, 
+                  type: "gif",
+                  message: `Encoding frame ${i + 1}/${finalFrames.length}`
+                }
+              });
+            }
+          }
+          
+          // Send finalization status
+          send({
+            type: "recorder:export-status",
+            content: { 
+              type: "gif", 
+              phase: "finalizing", 
+              message: "Finalizing GIF" 
+            }
+          });
+          
+          send({
+            type: "recorder:export-progress",
+            content: { 
+              progress: 0.95, 
+              type: "gif",
+              message: "Finalizing file"
+            }
+          });
+          
+          gif.finish();
+          
+          // Send 100% completion progress before generating the blob
+          send({
+            type: "recorder:export-progress",
+            content: { 
+              progress: 1.0, 
+              type: "gif",
+              message: "GIF complete"
+            }
+          });
+          
+          const gifBytes = gif.bytes();
+          const blob = new Blob([gifBytes], { type: "image/gif" });
+          
+          console.log(
+            `💾 GIF generated with gifenc: ${Math.round((blob.size / 1024 / 1024) * 100) / 100} MB`,
+          );
+
+          const filename = generateTapeFilename("gif");
+          receivedDownload({ filename, data: blob });
+
+          console.log("🎬 Animated GIF exported successfully with gifenc!");
+
+          // Send completion message to video piece
+          send({
+            type: "recorder:export-complete",
+            content: { type: "gif", filename }
+          });
+          
+        } else {
+          // Use gif.js encoder (existing implementation)
+          // Add space for progress bar at bottom - but don't extend canvas, progress bar is built into stamp
+          const progressBarHeight = 6;
+
+          // Create GIF instance with optimized quality settings for better color fidelity
+          const gif = new window.GIF({
+            workers: 4, // More workers for faster processing
+            quality: 5, // Higher quality for better colors (1-30, lower = better quality)
+            dither: 'FloydSteinberg', // Better dithering for color accuracy
+            transparent: null, // No transparency to reduce file size
+            width: originalWidth * optimalScale,
+            height: originalHeight * optimalScale, // Use original height, progress bar is part of stamp
+            workerScript: "/aesthetic.computer/dep/gif/gif.worker.js",
+          });
+
+          console.log("🎞️ Processing frames for GIF...");
+
+          // Check if cursor actually moved during recording to avoid static cursor overlay
+          let showCursor = false;
+          if (processedFrames.length > 1) {
+            const firstFrame = processedFrames[0];
+            const movementThreshold = 5; // pixels - minimum movement to show cursor
+            
+            if (firstFrame.penData && firstFrame.penData.x !== undefined && firstFrame.penData.y !== undefined) {
+              const startX = firstFrame.penData.x;
+              const startY = firstFrame.penData.y;
+              
+              // Check if cursor moved significantly from starting position in any frame
+              for (let i = 1; i < processedFrames.length; i++) {
+                const frame = processedFrames[i];
+                if (frame.penData && frame.penData.x !== undefined && frame.penData.y !== undefined) {
+                  const deltaX = Math.abs(frame.penData.x - startX);
+                  const deltaY = Math.abs(frame.penData.y - startY);
+                  const distance = Math.sqrt(deltaX * deltaX + deltaY * deltaY);
+                  
+                  if (distance > movementThreshold) {
+                    showCursor = true;
+                    console.log(`🎯 Cursor moved ${distance.toFixed(1)}px from start - will show cursor overlay`);
+                    break;
+                  }
+                }
+              }
+              
+              if (!showCursor) {
+                console.log(`🎯 Cursor stayed within ${movementThreshold}px of start position - hiding cursor overlay`);
+              }
+            }
+          }
+
+          // Calculate timing statistics from recorded frames
+          if (content.frames.length > 1) {
+            const timings = [];
+            for (let i = 0; i < content.frames.length - 1; i++) {
+              const currentTime = content.frames[i][0];
+              const nextTime = content.frames[i + 1][0];
+              timings.push(nextTime - currentTime);
+            }
+            const avgTiming = timings.reduce((a, b) => a + b, 0) / timings.length;
+            const minTiming = Math.min(...timings);
+            const maxTiming = Math.max(...timings);
+            const totalDuration = content.frames[content.frames.length - 1][0] - content.frames[0][0];
+            
+            // Detect GC pauses - outlier frames that are 3x longer than average
+            const gcPauseThreshold = avgTiming * 3;
+            const gcPauses = timings.filter(t => t > gcPauseThreshold);
+            
+            console.log(`📊 Frame timing stats: avg=${avgTiming.toFixed(1)}ms, min=${minTiming.toFixed(1)}ms, max=${maxTiming.toFixed(1)}ms, total=${(totalDuration/1000).toFixed(2)}s`);
+            if (gcPauses.length > 0) {
+              console.log(`🗑️ Detected ${gcPauses.length} potential GC pauses (>${gcPauseThreshold.toFixed(1)}ms): ${gcPauses.map(p => p.toFixed(1)).join(', ')}ms`);
+            }
+          }
+
+          // Process each frame with consistent timing - every frame gets the same duration
+          // Calculate consistent delay for all frames
+          let consistentDelay;
+          if (window.currentRecordingOptions?.intendedDuration && processedFrames.length > 0) {
+            // Distribute intended duration evenly - every frame gets same timing
+            const totalIntendedMs = window.currentRecordingOptions.intendedDuration * 1000;
+            consistentDelay = Math.round(totalIntendedMs / processedFrames.length);
+            consistentDelay = Math.max(consistentDelay, 20); // Minimum 20ms for browser compatibility
+          } else if (processedFrames.length > 1) {
+            // Calculate average frame timing from original recording and make it faster
+            const totalOriginalDuration = processedFrames[processedFrames.length - 1].timestamp - processedFrames[0].timestamp;
+            const avgFrameTiming = totalOriginalDuration / (processedFrames.length - 1);
+            // Speed up GIF by 25% (multiply delay by 0.75)
+            const speedMultiplier = 0.75;
+            consistentDelay = Math.round(Math.max(avgFrameTiming * speedMultiplier, 16)); // Minimum 16ms for 60fps max
+            console.log(`🎞️ Using sped-up timing: ${consistentDelay}ms delay (${(1000/consistentDelay).toFixed(1)}fps) - ${Math.round((1/speedMultiplier - 1) * 100)}% faster`);
+          } else {
+            // Fallback for single frame or no timing data - also faster
+            consistentDelay = 67; // 15fps default (faster than 10fps)
+            console.log(`🎞️ Using fallback timing: ${consistentDelay}ms delay (10fps) for ${processedFrames.length} frames`);
+          }
+          
+          console.log(`🎞️ Using consistent ${consistentDelay}ms delay for all ${processedFrames.length} frames`);
+          
+          // Store frame count for timestamp mapping
+          window.lastGIFFrameCount = processedFrames.length;
+
+          for (let index = 0; index < processedFrames.length; index++) {
+            const frame = processedFrames[index];
+            const canvas = document.createElement("canvas");
+            const ctx = canvas.getContext("2d");
+
+            canvas.width = originalWidth * optimalScale;
+            canvas.height = originalHeight * optimalScale; // Use original height, progress bar is part of stamp
+
+            const originalImageData = new Uint8ClampedArray(frame.data);
+            const scaledImageData = upscalePixels(
+              originalImageData,
+              originalWidth,
+              originalHeight,
+              optimalScale,
+            );
+
+            const imageData = new ImageData(
+              scaledImageData,
+              originalWidth * optimalScale,
+              originalHeight * optimalScale,
+            );
+
+            ctx.putImageData(imageData, 0, 0);
+
+            // Add cyan crosshair cursor overlay if pen data is available AND cursor moved during recording
+            if (showCursor && frame.penData) {
+              addCyanCrosshair(ctx, canvas.width, canvas.height, frame.penData, optimalScale);
+            }
+
+            // Add sideways AC stamp like in video recordings (await to ensure fonts are loaded)
+            const progress = (index + 1) / processedFrames.length;
+            
+            // For GIF: calculate elapsed time based on actual GIF playback timing
+            const gifElapsedMs = (index + 1) * consistentDelay; // Actual elapsed time in GIF playback
+            const gifElapsedSeconds = gifElapsedMs / 1000;
+            const gifFrameMetadata = {
+              ...frame,
+              gifElapsedSeconds: gifElapsedSeconds // Pass actual GIF timing
+            };
+            
+            await addAestheticComputerStamp(
+              ctx,
+              originalWidth * optimalScale,
+              originalHeight * optimalScale, // Use original height, progress bar is part of stamp
+              progress,
+              frame.data,
+              gifFrameMetadata, // Use enhanced metadata with GIF timing
+            );
+
+            // Every frame gets the same consistent delay - no variation
+            gif.addFrame(canvas, { copy: true, delay: consistentDelay });
+
+            if ((index + 1) % 50 === 0 || index === processedFrames.length - 1) {
+              console.log(
+                `🎞️ Processed frame ${index + 1}/${processedFrames.length} (${Math.round(((index + 1) / processedFrames.length) * 100)}%) - consistent delay: ${consistentDelay}ms`,
+              );
+            }
+          }
+
+          console.log("🔄 Rendering GIF...");
+
+          // Render the GIF
+          await new Promise((resolve, reject) => {
+            gif.on("finished", (blob) => {
+              console.log(
+                `💾 GIF generated: ${Math.round((blob.size / 1024 / 1024) * 100) / 100} MB`,
+              );
+
+              const filename = generateTapeFilename("gif");
+              receivedDownload({ filename, data: blob });
+
+              console.log("🎬 Animated GIF exported successfully!");
+
+              // Send completion message to video piece
+              send({
+                type: "recorder:export-complete",
+                content: { type: "gif", filename }
+              });
+
+              // Add a small delay to ensure UI processes the completion signal
+              setTimeout(() => {
+                resolve();
+              }, 100);
+            });
+
+            gif.on("progress", (progress) => {
+              console.log(
+                `🔄 GIF encoding progress: ${Math.round(progress * 100)}%`,
+              );
+              
+              // Send progress updates to video piece
+              send({
+                type: "recorder:export-progress", 
+                content: { progress, type: "gif" }
+              });
+            });
+
+            gif.render();
+          });
+        }
+      } catch (error) {
+        console.error("Error creating animated GIF:", error);
+        console.log("🔄 Falling back to static GIF of first frame");
+
+        try {
+          const progressBarHeight = 3; // Define progress bar height for fallback
+          const canvas = document.createElement("canvas");
+          const ctx = canvas.getContext("2d");
+          const firstFrame = content.frames[0];
+
+          canvas.width = firstFrame.width;
+          canvas.height = firstFrame.height + progressBarHeight;
+
+          const imageData = new ImageData(
+            new Uint8ClampedArray(firstFrame.data),
+            firstFrame.width,
+            firstFrame.height,
+          );
+
+          ctx.putImageData(imageData, 0, 0);
+
+          // Add cyan crosshair cursor overlay if pen data is available
+          if (firstFrame.penData) {
+            addCyanCrosshair(ctx, canvas.width, canvas.height, firstFrame.penData, 1); // No scaling for fallback
+          }
+
+          // Add sideways AC stamp to fallback GIF as well (await to ensure fonts are loaded)
+          await addAestheticComputerStamp(
+            ctx,
+            firstFrame.width,
+            firstFrame.height + progressBarHeight,
+            0,
+            firstFrame.data,
+            firstFrame,
+          );
+
+          const gifBlob = await new Promise((resolve) => {
+            canvas.toBlob(resolve, "image/gif");
+          });
+
+          const filename = generateTapeFilename("gif", "-static");
+          receivedDownload({ filename, data: gifBlob });
+
+          console.log("📸 Static GIF fallback exported successfully");
+        } catch (fallbackError) {
+          console.error("Error in fallback GIF creation:", fallbackError);
+        }
+      }
+      return;
+    }
+
+    // 🎬 Create animated MP4 from frame data (same pipeline as GIF)
+    if (type === "create-animated-mp4") {
+      console.log(
+        "🎞️ Creating animated MP4 from",
+        content.frames.length,
+        "frames",
+      );
+
+      try {
+        if (content.frames.length === 0) {
+          console.warn("No frames provided for MP4 creation");
+          return;
+        }
+
+        console.log("🔄 Creating MP4 with MediaRecorder API");
+
+        // Send initial progress to show the progress bar immediately
+        send({
+          type: "recorder:transcode-progress",
+          content: 0.01, // 1% to start
+        });
+
+        send({
+          type: "recorder:export-status",
+          content: { 
+            type: "video", 
+            phase: "preparing", 
+            message: "Preparing MP4 export" 
+          }
+        });
+
+        // Use 3x scaling for crisp MP4 (same as GIF for consistent performance)
+        const originalWidth = content.frames[0].width;
+        const originalHeight = content.frames[0].height;
+        const optimalScale = 3; // 3x scale for stamps and crisp output
+
+        console.log(
+          `📏 Using 3x scaling for crisp MP4: ${originalWidth}x${originalHeight} -> ${originalWidth * optimalScale}x${originalHeight * optimalScale}`,
+        );
+
+        // Create canvas for frame processing (same as GIF)
+        const canvas = document.createElement("canvas");
+        const ctx = canvas.getContext("2d");
+        canvas.width = originalWidth * optimalScale;
+        canvas.height = originalHeight * optimalScale;
+        ctx.imageSmoothingEnabled = false;
+
+        // Use fixed 60fps for MP4 files to avoid timing issues
+        const targetFrameRate = 60;
+        const targetFrameInterval = 1000 / targetFrameRate; // 16.67ms per frame
+        
+        // Calculate original recording timing for reference
+        let totalOriginalDuration = 0;
+        if (content.frames.length > 1) {
+          totalOriginalDuration = content.frames[content.frames.length - 1].timestamp - content.frames[0].timestamp;
+        } else if (content.frames.length === 1) {
+          totalOriginalDuration = 100; // Default 100ms for single frame
+        }
+        
+        // For MP4 export, we need to match the audio timing exactly
+        // Calculate the original recording frame rate and duration
+        const recordingDuration = content.frames[content.frames.length - 1].timestamp - content.frames[0].timestamp;
+        const originalFrameRate = Math.round((content.frames.length / recordingDuration) * 1000);
+        
+        // 🎯 Resample frames to target frame rate for optimal MP4 playback
+        // Use same logic as GIF to handle high refresh rate displays (120Hz -> 60fps)
+        let processedFrames = content.frames;
+        const targetMp4FPS = 60; // Target 60fps for smooth MP4 playback
+        
+        if (originalFrameRate > targetMp4FPS && recordingDuration > 0) {
+          // Calculate how many frames we need for target fps
+          const targetFrameCount = Math.round((recordingDuration / 1000) * targetMp4FPS);
+          processedFrames = [];
+          
+          console.log(`🎬 Resampling MP4 from ${originalFrameRate}fps to ${targetMp4FPS}fps (${content.frames.length} -> ${targetFrameCount} frames)`);
+          
+          // Properly resample frames evenly across the entire duration
+          for (let i = 0; i < targetFrameCount; i++) {
+            // Calculate the exact timestamp we want for this frame
+            // Ensure we span from first frame to last frame inclusive
+            let targetTimestamp;
+            if (i === targetFrameCount - 1) {
+              // For the last frame, use the actual last timestamp to ensure we capture the end
+              targetTimestamp = content.frames[content.frames.length - 1].timestamp;
+            } else {
+              // For all other frames, distribute evenly across the duration
+              targetTimestamp = content.frames[0].timestamp + (i / (targetFrameCount - 1)) * recordingDuration;
+            }
+            
+            // Find the closest source frame to this timestamp
+            let closestIndex = 0;
+            let minDistance = Math.abs(content.frames[0].timestamp - targetTimestamp);
+            
+            for (let j = 1; j < content.frames.length; j++) {
+              const distance = Math.abs(content.frames[j].timestamp - targetTimestamp);
+              if (distance < minDistance) {
+                minDistance = distance;
+                closestIndex = j;
+              }
+            }
+            
+            processedFrames.push(content.frames[closestIndex]);
+            
+            // Debug logging for first and last few frames
+            if (i < 3 || i >= targetFrameCount - 3) {
+              console.log(`🎬 Frame ${i}: target=${targetTimestamp.toFixed(1)}ms, closest=${content.frames[closestIndex].timestamp.toFixed(1)}ms, index=${closestIndex}`);
+            }
+          }
+          
+          console.log(`🎬 MP4 frame count: ${content.frames.length} -> ${processedFrames.length} frames`);
+        } else {
+          console.log(`🎬 No resampling needed: ${originalFrameRate}fps <= ${targetMp4FPS}fps target`);
+        }
+
+        // Use consistent 60fps timing for smooth playback
+        const totalFrames = processedFrames.length;
+        const exportFrameRate = 60; // 60fps for smooth playback
+        const frameDuration = 1000 / exportFrameRate; // 16.67ms per frame
+        
+        console.log(
+          `🎬 MP4 export timing: ${recordingDuration.toFixed(1)}ms original, ${totalFrames} frames`
+        );
+        console.log(
+          `🎬 Export frame rate: ${exportFrameRate}fps (${frameDuration.toFixed(1)}ms per frame)`
+        );
+
+        // Pre-render all scaled frames with stamps before encoding
+        console.log("🎨 Pre-rendering all frames with stamps...");
+        
+        send({
+          type: "recorder:export-status",
+          content: { 
+            type: "video", 
+            phase: "rendering", 
+            message: "Pre-rendering frames" 
+          }
+        });
+
+        const preRenderedFrames = [];
+        
+        // Create temporary canvas for pre-rendering
+        const tempCanvas = document.createElement("canvas");
+        const tempCtx = tempCanvas.getContext("2d");
+        tempCanvas.width = originalWidth * optimalScale;
+        tempCanvas.height = originalHeight * optimalScale;
+        tempCtx.imageSmoothingEnabled = false;
+        
+        // Pre-render all frames
+        for (let i = 0; i < processedFrames.length; i++) {
+          const frame = processedFrames[i];
+          
+          // Debug frame structure for first frame
+          if (i === 0) {
+            console.log("🔍 First frame structure:", {
+              hasWidth: 'width' in frame,
+              hasHeight: 'height' in frame,
+              hasData: 'data' in frame,
+              width: frame.width,
+              height: frame.height,
+              dataLength: frame.data?.length,
+              keys: Object.keys(frame)
+            });
+          }
+          const progress = (i + 1) / processedFrames.length;
+          
+          // Update progress for rendering phase
+          if (i % 10 === 0 || i === processedFrames.length - 1) {
+            send({
+              type: "recorder:transcode-progress",
+              content: 0.01 + (i / processedFrames.length) * 0.4, // 1% to 41%
+            });
+          }
+          
+          // Step 1: Create 3x scaled canvas with stamps (same as GIF)
+          const gifScaleCanvas = document.createElement("canvas");
+          const gifScaleCtx = gifScaleCanvas.getContext("2d");
+          const gifScale = 3; // Same scaling as GIF for proper stamp sizing
+          gifScaleCanvas.width = frame.width * gifScale;
+          gifScaleCanvas.height = frame.height * gifScale;
+          gifScaleCtx.imageSmoothingEnabled = false;
+          
+          // Scale up frame data to 3x first
+          const frameCanvas = document.createElement("canvas");
+          const frameCtx = frameCanvas.getContext("2d");
+          frameCanvas.width = frame.width;
+          frameCanvas.height = frame.height;
+          const imageData = new ImageData(
+            new Uint8ClampedArray(frame.data),
+            frame.width,
+            frame.height,
+          );
+          frameCtx.putImageData(imageData, 0, 0);
+          
+          // Draw scaled to 3x
+          gifScaleCtx.drawImage(frameCanvas, 0, 0, gifScaleCanvas.width, gifScaleCanvas.height);
+
+          // Add AC stamp at 3x scale (same sizing as GIF) - await for proper rendering
+          await addAestheticComputerStamp(
+            gifScaleCtx,
+            gifScaleCanvas.width,
+            gifScaleCanvas.height,
+            progress,
+            frame.data,
+            frame,
+            i,
+            content.frames.length
+          );
+          
+          // Step 2: Final scaling is already at 3x (same as GIF)
+          tempCtx.clearRect(0, 0, tempCanvas.width, tempCanvas.height);
+          tempCtx.drawImage(gifScaleCanvas, 0, 0, tempCanvas.width, tempCanvas.height);
+          
+          // Capture the pre-rendered frame as ImageData
+          const preRenderedImageData = tempCtx.getImageData(0, 0, tempCanvas.width, tempCanvas.height);
+          preRenderedFrames.push(preRenderedImageData);
+        }
+        
+        console.log(`✅ Pre-rendered ${processedFrames.length} frames`);
+
+        // Send encoding status
+        send({
+          type: "recorder:export-status",
+          content: { 
+            type: "video", 
+            phase: "encoding", 
+            message: "Encoding MP4" 
+          }
+        });
+
+        // Create MediaRecorder for MP4 export with H.264 codec
+        const canvasStream = canvas.captureStream(targetFrameRate);
+        
+        // For MP4 export, we'll create video-only first, then combine with audio using Web Audio API
+        // This avoids the sync issues of real-time recording
+        
+        let mimeType;
+        // Detect browser for codec selection
+        const isSafari = /^((?!chrome|android).)*safari/i.test(navigator.userAgent);
+        const isChrome = /chrome/i.test(navigator.userAgent) && !isSafari;
+        
+        console.log(`🔍 Browser detection: Safari=${isSafari}, Chrome=${isChrome}`);
+        
+        // Browser-specific codec candidates
+        let mp4Candidates;
+        
+        if (isSafari) {
+          // Safari on macOS has better codec support
+          mp4Candidates = [
+            "video/mp4; codecs=avc1.640028,mp4a.40.2", // H.264 High + AAC-LC (Twitter optimal)
+            "video/mp4; codecs=avc1.4D401E,mp4a.40.2", // H.264 Main + AAC-LC
+            "video/mp4; codecs=avc1.42E01E,mp4a.40.2", // H.264 Baseline + AAC-LC
+            "video/mp4; codecs=avc1.640028", // H.264 High only
+            "video/mp4; codecs=avc1.4D401E", // H.264 Main only
+            "video/mp4; codecs=avc1.42E01E", // H.264 Baseline only
+            "video/mp4", // Generic MP4
+          ];
+        } else {
+          // Chrome/Chromium - more conservative approach
+          mp4Candidates = [
+            "video/mp4; codecs=avc1.42E01E", // H.264 Baseline only (most compatible)
+            "video/mp4; codecs=avc1.4D401E", // H.264 Main Profile 
+            "video/mp4; codecs=avc1.42001E", // H.264 Baseline 3.0
+            "video/mp4", // Generic MP4 (let browser choose audio codec)
+            "video/mp4; codecs=avc1.42E01E,mp4a.40.5", // H.264 + AAC-HE (sometimes works)
+            "video/mp4; codecs=avc1.42E01E,mp4a.40.2", // H.264 + AAC-LC (often fails in Chrome)
+          ];
+        }
+        
+        let mp4Found = false;
+        for (const candidate of mp4Candidates) {
+          console.log(`🔍 Testing codec: ${candidate}`);
+          if (MediaRecorder.isTypeSupported(candidate)) {
+            mimeType = candidate;
+            mp4Found = true;
+            console.log(`✅ Using MP4 codec: ${candidate}`);
+            console.log(`🎯 Browser: ${isSafari ? 'Safari' : isChrome ? 'Chrome' : 'Unknown'}`);
+            break;
+          } else {
+            console.log(`❌ Codec not supported: ${candidate}`);
+          }
+        }
+        
+        // Fallback to WebM if no MP4 works
+        if (!mp4Found) {
+          if (MediaRecorder.isTypeSupported("video/webm; codecs=vp9,opus")) {
+            mimeType = "video/webm; codecs=vp9,opus"; // VP9 + Opus (high quality)
+            console.log("⚠️ MP4 not supported, using WebM VP9 + Opus");
+          } else if (MediaRecorder.isTypeSupported("video/webm; codecs=vp8,opus")) {
+            mimeType = "video/webm; codecs=vp8,opus"; // VP8 + Opus (compatible)
+            console.log("⚠️ MP4 not supported, using WebM VP8 + Opus");
+          } else if (MediaRecorder.isTypeSupported("video/webm")) {
+            mimeType = "video/webm"; // WebM fallback
+            console.log("⚠️ Falling back to WebM (default codecs)");
+          } else if (MediaRecorder.isTypeSupported("video/webm; codecs=vp8")) {
+            mimeType = "video/webm; codecs=vp8"; // VP8 fallback (avoid VP9)
+            console.log("⚠️ Falling back to WebM VP8");
+          } else {
+            console.error("🔴 No supported video mimetypes found");
+            return;
+          }
+        }
+
+        // Check if we have recorded audio for combination
+        let hasRecordedAudio = false;
+        let audioBuffer = null;
+        
+        console.log("🔊 Checking for recorded audio...");
+        console.log("🔊 sfx[\"tape:audio\"] exists:", !!sfx["tape:audio"]);
+        console.log("🔊 sfx[\"tape:audio\"] type:", typeof sfx["tape:audio"]);
+        console.log("🔊 sfx[\"tape:audio\"] constructor:", sfx["tape:audio"]?.constructor?.name);
+        
+        if (sfx["tape:audio"]) {
+          try {
+            // Check if it's already an AudioBuffer
+            if (sfx["tape:audio"] instanceof AudioBuffer) {
+              console.log("🔊 ✅ Audio is already an AudioBuffer!");
+              audioBuffer = sfx["tape:audio"];
+              hasRecordedAudio = true;
+              console.log("🔊 Audio buffer duration:", audioBuffer.duration, "seconds");
+              console.log("🔊 Audio buffer channels:", audioBuffer.numberOfChannels);
+              console.log("🔊 Audio buffer sample rate:", audioBuffer.sampleRate);
+              console.log("🔊 Recorded audio available for MP4 export");
+            } else if (sfx["tape:audio"] instanceof ArrayBuffer || (sfx["tape:audio"] && sfx["tape:audio"].byteLength !== undefined)) {
+              console.log("🔊 Audio is ArrayBuffer, decoding...");
+              // Create a temporary audio context to decode the audio
+              const tempAudioContext = new AudioContext();
+              console.log("🔊 Temp audio context created, sample rate:", tempAudioContext.sampleRate);
+              
+              console.log("🔊 Starting audio decode...");
+              audioBuffer = await tempAudioContext.decodeAudioData(sfx["tape:audio"].slice());
+              hasRecordedAudio = true;
+              console.log("🔊 ✅ Audio decoded successfully!");
+              console.log("🔊 Audio buffer duration:", audioBuffer.duration, "seconds");
+              console.log("🔊 Audio buffer channels:", audioBuffer.numberOfChannels);
+              console.log("🔊 Audio buffer sample rate:", audioBuffer.sampleRate);
+              console.log("🔊 Recorded audio available for MP4 export");
+            } else {
+              console.log("🔊 ❌ Unknown audio format:", typeof sfx["tape:audio"], sfx["tape:audio"]?.constructor?.name);
+            }
+          } catch (error) {
+            console.error("🔊 ❌ Failed to process recorded audio:", error);
+            console.log("🔊 Error details:", error.message);
+          }
+        } else {
+          console.log("🔊 ❌ No recorded audio found in sfx[\"tape:audio\"]");
+        }
+
+        // If we have audio, create a combined stream; otherwise video-only
+        let finalStream = canvasStream;
+        let audioDestination = null;
+        
+        console.log("🔊 Setting up final stream...");
+        console.log("🔊 hasRecordedAudio:", hasRecordedAudio);
+        console.log("🔊 audioBuffer exists:", !!audioBuffer);
+        
+        if (hasRecordedAudio && audioBuffer) {
+          try {
+            console.log("🔊 Creating export audio context...");
+            // Create audio context for export
+            const exportAudioContext = new AudioContext();
+            console.log("🔊 Export audio context created, sample rate:", exportAudioContext.sampleRate);
+            console.log("🔊 Export audio context state:", exportAudioContext.state);
+            
+            // Resume audio context if suspended with timeout
+            if (exportAudioContext.state === 'suspended') {
+              console.log("🔊 Resuming suspended audio context...");
+              try {
+                // Add timeout to prevent hanging - increased for longer recordings
+                const resumePromise = exportAudioContext.resume();
+                const timeoutPromise = new Promise((_, reject) => 
+                  setTimeout(() => reject(new Error('Audio context resume timeout')), 15000) // Increased to 15 seconds
+                );
+                
+                await Promise.race([resumePromise, timeoutPromise]);
+                console.log("🔊 Audio context resumed, state:", exportAudioContext.state);
+              } catch (error) {
+                console.warn("🔊 ⚠️ Audio context resume failed:", error.message);
+                // Continue without audio if resume fails
+                hasRecordedAudio = false;
+                audioBuffer = null;
+                exportAudioContext.close();
+              }
+            }
+            
+            if (hasRecordedAudio && audioBuffer) {
+              audioDestination = exportAudioContext.createMediaStreamDestination();
+              console.log("🔊 Audio destination created");
+              console.log("🔊 Audio destination stream:", audioDestination.stream);
+              console.log("🔊 Audio destination stream tracks:", audioDestination.stream.getTracks().length);
+            }
+            
+            // Create combined stream
+            finalStream = new MediaStream();
+            console.log("🔊 Combined stream created");
+            
+            // Add video tracks
+            const videoTracks = canvasStream.getVideoTracks();
+            console.log("🔊 Video tracks found:", videoTracks.length);
+            videoTracks.forEach((track, index) => {
+              finalStream.addTrack(track);
+              console.log(`🔊 Added video track ${index}:`, track.kind, track.enabled, track.readyState);
+            });
+            
+            // Add audio tracks from our export destination
+            const audioTracks = audioDestination.stream.getAudioTracks();
+            console.log("🔊 Audio tracks found:", audioTracks.length);
+            audioTracks.forEach((track, index) => {
+              finalStream.addTrack(track);
+              console.log(`🔊 Added audio track ${index}:`, track.kind, track.enabled, track.readyState);
+            });
+            
+            console.log("🔊 Final stream tracks:", finalStream.getTracks().length);
+            console.log("🔊 Final stream video tracks:", finalStream.getVideoTracks().length);
+            console.log("🔊 Final stream audio tracks:", finalStream.getAudioTracks().length);
+            
+            console.log("🔊 ✅ Created combined audio/video stream for MP4 export");
+          } catch (error) {
+            console.error("🔊 ❌ Failed to create combined stream, falling back to video-only:", error);
+            console.log("🔊 Error details:", error.message);
+            finalStream = canvasStream;
+            hasRecordedAudio = false;
+          }
+        } else {
+          console.log("🔊 Using video-only stream (no audio available)");
+        }
+
+
+        // Test codec support before creating MediaRecorder
+        console.log("🔊 Testing codec support...");
+        console.log("🔊 Original mimeType:", mimeType);
+        console.log("🔊 Codec support test:", MediaRecorder.isTypeSupported(mimeType));
+
+        let selectedMimeType = mimeType;
+        let mp4Supported = MediaRecorder.isTypeSupported(mimeType);
+        let webmVp8Opus = "video/webm; codecs=vp8,opus";
+        let webmVp9Opus = "video/webm; codecs=vp9,opus";
+        let webmBasic = "video/webm";
+        let fallbackUsed = false;
+
+        if (!mp4Supported) {
+          console.warn("🔴 MP4/H.264/AAC not supported for MediaRecorder in this browser. Falling back to WebM/VP8+Opus.");
+          if (MediaRecorder.isTypeSupported(webmVp8Opus)) {
+            selectedMimeType = webmVp8Opus;
+            fallbackUsed = true;
+            console.log("🔊 ✅ Using WebM/VP8+Opus");
+          } else if (MediaRecorder.isTypeSupported(webmVp9Opus)) {
+            selectedMimeType = webmVp9Opus;
+            fallbackUsed = true;
+            console.log("🔊 ✅ Using WebM/VP9+Opus");
+          } else if (MediaRecorder.isTypeSupported(webmBasic)) {
+            selectedMimeType = webmBasic;
+            fallbackUsed = true;
+            console.log("🔊 ✅ Using basic WebM");
+          } else {
+            selectedMimeType = "";
+            fallbackUsed = true;
+            console.warn("🔴 No supported codecs found for MediaRecorder. Browser default will be used (may fail).");
+          }
+        }
+
+        // Adaptive bitrate based on content and duration
+        // For shorter recordings, we can afford higher quality
+        // For longer recordings, reduce bitrate to keep file sizes manageable
+        const estimatedDuration = (mediaRecorderDuration || 5000) / 1000; // Convert to seconds
+        const frameCount = recordedFrames?.length || 300; // Estimate if not available
+        
+        // Analyze content complexity by sampling frame differences (only for shorter recordings)
+        let contentComplexity = 1.0; // Default complexity multiplier
+        
+        // Skip complex analysis for longer recordings to avoid issues
+        if (recordedFrames && recordedFrames.length > 10 && estimatedDuration <= 30) {
+          try {
+            let totalDifference = 0;
+            let samples = 0;
+            const sampleStep = Math.max(1, Math.floor(recordedFrames.length / 10)); // Sample every N frames
+            
+            for (let i = sampleStep; i < recordedFrames.length && samples < 10; i += sampleStep) {
+              const prevFrame = recordedFrames[i - sampleStep][1];
+              const currentFrame = recordedFrames[i][1];
+              
+              // Safety check for valid frame data
+              if (!prevFrame?.data || !currentFrame?.data) continue;
+              
+              // Quick difference check using a subset of pixels
+              let pixelDiff = 0;
+              const checkStep = 100; // Check every 100th pixel for speed
+              const maxPixels = Math.min(prevFrame.data.length, currentFrame.data.length);
+              
+              for (let p = 0; p < maxPixels; p += checkStep * 4) {
+                pixelDiff += Math.abs(prevFrame.data[p] - currentFrame.data[p]);
+              }
+              totalDifference += pixelDiff;
+              samples++;
+            }
+            
+            if (samples > 0) {
+              const avgDifference = totalDifference / samples;
+              // Normalize complexity (typical values range from 0-10000+)
+              contentComplexity = Math.min(2.0, Math.max(0.5, avgDifference / 5000));
+            }
+          } catch (error) {
+            console.warn("⚠️ Content complexity analysis failed, using default:", error.message);
+            contentComplexity = 1.0; // Fallback to default
+          }
+        }
+        
+        if (debug) console.log(`📊 Content complexity analysis: ${contentComplexity.toFixed(2)}x (1.0 = normal, >1.0 = high motion/detail)`);
+        
+        let videoBitrate;
+        let audioBitrate = 128000; // 128 kbps - good quality audio
+        
+        if (estimatedDuration <= 10) {
+          // Short recordings (≤10s): High quality
+          videoBitrate = Math.round(12000000 * contentComplexity); // 12 Mbps base
+        } else if (estimatedDuration <= 30) {
+          // Medium recordings (10-30s): Balanced quality  
+          videoBitrate = Math.round(8000000 * contentComplexity);  // 8 Mbps base
+        } else {
+          // Longer recordings (>30s): Use fixed conservative bitrates to avoid issues
+          if (estimatedDuration <= 60) {
+            videoBitrate = 4000000;  // Fixed 4 Mbps for 30-60s recordings
+          } else {
+            videoBitrate = 2500000;  // Fixed 2.5 Mbps for very long recordings
+            audioBitrate = 96000;    // 96 kbps audio to save more space
+          }
+        }
+        
+        // Cap maximum bitrate to prevent extremely large files
+        videoBitrate = Math.min(videoBitrate, 15000000); // Max 15 Mbps (reduced)
+        
+        if (debug) console.log(`📊 Adaptive bitrate: ${(videoBitrate/1000000).toFixed(1)}Mbps video, ${audioBitrate/1000}kbps audio (duration: ${estimatedDuration.toFixed(1)}s)`);
+
+        const recorderOptions = selectedMimeType ? {
+          mimeType: selectedMimeType,
+          videoBitsPerSecond: videoBitrate,
+          audioBitsPerSecond: audioBitrate,
+        } : {
+          videoBitsPerSecond: videoBitrate,
+          audioBitsPerSecond: audioBitrate,
+        };
+
+        if (fallbackUsed) {
+          console.warn("⚠️ Only WebM output is possible in this browser. If you need MP4, you must transcode after recording.");
+        }
+
+        console.log("🔊 Creating MediaRecorder with options:", recorderOptions);
+        const videoRecorder = new MediaRecorder(finalStream, recorderOptions);
+        
+        console.log("🔊 MediaRecorder created");
+        console.log("🔊 MediaRecorder mimeType:", videoRecorder.mimeType);
+        console.log("🔊 MediaRecorder stream:", videoRecorder.stream);
+        console.log("🔊 MediaRecorder stream tracks:", videoRecorder.stream.getTracks().length);
+        console.log("🔊 MediaRecorder stream video tracks:", videoRecorder.stream.getVideoTracks().length);
+        console.log("🔊 MediaRecorder stream audio tracks:", videoRecorder.stream.getAudioTracks().length);
+        
+        // Debug track states
+        finalStream.getTracks().forEach((track, index) => {
+          console.log(`🔊 Track ${index}: ${track.kind} enabled=${track.enabled} muted=${track.muted} readyState=${track.readyState}`);
+        });
+
+        const chunks = [];
+        videoRecorder.ondataavailable = function (e) {
+          if (e.data && e.data.size > 0) {
+            chunks.push(e.data);
+          }
+        };
+
+        // Add error handling 
+        videoRecorder.onerror = function (e) {
+          console.error("MediaRecorder error:", e);
+          console.error("Error details:", e.error);
+          console.error("Used mimeType:", selectedMimeType);
+          console.error("MediaRecorder state:", videoRecorder.state);
+        };
+
+        // Add state change monitoring
+        videoRecorder.onstart = function () {
+          // MediaRecorder started successfully
+        };
+
+        videoRecorder.onpause = function () {
+          // MediaRecorder paused
+        };
+
+        videoRecorder.onresume = function () {
+          console.log("🎬 ▶️ MediaRecorder resumed");
+        };
+
+        // Send encoding status
+        send({
+          type: "recorder:export-status",
+          content: { 
+            type: "video", 
+            phase: "encoding", 
+            message: "Encoding MP4" 
+          }
+        });
+
+        // Set up audio source if we have recorded audio
+        let audioSource = null;
+        let audioStarted = false;
+        
+        console.log("🔊 Setting up audio source...");
+        console.log("🔊 hasRecordedAudio:", hasRecordedAudio);
+        console.log("🔊 audioBuffer exists:", !!audioBuffer);
+        console.log("🔊 audioDestination exists:", !!audioDestination);
+        
+        if (hasRecordedAudio && audioBuffer && audioDestination) {
+          try {
+            console.log("🔊 Creating audio source from buffer...");
+            // Create audio source from the decoded buffer
+            audioSource = audioDestination.context.createBufferSource();
+            audioSource.buffer = audioBuffer;
+            audioSource.connect(audioDestination);
+            
+            console.log("🔊 Audio source created and connected");
+            console.log("🔊 Audio source buffer:", audioSource.buffer);
+            console.log("🔊 Audio source context:", audioSource.context);
+            console.log("🔊 Audio source context state:", audioSource.context.state);
+            console.log("🔊 ✅ Audio source prepared for synchronized playback");
+          } catch (error) {
+            console.error("🔊 ❌ Failed to create audio source:", error);
+            console.log("🔊 Error details:", error.message);
+            audioSource = null;
+          }
+        } else {
+          console.log("🔊 ❌ Cannot create audio source - missing requirements");
+          console.log("🔊   hasRecordedAudio:", hasRecordedAudio);
+          console.log("🔊   audioBuffer:", !!audioBuffer);
+          console.log("🔊   audioDestination:", !!audioDestination);
+        }
+
+        // Fast playback of pre-rendered frames with synchronized audio
+        let frameIndex = 0;
+        const audioBufferDuration = audioBuffer ? audioBuffer.duration * 1000 : preRenderedFrames.length * frameDuration;
+        const actualFrameDuration = audioBufferDuration / preRenderedFrames.length; // Perfect sync to audio
+        
+        console.log("🔊 Frame timing setup - audioDuration:", audioBufferDuration.toFixed(1), "ms");
+        console.log("🔊 Frame timing setup - actualFrameDuration:", actualFrameDuration.toFixed(3), "ms");
+        console.log("🔊 Frame timing setup - totalFrames:", preRenderedFrames.length);
+        
+        // Track timing for frame synchronization
+        let startTime;
+        
+        // Define the frame rendering function
+        function renderNextFrame() {
+          if (frameIndex >= preRenderedFrames.length) {
+            try {
+              videoRecorder.stop();
+            } catch (error) {
+              console.error("Error stopping MediaRecorder:", error);
+            }
+            return;
+          }
+
+          // Start audio playback on first frame for perfect sync
+          if (!audioStarted && audioSource) {
+            try {
+              // Resume audio context if suspended
+              if (audioSource.context.state === 'suspended') {
+                audioSource.context.resume().then(() => {
+                  audioSource.start(0);
+                  audioStarted = true;
+                }).catch((resumeError) => {
+                  console.error("Failed to resume audio context:", resumeError);
+                  // Try to start anyway
+                  audioSource.start(0);
+                  audioStarted = true;
+                });
+              } else {
+                audioSource.start(0);
+                audioStarted = true;
+              }
+            } catch (error) {
+              console.error("Failed to start audio source:", error);
+            }
+          }
+
+          // Simply draw the pre-rendered frame to canvas - no processing needed!
+          const currentFrameIndex = Math.min(frameIndex, preRenderedFrames.length - 1);
+          ctx.putImageData(preRenderedFrames[currentFrameIndex], 0, 0);
+          
+          // Send progress update
+          if (frameIndex % 30 === 0 || frameIndex === preRenderedFrames.length - 1) {
+            const progress = (frameIndex + 1) / preRenderedFrames.length;
+            
+            send({
+              type: "recorder:transcode-progress",
+              content: 0.41 + (progress * 0.54), // 41% to 95%
+            });
+          }
+
+          frameIndex++;
+          
+          // Calculate next frame time based on absolute timing from start
+          const targetTime = frameIndex * actualFrameDuration;
+          const currentTime = performance.now() - startTime;
+          const delay = Math.max(0, targetTime - currentTime);
+          
+          setTimeout(renderNextFrame, delay);
+        }
+
+        // Handle recording completion - define this before starting
+        videoRecorder.onstop = async function () {
+          // Clean up audio resources
+          if (audioSource) {
+            try {
+              audioSource.disconnect();
+            } catch (error) {
+              // Ignore disconnect errors as they're usually normal
+            }
+          }
+          if (audioDestination) {
+            try {
+              await audioDestination.context.close();
+            } catch (error) {
+              // Ignore close errors as they're usually normal
+            }
+          }
+          
+          send({
+            type: "recorder:export-status",
+            content: { 
+              type: "video", 
+              phase: "finalizing", 
+              message: "Finalizing MP4" 
+            }
+          });
+
+          const blob = new Blob(chunks, { type: mimeType });
+
+          // Determine file extension based on actual codec used
+          const extension = selectedMimeType.includes('webm') ? 'webm' : 'mp4';
+          const filename = generateTapeFilename(extension);
+          
+          receivedDownload({ filename, data: blob });
+
+          console.log(`Animated ${extension.toUpperCase()} exported successfully!`);
+
+          // Send completion message to video piece
+          send({
+            type: "recorder:export-complete",
+            content: { type: "video", filename }
+          });
+        };
+        
+        // Start recording and begin frame rendering after a small delay
+        console.log("🎬 Starting MediaRecorder...");
+        console.log("🎬 MediaRecorder state before start:", videoRecorder.state);
+        console.log("🎬 Stream active before start:", finalStream.active);
+        console.log("🎬 Stream tracks before start:", finalStream.getTracks().map(t => `${t.kind}: ${t.readyState}`));
+        
+        try {
+          console.log("🎬 About to start MediaRecorder with timeslice:", 100);
+          console.log("🎬 MediaRecorder mimeType:", videoRecorder.mimeType);
+          console.log("🎬 Final stream tracks before start:", finalStream.getTracks().length);
+          console.log("🎬 Final stream video tracks before start:", finalStream.getVideoTracks().length);
+          console.log("🎬 Final stream audio tracks before start:", finalStream.getAudioTracks().length);
+          
+          videoRecorder.start(100);
+          
+          console.log("🎬 MediaRecorder state after start():", videoRecorder.state);
+          console.log("🎬 Stream active after start:", finalStream.active);
+          
+          // Verify tracks are still active after MediaRecorder start
+          console.log("🎬 Final stream tracks after start:", finalStream.getTracks().length);
+          finalStream.getTracks().forEach((track, index) => {
+            console.log(`🎬 Track ${index} after start: ${track.kind} enabled=${track.enabled} muted=${track.muted} readyState=${track.readyState}`);
+          });
+          
+          // Wait for MediaRecorder to start before beginning frame rendering
+          setTimeout(() => {
+            console.log("🎬 Beginning frame rendering...");
+            console.log("🎬 MediaRecorder state at frame start:", videoRecorder.state);
+            console.log("🎬 Stream active at frame start:", finalStream.active);
+            console.log("🎬 Stream tracks at frame start:", finalStream.getTracks().map(t => `${t.kind}: ${t.readyState}`));
+            
+            // Check if any data has been received yet
+            console.log("🎬 Chunks collected so far:", chunks.length);
+            
+            startTime = performance.now(); // Initialize timing reference
+            renderNextFrame();
+          }, 100); // 100ms delay to let MediaRecorder initialize
+          
+          // Add a longer timeout to check for data collection issues
+          setTimeout(() => {
+            console.log("🎬 🔍 DEBUG: 2 second check - chunks collected:", chunks.length);
+            console.log("🎬 🔍 MediaRecorder state:", videoRecorder.state);
+            console.log("🎬 🔍 Stream active:", finalStream.active);
+            console.log("🎬 🔍 Stream tracks:", finalStream.getTracks().map(t => `${t.kind}: ${t.readyState}`));
+          }, 2000);
+          
+        } catch (startError) {
+          console.error("🎬 ❌ Failed to start MediaRecorder:", startError);
+          
+          // Clean up audio resources
+          if (audioSource && !audioStarted) {
+            audioSource.disconnect();
+          }
+          if (exportAudioContext && exportAudioContext.state !== 'closed') {
+            exportAudioContext.close();
+          }
+          
+          console.warn("⚠️ MP4 recording failed to start. Please try again.");
+          return;
+        }
+
+      } catch (error) {
+        console.error("Error creating animated MP4:", error);
+        
+        // Send error status
+        send({
+          type: "recorder:export-status",
+          content: { 
+            type: "video", 
+            phase: "error", 
+            message: "MP4 export failed" 
+          }
+        });
+      }
+      return;
+    }
+
+    // Zip up some data and download it.
+    if (type === "zip") {
+      if (!window.JSZip) await loadJSZip();
+      const zip = new window.JSZip(); // https://github.com/Stuk/jszip
+
+      if (content.painting) {
+        const steps = [];
+        const images = {};
+
+        // Encode `painting:recording` format.
+        content.painting.record.forEach((step) => {
+          const format = `${step.timestamp} - ${step.label}`;
+          const encodedStep = { step: format };
+          if (step.gesture?.length > 0) encodedStep.gesture = step.gesture;
+          steps.push(encodedStep);
+          if (step.painting) {
+            images[format] = bufferToBlob(step.painting, "image/png");
+          }
+        });
+
+        const stepFile = JSON.stringify(steps); // Encode a JSON file for steps.
+
+        zip.file("painting.json", stepFile);
+
+        // Add all images based on step and index.
+        keys(images).forEach((label) => {
+          zip.file(`${label}.png`, images[label]);
+        });
+
+        const finalTimestamp =
+          content.painting.record[content.painting.record.length - 1].timestamp;
+
+        const zipped = await zip.generateAsync({ type: "blob" });
+        const filename = `painting-${finalTimestamp}.zip`;
+
+        if (content.destination === "download") {
+          // See also: `receivedDownload`.
+          const a = document.createElement("a");
+          a.href = URL.createObjectURL(zipped);
+          a.target = "_blank";
+          a.download = filename; // Remove any extra paths.
+          a.click();
+          URL.revokeObjectURL(a.href);
+          send({ type: "zipped", content: { result: "success", data: true } });
+        } else if (content.destination === "upload") {
+          // TODO: Put this on the S3 server somewhere...
+          console.log("🤐 Uploading zip...", zipped);
+          receivedUpload({ filename, data: zipped }, "zipped");
+        }
+      } else {
+        send({ type: "zipped", content: { result: "error", data: false } });
+      }
+
+      return;
+    }
+
+    // Load a zip from a URL and return its unpacked contents to the piece.
+    if (type === "zip:load") {
+      console.log("Load zip remotely...", content);
+      fetch(decodeURI(content))
+        .then((response) => {
+          // console.log("Response", response);
+          if (response.status === 200 || response.status === 304) {
+            return response.arrayBuffer();
+          } else {
+            throw new Error(`Zip not found. Status: ${response.status}`);
+          }
+        })
+        .then(async (buffer) => {
+          if (!window.JSZip) await loadJSZip();
+          const record = await unzip(buffer);
+          if (record.length === 0) throw new Error("Record is an empty array");
+          send({
+            type: "loaded-zip-success",
+            content: { url: content, data: record },
+          });
+        })
+        .catch((error) => {
+          send({ type: "loaded-zip-rejection", content: { url: content } });
+        });
+      return;
+    }
+
+    // Capture device motion.
+    if (type === "motion:start") {
+      startCapturingMotion();
+      return;
+    }
+
+    if (type === "motion:stop") {
+      stopCapturingMotion();
+      return;
+    }
+
+    // Speech synthesis. (local and remote)
+    if (type === "speak") {
+      speak(content.utterance, content.voice, content.mode, content.opts);
+      return;
+    }
+
+    // Show a classic DOM / window style alert box.
+    if (type === "alert") {
+      window.alert(content);
+      return;
+    }
+
+    // Add a DOM event hitbox for the `Button Hitboxes`
+    // event listener on the document.
+    // 📓 Adding the same label multiple times will have no additional effect.
+    if (type === "button:hitbox:add") {
+      if (hitboxes[content.label] !== undefined) return;
+
+      let state = "up";
+      // Event handler for each button press.
+      hitboxes[content.label] = async (e) => {
+        const frame = canvas.getBoundingClientRect();
+        const xscale = projectedWidth / canvas.width;
+        const yscale = projectedHeight / canvas.height;
+        const hitbox = Box.from({
+          x: frame.left + content.box.x * xscale,
+          y: frame.top + content.box.y * yscale,
+          w: content.box.w * xscale,
+          h: content.box.h * yscale,
+        });
+
+        // 📓 Uncomment to debug the hitboxes and see how they line up.
+        // const dbg = Box.from({
+        //   x: content.box.x * xscale,
+        //   y: content.box.y * yscale,
+        //   w: content.box.w * xscale,
+        //   h: content.box.h * yscale,
+        // });
+        // debugCtx.fillStyle = "red";
+        // debugCtx.globalAlpha = 0.5;
+        // debugCtx.fillRect(dbg.x, dbg.y, dbg.w, dbg.h);
+
+        const hit = hitbox.contains({ x: e.x, y: e.y });
+
+        if (e.type === "pointerup" && state === "down" && hit) {
+          // This is pretty specific to the "copy" clipboard
+          // stuff for now. 23.06.16.15.03
+          // console.log("🔘 Button tap label:", content.label);
+
+          if (content.label === "copy") {
+            try {
+              await navigator.clipboard.writeText(content.message);
+              send({ type: "copy:copied" });
+            } catch (err) {
+              console.warn("📋 Clipboard copy failed:", err);
+              if (window.parent) {
+                console.log("📋 Trying via message...");
+                window.parent.postMessage(
+                  { type: "clipboard:copy", value: content.message },
+                  "*",
+                );
+              } else {
+                send({ type: "copy:failed" });
+              }
+            }
+          }
+
+          // Paste should always happen on a pointerdown.
+          if (content.label === "paste") {
+            try {
+              const pastedText = await navigator.clipboard.readText();
+              // This routes through to the `pasted:text` event in `disk`.
+              // where `pastedText` is sent on the next frame.
+              if (pastedText.length === 0) {
+                send({ type: "paste:pasted:empty" });
+              } else {
+                // Insert pasted text at current caret position.
+                if (keyboard) {
+                  const start = keyboard.input.selectionStart;
+                  const end = keyboard.input.selectionEnd;
+                  const selLen = end - start;
+
+                  const beforeCursor = keyboard.input.value.substring(0, start);
+                  const afterCursor = keyboard.input.value.substring(
+                    selLen > 0 ? end : start,
+                  );
+
+                  keyboard.input.value =
+                    beforeCursor + pastedText + afterCursor;
+
+                  const newCursorPosition = start + pastedText.length;
+                  keyboard.input.setSelectionRange(
+                    newCursorPosition,
+                    newCursorPosition,
+                  );
+
+                  send({
+                    type: "prompt:text:replace",
+                    content: {
+                      text: keyboard.input.value,
+                      cursor: keyboard.input.selectionStart,
+                    },
+                  });
+
+                  if (document.activeElement !== keyboard.input) {
+                    keyboard.input.focus();
+                  }
+                }
+              }
+              // send({
+              //   type:
+              //     pastedText.length > 0 ? "paste:pasted" : "paste:pasted:empty",
+              // });
+            } catch (err) {
+              console.warn(err);
+              send({ type: "paste:failed" });
+            }
+          }
+
+          state = "up";
+        } else if (e.type === "pointerdown" && hit) {
+          state = "down";
+        } else if (e.type === "pointerup" && !hit) {
+          state = "up";
+        }
+      };
+
+      return;
+    }
+
+    // Remove a hitbox via its label.
+    if (type === "button:hitbox:remove") {
+      delete hitboxes[content];
+      return;
+    }
+
+    // Removed in favor of the above. 23.06.16.15.04
+    // Copy text to clipboard.
+    // if (type === "copy") {
+    //   try {
+    //     await navigator.clipboard.writeText(content);
+    //     send({ type: "copy:copied" });
+    //   } catch (err) {
+    //     send({ type: "copy:failed" });
+    //   }
+    //   return;
+    // }
+
+    // Authenticate / signup or login a user.
+    if (type === "login") {
+      if (window.self !== window.top) {
+        window.parent.postMessage({ type: "login" }, "*");
+      } else {
+        window.acLOGIN?.();
+      }
+      return;
+    }
+
+    if (type === "signup") {
+      if (window.self === window.top) {
+        window.acLOGIN?.("signup");
+      } else {
+        console.log("🟠 Cannot sign up in an embedded view.");
+      }
+      return;
+    }
+
+    if (type === "logout") {
+      if (window.acTOKEN) {
+        if (window.parent) {
+          window.parent.postMessage({ type: "logout" }, "*");
+          window.safeLocalStorageRemove("session-aesthetic");
+        }
+        // Just use the logout services of the host.
+      } else {
+        window.acLOGOUT?.();
+        window.flutter_inappwebview?.callHandler("closeWebview"); // Close A.C. webview on logout inside of Autonomy wallet.
+      }
+      return;
+    }
+
+    // Send a locally opened file across the thread.
+    if (type === "file-open:request") {
+      const file = await openFile();
+      send({
+        type: "file-open:response",
+        content: { data: file, result: file ? "success" : "error" },
+      });
+      return;
+    }
+
+    // Send a locally opened file across the thread.
+    if (type === "file-encode:request") {
+      let file;
+      if (content.type === "png")
+        file = await bufferToBlob(content.file, "image/png", content.modifiers);
+      send({
+        type: "file-encode:response",
+        content: { data: file, result: file ? "success" : "error" },
+      });
+      return;
+    }
+
+    // Send a user authorization token (or undefined) across the thread.
+    if (type === "authorization:request") {
+      // console.log("Getting token...");
+      const token = await authorize();
+      // console.log("Failure token:", token);
+      send({
+        type: "authorization:response",
+        content: { data: token || null, result: token ? "success" : "error" },
+      });
+      return;
+    }
+
+    // *** Route to different functions if this change is not a full frame update.
+    if (type === "load-failure" && MetaBrowser) {
+      document.querySelector("#software-keyboard-input")?.blur();
+      return;
+    }
+
+    // if (type === "alert-popup:instagram" && Instagram) {
+    //   window.alert(content);
+    //   return;
+    // }
+
+    // Connect to an ethereum wallet extension.
+    if (type === "web3-connect") {
+      if (window.ethereum) {
+        const addresses = await (typeof window.ethereum.request === "function"
+          ? window.ethereum.request({ method: "eth_requestAccounts" })
+          : window.ethereum.enable());
+
+        const address = addresses[0];
+        await loadWeb3(); // Load the web3.js library.
+        // const w3 = new Web3(window.ethereum);
+
+        // From: https://github.com/web3/web3.js/issues/2683#issuecomment-1304496119
+        async function ensReverse(address) {
+          const web3 = new Web3("https://eth.public-rpc.com/");
+          const namehash = await web3.eth.call({
+            to: "0x084b1c3c81545d370f3634392de611caabff8148", // ENS: Reverse Registrar
+            data: web3.eth.abi.encodeFunctionCall(
+              {
+                name: "node",
+                type: "function",
+                inputs: [{ type: "address", name: "addr" }],
+              },
+              [address],
+            ),
+          });
+          return web3.eth.abi.decodeParameter(
+            "string",
+            await web3.eth.call({
+              to: "0xa2c122be93b0074270ebee7f6b7292c7deb45047", // ENS: Default Reverse Resolver
+              data: web3.eth.abi.encodeFunctionCall(
+                {
+                  name: "name",
+                  type: "function",
+                  inputs: [{ type: "bytes32", name: "hash" }],
+                },
+                [namehash],
+              ),
+            }),
+          );
+        }
+
+        const ensName = await ensReverse(address);
+        const id = ensName || address;
+        if (debug) console.log("🕸️3️⃣ Connected to:", id);
+        send({
+          type: "web3-connect-response",
+          content: { result: "success", id },
+        });
+      } else {
+        send({ type: "web3-connect-response", content: { result: "error" } });
+        console.warn(
+          "🔴 Web3 is unavailable. Please install an Ethereum wallet or enable your extension.",
+        );
+      }
+      return;
+    }
+
+    if (type === "rewrite-url-path") {
+      const newPath = content.path;
+      // if (window.origin !== "null") {
+      if (content.historical) {
+        console.log("Rewriting to:", newPath);
+        history.pushState("", document.title, newPath);
+      } else {
+        history.replaceState("", document.title, newPath);
+      }
+      // }
+      return;
+    }
+
+    if (type === "bgm-change") {
+      playBackgroundMusic(content.trackNumber, content.volume || 1);
+      return;
+    }
+
+    if (type === "bgm-stop") {
+      stopBackgroundMusic();
+      return;
+    }
+
+    if (type === "disk-defaults-loaded") {
+      // Pen (also handles touch & pointer events)
+      pen = new Pen((x, y) => {
+        const p = {
+          x: floor(((x - canvasRect.x) / projectedWidth) * screen.width),
+          y: floor(((y - canvasRect.y) / projectedHeight) * screen.height),
+        };
+        return p;
+      });
+
+      // ⌨️ Keyboard
+      keyboard = new Keyboard();
+      {
+        // console.log("⌨️ 🤖 Initializing Virtual Keyboard");
+        /**
+         * Insert a hidden input element that is used to toggle the software
+         * keyboard on touchscreen devices like iPhones and iPads.
+         * *Only works in "disks/prompt".
+         */
+        let keyboardOpen = false;
+        let keyboardOpenMethod;
+        const input = document.createElement("textarea");
+        const form = document.createElement("form");
+        form.id = "software-keyboard-input-form";
+        form.style.opacity = 0;
+        input.style.position = "absolute";
+        input.id = "software-keyboard-input";
+        input.autocapitalize = "none";
+        // input.autofocus = true;
+        // input.type = "text";
+        input.autocomplete = "off";
+        input.style.opacity = 0;
+        input.style.width = 0 + "px";
+        input.style.height = 0 + "px";
+        // input.setAttribute("readonly", true);
+        // input.enterkeyhint = "go"; // Why doesn't this work?
+
+        // 📓 Uncomment to debug text editing form synchronization.
+        // form.style.opacity = 1;
+        // input.style.zIndex = 100;
+        // input.style.top = "50px";
+        // input.style.left = "100px";
+        // input.style.opacity = 1;
+        // input.style.width = 200 + "px";
+        // input.style.height = 50 + "px";
+
+        form.append(input);
+        wrapper.append(form);
+
+        keyboard.focusHandler = function (e) {
+          if (!currentPieceHasKeyboard) return;
+          if (keyboardFocusLock || keyboardSoftLock) return;
+          if (
+            document.activeElement !== input &&
+            e.key !== "`" &&
+            e.key !== "Escape"
+          ) {
+            keyboardOpenMethod = "keyboard";
+            input.focus();
+
+            if (e.key.length !== 1 || e.ctrl) {
+              send({
+                type: "prompt:text:replace",
+                content: { text: "", cursor: 0, mute: true },
+              });
+            }
+
+            return true;
+          } else if (e.key === "Enter" && e.shiftKey === false) {
+            // input.blur(); // Deprecated 23.07.29.17.44
+            return false;
+          }
+        };
+
+        keyboard.input = input;
+
+        // Generate an "Enter" keyboard event if the form was submitted.
+        // - Don't use the submit event if we are sandboxed though!
+        // - Which is required for the Meta Browser keyboard 23.02.08.12.30
+
+        const enterEvent = {
+          name: "keyboard:down:enter",
+          key: "Enter",
+          repeat: false,
+          shift: false,
+          alt: false,
+          ctrl: false,
+        };
+
+        form.addEventListener("submit", (e) => {
+          e.preventDefault();
+        });
+
+        form.addEventListener("keydown", (e) => {
+          if (e.key === "Enter") {
+            e.preventDefault();
+
+            const enter = { ...enterEvent };
+            enter.shift = e.shiftKey;
+            enter.alt = e.altKey;
+            enter.ctrl = e.ctrlKey;
+            keyboard.events.push(enter);
+
+            if (
+              (input.value === "dl" || input.value === "download") &&
+              shareFile
+            ) {
+              const share = () => {
+                navigator
+                  .share({
+                    files: [shareFile],
+                    title: "Share Painting",
+                    // text: "Share your painting!",
+                  })
+                  .then(() => {
+                    console.log("📥 Share was successful.");
+                    shareFile = null;
+                  })
+                  .catch((error) => {
+                    console.log("📥 Sharing failed:", error);
+                    shareFile = null;
+                  });
+                shareFileCallback = null;
+              };
+
+              if (shareFile) {
+                share();
+              } else {
+                shareFileCallback = share;
+              }
+            }
+          } else if (e.key === "Home") {
+            e.preventDefault();
+            const home = { name: "keyboard:down:home", key: "Home" };
+            home.shift = e.shiftKey;
+            home.alt = e.altKey;
+            home.ctrl = e.ctrlKey;
+            keyboard.events.push(home);
+          } else if (e.key === "Tab") {
+            e.preventDefault();
+            const tab = { name: "keyboard:down:tab", key: "Tab" };
+            tab.shift = e.shiftKey;
+            tab.alt = e.altKey;
+            tab.ctrl = e.ctrlKey;
+            keyboard.events.push(tab);
+          } /*else if (
+            // Don't send the backtick unless we are on the prompt.
+            e.key === "`" &&
+            currentPiece.split("/").pop() !== "prompt"
+          ) {
+            e.preventDefault();
+            keyboard.events.push({ name: "keyboard:down:`", key: "`" });
+          }*/
+        });
+
+        input.addEventListener("beforeinput", (e) => {
+          // console.log("Input Type:", e.inputType, input, e);
+
+          const pressedKeys = [];
+
+          if (e.inputType === "deleteContentBackward") {
+            // console.log(e.inputType, e.target.value);
+            // alert(e.inputType);
+            // pressedKeys.push("Backspace");
+          } else if (
+            ["insertText", "insertCompositionText"].includes(e.inputType)
+          ) {
+            // Sanitize input if it arrives in chunks... like if it was dictated.
+            // This is still basic, and is usable in the Meta Quest Browser. 22.10.24.17.07
+            // let sanitizedInput = input;
+            // if (input.length > 1) {
+            //   sanitizedInput = input
+            //     .trim()
+            //     .toLowerCase()
+            //     .replace(",", "")
+            //     .replace(".", "");
+            //   console.log("👄 Spoken / pasted input:", sanitizedInput);
+            // }
+            // [...sanitizedInput].forEach((chr) => pressedKeys.push(chr));
+          }
+
+          pressedKeys.forEach((pk) => {
+            keyboard.events.push({
+              name: "keyboard:down:" + pk.toLowerCase(),
+              key: pk,
+              repeat: false,
+              shift: false,
+              alt: false,
+              ctrl: false,
+            });
+          });
+        });
+
+        function handleInput(e) {
+          input.removeEventListener("input", handleInput);
+
+          let text = e.target.value;
+
+          // Replace curly single and double quotes with straight quotes
+          text = text
+            .replace(/[\u2018\u2019]/g, "'")
+            .replace(/[\u201C\u201D]/g, '"');
+
+          e.target.value = text;
+
+          send({
+            type: "prompt:text:replace",
+            content: {
+              text: text,
+              cursor: input.selectionStart,
+            },
+          });
+
+          input.addEventListener("input", handleInput);
+        }
+
+        input.addEventListener("input", handleInput);
+
+        input.addEventListener("keydown", (e) => {
+          if (keyboardFocusLock) {
+            e.preventDefault();
+            return;
+          }
+
+          if (e.key === "ArrowLeft" || e.key === "ArrowRight") {
+            let cursor =
+              input.selectionDirection === "backward"
+                ? input.selectionStart
+                : input.selectionEnd;
+
+            const selectionLength = input.selectionEnd - input.selectionStart;
+
+            if (!e.shiftKey && selectionLength > 1) {
+              cursor =
+                e.key === "ArrowLeft"
+                  ? max(0, input.selectionStart)
+                  : input.selectionEnd;
+            } else {
+              cursor += e.key === "ArrowLeft" ? -1 : 1;
+              cursor = max(0, min(input.value.length, cursor));
+            }
+
+            let start, end;
+            if (e.shiftKey) {
+              if (e.key === "ArrowLeft") {
+                if (input.selectionDirection === "backward") {
+                  start = cursor;
+                  end = input.selectionEnd;
+                } else {
+                  start = input.selectionStart;
+                  end =
+                    cursor > input.selectionStart ? cursor : input.selectionEnd;
+                }
+              } else {
+                if (input.selectionDirection === "forward") {
+                  start = input.selectionStart;
+                  end = cursor;
+                } else {
+                  end =
+                    cursor < input.selectionEnd ? cursor : input.selectionStart;
+                  start = cursor;
+                }
+              }
+            }
+
+            send({
+              type: "prompt:text:cursor",
+              content: {
+                cursor,
+                start,
+                end,
+              },
+            });
+          }
+        });
+
+        window.addEventListener("blur", (e) => {
+          input.blur();
+        });
+
+        window.addEventListener("pointerdown", (e) => {
+          if (currentPieceHasKeyboard) {
+            e.preventDefault();
+          }
+          if (!document.hasFocus()) window.focus();
+        });
+
+        window.addEventListener("pointerup", (e) => {
+          //if (keyboard.needsImmediateOpen) {
+          //  keyboard.needsImmediateOpen = false;
+          //  return;
+          //}
+          // console.log("🌬️ Blurrred", "Target:", e.target);
+
+          // return;
+
+          if (e.target === window) {
+            // console.log("WINDOW BLURRED");
+            e.preventDefault();
+            return; // This prevents.
+          }
+
+          if (currentPieceHasKeyboard) e.preventDefault();
+
+          // console.log(e.target);
+
+          //console.log(currentPieceHasKeyboard, !keyboardFocusLock, !keyboardSoftLock)
+
+          if (
+            currentPieceHasKeyboard &&
+            !keyboardFocusLock &&
+            !keyboardSoftLock
+          ) {
+            if (keyboardOpen) {
+              // console.log("Target:", e.target);
+              if (MetaBrowser && e.target !== window) {
+                // Skip dragging the finger outside of the Meta Browser.
+              } else {
+                input.blur();
+              }
+            } else {
+              keyboardOpenMethod = "pointer";
+              // input.removeAttribute("readonly");
+              window.focus();
+              input.focus();
+            }
+          }
+        });
+
+        input.addEventListener("focus", (e) => {
+          if (keyboardOpen) return;
+          // input.removeAttribute("readonly");
+          keyboardOpen = true;
+          keyboard.events.push({
+            name: "keyboard:open",
+            method: keyboardOpenMethod,
+          });
+          keyboardOpenMethod = undefined;
+        });
+
+        input.addEventListener("blur", (e) => {
+          // input.setAttribute("readonly", true);
+          // const temp = input.value;
+          // input.value = "";
+          // input.value = temp;
+          keyboardOpen = false;
+          keyboard.events.push({ name: "keyboard:close" });
+        });
+
+        window.addEventListener("blur", (e) => {
+          // console.log("blurred window...");
+          // keyboardOpen = false;
+          // keyboard.events.push({ name: "keyboard:close" });
+        });
+      }
+
+      // 🎮 Gamepad
+      gamepad = new Gamepad();
+
+      // Turn off all layers onbeforeunload. (Prevents a white flicker in chrome.)
+      window.addEventListener("beforeunload", (e) => {
+        send({ type: "before-unload" });
+        wrapper.classList.add("reloading");
+      });
+
+      // Listen for resize events on the visual viewport
+      window.visualViewport.addEventListener("resize", () => {
+        const y = window.visualViewport.height;
+        window.acDISK_SEND({ type: "viewport-height:changed", content: { y } });
+      }); // 🌒 Detect light or dark mode.
+      // See also: https://flaviocopes.com/javascript-detect-dark-mode,
+      //           https://developer.mozilla.org/en-US/docs/Web/CSS/@media/prefers-color-scheme
+
+      if (window.matchMedia) {
+        if (window.matchMedia("(prefers-color-scheme: dark)").matches) {
+          document.documentElement.style.setProperty("color-scheme", "dark");
+          send({ type: "dark-mode", content: { enabled: true } });
+        } else {
+          document.documentElement.style.setProperty("color-scheme", "light");
+          send({ type: "dark-mode", content: { enabled: false } });
+        }
+
+        window
+          .matchMedia("(prefers-color-scheme: dark)")
+          .addEventListener("change", (event) => {
+            if (event.matches) {
+              document.documentElement.style.setProperty(
+                "color-scheme",
+                "dark",
+              );
+              send({ type: "dark-mode", content: { enabled: true } });
+            } else {
+              document.documentElement.style.setProperty(
+                "color-scheme",
+                "light",
+              );
+              send({ type: "dark-mode", content: { enabled: false } });
+            }
+          });
+      }
+
+      // 📋 User pasting of content.
+      //window.addEventListener("paste", (event) => {
+      // pastedText = event.clipboardData.getData("text/plain");
+      //});
+
+      // 🖥️ Display (Load the display, with 0 margin if sandboxed)
+      frame(
+        resolution?.width,
+        resolution?.height,
+        resolution?.gap ?? (sandboxed ? 0 : undefined),
+      );
+
+      // 🔊 Sound
+      // TODO: Disable sound engine entirely... unless it is enabled by a disk. 2022.04.07.03.33
+      // Only start this after a user-interaction to prevent warnings.
+
+      activateSound = () => {
+        startSound();
+        window.removeEventListener("keydown", activateSound);
+        window.removeEventListener("pointerdown", activateSound);
+      };
+
+      diskSupervisor = { requestBeat, requestFrame };
+
+      // ➰ Core Loops for User Input, Music, Object Updates, and Rendering
+      Loop.start(
+        () => {
+          // TODO: What is this now?
+          // pen.poll();
+          // TODO: Key.input();
+          // TODO: Voice.input();
+        },
+        function (needsRender, updateTimes, now) {
+          // TODO: How can I get the pen data into the disk and back
+          //       to Three.JS as fast as possible? 22.10.26.23.25
+          diskSupervisor.requestFrame?.(needsRender, updateTimes, now);
+
+          if (ThreeD?.status.alive === true && ThreeDBakeQueue.length > 0) {
+            ThreeD.collectGarbage();
+            // Bake all forms, while keeping track of baked forms, and any form that is missing after the queue ends needs to be cleared.
+            const touchedForms = [];
+            ThreeDBakeQueue.forEach((baker) => touchedForms.push(...baker()));
+            ThreeD.checkForRemovedForms(touchedForms);
+            ThreeDBakeQueue.length = 0;
+            ThreeD?.render(now);
+          }
+
+          TwoD?.render();
+        },
+      );
+    } // 💾 Disk Loading
+    // Initialize some global stuff after the first piece loads.
+    // Unload some already initialized stuff if this wasn't the first load.
+    if (type === "disk-loaded") {
+      // Clear any active parameters once the disk has been loaded.
+      // Special handling for prompt piece with kidlisp content
+      if (
+        content.path === "aesthetic.computer/disks/prompt" &&
+        content.params &&
+        content.params.length > 0 &&
+        isKidlispSource(content.params[0])
+      ) {
+        // For prompt piece with kidlisp parameters, preserve the prompt~ URL structure
+        const encodedContent = encodeKidlispForUrl(content.params[0]);
+        const encodedPath = "/prompt~" + encodedContent;
+        // Use pushState instead of replaceState to preserve history navigation
+        if (!content.fromHistory) {
+          window.history.pushState({}, "", encodedPath);
+        } else {
+          window.history.replaceState({}, "", encodedPath);
+        }
+      } else if (content.text && isKidlispSource(content.text)) {
+        // For standalone kidlisp pieces, use centralized URL encoding
+        const encodedPath = "/" + encodeKidlispForUrl(content.text);
+        // Use pushState instead of replaceState to preserve history navigation
+        if (!content.fromHistory) {
+          window.history.pushState({}, "", encodedPath);
+        } else {
+          window.history.replaceState({}, "", encodedPath);
+        }
+      } else {
+        // For regular pieces, clear parameters but keep the basic path structure
+        window.history.replaceState({}, "", window.location.pathname);
+      }
+
+      // if (currentPiece !== null) firstPiece = false;
+      currentPiece = content.path;
+      currentPieceHasKeyboard = false;
+      if (keyboard) keyboard.input.value = "";
+
+      if (!content.taping) {
+        detachMicrophone?.(); // Remove any attached microphone unless we
+        //                       are taping 📼.
+      }
+
+      // Kill any previously loading media.
+      keys(mediaPathsLoading).forEach((key) => mediaPathsLoading[key].abort());
+
+      killAllSound?.(); // Kill any pervasive sounds in `speaker`.
+      clearSoundSampleCache?.();
+
+      // ⚠️ Remove any sounds that aren't in the whitelist.
+      const sfxKeys = keys(sfx);
+      sfxKeys.forEach((key) => {
+        if (key !== sound) delete sfx[key];
+      });
+      if (sfxKeys.length > 0 && logs.audio && debug)
+        console.log("🔉 SFX Cleaned up:", sfx);
+
+      // Stop any playing samples.
+      keys(sfxPlaying).forEach((sfx) => sfxPlaying[sfx]?.kill());
+
+      // Reset preloading.
+      window.waitForPreload = false;
+      window.preloaded = false;
+
+      // Clear any 3D content.
+      ThreeD?.clear();
+
+      // Kill the 3D engine.
+      ThreeD?.kill();
+
+      // Clear any DOM hitboxes added for Buttons that need
+      // user interaction to trigger browser APIs. (Like clipboard)
+      hitboxes = {};
+
+      // Clear any DOM content that was added by a piece.
+      contentFrame?.remove(); // Remove the contentFrame if it exists.
+      contentFrame = undefined;
+
+      // Clear any ticket overlay that was added by a piece.
+      ticketWrapper?.remove();
+      ticketWrapper = undefined;
+
+      underlayFrame?.remove(); // Remove the underlayFrame if it exists.
+      underlayFrame = undefined;
+      stopTapePlayback?.();
+
+      // Remove any event listeners added by the content frame.
+      window?.acCONTENT_EVENTS.forEach((e) => e());
+      window.acCONTENT_EVENTS = []; // And clear all events from the list.
+
+      // Remove existing video tags.
+      videos.forEach(({ video, buffer, getAnimationRequest }) => {
+        console.log("🎥 Removing:", video, buffer, getAnimationRequest());
+
+        if (video.srcObject) {
+          const stream = video.srcObject;
+          const tracks = stream.getTracks();
+          tracks.forEach((track) => track.stop());
+        }
+
+        video.remove();
+
+        // buffer.remove();
+        cancelAnimationFrame(getAnimationRequest());
+        handData = undefined; // Clear any handData.
+      });
+
+      videos.length = 0;
+      // Note: Any other disk state cleanup that needs to take place on unload
+      //       should happen here.
+
+      // Reset the framing to a system default when unloading a disk if using
+      // a customized resolution.
+      // TODO: Do disks with custom resolutions need to be reset
+      //       if they are being reloaded?
+
+      if (fixedWidth && fixedHeight) {
+        freezeFrame = true;
+        freezeFrameGlaze = glaze.on;
+
+        freezeFrameCan.width = imageData.width;
+        freezeFrameCan.height = imageData.height;
+
+        fixedWidth = undefined;
+        fixedHeight = undefined;
+        needsReframe = true;
+      }
+
+      if (lastGap !== 0) {
+        // lastGap = 0; No longer needed... 22.10.04.15.28
+        freezeFrame = true;
+        freezeFrameCan.width = imageData.width;
+        freezeFrameCan.height = imageData.height;
+        needsReframe = true;
+      }
+
+      // Turn off glaze.
+      glaze.on = false;
+      canvas.style.removeProperty("opacity");
+
+      if (pen) pen.events.length = 0; // Clear pen events.
+      keyboard.events.length = 0; // Clear keyboard events.
+      gamepad.events.length = 0; // Clear gamepad events.
+
+      // Clear when events but preserve core signal handlers.
+      const coreHandlers = {};
+      if (whens["recorder:cut"]) {
+        coreHandlers["recorder:cut"] = whens["recorder:cut"];
+        console.log("📻 Preserving recorder:cut handler during reset");
+      }
+      whens = coreHandlers;
+
+      // Close (defocus) software keyboard if we are NOT entering the prompt.
+      if (content.text && content.text.split("~")[0] !== "prompt") {
+        document.querySelector("#software-keyboard-input")?.blur();
+      }
+      // keyboard.events.push({ name: "keyboard:close" });
+
+      setMetatags(content.meta);
+
+      // TODO: Make this automatic for pieces that use 3d.
+      if (
+        content.text === "wand" ||
+        content.text?.indexOf("wand") === 0 ||
+        content.text === "oldwand" ||
+        content.text?.indexOf("oldwand") === 0
+      ) {
+        loadThreeD();
+      }
+
+      // Show an "audio engine: off" message.
+      //if (content.noBeat === false && audioContext?.state !== "running") {
+      //bumper.innerText = "audio engine off";
+      //modal.classList.add("on");
+      //}
+
+      // Clear the ThreeD buffer.
+      // ThreeD.clear();      // Emit a push state for the old disk if it was not the first. This is so
+      // a user can use browser history to switch between disks.
+      if (content.pieceCount > 0 || content.alias === true) {
+        if (content.fromHistory === false /*&& window.origin !== "null"*/) {
+          // Handle URL encoding for different piece types
+          let urlPath;
+          if (content.text === "/prompt") {
+            urlPath = "/";
+          } else if (
+            content.path === "aesthetic.computer/disks/prompt" &&
+            content.params &&
+            content.params.length > 0 &&
+            isKidlispSource(content.params[0])
+          ) {
+            // For prompt piece with kidlisp parameters, preserve the prompt~ URL structure
+            urlPath = "/prompt~" + encodeKidlispForUrl(content.params[0]);
+          } else if (isKidlispSource(content.text)) {
+            // For standalone kidlisp pieces, use centralized URL encoding
+            urlPath = "/" + encodeKidlispForUrl(content.text);
+          } else {
+            // For regular pieces, use normal text
+            urlPath = "/" + content.text;
+          }
+
+          history.pushState(
+            "",
+            document.title,
+            urlPath, // Replace "prompt" with "/".
+          );
+          window.parent?.postMessage(
+            {
+              type: "url:updated",
+              slug: (() => {
+                if (content.text?.startsWith("/")) {
+                  return content.text.slice(1);
+                } else if (
+                  content.path === "aesthetic.computer/disks/prompt" &&
+                  content.params &&
+                  content.params.length > 0 &&
+                  isKidlispSource(content.params[0])
+                ) {
+                  return "prompt~" + encodeKidlispForUrl(content.params[0]);
+                } else if (isKidlispSource(content.text)) {
+                  return encodeKidlispForUrl(content.text);
+                } else {
+                  return content.text;
+                }
+              })(),
+            },
+            "*",
+          );
+        } // Replace the state if we are running an aliased `load` or `jump`.
+        // (That doesn't avoid the history stack.)
+        // Note: History state changes do not work in a sandboxed iframe!
+        if (
+          content.fromHistory === true &&
+          content.alias === false //&&
+          // window.origin !== "null"
+        ) {
+          try {
+            // Handle URL encoding for different piece types
+            let urlPath;
+            if (content.text === "/prompt") {
+              urlPath = "/";
+            } else if (
+              content.path === "aesthetic.computer/disks/prompt" &&
+              content.params &&
+              content.params.length > 0 &&
+              isKidlispSource(content.params[0])
+            ) {
+              // For prompt piece with kidlisp parameters, preserve the prompt~ URL structure
+              urlPath = "/prompt~" + encodeKidlispForUrl(content.params[0]);
+            } else if (isKidlispSource(content.text)) {
+              // For standalone kidlisp pieces, use centralized URL encoding
+              urlPath = "/" + encodeKidlispForUrl(content.text);
+            } else {
+              // For regular pieces, use normal encoding
+              urlPath = "/" + content.text;
+            }
+
+            history.replaceState("", document.title, urlPath);
+          } catch (err) {
+            console.warn("⚠️ Couldn't change url state. Going too fast!? ➿🚗");
+          }
+        }
+      }
+
+      UI.spinnerReset(); // Reset the timer on the yellow UI loading spinner.
+
+      if (content.pieceHasSound && !audioContext) {
+        // Enable sound engine on interaction.
+        window.addEventListener("keydown", activateSound, { once: true });
+        window.addEventListener("pointerdown", activateSound, { once: true });
+      }
+
+      send({ type: "loading-complete" });
+      return;
+    }
+
+    if (type === "forms") {
+      const willBake = content.cam !== undefined;
+
+      if (willBake) {
+        // if (ThreeD?.status.alive === false) ThreeD.initialize(wrapper);
+
+        // Add / update forms in a queue and then run all the bakes in render.
+        ThreeDBakeQueue.push(() => {
+          return ThreeD?.bake(content, screen, {
+            width: projectedWidth,
+            height: projectedHeight,
+          });
+        });
+
+        //send({ type: "forms:baked", content: true });
+      } else {
+        //send({ type: "forms:baked", content: false });
+      }
+
+      // TODO: Measure the time this takes.
+      //const pixels = ThreeD.bake(content, screen, {width: projectedWidth, height: projectedHeight});
+      // bakedCan.width = screen.width;
+      // bakedCan.height = screen.height;
+      // bakedCtx.drawImage(ThreeD.domElement, 0, 0);
+      // const pixels = bakedCtx.getImageData(0, 0, screen.width, screen.height).data;
+
+      // send({
+      //   type: "forms:baked",
+      //   content: { width: screen.width, height: screen.height, pixels },
+      // }, [pixels]);
+
+      return;
+    }
+
+    if (type === "$creenshot") {
+      needs$creenshot = (data) => receivedDownload({ ...content, data });
+      return;
+    }
+
+    if (type === "keyboard:enabled") {
+      currentPieceHasKeyboard = true;
+      keyboardFocusLock = false;
+      keyboardSoftLock = false;
+      // console.log("enabling keyboard...");
+      return;
+    }
+
+    if (type === "keyboard:disabled") {
+      currentPieceHasKeyboard = false;
+      return;
+    }
+
+    if (type === "keyboard:close") {
+      // if (keyboardFocusLock) return; // Deprecated: 23.10.02.23.18
+      keyboard?.input.blur();
+      return;
+    }
+
+    if (type === "keyboard:open") {
+      // console.log("⌨️ Keyboard opening...");
+      if (keyboardFocusLock) return;
+      keyboardFocusLock = false;
+      currentPieceHasKeyboard = true;
+      keyboard?.input.focus();
+      // if (keyboard) keyboard.needsImmediateOpen = true; // For iOS.
+      return;
+    }
+
+    // Prevents any touch or keyboard activation events directly on the input.
+    if (type === "keyboard:soft-lock") {
+      keyboardSoftLock = true;
+      if (logs.hid && debug) console.log("⌨️ Virtual Keyboard: Soft-locked.");
+    }
+
+    if (type === "keyboard:soft-unlock") {
+      keyboardSoftLock = false;
+      keyboardFocusLock = false;
+      if (logs.hid && debug) console.log("⌨️ Virtual Keyboard: Soft-unlocked.");
+    }
+
+    if (type === "keyboard:lock") {
+      keyboardFocusLock = true;
+      if (logs.hid && debug) console.log("⌨️ Virtual Keyboard: Locked");
+      return;
+    }
+
+    if (type === "keyboard:unlock") {
+      keyboardFocusLock = false;
+      if (logs.hid && debug) console.log("⌨️ Virtual Keyboard: Unlocked");
+      return;
+    }
+
+    if (type === "keyboard:cursor") {
+      const input = keyboard.input;
+      // Get the current position of the caret
+
+      // Quit if keyboard is not open.
+      if (document.activeElement !== keyboard.input) return;
+
+      if (typeof content === "number") {
+        const currentPosition =
+          input.selectionDirection === "backward"
+            ? input.selectionStart
+            : input.selectionEnd;
+        let newPosition = currentPosition + content;
+        if (newPosition < 0) newPosition = 0;
+        if (newPosition > input.value.length) newPosition = input.value.length;
+        input.setSelectionRange(newPosition, newPosition);
+      } else {
+        // Set based on a specific value.
+        input.setSelectionRange(content.cursor, content.cursor);
+      }
+      return;
+    }
+
+    if (type === "keyboard:text:replace") {
+      const input = keyboard.input;
+      input.value = content.text;
+      if (content.cursor && document.activeElement === keyboard.input)
+        input.setSelectionRange(content.cursor, content.cursor);
+      return;
+    }
+
+    if (type === "gpu-event") {
+      ThreeD?.handleEvent(content);
+      return;
+    }
+
+    // Adding custom DOM content.
+    if (type === "content-create") {
+      // Create a DOM container, if it doesn't already exist,
+      // and add it here along with the requested content in the
+      // template
+      if (!contentFrame) {
+        contentFrame = document.createElement("div");
+        contentFrame.id = "content";
+        wrapper.appendChild(contentFrame);
+        contentFrame.innerHTML += content.content; // Add content to contentFrame.
+      } else {
+        contentFrame.innerHTML += content.content; // Add content to contentFrame.
+      }
+
+      // Evaluate any added scripts inside of contentFrame.
+      // TODO: This should only evaluate new scripts, as they are added...
+      // It should also run if new scripts are added with the `html` function.
+      const script = contentFrame.querySelector("script");
+
+      if (script && !script.dataset.evaluated) {
+        if (script?.src.length > 0) {
+          const s = document.createElement("script");
+          s.type = "module";
+          // s.onload = callback; // s.onerror = callback;
+
+          // The hash `time` parameter busts the cache so that the environment is
+          // reset if a disk is re-entered while the system is running.
+          // Why a hash? See also: https://github.com/denoland/deno/issues/6946#issuecomment-668230727
+          s.src = script.src + "#" + Date.now();
+          contentFrame.appendChild(s); // Re-insert the new script tag.
+          script.remove(); // Remove old script element.
+          s.dataset.evaluated = true;
+        } else if (script?.innerText.length > 0) {
+          window.eval(script.innerText);
+          script.dataset.evaluated = true;
+        }
+      }
+
+      send({
+        type: "content-created",
+        content: { id: content.id, response: "Content was made!" }, // TODO: Return an API / better object?
+      });
+
+      return;
+    }
+
+    // Removing custom DOM content.
+    if (type === "content-remove") {
+      // Clear any DOM content that was added by a piece.
+      contentFrame?.remove(); // Remove the contentFrame if it exists.
+      contentFrame = undefined;
+      // Remove any event listeners added by the content frame.
+      window?.acCONTENT_EVENTS.forEach((e) => e());
+      window.acCONTENT_EVENTS = []; // And clear all events from the list.
+      return;
+    }
+
+    if (type === "signal") {
+      if (debug) console.log("📻 Signal received:", content);
+      if (typeof content === "string") content = { type: content };
+      
+      console.log(`📻 Signal processing: type="${content.type}", handler exists:`, !!whens[content.type]);
+      
+      if (whens[content.type]) {
+        try {
+          console.log(`📻 Calling signal handler for: ${content.type}`);
+          await whens[content.type](content.content);
+          console.log(`📻 Signal handler completed for: ${content.type}`);
+        } catch (error) {
+          console.error(`📻 Error in signal handler for ${content.type}:`, error);
+          console.error(`📻 Stack trace:`, error.stack);
+        }
+      } else {
+        console.warn(`📻 No handler found for signal: ${content.type}`);
+      }
+    }
+
+    // 📦 Storage
+
+    // Can store data to localStorage (user settings),
+    //                   indexedDB (large files)
+    //                   remote (with user account or anonymous)
+
+    // *** 🏪 Store: Persist ***
+    if (type === "store:persist") {
+      // Local Storage
+      if (content.method === "local") {
+        try {
+          window.safeLocalStorageSet(content.key, JSON.stringify(content.data));
+        } catch (e) {
+          // console.warn(e);
+        }
+
+        if (debug && logs.store)
+          console.log("📦 Persisted locally:", content, localStorage);
+      }
+
+      // IndexedDB
+      // Potentially use this library: github.com/jakearchibald/idb
+      // For images: https://hacks.mozilla.org/2012/02/storing-images-and-files-in-indexeddb/
+      // Using: https://github.com/jakearchibald/idb
+      // See also: web.dev/indexeddb-best-practices
+      if (content.method === "local:db") {
+        await Store.set(content.key, content.data);
+        // const set = await Store.set(content.key, content.data);
+        // const get = await Store.get(content.key);
+        if (debug && logs.store)
+          console.log("📦 Persisted on local:db:", content);
+      }
+
+      if (content.method === "remote:temporary") {
+        // Upload to S3 with a code.
+      }
+
+      if (content.method === "remote:permanent") {
+        // Combine token-gated web3 authentication here along
+        // with IPFS storage.
+        // This would be used as part of a `mint` function. 22.10.04.11.31
+      }
+
+      return;
+    }
+
+    // Store: Retrieve
+    if (type === "store:retrieve") {
+      if (content.method === "local") {
+        let data;
+
+        if (!window.acLOCALSTORAGE_BLOCKED) {
+          try {
+            const item = window.safeLocalStorageGet(content.key);
+            if (item) data = JSON.parse(item);
+          } catch (err) {
+            console.warn("📦 Retrieval error:", err);
+            // Probably in a sandboxed environment here...
+          }
+        }
+
+        if (debug && logs.store)
+          console.log("📦 Retrieved local data:", content.key, data);
+
+        send({
+          type: "store:retrieved",
+          content: { key: content.key, data },
+        });
+      }
+
+      if (content.method === "local:db") {
+        const retrievedContent = await Store.get(content.key);
+        if (debug && logs.store)
+          console.log(
+            "📦 Retrieved local:db data:",
+            content.key,
+            retrievedContent,
+          );
+        send({
+          type: "store:retrieved",
+          content: { key: content.key, data: retrievedContent },
+        });
+      }
+
+      return;
+    }
+
+    // Store: Delete
+    if (type === "store:delete") {
+      if (content.method === "local") {
+        if (debug && logs.store)
+          console.log("📦 Delete local data:", content.key);
+        window.safeLocalStorageRemove(content.key);
+        send({
+          type: "store:deleted",
+          content: { key: content.key, data: true },
+        });
+        // Just assume this is deleted.
+      }
+
+      if (content.method === "local:db") {
+        const hasKey = (await Store.keys())?.includes(content.key);
+        let deleted;
+
+        if (hasKey) {
+          await Store.del(content.key);
+          const alteredKeys = await Store.keys();
+          deleted = !alteredKeys.includes(content.key);
+        } else {
+          deleted = false;
+        }
+
+        if (debug && logs.store)
+          console.log("📦 Delete local:db data:", content.key, deleted);
+        send({
+          type: "store:deleted",
+          content: { key: content.key, data: true },
+        });
+      }
+      return;
+    }
+
+    if (type === "meta") {
+      setMetatags(content);
+      return;
+    }
+
+    if (type === "refresh") {
+      // Reconstruct URL with preserved parameters (nogap, nolabel, duration)
+      const currentUrl = new URL(window.location);
+
+      // Add preserved parameters back to the URL
+      if (preservedParams.nogap) {
+        currentUrl.searchParams.set("nogap", preservedParams.nogap);
+      }
+      if (preservedParams.nolabel) {
+        currentUrl.searchParams.set("nolabel", preservedParams.nolabel);
+      }
+      if (preservedParams.duration) {
+        currentUrl.searchParams.set("duration", preservedParams.duration);
+      }
+
+      // Update the URL and reload
+      window.location.href = currentUrl.toString();
+      return;
+    }
+
+    if (type === "web") {
+      // console.log("Jumping to:", content.url, content.blank);
+      if (content.blank === true) {
+        if (Aesthetic) {
+          iOSAppSend({ type: "url", body: content.url });
+        } else if (window.acVSCODE && window.parent !== window) {
+          // In VSCode extension, send message to parent to handle external URL
+          window.parent.postMessage(
+            {
+              type: "openExternal",
+              url: content.url,
+            },
+            "*",
+          );
+        } else {
+          window.open(content.url); // Open URL in a new tab
+        }
+      } else {
+        window.location.href = content.url; // Redirect in the current tab
+      }
+      return;
+    }
+
+    if (type === "preload-ready") {
+      window.preloaded = true;
+      if (debug) console.log("⏳ Preloaded: ✅️");
+      return;
+    }
+
+    if (type === "wait-for-preload") {
+      window.waitForPreload = true;
+      return;
+    }
+
+    // Deprecated in favor of frame-synced communication.
+    if (type === "beat") {
+      updateSynths(content);
+      return;
+    }
+
+    if (type === "beat:skip") {
+      beatSkip();
+      return;
+    }
+    if (type === "synth:update") {
+      updateSound?.(content);
+      return;
+    }
+
+    if (type === "bubble:update") {
+      updateSound?.(content);
+      return;
+    }
+
+    if (type === "download") {
+      receivedDownload(content);
+      return;
+    }
+
+    if (type === "upload") {
+      receivedUpload(content);
+      return;
+    }
+
+    if (type === "import") {
+      receivedImport(content);
+      return;
+    }
+
+    if (type === "microphone") {
+      receivedMicrophone(content);
+      return;
+    }
+
+    if (type === "microphone-record") {
+      requestMicrophoneRecordingStart?.();
+      return;
+    }
+
+    if (type === "microphone-cut") {
+      requestMicrophoneRecordingStop?.();
+      return;
+    }
+
+    if (type === "get-microphone-amplitude") {
+      requestMicrophoneAmplitude?.();
+      return;
+    }
+
+    if (type === "get-microphone-waveform") {
+      requestMicrophoneWaveform?.();
+      return;
+    }
+
+    if (type === "get-waveforms") {
+      requestSpeakerWaveforms?.();
+      return;
+    }
+
+    if (type === "get-amplitudes") {
+      requestSpeakerAmplitudes?.();
+      return;
+    }
+
+    if (type === "get-microphone-pitch") {
+      requestMicrophonePitch?.();
+      return;
+    }
+
+    if (type === "video") {
+      receivedVideo(content);
+      return;
+    }
+
+  // Audio-visual recording of the main audio track and microphone.
+  if (type === "recorder:rolling") {
+    // mediaRecorderBlob = null; // Clear the current blob when we start recording.
+
+    // Store recording metadata for filename generation
+    let recordingOptions = {};
+    let actualContent = content;
+    
+    if (typeof content === "object") {
+      // New format with piece metadata
+      recordingOptions = {
+        pieceName: content.pieceName || "tape",
+        pieceParams: content.pieceParams || "",
+        originalCommand: content.originalCommand || "",
+        intendedDuration: content.intendedDuration || null, // Store intended duration from tape command
+        mystery: content.mystery || false // Store mystery flag to hide command in filename
+      };
+      actualContent = content.type || "video";
+    } else {
+      // Legacy string format - default to "tape"
+      recordingOptions = {
+        pieceName: "tape",
+        pieceParams: "",
+        originalCommand: "",
+        intendedDuration: null,
+        mystery: false
+      };
+      actualContent = content;
+    }
+    
+    // Store for use during export
+    window.currentRecordingOptions = recordingOptions;
+
+    const colonSplit = actualContent.split(":");
+    // tiktokVideo = colonSplit[1] === "tiktok";
+    actualContent = colonSplit[0];
+
+    if (mediaRecorder && mediaRecorder.state === "paused") {
+        mediaRecorder.resume();
+        mediaRecorderStartTime = performance.now();
+        // Initialize recording start timestamp for frame recording if not already set
+        if (!window.recordingStartTimestamp) {
+          window.recordingStartTimestamp = Date.now();
+        }
+        send({
+          type: "recorder:rolling:resumed",
+          content: {
+            mime: mediaRecorder.mimeType,
+            time: audioContext?.currentTime,
+          },
+        });
+        if (debug && logs.recorder)
+          console.log("🔴 Recorder: Resumed", actualContent);
+        return;
+      }
+
+      if (mediaRecorder && mediaRecorder.state !== "paused") {
+        stop();
+      }
+
+      function stop() {
+        recordedFrames.length = 0;
+        startTapePlayback = undefined;
+        // Properly stop and clean up MediaRecorder before trashing it
+        if (mediaRecorder && mediaRecorder.state !== "inactive") {
+          mediaRecorder.stop();
+        }
+        mediaRecorder = undefined; // ❌ Trash the recorder.
+        mediaRecorderStartTime = undefined;
+        mediaRecorderDuration = undefined; // Reset to undefined for clean initialization
+        mediaRecorderChunks.length = 0;
+        // Clear recording timestamp for next recording
+        if (window.recordingStartTimestamp) {
+          delete window.recordingStartTimestamp;
+        }
+        // Clear cached tape data when stopping to start a new recording
+        Store.del("tape").catch(() => {}); // Clear cache, ignore errors
+      }
+
+      let mimeType;
+
+      // if (content === "audio" || content === "video") {
+
+      // if (MediaRecorder.isTypeSupported(content + "/mp4")) {
+      //   mimeType = content + "/mp4"; // This is the setup for Safari.
+      // } else if (MediaRecorder.isTypeSupported(content + "/webm")) {
+      //   mimeType = content + "/webm"; // And for Chrome & Firefox.
+      //   // mimeType = content + "/webm;codecs=h264"; // Possible optimization.
+      // } else {
+      //   console.error("🔴 Mimetypes mp4 and webm are unsupported.");
+      // }
+
+      // } else {
+      //   console.error("🔴 Option must be 'audio' or 'video'.");
+      // }
+
+      // Set the audio recorder mimetypes.
+      // TODO: Should WAV also be here?
+      if (MediaRecorder.isTypeSupported("audio/webm;codecs=opus")) {
+        mimeType = "audio/webm;codecs=opus";
+      } else if (MediaRecorder.isTypeSupported("audio/ogg;codecs=vorbis")) {
+        mimeType = "audio/ogg;codecs=vorbis";
+      } else if (MediaRecorder.isTypeSupported("audio/aac")) {
+        mimeType = "audio/aac";
+      }
+
+      let options = { mimeType };
+
+      if (actualContent === "video") {
+        // Start recording audio.
+        try {
+          mediaRecorder = new MediaRecorder(audioStreamDest.stream, options);
+          console.log("🎬 MediaRecorder created successfully:", mediaRecorder.state);
+        } catch (error) {
+          console.error("MediaRecorder creation failed:", error);
+          return;
+        }
+      }
+
+      // 🗺️ mediaRecorder:Start
+      if (mediaRecorder) {
+        console.log("🎬 Setting up MediaRecorder callbacks");
+        mediaRecorder.onstart = function () {
+          // mediaRecorderResized = false;
+          mediaRecorderStartTime = performance.now();
+          // Initialize recording start timestamp for frame recording
+          window.recordingStartTimestamp = Date.now();
+          
+          console.log(`🎬 🔴 Recording STARTED at ${mediaRecorderStartTime}, frame capture enabled, recordedFrames: ${recordedFrames.length}`);
+          
+          send({
+            type: "recorder:rolling:started",
+            content: {
+              mime: mediaRecorder.mimeType,
+              time: audioContext?.currentTime,
+            },
+          });
+          if (debug && logs.recorder)
+            console.log("🔴 Recorder: Rolling", actualContent);
+
+          // window.addEventListener("resize", () => (mediaRecorderResized = true), {
+          // once: true,
+          // });
+        };
+      }
+
+      // 🗺️ mediaRecorder:Stop (Recorder Printing)
+      if (mediaRecorder) {
+        mediaRecorder.onstop = async function (evt) {
+          stop();
+        // recordingDuration = (performance.now() - recordingStartTime) / 1000;
+
+        // Reset global streamCanvas state.
+        // streamCanvasContext = undefined;
+        // resizeToStreamCanvas = null;
+
+        // let blob = new Blob(chunks, {
+        //  type: options.mimeType,
+        // });
+
+        // Load FFmpeg so the recording can be transcribed to a proper video format.
+        // if (content === "video") {
+        //   if (options.mimeType === "video/mp4") {
+        //     console.warn("Encoding can be skipped!");
+        //     // TODO: Skip encoding.
+        //   }
+
+        //   const { createFFmpeg, fetchFile } = await loadFFmpeg();
+
+        //   let transcodeProgress = 0;
+
+        //   const ffmpeg = createFFmpeg({
+        //     log: debug,
+        //     progress: (p) => {
+        //       // Send a message to the piece that gives the transcode progress.
+        //       let time = p.time;
+        //       if (time === undefined) {
+        //         if (transcodeProgress === 0) {
+        //           time = 0;
+        //         } else {
+        //           time = recordingDuration;
+        //         }
+        //       }
+        //       transcodeProgress = min(1, time / recordingDuration);
+        //       send({
+        //         type: "recorder:transcode-progress",
+        //         content: transcodeProgress,
+        //       });
+        //     },
+        //   });
+
+        //   ffmpeg.setLogging(debug); // Enable ffmpeg logging only if we are in `debug` mode.
+
+        //   await ffmpeg.load();
+        //   ffmpeg.FS("writeFile", "input.video", await fetchFile(blob));
+
+        //   await ffmpeg.run(
+        //     "-i",
+        //     "input.video",
+        //     "-movflags",
+        //     "+faststart",
+        //     "-vf",
+        //     // General shaving to make even sides (required by the pixel format)
+        //     // "pad=ceil(iw/2)*2:ceil(ih/2)*2",
+        //     // TikTok
+        //     //"fps=30, scale=1080x1920:flags=neighbor:force_original_aspect_ratio=decrease, pad=1080:1920:(ow-iw)/2:(oh-ih)/2",
+        //     "fps=30",
+        //     "output.mp4",
+        //   );
+        //   // Notes on these options:
+        //   // width expression: https://stackoverflow.com/a/20848224/8146077
+        //   // scaling: https://trac.ffmpeg.org/wiki/Scaling
+        //   // general info: https://avpres.net/FFmpeg/im_H264
+
+        //   const file = ffmpeg.FS("readFile", "output.mp4");
+
+        //   blob = new Blob([file.buffer], { type: "video/mp4" }); // Re-assign blob.
+        // }
+
+        // Add the recording wrapper to the DOM, among other recordings that may exist.
+
+        // if (debug) console.log("📼 Recorder: Printed");
+
+        // mediaRecorderBlob = blob;
+
+        // TODO: Store an index into the blob if its an audio clip or loaded sample.
+
+        // send({ type: "recorder:printed", content: { id: "test-sample-id" } });
+        // TODO: Can send the download code back here...
+        // send({ type: "recorder:uploaded", code });
+
+        // mediaRecorderBlob = new Blob(mediaRecorderChunks, {
+        //   type: mediaRecorder.mimeType,
+        // });
+
+        // if (content === "video") {
+        //   await receivedChange({
+        //     data: {
+        //       type: "store:persist",
+        //       content: {
+        //         key: "tape",
+        //         method: "local:db",
+        //         data: {
+        //           blob: mediaRecorderBlob,
+        //           duration: mediaRecorderDuration,
+        //         },
+        //       },
+        //     },
+        //   });
+        // }
+
+        // send({ type: "recorder:rolling:ended" });
+        };
+
+        mediaRecorder.ondataavailable = function (e) {
+          if (e.data && e.data.size > 0) mediaRecorderChunks.push(e.data);
+        };
+
+        // Always cut off mediaRecorders on unload.
+        window.addEventListener("unload", function () {
+          mediaRecorder?.stop();
+        });
+
+        window.addEventListener("beforeunload", function () {
+          mediaRecorder?.stop();
+        });
+      }
+
+      //if (content === "video") {
+      // Start media recorder once svg loads.
+      //svgCursor.onload = function (e) {
+      // Use small chunk sizes. (`1000` broke TikTok)
+      //  mediaRecorder.start(100);
+      //};
+      //svgCursor.src = "/aesthetic.computer/cursors/precise.svg";
+      //} else {
+      // console.log("Start audio recording...");
+
+      // Clear any cached tape data and audio before starting new recording
+      Store.del("tape").catch(() => {}); // Clear cache, ignore errors
+      delete sfx["tape:audio"]; // Clear any cached audio data
+      mediaRecorderDuration = 0; // Reset duration for new recording
+      mediaRecorderFrameCount = 0; // Reset frame capture counter for optimization
+
+      console.log("🎬 Starting MediaRecorder, state before start:", mediaRecorder.state);
+      mediaRecorder.start(100);
+      console.log("🎬 MediaRecorder.start() called, state after start:", mediaRecorder.state);
+      //}
+      return;
+    }
+
+    if (type === "recorder:present") {
+      // Check for cached video if no active recording AND no recorded frames
+      if (
+        (!mediaRecorder || mediaRecorder.state !== "paused") &&
+        recordedFrames.length === 0
+      ) {
+        const cachedTape = await Store.get("tape");
+        
+        console.log(`🎬 📼 Checking cached tape:`, cachedTape ? `found with ${cachedTape.frames?.length || 0} frames, ${cachedTape.blob?.size || 0} bytes audio` : 'not found');
+        
+        if (cachedTape && cachedTape.blob) {
+          sfx["tape:audio"] = await blobToArrayBuffer(cachedTape.blob);
+
+          // Restore frame data if available
+          if (cachedTape.frames) {
+            recordedFrames.length = 0;
+            recordedFrames.push(...cachedTape.frames);
+            console.log(`🎬 📼 Restored ${recordedFrames.length} frames from cache`);
+          }
+
+          // Set duration if available
+          if (cachedTape.duration) {
+            mediaRecorderDuration = cachedTape.duration;
+          }
+        }
+      }
+
+      if (
+        (mediaRecorder && mediaRecorder.state === "paused") ||
+        recordedFrames.length > 0
+      ) {
+        // Handle live recording or cached video
+        if (mediaRecorder && mediaRecorder.state === "paused") {
+          const blob = new Blob(mediaRecorderChunks, {
+            type: mediaRecorder.mimeType,
+          });
+          sfx["tape:audio"] = await blobToArrayBuffer(blob);
+          // console.log("Update tape audio with new blob!");
+        }
+
+        underlayFrame = document.createElement("div");
+        underlayFrame.id = "underlay";
+
+        const frameCan = document.createElement("canvas");
+        const fctx = frameCan.getContext("2d");
+
+        if (recordedFrames.length > 0) {
+          frameCan.width = recordedFrames[0][1].width;
+          frameCan.height = recordedFrames[0][1].height;
+        }
+
+        startTapePlayback = (
+          transmitProgress = true,
+          doneCb,
+          stream,
+          render,
+          overrideDurationMs = null, // Optional duration override for MP4 export
+        ) => {
+          if (recordedFrames.length === 0) {
+            console.error("🎬 ❌ No recorded frames to play back!");
+            return;
+          }
+          
+          // Use overrideDurationMs if provided (for MP4 export), otherwise use mediaRecorderDuration
+          const playbackDurationMs = overrideDurationMs || mediaRecorderDuration;
+          console.log(`🎬 Tape playback using duration: ${playbackDurationMs}ms (${overrideDurationMs ? 'override' : 'default'})`);
+          
+          let f = 0;
+          let playbackStart;
+          let playbackProgress = 0;
+          let continuePlaying = true;
+          let stopped = false;
+          
+          // Track total recording time for video export duration control
+          let totalRecordingStart = null;
+
+          let tapeSoundId;
+
+          stopTapePlayback = () => {
+            continuePlaying = false;
+            stopped = true;
+            sfxPlaying[tapeSoundId]?.kill();
+          };
+
+          let pauseStart;
+
+          pauseTapePlayback = () => {
+            continuePlaying = false;
+            pauseStart = performance.now();
+            // console.log("📼 Tape Sound:", tapeSoundId, sfxPlaying[tapeSoundId]);
+            // Kill the sound since pause is not available
+            sfxPlaying[tapeSoundId]?.kill();
+            delete sfxPlaying[tapeSoundId]; // Clean up reference
+            send({ type: "recorder:present-paused" });
+          };
+
+          resumeTapePlayback = () => {
+            if (stopped) {
+              send({ type: "recorder:present-playing" });
+              return startTapePlayback(true);
+            }
+            continuePlaying = true;
+            window.requestAnimationFrame(update);
+
+            // Calculate audio position when paused
+            const pauseDuration = performance.now() - pauseStart;
+            playbackStart += pauseDuration;
+
+            // Restart the audio from the correct position if it was killed during pause
+            if (!render && !sfxPlaying[tapeSoundId] && mediaRecorderDuration > 0) {
+              const audioPosition =
+                (performance.now() - playbackStart) /
+                (mediaRecorderDuration * 1000);
+              const clampedPosition = Math.max(0, Math.min(1, audioPosition));
+
+              tapeSoundId = "tape:audio_" + performance.now();
+              playSfx(tapeSoundId, "tape:audio", {
+                stream,
+                from: clampedPosition, // Start from the paused position
+              });
+              // Audio restarted after pause
+            }
+
+            send({ type: "recorder:present-playing" });
+          };
+
+          async function update() {
+            if (!continuePlaying || !underlayFrame) {
+              return;
+            }
+
+            // Hang detection: track time spent in this update cycle
+            const updateStartTime = performance.now();
+            let frameProcessingTime = 0;
+            
+            // Update last activity time for watchdog
+            window.lastVideoUpdateTime = updateStartTime;
+
+            if (f === 0) {
+              // Only play audio if not rendering video export
+              if (!render) {
+                tapeSoundId = "tape:audio_" + performance.now();
+                await playSfx(tapeSoundId, "tape:audio", { stream });
+                // Audio started for tape playback
+              } else {
+                console.log("🎵 Skipping audio during video export");
+              }
+              // Will be silent if stream is here. ^
+              playbackStart = performance.now();
+              playbackProgress = 0;
+            }
+
+            // Resize fctx here if the width and
+            // height is different.
+            const pic = recordedFrames[f][1];
+            if (
+              fctx.canvas.width !== pic.width ||
+              fctx.canvas.height !== pic.height
+            ) {
+              fctx.canvas.width = pic.width;
+              fctx.canvas.height = pic.height;
+            }
+
+            fctx.putImageData(recordedFrames[f][1], 0, 0);
+
+            const renderStartTime = performance.now();
+            
+            try {
+              render?.(frameCan, playbackProgress / playbackDurationMs, f); // Render a video as needed, using this canvas and current frame index.
+              
+            } catch (error) {
+              console.error(`Render function failed at frame ${f} (${((f / (recordedFrames.length - 1)) * 100).toFixed(2)}%):`, error);
+              // Continue processing even if render fails
+            }
+            
+            frameProcessingTime = performance.now() - renderStartTime;
+            
+            // Enhanced warning for slow frame processing in critical zone
+            if (frameProcessingTime > 200) {
+              console.warn(`Slow frame processing: ${frameProcessingTime.toFixed(2)}ms for frame ${f}`);
+            }
+            
+            // Check for hang in critical 40% zone
+            const currentProgress = f / (recordedFrames.length - 1);
+            if (currentProgress > 0.35 && currentProgress < 0.45 && frameProcessingTime > 200) {
+              console.warn(`CRITICAL ZONE SLOW PROCESSING: ${frameProcessingTime.toFixed(2)}ms at ${(currentProgress * 100).toFixed(2)}% (frame ${f})`);
+            }
+
+            playbackProgress = performance.now() - playbackStart;
+
+            // Advance frames.
+            if (f === 0) {
+              f += 1;
+            }
+            
+            // Convert absolute timestamps back to relative timestamps for playback timing
+            const firstFrameTimestamp = recordedFrames[0][0];
+            
+            // Calculate how long we should wait for the current frame using original recorded timing
+            let targetFrameTime = recordedFrames[f][0] - firstFrameTimestamp;
+            
+            // Additional debug to check if timestamps look reasonable
+            if (f === 1) {
+              const frameDiff = recordedFrames[1][0] - recordedFrames[0][0];
+              if (frameDiff > 10000) {
+                console.warn(`🎬 ⚠️ Frame timestamps seem to be absolute timestamps (${frameDiff}ms gap), this will cause playback issues!`);
+              }
+            }
+            
+            // Advance frames while playback has progressed past the current frame's time
+            if (f >= recordedFrames.length - 1) {
+              // For video export, don't loop - complete when all frames are processed
+              if (doneCb && render) {
+                console.log(`🎬 📹 Video export reaching completion - final frame processed`);
+                send({ type: "recorder:present-progress", content: 1 });
+                return doneCb(); // Completed video export.
+              }
+              
+              // For normal playback, loop
+              f = 0;
+              // Reset playback timing for the loop
+              playbackStart = performance.now();
+              playbackProgress = 0;
+              
+              // Restart audio for the loop (only during normal playback)
+              if (!render) {
+                if (tapeSoundId) {
+                  sfxPlaying[tapeSoundId]?.kill();
+                  delete sfxPlaying[tapeSoundId];
+                }
+                tapeSoundId = "tape:audio_" + performance.now();
+                await playSfx(tapeSoundId, "tape:audio", { stream });
+                // Audio restarted for loop
+              } else {
+                console.log("🎵 Skipping audio restart during video export");
+              }
+            } else {
+              // Improved frame advancement logic with better hang detection
+              const frameAdvancementStart = performance.now();
+              let frameAdvancementCount = 0;
+              const maxFrameJump = 10; // Limit frame jumps to prevent instability
+              
+              while (playbackProgress > targetFrameTime && f < recordedFrames.length - 1) {
+                f = f + 1;
+                frameAdvancementCount++;
+                
+                // Prevent infinite loops with smaller threshold
+                if (frameAdvancementCount > maxFrameJump) {
+                  console.warn(`🎬 ⚠️ Frame advancement limit reached: ${frameAdvancementCount} frames, breaking loop for stability`);
+                  break;
+                }
+                
+                // Recalculate target time for the new frame
+                targetFrameTime = recordedFrames[f][0] - firstFrameTimestamp;
+                
+                // Check for suspicious timestamp values
+                if (isNaN(targetFrameTime) || targetFrameTime < 0) {
+                  console.error(`🎬 🚨 INVALID TIMESTAMP at frame ${f}: ${targetFrameTime}, firstFrame: ${firstFrameTimestamp}, frameTime: ${recordedFrames[f][0]}`);
+                  break;
+                }
+                
+                // Additional safety: if we're jumping too far ahead, slow down
+                if (frameAdvancementCount > 5) {
+                  console.warn(`🎬 ⚠️ Large frame jump in progress: ${frameAdvancementCount} frames`);
+                  // Break early for large jumps to maintain stability
+                  break;
+                }
+              }
+              
+              const frameAdvancementTime = performance.now() - frameAdvancementStart;
+              if (frameAdvancementTime > 5 || frameAdvancementCount > 5) {
+                console.warn(`🎬 ⚠️ Frame advancement took ${frameAdvancementTime.toFixed(2)}ms, advanced ${frameAdvancementCount} frames`);
+              }
+            }
+
+            if (transmitProgress) {
+              // Use frame-based progress for video export, time-based for normal playback
+              let currentProgress;
+              if (render) {
+                // For video export, use stable frame-based progress
+                currentProgress = Math.max(0, Math.min(1, f / (recordedFrames.length - 1)));
+                // Ensure progress always advances
+                if (currentProgress <= (window.lastVideoProgress || 0)) {
+                  currentProgress = (window.lastVideoProgress || 0) + 0.001;
+                }
+                window.lastVideoProgress = currentProgress;
+              } else {
+                // For normal playback, use time-based progress
+                currentProgress = playbackProgress / playbackDurationMs;
+              }
+              
+              // Store global progress for overlay breathing pattern
+              window.currentTapeProgress = currentProgress;
+              
+              // Enhanced debugging for hang detection
+              if (render) {
+                console.log(`🎬 📊 Frame ${f}/${recordedFrames.length - 1}, Progress: ${(currentProgress * 100).toFixed(2)}%`);
+                
+                // Check for potential hang conditions
+                if (f > 0 && currentProgress > 0.35 && currentProgress < 0.45) {
+                  console.log(`🎬 ⚠️ Critical zone detected - frame timing: ${targetFrameTime}ms, playback: ${playbackProgress}ms`);
+                  console.log(`🎬 ⚠️ Frame timestamp: ${recordedFrames[f][0]}, First frame: ${firstFrameTimestamp}`);
+                  
+                  // Memory monitoring in critical zone
+                  if (performance.memory) {
+                    const memInfo = performance.memory;
+                    console.log(`🎬 💾 Memory: Used ${(memInfo.usedJSHeapSize / 1024 / 1024).toFixed(2)}MB / ${(memInfo.totalJSHeapSize / 1024 / 1024).toFixed(2)}MB`);
+                  }
+                }
+                
+                // Log every 10% progress for general monitoring
+                if (f % Math.floor(recordedFrames.length / 10) === 0) {
+                  console.log(`🎬 🔄 Progress checkpoint: ${(currentProgress * 100).toFixed(1)}% (frame ${f})`);
+                }
+              }
+              
+              send({
+                type: "recorder:present-progress",
+                content: currentProgress,
+              });
+            }
+
+            window.requestAnimationFrame(update);
+            
+            // Check total update time and warn if excessive
+            const totalUpdateTime = performance.now() - updateStartTime;
+            if (totalUpdateTime > 50) {
+              console.warn(`🎬 ⚠️ Very slow update cycle: ${totalUpdateTime.toFixed(2)}ms at frame ${f} (${((f / (recordedFrames.length - 1)) * 100).toFixed(2)}%)`);
+            }
+          }
+
+          update();
+        };
+
+        startTapePlayback();
+
+        // CRITICAL: Clear freeze frame that would layer above the underlay video (z-index 3 > 0)
+        if (freezeFrame || freezeFrameFrozen || wrapper.contains(freezeFrameCan)) {
+          freezeFrameCan.remove();
+          freezeFrame = false;
+          freezeFrameGlaze = false;
+          freezeFrameFrozen = false;
+        }
+
+        underlayFrame.appendChild(frameCan);
+        wrapper.appendChild(underlayFrame);
+        send({ type: "recorder:presented" });
+        send({ type: "recorder:present-playing" });
+      } else {
+        if (debug && logs.recorder)
+          console.error(
+            "📼 No media recorder or cached video to present from!",
+          );
+        send({ type: "recorder:presented:failure" });
+      }
+      return;
+    }
+
+    if (type === "recorder:present:play") {
+      if (underlayFrame) resumeTapePlayback?.();
+      return;
+    }
+
+    if (type === "recorder:present:pause") {
+      if (underlayFrame) {
+        pauseTapePlayback?.();
+      }
+      return;
+    }
+
+    if (type === "recorder:unpresent") {
+      if (underlayFrame) {
+        const media = underlayFrame.querySelector("video, audio");
+        if (media?.src) URL.revokeObjectURL(media.src);
+        underlayFrame?.remove();
+        underlayFrame = undefined;
+        send({ type: "recorder:unpresented" });
+      }
+      return;
+    }
+
+    // 🎞️ 🎥 Exporting stamped media.
+    if (type === "recorder:print") {
+      if (!mediaRecorder) return;
+      
+      // Send initial status
+      send({
+        type: "recorder:export-status",
+        content: { 
+          type: "video", 
+          phase: "preparing", 
+          message: "Preparing video export" 
+        }
+      });
+      
+      send({ type: "recorder:present-playing" });
+
+      let mimeType;
+      const content = "video";
+      if (MediaRecorder.isTypeSupported(content + "/mp4")) {
+        mimeType = content + "/mp4"; // This is the setup for Safari.
+      } else if (MediaRecorder.isTypeSupported(content + "/webm")) {
+        mimeType = content + "/webm"; // And for Chrome & Firefox.
+      } else {
+        console.error("🔴 Mimetypes mp4 and webm are unsupported.");
+      }
+
+      streamCanCtx = document.createElement("canvas").getContext("2d", {
+        alpha: false,
+        willReadFrequently: true,
+      });
+      const sctx = streamCanCtx;
+
+      // TODO: `tiktokVideo` could eventually be defined by an export option
+      //        instead of in `recorder:rolling`.
+      //if (tiktokVideo) {
+      // Portrait Mode / TikTok (this is the default for recording)
+      // This is hardcoded at half 720p for TikTok right now.
+      // sctx.canvas.width = 1080; //720 / 2;
+      // sctx.canvas.height = 1920; //1280 / 2;
+      //} else {
+      const originalWidth = canvas.width;
+      const originalHeight = canvas.height;
+      const aspectRatio = originalWidth / originalHeight;
+
+      let newWidth = originalWidth * 4;
+      let newHeight = originalHeight * 4;
+
+      if (newWidth > 1080) {
+        newWidth = originalWidth * 2;
+        newHeight = newWidth / aspectRatio;
+      }
+
+      if (newHeight > 1920) {
+        newHeight = originalHeight * 2;
+        newWidth = newHeight * aspectRatio;
+      }
+      
+      // Add progress bar height to the final export canvas
+      const progressBarHeight = 3;
+      
+      sctx.canvas.width = newWidth;
+      sctx.canvas.height = newHeight + progressBarHeight;
+      //}
+
+      sctx.imageSmoothingEnabled = false; // Must be set after resize.
+
+      // Draw initial black frame to ensure canvas stream has content
+      sctx.fillStyle = 'black';
+      sctx.fillRect(0, 0, sctx.canvas.width, sctx.canvas.height);
+
+      const canvasStream = sctx.canvas.captureStream(30); // Specify framerate
+      const tapeRenderStreamDest = audioContext.createMediaStreamDestination();
+
+      tapeRenderStreamDest.stream.getAudioTracks().forEach((track) => {
+        canvasStream.addTrack(track);
+      });
+
+      const options = {
+        mimeType,
+        videoBitsPerSecond: 5000000,
+        audioBitsPerSecond: 256000,
+      };
+
+      const videoRecorder = new MediaRecorder(canvasStream, options);
+
+      const chunks = [];
+
+      videoRecorder.ondataavailable = function (e) {
+        console.log("📹 Video data available:", e.data.size, "bytes");
+        if (e.data && e.data.size > 0) chunks.push(e.data);
+      };
+
+      function startRendering() {
+        stopTapePlayback?.();
+        
+        console.log(`🎬 📹 Starting video export with ${recordedFrames.length} recorded frames`);
+        
+        // Send encoding start status
+        send({
+          type: "recorder:export-status",
+          content: { 
+            type: "video", 
+            phase: "encoding", 
+            message: "Starting video encoding" 
+          }
+        });
+        
+        videoRecorder.start(100);
+        
+        // Enhanced MediaRecorder monitoring
+        let lastDataTime = performance.now();
+        const monitoringInterval = setInterval(() => {
+          const timeSinceLastData = performance.now() - lastDataTime;
+          console.log(`🎬 📊 MediaRecorder state: ${videoRecorder.state}, Time since last data: ${timeSinceLastData}ms`);
+          
+          if (timeSinceLastData > 5000 && videoRecorder.state === "recording") {
+            console.warn(`🎬 ⚠️ No data received for ${timeSinceLastData}ms - possible hang detected`);
+          }
+        }, 2000);
+        
+        // Add video export watchdog
+        window.lastVideoUpdateTime = performance.now();
+        window.videoExportWatchdog = setInterval(() => {
+          const timeSinceLastUpdate = performance.now() - (window.lastVideoUpdateTime || 0);
+          if (timeSinceLastUpdate > 10000) { // 10 second timeout
+            console.error(`🎬 🚨 VIDEO EXPORT HANG DETECTED! No update for ${timeSinceLastUpdate}ms`);
+            console.error(`🎬 🚨 Attempting to restart or abort export...`);
+            
+            // Try to stop the current process
+            try {
+              if (videoRecorder.state === "recording") {
+                console.log(`🎬 🚨 Force stopping MediaRecorder...`);
+                videoRecorder.stop();
+              }
+            } catch (e) {
+              console.error(`🎬 ❌ Failed to stop MediaRecorder:`, e);
+            }
+            
+            // Clear the watchdog to prevent spam
+            clearInterval(window.videoExportWatchdog);
+            window.videoExportWatchdog = null;
+          }
+        }, 5000);
+        
+        // Update last data time when data is received
+        const originalOnDataAvailable = videoRecorder.ondataavailable;
+        videoRecorder.ondataavailable = function(e) {
+          lastDataTime = performance.now();
+          console.log(`🎬 📊 Data received: ${e.data.size} bytes at progress ${window.currentTapeProgress || 0}`);
+          if (originalOnDataAvailable) originalOnDataAvailable.call(this, e);
+        };
+        
+        // Clear monitoring when done
+        const originalOnStop = videoRecorder.onstop;
+        videoRecorder.onstop = function(e) {
+          clearInterval(monitoringInterval);
+          if (window.videoExportWatchdog) {
+            clearInterval(window.videoExportWatchdog);
+            window.videoExportWatchdog = null;
+            console.log(`🎬 🐕 Watchdog cleared - MediaRecorder stopped`);
+          }
+          if (originalOnStop) originalOnStop.call(this, e);
+        };
+        
+        startTapePlayback(
+          true,
+          () => {
+            console.log(`🎬 📹 Video export completed, stopping recorder`);
+            // Clear watchdog when export completes
+            if (window.videoExportWatchdog) {
+              clearInterval(window.videoExportWatchdog);
+              window.videoExportWatchdog = null;
+              console.log(`🎬 🐕 Watchdog cleared - export completed normally`);
+            }
+            // Stop video recorder immediately when all frames are processed
+            videoRecorder.stop();
+          },
+          tapeRenderStreamDest,
+          // 🎫 Renders and watermarks the frames for export.
+          function renderTape(can, progress, frameIndex) {
+            // Helper function for choosing random values
+            function choose(options) {
+              return options[Math.floor(Math.random() * options.length)];
+            }
+            
+            // Use the actual frame index from playback instead of separate counter
+            const currentFrameIndex = frameIndex !== undefined ? frameIndex : f;
+            
+            // Log progress every 60 frames to reduce console spam
+            if (currentFrameIndex % 60 === 0 || currentFrameIndex <= 5) {
+              console.log(`🎬 📹 Rendering frame ${currentFrameIndex + 1}/${recordedFrames.length} (${(progress * 100).toFixed(1)}%)`);
+            }
+            
+            const progressBarHeight = 3;
+            const frameWidth = sctx.canvas.width;
+            const totalFrameHeight = sctx.canvas.height;
+            const contentFrameHeight = totalFrameHeight - progressBarHeight; // Height for content area
+            const frameAspectRatio = contentFrameHeight / frameWidth;
+            const aspectRatio = can.height / can.width;
+
+            sctx.clearRect(0, 0, frameWidth, totalFrameHeight);
+
+            // if (glaze.on) can = Glaze.getCan();
+
+            let x = 0,
+              y = 0,
+              width,
+              height;
+
+            if (frameAspectRatio > aspectRatio) {
+              height = sctx.canvas.width * aspectRatio;
+              y = floor(contentFrameHeight / 2 - height / 2);
+              width = sctx.canvas.width;
+            } else {
+              width = contentFrameHeight / aspectRatio;
+              x = floor(frameWidth / 2 - width / 2);
+              height = contentFrameHeight; // Use content frame height
+            }
+
+            if (ThreeD)
+              sctx.drawImage(
+                ThreeD.getCan(),
+                x,
+                y,
+                floor(width),
+                floor(height),
+              );
+
+            sctx.drawImage(can, x, y, floor(width), floor(height));
+
+            if (pen?.pointers[1]) {
+              const originalX = pen.pointers[1].x;
+              const originalY = pen.pointers[1].y;
+              const scaledX = (originalX / canvas.width) * width + x;
+              const scaledY = (originalY / canvas.height) * height + y;
+
+              if (pen.pointers[1].device === "mouse") {
+                sctx.drawImage(
+                  svgCursor,
+                  floor(scaledX - 12),
+                  floor(scaledY - 12),
+                  svgCursor.naturalWidth,
+                  svgCursor.naturalHeight,
+                );
+              } else {
+                // Draw cyan crosshair for touch devices
+                const crosshairSize = 16;
+                const crosshairThickness = 2;
+                
+                sctx.globalAlpha = 0.8;
+                sctx.strokeStyle = "cyan";
+                sctx.lineWidth = crosshairThickness;
+                sctx.lineCap = "round";
+                
+                // Draw crosshair lines
+                sctx.beginPath();
+                // Horizontal line
+                sctx.moveTo(scaledX - crosshairSize, scaledY);
+                sctx.lineTo(scaledX + crosshairSize, scaledY);
+                // Vertical line
+                sctx.moveTo(scaledX, scaledY - crosshairSize);
+                sctx.lineTo(scaledX, scaledY + crosshairSize);
+                sctx.stroke();
+                
+                // Draw center dot
+                sctx.fillStyle = "cyan";
+                sctx.beginPath();
+                sctx.arc(scaledX, scaledY, 2, 0, 2 * Math.PI);
+                sctx.fill();
+                
+                sctx.globalAlpha = 1;
+              }
+            }
+
+            // if (pen.pointers[1]) {
+            // console.log(pen.pointers[1]);
+
+            // TODO: Draw a circle based on pen.points[1].x and y
+            //       that fits inside of the scaled can drawImage
+            //       below, because these ranges are within
+            //       the original width and height before the aspect
+            //       ratio scale.
+            // }
+
+            // 2. Set up the font.
+            const typeSize = min(16, max(12, floor(sctx.canvas.height / 40)));
+            // const textHeight = typeSize;
+            const gap = typeSize * 0.75;
+
+            // Film camera style timestamp at bottom-left corner
+            function addFilmTimestamp(
+              sctx,
+              canvasWidth,
+              canvasHeight,
+              typeSize,
+              progress, // Export progress for the progress bar
+            ) {
+              // Always show timestamp and progress bar for the full duration of the work (no breathing pattern)
+              let showTimecodeAndProgressBar = true; // Always visible throughout the entire duration
+              
+              // Progress bar height (should match what's set above)
+              const progressBarHeight = 20;
+              
+              // Calculate the content area height (canvas height minus progress bar)
+              const contentHeight = sctx.canvas.height - progressBarHeight;
+              
+              // Calculate simple second count starting from 0
+              let elapsedSeconds = 0;
+              
+              if (mediaRecorderStartTime !== undefined) {
+                // During recording: show seconds elapsed since recording started
+                const elapsedMs = performance.now() - mediaRecorderStartTime;
+                elapsedSeconds = elapsedMs / 1000;
+              } else if (window.recordingStartTimestamp && progress >= 0) {
+                // Use progress to map to intended recording duration
+                let actualRecordingDurationMs = 5000; // Default fallback
+                
+                // Prioritize intended duration for accurate real-time mapping
+                if (window.currentRecordingOptions?.intendedDuration) {
+                  actualRecordingDurationMs = window.currentRecordingOptions.intendedDuration * 1000;
+                } else if (mediaRecorderDuration && mediaRecorderDuration > 0) {
+                  actualRecordingDurationMs = mediaRecorderDuration;
+                } else if (window.gifDurationMs && window.gifDurationMs > 0) {
+                  actualRecordingDurationMs = window.gifDurationMs;
+                }
+                
+                // Calculate elapsed seconds
+                elapsedSeconds = (progress * actualRecordingDurationMs) / 1000;
+              } else {
+                // Fallback: show 0 seconds (for non-recording contexts)
+                elapsedSeconds = 0;
+              }
+
+              // Format as simple seconds with one decimal place
+              const timestamp = `${elapsedSeconds.toFixed(1)}s`;
+
+              sctx.save();
+
+              // Only draw timecode and progress bar if they should be visible (breathing pattern)
+              if (showTimecodeAndProgressBar) {
+                // Make timestamp more opaque and clearer
+                sctx.font = `bold ${typeSize * 1.8}px YWFTProcessing-Regular`;
+                
+                // Special looping blink effect - always visible but with special colors at loop boundaries
+                let timestampAlpha = 0.8; // Default opacity
+                let timestampColor = choose("white", "yellow", "red"); // Default blinking colors
+                
+                // Since we don't have frame info here, use very small percentage for 1-frame approximation
+                if (progress <= 0.001) {
+                  // Very start of loop - bright lime green blink for loop start (approximates 1 frame)
+                  timestampColor = "lime";
+                  timestampAlpha = 1.0; // Full brightness
+                } else if (progress >= 0.999) {
+                  // Very end of loop - bright red blink for loop end (approximates 1 frame)
+                  timestampColor = "red";
+                  timestampAlpha = 1.0; // Full brightness
+                }
+                
+                sctx.globalAlpha = timestampAlpha;
+                sctx.fillStyle = timestampColor;
+
+                const timestampMargin = typeSize * 0.5; // Small margin from edges
+
+                // Smoother, gentler shake effect
+                const frameBasedSeed = Math.floor(Date.now() / 300); // Slower change (was 200ms)
+                const shakeX = (frameBasedSeed % 3) - 1; // Range -1 to 1 (was -3 to 3)
+                const shakeY = ((frameBasedSeed + 2) % 3) - 1; // Range -1 to 1, offset for variation
+
+                // Position timestamp in the content area (not in the progress bar area)
+                const timestampY = contentHeight - timestampMargin - typeSize * 0.5;
+
+                sctx.fillText(
+                  timestamp,
+                  timestampMargin + shakeX,
+                  timestampY + shakeY,
+                );
+
+                // Draw progress bar in the extended area at the bottom
+                const progressBarY = contentHeight; // Start right after content
+                const progressBarWidth = Math.floor(progress * canvasWidth);
+                
+                // Fill the entire progress bar area with a dark background
+                sctx.fillStyle = "#000000";
+                sctx.fillRect(0, progressBarY, canvasWidth, progressBarHeight);
+                
+                // Sample colors from the source frame for the progress bar
+                let frameColors = []; // Start empty, no fallback yet
+                try {
+                  // Get frame data from the source canvas ('can' parameter)
+                  const tempCtx = can.getContext('2d');
+                  const frameImageData = tempCtx.getImageData(0, 0, can.width, can.height);
+                  
+                  // Sample colors across the width of the progress bar for pixel-by-pixel variety
+                  const numSamples = Math.min(progressBarWidth, 50); // Cap at 50 samples for performance
+                  
+                  if (numSamples > 0 && frameImageData.data.length > 0) {
+                    for (let i = 0; i < numSamples; i++) {
+                      const xPos = Math.floor((i / Math.max(numSamples - 1, 1)) * (can.width - 1));
+                      const yPos = Math.floor(can.height * 0.5); // Sample from middle row
+                      const pixelIndex = (yPos * can.width + xPos) * 4;
+                      
+                      if (pixelIndex >= 0 && pixelIndex < frameImageData.data.length - 3) {
+                        const r = frameImageData.data[pixelIndex];
+                        const g = frameImageData.data[pixelIndex + 1];
+                        const b = frameImageData.data[pixelIndex + 2];
+                        
+                        // Very subtle enhancement - just barely brighten for visibility
+                        const subtleBoost = 1.05; // Very minimal boost (5% instead of 10-40%)
+                        const enhancedR = Math.min(255, Math.floor(r * subtleBoost));
+                        const enhancedG = Math.min(255, Math.floor(g * subtleBoost));
+                        const enhancedB = Math.min(255, Math.floor(b * subtleBoost));
+                        
+                        const hexColor = `#${enhancedR.toString(16).padStart(2, '0')}${enhancedG.toString(16).padStart(2, '0')}${enhancedB.toString(16).padStart(2, '0')}`;
+                        frameColors.push(hexColor);
+                      }
+                    }
+                  }
+                } catch (error) {
+                  console.warn("Failed to sample frame colors:", error);
+                }
+                
+                // Fallback to subtle natural colors if sampling failed or produced no colors
+                if (frameColors.length === 0) {
+                  // Use more natural, muted colors as fallback
+                  const naturalColors = ["#888888", "#999999", "#AAAAAA", "#BBBBBB", "#CCCCCC"];
+                  const numFallbackSegments = Math.min(progressBarWidth, 20);
+                  for (let i = 0; i < numFallbackSegments; i++) {
+                    frameColors.push(choose(naturalColors));
+                  }
+                }
+                
+                // Draw the progress bar with frame-sampled colors
+                if (frameColors.length === 1) {
+                  // Single color fallback
+                  sctx.fillStyle = frameColors[0];
+                  sctx.fillRect(0, progressBarY, progressBarWidth, progressBarHeight);
+                } else {
+                  // Draw pixel-by-pixel or segment-by-segment with sampled colors
+                  const segmentWidth = progressBarWidth / frameColors.length;
+                  for (let i = 0; i < frameColors.length; i++) {
+                    const segmentX = i * segmentWidth;
+                    const actualSegmentWidth = Math.ceil(segmentWidth); // Ensure no gaps
+                    
+                    sctx.fillStyle = frameColors[i];
+                    sctx.fillRect(segmentX, progressBarY, actualSegmentWidth, progressBarHeight);
+                  }
+                }
+                
+                // Add a subtle border
+                sctx.strokeStyle = "#333333";
+                sctx.lineWidth = 1;
+                sctx.strokeRect(0, progressBarY, canvasWidth, progressBarHeight);
+              }
+
+              sctx.restore();
+            }
+
+            sctx.save(); // Save the current state of the canvas
+
+            // Add film camera style timestamp at bottom-left corner
+            addFilmTimestamp(
+              sctx,
+              sctx.canvas.width,
+              sctx.canvas.height,
+              typeSize,
+              progress, // Pass progress to the timestamp function
+            );
+
+            drawTextAtPosition(0, 90); // Left side stamp (rotated 90 degrees)
+            drawTextAtPosition(sctx.canvas.width, -90); // Right side stamp (rotated -90 degrees)
+
+            sctx.restore();
+            sctx.globalAlpha = 1;
+
+            function drawTextAtPosition(positionX, deg) {
+              sctx.save();
+              sctx.translate(positionX, 0);
+              sctx.rotate(radians(deg));
+              const yDist = 0.25; // Move towards center (was 0.05)
+
+              // Make the stamps larger
+              sctx.font = `${typeSize * 1.2}px YWFTProcessing-Regular`;
+              const text = "aesthetic.computer";
+              const measured = sctx.measureText(text);
+              const textWidth = measured.width;
+
+              ["red", "lime", "blue", "white"].forEach((color) => {
+                let offsetX, offsetY;
+                if (color !== "white") {
+                  sctx.globalAlpha = 0.45;
+                  offsetX = choose(-2, -4, 0, 2, 4);
+                  offsetY = choose(-2, -4, 0, 2, 4);
+                } else {
+                  sctx.globalAlpha = choose(0.5, 0.4, 0.6);
+                  offsetX = choose(-1, 0, 1);
+                  offsetY = choose(-1, 0, 1);
+                  color = choose(
+                    "white",
+                    "white",
+                    "white",
+                    "magenta",
+                    "yellow",
+                  );
+                }
+
+                sctx.fillStyle = color;
+
+                if (deg === 90) {
+                  // LEFT SIDE: Main text positioning
+                  sctx.fillText(
+                    text,
+                    floor(
+                      sctx.canvas.height * (1 - yDist) - textWidth + offsetY,
+                    ),
+                    -floor(offsetX + gap),
+                  );
+                } else if (deg === -90) {
+                  // RIGHT SIDE: Main text positioning
+                  sctx.fillText(
+                    text,
+                    -floor(sctx.canvas.height * 0.05 + offsetY),
+                    floor(offsetX + gap * 3),
+                  );
+                }
+              });
+
+              if (HANDLE) {
+                sctx.font = `${typeSize * 1.5}px YWFTProcessing-Light`; // Larger handle
+                sctx.fillStyle = choose("yellow", "red", "blue");
+                let offsetX, offsetY;
+                const handleWidth =
+                  textWidth / 2 + sctx.measureText(HANDLE).width / 2;
+                const handleSpace = typeSize * 1.35;
+                offsetX = choose(-1, 0, 1);
+                offsetY = choose(-1, 0, 1);
+
+                if (deg === 90) {
+                  // LEFT SIDE: Handle positioning
+                  sctx.fillText(
+                    HANDLE,
+                    floor(
+                      sctx.canvas.height * (1 - yDist) - handleWidth + offsetY,
+                    ),
+                    -floor(offsetX + handleSpace + gap),
+                  );
+                } else if (deg === -90) {
+                  // RIGHT SIDE: Handle positioning
+                  sctx.fillText(
+                    HANDLE,
+                    -floor(sctx.canvas.height * 0.05 + handleWidth + offsetY),
+                    floor(offsetX + handleSpace + gap * 3),
+                  );
+                }
+              }
+
+              // Remove the old timestamp code from here since it's now in addFilmTimestamp
+
+              sctx.restore();
+            }
+
+            // Film camera style timestamp at bottom-left corner
+            function addFilmTimestamp(
+              sctx,
+              canvasWidth,
+              canvasHeight,
+              typeSize,
+              progress, // Export progress for the progress bar
+            ) {
+              // Progress bar height (should match what's set in renderTape)
+              const progressBarHeight = 20;
+              
+              // Calculate the original content area height
+              const originalCanvasHeight = sctx.canvas.height - progressBarHeight;
+              
+              // Calculate simple second count starting from 0
+              let elapsedSeconds = 0;
+              
+              if (mediaRecorderStartTime !== undefined) {
+                // During recording: show seconds elapsed since recording started
+                const elapsedMs = performance.now() - mediaRecorderStartTime;
+                elapsedSeconds = elapsedMs / 1000;
+              } else if (window.recordingStartTimestamp && progress >= 0) {
+                // Use progress to map to intended recording duration
+                let actualRecordingDurationMs = 5000; // Default fallback
+                
+                // Prioritize intended duration for accurate real-time mapping
+                if (window.currentRecordingOptions?.intendedDuration) {
+                  actualRecordingDurationMs = window.currentRecordingOptions.intendedDuration * 1000;
+                } else if (mediaRecorderDuration && mediaRecorderDuration > 0) {
+                  actualRecordingDurationMs = mediaRecorderDuration;
+                } else if (window.gifDurationMs && window.gifDurationMs > 0) {
+                  actualRecordingDurationMs = window.gifDurationMs;
+                }
+                
+                // Calculate elapsed seconds
+                elapsedSeconds = (progress * actualRecordingDurationMs) / 1000;
+              } else {
+                // Fallback: show 0 seconds (for non-recording contexts)
+                elapsedSeconds = 0;
+              }
+
+              // Format as simple seconds with one decimal place
+              const timestamp = `${elapsedSeconds.toFixed(1)}s`;
+
+              sctx.save();
+              // Make timestamp more opaque and clearer
+              sctx.font = `bold ${typeSize * 1.8}px YWFTProcessing-Regular`;
+              sctx.globalAlpha = 0.8; // More opaque (was 0.45)
+              sctx.fillStyle = choose("white", "yellow", "red"); // White/yellow/red blinking
+
+              const timestampMargin = typeSize * 0.5; // Small margin from edges
+
+              // Smoother, gentler shake effect
+              const frameBasedSeed = Math.floor(Date.now() / 300); // Slower change (was 200ms)
+              const shakeX = (frameBasedSeed % 3) - 1; // Range -1 to 1 (was -3 to 3)
+              const shakeY = ((frameBasedSeed + 2) % 3) - 1; // Range -1 to 1, offset for variation
+
+              // Position timestamp in the main content area (not in the progress bar area)
+              const timestampY = originalCanvasHeight - timestampMargin - typeSize * 0.5;
+
+              sctx.fillText(
+                timestamp,
+                timestampMargin + shakeX,
+                timestampY + shakeY,
+              );
+
+              // Draw progress bar in the extended area at the bottom of the scaled content
+              const progressBarY = originalCanvasHeight; // Start right after original content
+              const progressBarWidth = Math.floor(progress * canvasWidth);
+              
+              // Fill the entire progress bar area with a dark background
+              sctx.fillStyle = "#000000";
+              sctx.fillRect(0, progressBarY, canvasWidth, progressBarHeight);
+              
+              // Sample colors from the source frame for the progress bar
+              let frameColors = ["#FF0000"]; // Red fallback
+              try {
+                // Add timeout protection for this operation
+                const colorSamplingStart = performance.now();
+                
+                // Get frame data from the source canvas ('can' parameter)
+                const tempCtx = can.getContext('2d');
+                const frameImageData = tempCtx.getImageData(0, 0, can.width, can.height);
+                
+                const colorSamplingTime = performance.now() - colorSamplingStart;
+                if (colorSamplingTime > 50) {
+                  console.warn(`🎬 ⚠️ Slow color sampling: ${colorSamplingTime.toFixed(2)}ms at progress ${progress.toFixed(4)}`);
+                }
+                
+                // Sample colors across the width of the progress bar for pixel-by-pixel variety
+                const numSamples = Math.min(progressBarWidth, 50); // Reduced from 100 to 50 for performance
+                frameColors = [];
+                
+                for (let i = 0; i < numSamples; i++) {
+                  const xPos = Math.floor((i / numSamples) * can.width);
+                  const yPos = Math.floor(can.height * 0.5); // Sample from middle row
+                  const pixelIndex = (yPos * can.width + xPos) * 4;
+                  
+                  if (pixelIndex < frameImageData.data.length - 4) {
+                    const r = frameImageData.data[pixelIndex];
+                    const g = frameImageData.data[pixelIndex + 1];
+                    const b = frameImageData.data[pixelIndex + 2];
+                    
+                    // Enhance colors for visibility
+                    const enhancedR = Math.min(255, Math.floor(r * 1.3));
+                    const enhancedG = Math.min(255, Math.floor(g * 1.3));
+                    const enhancedB = Math.min(255, Math.floor(b * 1.3));
+                    
+                    const hexColor = `#${enhancedR.toString(16).padStart(2, '0')}${enhancedG.toString(16).padStart(2, '0')}${enhancedB.toString(16).padStart(2, '0')}`;
+                    frameColors.push(hexColor);
+                  } else {
+                    frameColors.push("#FF0000"); // Red fallback
+                  }
+                }
+              } catch (error) {
+                console.error("🎬 ❌ Frame color sampling failed at progress", progress.toFixed(4), error);
+                frameColors = ["#FF0000"]; // Red fallback
+              }
+              
+              // Draw the progress bar with frame-sampled colors
+              try {
+                const progressBarDrawStart = performance.now();
+                
+                if (frameColors.length === 1) {
+                  // Single color fallback
+                  sctx.fillStyle = frameColors[0];
+                  sctx.fillRect(0, progressBarY, progressBarWidth, progressBarHeight);
+                } else {
+                  // Draw pixel-by-pixel or segment-by-segment with sampled colors
+                  const segmentWidth = progressBarWidth / frameColors.length;
+                  for (let i = 0; i < frameColors.length; i++) {
+                    const segmentX = i * segmentWidth;
+                    const actualSegmentWidth = Math.ceil(segmentWidth); // Ensure no gaps
+                    
+                    sctx.fillStyle = frameColors[i];
+                    sctx.fillRect(segmentX, progressBarY, actualSegmentWidth, progressBarHeight);
+                  }
+                }
+                
+                // Add a subtle border
+                sctx.strokeStyle = "#333333";
+                sctx.lineWidth = 1;
+                sctx.strokeRect(0, progressBarY, canvasWidth, progressBarHeight);
+                
+                const progressBarDrawTime = performance.now() - progressBarDrawStart;
+                if (progressBarDrawTime > 10) {
+                  console.warn(`🎬 ⚠️ Slow progress bar draw: ${progressBarDrawTime.toFixed(2)}ms at progress ${progress.toFixed(4)}`);
+                }
+              } catch (error) {
+                console.error(`🎬 ❌ Progress bar drawing failed at progress ${progress.toFixed(4)}:`, error);
+              }
+
+              sctx.restore();
+            }
+
+            // Send detailed progress with phase information
+            let phase = "encoding";
+            let message = "Encoding video";
+            
+            if (progress < 0.3) {
+              phase = "preparing";
+              message = `Preparing frame ${currentFrameIndex + 1}`;
+            } else if (progress < 0.7) {
+              phase = "encoding";
+              message = `Encoding frame ${currentFrameIndex + 1}`;
+            } else if (progress < 0.95) {
+              phase = "transcoding";
+              message = "Transcoding MP4";
+            } else {
+              phase = "finalizing";
+              message = "Finalizing video";
+            }
+
+            send({
+              type: "recorder:transcode-progress",
+              content: progress,
+            });
+            
+            // Send detailed status every few frames to avoid spam
+            if (currentFrameIndex % 5 === 0 || progress >= 0.95) {
+              send({
+                type: "recorder:export-status",
+                content: { 
+                  type: "video", 
+                  phase: phase, 
+                  message: message 
+                }
+              });
+            }
+          },
+        );
+      }
+
+      const svgCursor = new Image();
+      svgCursor.onload = (e) => startRendering();
+      svgCursor.src = "/aesthetic.computer/cursors/precise.svg";
+
+      // Video rendered, now download...
+      videoRecorder.onstop = async function (e) {
+        console.log("📹 Video recording stopped. Chunks collected:", chunks.length);
+        console.log("📹 Total video data size:", chunks.reduce((total, chunk) => total + chunk.size, 0), "bytes");
+        
+        const blob = new Blob(chunks, { type: videoRecorder.mimeType });
+        console.log("📹 Final video blob size:", blob.size, "bytes, type:", blob.type);
+        
+        const filename = generateTapeFilename("mp4");
+
+        // Store video with frame data for complete persistence
+        const storeData = {
+          blob,
+          duration: mediaRecorderDuration,
+          frames: recordedFrames, // Include frame data for WebP/Frame exports
+          timestamp: Date.now(),
+          filename, // Store the generated filename
+        };
+        
+        // Debug: Check frame data before storage
+        if (recordedFrames.length > 0) {
+          const firstFrame = recordedFrames[0];
+          console.log("💾 Storing tape with frames:", {
+            frameCount: recordedFrames.length,
+            firstFrameTimestamp: firstFrame[0],
+            firstFrameTimestampType: typeof firstFrame[0],
+            firstFrameStructure: Array.isArray(firstFrame) ? `Array(${firstFrame.length})` : typeof firstFrame
+          });
+        }
+        
+        await receivedChange({
+          data: {
+            type: "store:persist",
+            content: {
+              key: "tape",
+              method: "local:db",
+              data: storeData,
+            },
+          },
+        });
+
+        // 📥 Download the video.
+        receivedDownload({ filename, data: blob });
+        
+        // Send completion message
+        send({
+          type: "recorder:export-complete",
+          content: { type: "video", filename }
+        });
+        
+        send({ type: "recorder:printed", content: { id: filename } });
+        stopTapePlayback?.();
+        send({ type: "recorder:present-paused" });
+        // startTapePlayback(true);
+        // pauseTapePlayback?.();
+      };
+
+      send({ type: "recorder:printing:started" });
+      return;
+    }
+
+    if (type === "recorder:slate") {
+      // Always clear cached tape data when slating, regardless of media type
+      await Store.del("tape");
+      mediaRecorder?.stop();
+      return;
+    }
+
+    // Request recorded frames for export
+    if (type === "recorder:request-frames") {
+      if (recordedFrames.length > 0) {
+        send({
+          type: "recorder:frames-response",
+          content: { frames: recordedFrames },
+        });
+      } else {
+        send({
+          type: "recorder:frames-response",
+          content: { frames: [] },
+        });
+      }
+      return;
+    }
+
+    // Load a bitmap off the network.
+    if (type === "load-bitmap") {
+      const controller = new AbortController();
+      mediaPathsLoading[content] = controller;
+
+      const img = document.createElement("img");
+      img.src = content;
+      img.crossOrigin = "anonymous";
+
+      const onLoad = async () => {
+        const bitmap = await toBitmap(img);
+        send(
+          {
+            type: "loaded-bitmap-success",
+            content: { url: content, img: bitmap },
+          },
+          [bitmap.pixels.buffer],
+        );
+        img.removeEventListener("error", onError);
+        // Clean up the loading tracker since the load completed successfully
+        delete mediaPathsLoading[content];
+      };
+
+      const onError = (err) => {
+        // console.error(err);
+        send({ type: "loaded-bitmap-rejection", content: { url: content } });
+        img.removeEventListener("load", onLoad); // Remove the other listener too
+        // Clean up the loading tracker since the load failed
+        delete mediaPathsLoading[content];
+      };
+
+      img.addEventListener("load", onLoad);
+      img.addEventListener("error", onError);
+
+      controller.signal.addEventListener("abort", () => {
+        if (debug) console.log("🖼️ Aborted image load:", content);
+        img.removeEventListener("load", onLoad);
+        img.removeEventListener("error", onError);
+        // Update src to stop current loading.
+        img.src =
+          "data:image/gif;base64,R0lGODlhAQABAIAAAAAAAP///yH5BAEAAAAALAAAAAABAAEAAAIBRAA7";
+        // Clean up the loading tracker since the load was aborted
+        delete mediaPathsLoading[content];
+      });
+
+      return;
+    }
+
+    // Abort a loading piece of media if it exists.
+    // TODO: Only implemented on bitmaps for now. 23.10.02.15.13
+    if (type === "load:abort") {
+      mediaPathsLoading[content]?.abort();
+      return;
+    }
+
+    // Load a sound from a url with instant playback support.
+    if (type === "sfx:load") {
+      if (debug && logs.audio)
+        console.log("🔈 BIOS received sfx:load request for:", content);
+
+      let internal = false;
+
+      for (let wl of soundWhitelist) {
+        if (content === wl) {
+          internal = true;
+          break;
+        }
+      }
+
+      let url;
+      if (internal) {
+        const ext = Safari ? "m4a" : "ogg";
+        url = `/sounds/AeCo_${content}.${ext}`;
+        if (window.production === true) {
+          url = `https://assets.aesthetic.computer` + url;
+        } else {
+          url = `/assets` + url;
+        }
+      } else url = content;
+
+      if (debug && logs.audio)
+        console.log("🔈 BIOS loading sound from URL:", url);
+
+      // Enhanced instant playback audio loading strategy
+      const audioId = content;
+
+      // Strategy 1: Immediate HTML5 Audio for instant playback
+      const htmlAudioElement = new Audio();
+      htmlAudioElement.crossOrigin = "anonymous";
+      htmlAudioElement.preload = "auto";
+      htmlAudioElement.src = url;
+
+      // Store the HTML5 audio for instant playback
+      sfx[audioId + "_html5"] = htmlAudioElement;
+
+      if (debug && logs.audio)
+        console.log(
+          "🔈 BIOS stored HTML5 audio element for:",
+          audioId + "_html5",
+        );
+
+      // Strategy 2: Background fetch and decode for high-quality playback
+      fetch(url)
+        .then((response) => {
+          return response.arrayBuffer();
+        })
+        .then(async (arrayBuffer) => {
+          if (debug && logs.audio)
+            console.log("🔈 BIOS fetched audio data for:", audioId);
+          try {
+            if (!audioContext) {
+              sfx[audioId] = arrayBuffer;
+              if (debug && logs.audio)
+                console.log(
+                  "🔈 BIOS stored raw audio buffer (no audioContext):",
+                  audioId,
+                );
+              // Process any queued sounds that might be waiting for this file
+              processPendingSfx();
+            } else {
+              // Background decode the buffer
+              const audioBuffer =
+                await audioContext.decodeAudioData(arrayBuffer);
+              sfx[audioId] = audioBuffer;
+
+              if (debug && logs.audio)
+                console.log(
+                  "🔈 BIOS decoded and stored audio buffer:",
+                  audioId,
+                );
+
+              // Clean up HTML5 audio once high-quality buffer is ready
+              if (sfx[audioId + "_html5"]) {
+                delete sfx[audioId + "_html5"];
+              }
+
+              if (debug && logs.audio)
+                console.log(
+                  "🔈 Background decoded for high-quality playback:",
+                  audioId,
+                );
+
+              // Process any queued sounds that might be waiting for this file
+              processPendingSfx();
+            }
+
+            send({
+              type: "loaded-sfx-success",
+              content: { url, sfx: audioId },
+            });
+            if (debug && logs.audio)
+              console.log(
+                "🔈 BIOS sent loaded-sfx-success (background):",
+                audioId,
+              );
+          } catch (error) {
+            if (debug && logs.audio)
+              console.error("Background audio decoding failed:", error);
+            // Keep the HTML5 audio as fallback
+            send({
+              type: "loaded-sfx-success",
+              content: { url, sfx: audioId },
+            });
+          }
+        })
+        .catch((error) => {
+          // Keep the HTML5 audio as fallback
+          send({
+            type: "loaded-sfx-success",
+            content: { url, sfx: audioId },
+          });
+        });
+
+      // Immediately signal success with instant playback capability
+      send({
+        type: "loaded-sfx-success",
+        content: { url, sfx: audioId, instantPlayback: true },
+      });
+      if (debug && logs.audio)
+        console.log("🔈 BIOS sent loaded-sfx-success (instant):", audioId);
+
+      return;
+    }
+
+    // Trigger a sound to playback.
+    if (type === "sfx:play") {
+      playSfx(content.id, content.sfx, content.options);
+      return;
+    }
+
+    if (type === "sfx:update") {
+      sfxPlaying[content.id]?.update(content.properties);
+      return;
+    }
+
+    if (type === "sfx:get-sample-data") {
+      async function checkForSampleData() {
+        if (audioContext) {
+          const audioBuffer = await decodeSfx(content.id);
+
+          if (!audioBuffer) {
+            setTimeout(checkForSampleData, 100);
+          } else {
+            const dataFloat32 = audioBuffer.getChannelData(0);
+            const data = Array.from(dataFloat32);
+
+            send({
+              type: "sfx:got-sample-data",
+              content: { id: content.id, data },
+            });
+          }
+        } else {
+          setTimeout(checkForSampleData, 100);
+          // await checkForSampleData();
+        }
+      }
+
+      checkForSampleData();
+      return;
+    }
+
+    if (type === "sfx:get-duration") {
+      async function checkForDuration() {
+        if (audioContext) {
+          const audioBuffer = await decodeSfx(content.id);
+
+          if (!audioBuffer) {
+            setTimeout(checkForDuration, 100);
+          } else {
+            // Just send duration, not the expensive sample data
+            send({
+              type: "sfx:got-duration",
+              content: { id: content.id, duration: audioBuffer.duration },
+            });
+          }
+        } else {
+          setTimeout(checkForDuration, 100);
+        }
+      }
+
+      checkForDuration();
+      return;
+    }
+
+    // Stop a playing sound or sample if it exists,
+    // with an optional 'after' parameter for a fade out.
+    if (type === "sfx:kill") {
+      sfxPlaying[content.id]?.kill(content.fade);
+      return;
+    }
+
+    //if (type === "sfx:fade") {
+    // sfxPlaying[content.id]?.kill();
+    //  return;
+    //}
+
+    // Report progress of a playing sound back to the disk.
+    if (type === "sfx:progress") {
+      sfxPlaying[content.id]?.progress();
+      return;
+    }
+
+    if (type === "fullscreen-enable") {
+      curReframeDelay = 0;
+      enableFullscreen();
+      return;
+    }
+
+    if (type === "fps-change") {
+      Loop.frameRate(content);
+      return;
+    }
+
+    if (type === "glaze") {
+      if (debug && logs.glaze) {
+        console.log("🪟 Glaze:", content, "Type:", content.type || "prompt");
+      }
+      glaze = content;
+      if (glaze.on === false) {
+        Glaze.off();
+        canvas.style.removeProperty("opacity");
+      }
+      // Note: Glaze gets turned on only on a call to `resize` or `gap` via a piece.
+      return;
+    }
+
+    if (type === "disk-loaded-and-booted") {
+      // Skip preload marker on default init piece, and toggle it if necessary.
+      if (currentPiece !== null && !window.waitForPreload)
+        window.preloaded = true;
+      //if (debug && logs.loading)
+      //  console.log("⏳ Preloaded:", window.preloaded ? "✅" : "❌");
+      consumeDiskSends(send);
+      return;
+    }
+    if (type === "back-to-piece") {
+      // Check if we have labelBack state active
+      if (mainThreadLabelBack) {
+        // Clear the labelBack state since we're handling the navigation
+        mainThreadLabelBack = false;
+        window.safeSessionStorageRemove("aesthetic-labelBack");
+
+        // Navigate directly to the target piece from worker instead of using history.back()
+        // This avoids the reload cycle for kidlisp pieces
+        const targetPiece = content?.targetPiece || "chat"; // Use target from worker or fallback to chat
+
+        // Update the URL and load the target piece directly
+        const targetUrl = new URL(window.location);
+        targetUrl.pathname = "/" + targetPiece;
+        window.history.pushState(null, "", targetUrl);
+
+        const parsed = parse(targetPiece);
+        send({
+          type: "history-load",
+          content: parsed,
+        });
+      } else {
+        history.back();
+      }
+      return false;
+    }
+
+    if (type === "disk-unload") {
+      return;
+    }
+
+    // 🌟 Update & Render (Compositing)
+    if (!(type === "render" || type === "update")) return;
+    if (!content) return;
+
+    if (content.TwoD) {
+      TwoD?.pack(content.TwoD);
+    }
+
+    updateSynths(content.sound); // 🔈 Trigger any audio that was called upon.
+
+    // 🖥️ Compositing - OPTIMIZED for zero-copy pixel buffer transfer
+
+    // TEMPORARILY DISABLE PIXEL OPTIMIZER to debug black buffer dragging issue
+    /*
+    if (!window.pixelOptimizer) {
+      try {
+        const { pixelOptimizer } = await import('./lib/graphics-optimizer.mjs');
+        window.pixelOptimizer = pixelOptimizer;
+      } catch (err) {
+        console.warn('🟡 Graphics optimizer not available, using fallback:', err);
+      }
+    }
+    */
+
+    // This is a bit messy compared to what happens inside of content.reframe -> frame below. 22.10.27.02.05
+    if (
+      content.pixels?.byteLength > 0 &&
+      content.width === screen.width &&
+      content.height === screen.height
+    ) {
+      // 🚀 OPTIMIZATION: Use zero-copy ImageData creation when possible
+      if (window.pixelOptimizer) {
+        try {
+          imageData = window.pixelOptimizer.createImageDataZeroCopy(
+            content.pixels, 
+            content.width, 
+            content.height
+          );
+          // Update screen reference to use the zero-copy buffer
+          assign(screen, {
+            pixels: imageData.data,
+            width: content.width,
+            height: content.height,
+          });
+          window.pixelOptimizer.stats.framesProcessed++;
+        } catch (err) {
+          console.warn('🟡 Zero-copy optimization failed, using fallback:', err);
+          // Fallback to original method
+          screen.pixels = new Uint8ClampedArray(content.pixels);
+          let width = screen.width;
+          let height = screen.height;
+          const expectedLength = width * height * 4;
+          
+          if (
+            !content.reframe &&
+            (screen.pixels.length === expectedLength || reframeJustCompleted)
+          ) {
+            if (screen.pixels.length === expectedLength) {
+              imageData = new ImageData(screen.pixels, width, height);
+              if (underlayFrame) {
+                // console.log("🎬 Fallback ImageData created during tape playback");
+              }
+            }
+            if (reframeJustCompleted) {
+              reframeJustCompleted = false;
+            }
+          }
+        }
+      } else {
+        // Original fallback code
+        screen.pixels = new Uint8ClampedArray(content.pixels);
+        let width = screen.width;
+        let height = screen.height;
+        const expectedLength = width * height * 4;
+
+        // Only create ImageData if dimensions match the pixel buffer
+        // (Don't create with reframe dimensions until after the reframe happens)
+        // Be more lenient right after reframe completion to restore animation
+        if (
+          !content.reframe &&
+          (screen.pixels.length === expectedLength || reframeJustCompleted)
+        ) {
+          if (screen.pixels.length === expectedLength) {
+            imageData = new ImageData(screen.pixels, width, height);
+          }
+          // Reset flag regardless of whether ImageData creation succeeded
+          if (reframeJustCompleted) {
+            reframeJustCompleted = false;
+          }
+        }
+      }
+    } else if (reframeJustCompleted && content.pixels?.byteLength > 0) {
+      // Special case: after reframe with new dimensions, create ImageData even if screen dimensions don't match yet
+      try {
+        if (window.pixelOptimizer) {
+          // 🚀 OPTIMIZATION: Zero-copy reframe handling
+          imageData = window.pixelOptimizer.createImageDataZeroCopy(
+            content.pixels,
+            content.width,
+            content.height
+          );
+          // Update screen dimensions to match
+          assign(screen, {
+            pixels: imageData.data,
+            width: content.width,
+            height: content.height,
+          });
+          window.pixelOptimizer.stats.framesProcessed++;
+        } else {
+          // Original fallback
+          const newPixels = new Uint8ClampedArray(content.pixels);
+          imageData = new ImageData(newPixels, content.width, content.height);
+          // Update screen dimensions to match
+          assign(screen, {
+            pixels: imageData.data,
+            width: content.width,
+            height: content.height,
+          });
+        }
+        reframeJustCompleted = false;
+      } catch (err) {
+        console.warn("⚠️ Failed to create post-reframe ImageData:", err);
+        reframeJustCompleted = false;
+      }
+    }
+
+    // old threed garbage collection (remove)
+
+    // Check for a change in resolution.
+    if (content.reframe) {
+      // Reframe the captured pixels.
+      frame(content.reframe.width, content.reframe.height, content.reframe.gap);
+      pen?.retransformPosition();
+    }
+
+    if (content.cursorCode) pen?.setCursorCode(content.cursorCode);
+
+    // Abort the render if pixels don't match.
+    if (
+      content.dirtyBox === undefined &&
+      content.pixels?.length !== undefined &&
+      content.pixels?.length !== screen.pixels.length
+    ) {
+      console.warn("Aborted render. Pixel buffers did not match.");
+      console.log(
+        "Content pixels:",
+        content.pixels.length,
+        "Screen:",
+        screen.pixels.length,
+        content.didntRender,
+        content.reframe,
+        "Freeze:",
+        freezeFrame,
+      );
+      //frameAlreadyRequested = false; // 🗨️ Tell the system we are ready for another frame.
+      // ^ Deprecated: 23.09.17.01.20
+      return;
+    }
+
+    let dirtyBoxBitmapCan;
+
+    // 👌 Otherwise, grab all the pixels, or some, if `dirtyBox` is present.
+    if (content.dirtyBox) {
+      // 🅰️ Cropped update - OPTIMIZED for zero-copy and async rendering
+      if (window.pixelOptimizer) {
+        try {
+          // Use optimized dirty box rendering
+          const imageData = window.pixelOptimizer.createImageDataZeroCopy(
+            content.pixels,
+            content.dirtyBox.w,
+            content.dirtyBox.h
+          );
+
+          // Reuse the dirtyBox canvas instead of creating new ones
+          if (
+            dirtyBoxCanvas.width !== imageData.width ||
+            dirtyBoxCanvas.height !== imageData.height
+          ) {
+            dirtyBoxCanvas.width = imageData.width;
+            dirtyBoxCanvas.height = imageData.height;
+          }
+
+          // Use async rendering for better performance
+          if (window.pixelOptimizer.asyncRenderingSupported && imageData.width * imageData.height > 1024) {
+            window.pixelOptimizer.renderImageDataAsync(imageData, dirtyBoxCtx, 0, 0);
+          } else {
+            dirtyBoxCtx.putImageData(imageData, 0, 0);
+          }
+          
+          dirtyBoxBitmapCan = dirtyBoxCanvas; // Reference the reused canvas
+          
+        } catch (err) {
+          console.warn('🟡 Optimized dirty box rendering failed, using fallback:', err);
+          // Fallback to original method
+          const imageData = new ImageData(
+            new Uint8ClampedArray(content.pixels),
+            content.dirtyBox.w,
+            content.dirtyBox.h,
+          );
+
+          if (
+            dirtyBoxCanvas.width !== imageData.width ||
+            dirtyBoxCanvas.height !== imageData.height
+          ) {
+            dirtyBoxCanvas.width = imageData.width;
+            dirtyBoxCanvas.height = imageData.height;
+          }
+
+          dirtyBoxCtx.putImageData(imageData, 0, 0);
+          dirtyBoxBitmapCan = dirtyBoxCanvas;
+        }
+      } else {
+        // Original fallback code
+        const imageData = new ImageData(
+          new Uint8ClampedArray(content.pixels), // Is this the only necessary part?
+          content.dirtyBox.w,
+          content.dirtyBox.h,
+        );
+
+        // Reuse the dirtyBox canvas instead of creating new ones
+        if (
+          dirtyBoxCanvas.width !== imageData.width ||
+          dirtyBoxCanvas.height !== imageData.height
+        ) {
+          dirtyBoxCanvas.width = imageData.width;
+          dirtyBoxCanvas.height = imageData.height;
+        }
+
+        dirtyBoxCtx.putImageData(imageData, 0, 0);
+        dirtyBoxBitmapCan = dirtyBoxCanvas; // Reference the reused canvas
+
+        // Use this alternative once it's faster. 2022.01.29.02.46
+        // const dbCtx = dirtyBoxBitmapCan.getContext("bitmaprenderer");
+        // dbCtx.transferFromImageBitmap(dirtyBoxBitmap);
+      }
+    } else if (content.paintChanged && content.pixels && !content.reframe) {
+      // 🅱️ Normal full-screen update (skip during reframe to avoid dimension mismatch) - OPTIMIZED
+      if (window.pixelOptimizer) {
+        try {
+          // Use zero-copy optimization for full screen updates
+          imageData = window.pixelOptimizer.createImageDataZeroCopy(
+            content.pixels,
+            content.width,
+            content.height
+          );
+        } catch (err) {
+          console.warn('🟡 Zero-copy full screen update failed, using fallback:', err);
+          // Fallback to original method
+          const pixelArray = new Uint8ClampedArray(content.pixels);
+          const expectedLength = content.width * content.height * 4;
+
+          if (pixelArray.length === expectedLength || reframeJustCompleted) {
+            if (pixelArray.length === expectedLength) {
+              imageData = new ImageData(pixelArray, content.width, content.height);
+            }
+            if (reframeJustCompleted) {
+              reframeJustCompleted = false;
+            }
+          }
+        }
+      } else {
+        // Original fallback code
+        const pixelArray = new Uint8ClampedArray(content.pixels);
+        const expectedLength = content.width * content.height * 4;
+
+        // Only create ImageData if pixel buffer length matches expected dimensions
+        // Be more lenient right after reframe completion to restore animation
+        if (pixelArray.length === expectedLength || reframeJustCompleted) {
+          if (pixelArray.length === expectedLength) {
+            imageData = new ImageData(pixelArray, content.width, content.height);
+          }
+          // Reset flag regardless of whether ImageData creation succeeded
+          if (reframeJustCompleted) {
+            reframeJustCompleted = false;
+          }
+        }
+      }
+    }
+
+    pixelsDidChange = content.paintChanged || false;
+
+    // ✨ UI Overlay (Composite) Layer
+    // This currently paints corner labels and tape progress bars only.
+    // (So they can be skipped for recordings?)
+    let paintOverlays = {};
+
+    // Frame-persistent overlay cache that survives reframes
+    if (!window.framePersistentOverlayCache) {
+      window.framePersistentOverlayCache = {};
+    }
+
+    // Per-overlay canvas cache to prevent canvas thrashing
+    if (!window.overlayCanvasCache) {
+      window.overlayCanvasCache = {};
+    }
+
+    function buildOverlay(name, o) {
+      // Only log reframe operations to debug flicker
+      const isHudOverlay = name === "label" || name === "qrOverlay";
+
+      // Apply breathing pattern to tapeProgressBar - hide it when both stamps are off
+      if (name === "tapeProgressBar" && window.currentTapeProgress !== undefined) {
+        const progress = window.currentTapeProgress;
+        const cyclesPerGif = 2; // Pattern loops 2 times across the full GIF duration
+        const cyclePosition = (progress * cyclesPerGif) % 1.0; // 0-1 within current cycle
+        
+        let showProgressBar = true; // Default to showing
+        
+        if (cyclePosition < 0.2) {
+          // Phase 1 (0-20%): Both stamps off - hide progress bar for breathing
+          showProgressBar = false;
+        } else if (cyclePosition < 0.4) {
+          // Phase 2 (20-40%): Both stamps on - show progress bar
+          showProgressBar = true;
+        } else if (cyclePosition < 0.6) {
+          // Phase 3 (40-60%): Both stamps off - hide progress bar for breathing
+          showProgressBar = false;
+        } else if (cyclePosition < 0.8) {
+          // Phase 4 (60-80%): Left stamp only - show progress bar
+          showProgressBar = true;
+        } else {
+          // Phase 5 (80-100%): Right stamp only - show progress bar
+          showProgressBar = true;
+        }
+        
+        // Skip building the overlay if it should be hidden
+        if (!showProgressBar) {
+          return;
+        }
+      }
+
+      if (!o || !o.img) {
+        // During reframes, if overlay data is missing but we have a cached version, use it
+        // EXCEPT for tapeProgressBar, durationProgressBar, durationTimecode and qrOverlay which should never use cached versions
+        if (content.reframe && window.framePersistentOverlayCache[name] && name !== "tapeProgressBar" && name !== "durationProgressBar" && name !== "durationTimecode" && name !== "qrOverlay") {
+          paintOverlays[name] = window.framePersistentOverlayCache[name];
+          return;
+        }
+        return;
+      }
+
+      // Create or reuse dedicated canvas for this overlay
+      if (!window.overlayCanvasCache[name]) {
+        window.overlayCanvasCache[name] = {
+          canvas: document.createElement("canvas"),
+          lastKey: null,
+        };
+        window.overlayCanvasCache[name].ctx =
+          window.overlayCanvasCache[name].canvas.getContext("2d");
+      }
+
+      const overlayCache = window.overlayCanvasCache[name];
+      
+      // Create a content-aware cache key that includes pixel data hash for HUD overlays
+      let currentKey = `${o.img.width}x${o.img.height}_${o.x}_${o.y}`;
+      
+      // For HUD overlays (like labels), disable caching to ensure real-time updates for KidLisp syntax highlighting
+      if (isHudOverlay && name === "label") {
+        overlayCache.lastKey = null; // Force regeneration every frame like QR overlay
+        delete window.framePersistentOverlayCache[name]; // Clear persistent cache
+        currentKey += `_${performance.now()}`; // Force unique key every time
+      }
+      
+      // For tape progress bar, completely disable ALL caching to ensure every frame is painted
+      if (name === "tapeProgressBar") {
+        overlayCache.lastKey = null; // Force regeneration every frame
+        delete window.framePersistentOverlayCache[name]; // Clear persistent cache
+        currentKey += `_${performance.now()}`; // Force unique key every time
+      }
+      
+      // For duration progress bar, completely disable ALL caching to ensure every frame is painted
+      if (name === "durationProgressBar") {
+        overlayCache.lastKey = null; // Force regeneration every frame
+        delete window.framePersistentOverlayCache[name]; // Clear persistent cache
+        currentKey += `_${performance.now()}`; // Force unique key every time
+      }
+      
+      // For duration timecode, completely disable ALL caching to ensure every frame is painted
+      if (name === "durationTimecode") {
+        overlayCache.lastKey = null; // Force regeneration every frame
+        delete window.framePersistentOverlayCache[name]; // Clear persistent cache
+        currentKey += `_${performance.now()}`; // Force unique key every time
+      }
+      
+      // For QR overlay, completely disable ALL caching to allow text label font loading
+      if (name === "qrOverlay") {
+        overlayCache.lastKey = null; // Force regeneration every frame
+        delete window.framePersistentOverlayCache[name]; // Clear persistent cache
+        currentKey += `_${performance.now()}`; // Force unique key every time
+      }
+
+      // Only rebuild if overlay actually changed
+      // Force rebuild every frame for tape progress bar, duration progress bar, duration timecode and QR overlay (no caching)
+      if (
+        name !== "tapeProgressBar" &&
+        name !== "durationProgressBar" &&
+        name !== "durationTimecode" &&
+        name !== "qrOverlay" &&
+        overlayCache.lastKey === currentKey &&
+        window.framePersistentOverlayCache[name]
+      ) {
+        paintOverlays[name] = window.framePersistentOverlayCache[name];
+        return;
+      }
+      
+      // DEBUG: Log cache invalidation for HUD overlays
+      if (isHudOverlay && overlayCache.lastKey && overlayCache.lastKey !== currentKey) {
+        // Cache invalidation tracking removed for cleaner console output
+      }
+
+      overlayCache.lastKey = currentKey;
+
+      paintOverlays[name] = () => {
+        const canvas = overlayCache.canvas;
+        const overlayCtx = overlayCache.ctx;
+
+        overlayCtx.imageSmoothingEnabled = false;
+
+        // Resize this overlay's dedicated canvas if needed
+        if (canvas.width !== o.img.width || canvas.height !== o.img.height) {
+          canvas.width = o.img.width;
+          canvas.height = o.img.height;
+        }
+
+        try {
+          let imageData;
+          // Add debug logging for durationTimecode
+          if (name === "durationTimecode") {
+            console.log(`🕐 Creating ImageData for timecode:`, {
+              pixelsType: typeof o.img.pixels,
+              pixelsLength: o.img.pixels.length,
+              width: o.img.width,
+              height: o.img.height,
+              expectedLength: o.img.width * o.img.height * 4
+            });
+          }
+          
+          // Use graphics optimizer if available, fallback to traditional method
+          if (window.pixelOptimizer) {
+            imageData = window.pixelOptimizer.createImageDataZeroCopy(
+              o.img.pixels.buffer || o.img.pixels,
+              o.img.width,
+              o.img.height,
+            );
+          } else {
+            imageData = new ImageData(
+              o.img.pixels,
+              o.img.width,
+              o.img.height,
+            );
+          }
+          overlayCtx.putImageData(imageData, 0, 0);
+          
+          if (name === "durationTimecode") {
+            console.log(`🕐 Successfully created and painted ImageData for timecode`);
+          }
+        } catch (error) {
+          console.error(`❌ Error creating ImageData for ${name}:`, error);
+          return;
+        }
+
+        // Paint overlay to main canvas (ctx is the main canvas context)
+        if (name === "tapeProgressBar") {
+          // console.log(`📼 Drawing tape progress bar to main canvas at (${o.x}, ${o.y}) with size ${canvas.width}x${canvas.height}`);
+          ctx.drawImage(canvas, o.x, o.y);
+          // console.log(`📼 Finished drawing tape progress bar`);
+        } else {
+          // Add debug logging for durationTimecode
+          if (name === "durationTimecode") {
+            console.log(`🕐 Drawing durationTimecode to main canvas at (${o.x}, ${o.y}) with size ${canvas.width}x${canvas.height}`);
+          }
+          ctx.drawImage(canvas, o.x, o.y);
+          if (name === "durationTimecode") {
+            console.log(`🕐 Finished drawing durationTimecode`);
+          }
+        }
+      };
+
+      // Debug logging for tape progress bar painter creation
+      if (name === "tapeProgressBar" && false) { // Disabled verbose logging
+        console.log(`🏗️ Created painter for "${name}":`, {
+          painterExists: !!paintOverlays[name],
+          canvasSize: `${overlayCache.canvas.width}x${overlayCache.canvas.height}`
+        });
+      }
+
+      // Don't cache QR overlay painters to allow animation
+      // Don't cache tapeProgressBar or durationProgressBar painters either - force regeneration every frame
+      if (isHudOverlay && name !== "qrOverlay" && name !== "tapeProgressBar" && name !== "durationProgressBar") {
+        window.framePersistentOverlayCache[name] = paintOverlays[name];
+      }
+    }
+
+    buildOverlay("label", content.label);
+    buildOverlay("qrOverlay", content.qrOverlay);
+    buildOverlay("tapeProgressBar", content.tapeProgressBar);
+    buildOverlay("durationProgressBar", content.durationProgressBar);
+    buildOverlay("durationTimecode", content.durationTimecode);
+    
+    // Debug: Log overlay data reception
+    if (content.durationTimecode) {
+      console.log("🕐 BIOS received durationTimecode:", {
+        x: content.durationTimecode.x,
+        y: content.durationTimecode.y,
+        width: content.durationTimecode.img?.width,
+        height: content.durationTimecode.img?.height,
+        pixelsLength: content.durationTimecode.img?.pixels?.length,
+        hasPixels: !!content.durationTimecode.img?.pixels
+      });
+    }
+    // console.log("🖼️ Received overlay data:", {
+    //   hasLabel: !!content.label,
+    //   hasQR: !!content.qrOverlay,
+    //   hasTapeProgress: !!content.tapeProgressBar,
+    //   labelDetails: content.label ? {
+    //     x: content.label.x,
+    //     y: content.label.y,
+    //     width: content.label.img?.width,
+    //     height: content.label.img?.height,
+    //     pixelLength: content.label.img?.pixels?.length,
+    //     hasPixels: !!content.label.img?.pixels
+    //   } : null
+    // });
+
+    function draw() {
+      // 🎯 Dynamic FPS Detection for display-rate independent recording
+      const currentTime = performance.now();
+      if (lastFrameTime > 0) {
+        const frameTime = currentTime - lastFrameTime;
+        frameTimes.push(frameTime);
+        
+        // Keep only recent frame timings for accurate FPS detection
+        if (frameTimes.length > FPS_SAMPLE_SIZE) {
+          frameTimes.shift();
+        }
+        
+        // Calculate actual display FPS after we have enough samples
+        if (frameTimes.length >= FPS_SAMPLE_SIZE) {
+          const averageFrameTime = frameTimes.reduce((sum, time) => sum + time, 0) / frameTimes.length;
+          detectedDisplayFPS = Math.round(1000 / averageFrameTime);
+          // console.log(`🎯 Detected display FPS: ${detectedDisplayFPS}`);
+        }
+      }
+      lastFrameTime = currentTime;
+      
+      // During tape playback, render main canvas but make it semi-transparent so video shows through
+      if (underlayFrame) {
+        // Set canvas to be semi-transparent so the video shows underneath but UI is still visible
+        canvas.style.opacity = 0.95; // Allow video to show through slightly
+        canvas.style.mixBlendMode = "normal"; // Ensure proper blending
+      } else {
+        // Restore canvas visibility when not playing tape
+        canvas.style.removeProperty("opacity");
+        canvas.style.removeProperty("mix-blend-mode");
+      }
+
+      // �🅰️ Draw updated content from the piece.
+
+      const db = content.dirtyBox;
+      if (db) {
+        ctx.drawImage(dirtyBoxBitmapCan, db.x, db.y);
+        if (glaze.on) Glaze.update(dirtyBoxBitmapCan, db.x, db.y);
+      } else if (
+        pixelsDidChange ||
+        needs$creenshot ||
+        mediaRecorder?.state === "recording"
+      ) {
+        // 🚀 OPTIMIZATION: Async bitmap rendering with safety checks
+        let skipImmediateOverlays = false; // Flag to skip immediate overlay painting for async rendering
+        
+        if (
+          imageData &&
+          imageData.data &&
+          imageData.data.buffer &&
+          imageData.data.buffer.byteLength > 0 &&
+          imageData.width === ctx.canvas.width &&
+          imageData.height === ctx.canvas.height
+        ) {
+          // Use async rendering for better performance (except during tape playback for immediate UI)
+          if (underlayFrame) {
+            // Force sync rendering during tape playback for immediate UI updates
+            ctx.putImageData(imageData, 0, 0);
+          } else if (window.pixelOptimizer && window.pixelOptimizer.asyncRenderingSupported) {
+            try {
+              // Non-blocking async rendering
+              window.pixelOptimizer.renderImageDataAsync(imageData, ctx, 0, 0).then(() => {
+                // Paint overlays after async rendering completes
+                if (paintOverlays["label"]) paintOverlays["label"]();
+                if (paintOverlays["qrOverlay"]) paintOverlays["qrOverlay"]();
+                if (paintOverlays["tapeProgressBar"]) paintOverlays["tapeProgressBar"]();
+                if (paintOverlays["durationProgressBar"]) paintOverlays["durationProgressBar"]();
+              }).catch(err => {
+                console.warn('🟡 Async rendering failed, falling back to sync:', err);
+              });
+              skipImmediateOverlays = true; // Skip immediate overlay painting for async rendering
+            } catch (err) {
+              console.warn('🟡 Async rendering not available, using sync:', err);
+              ctx.putImageData(imageData, 0, 0);
+            }
+          } else {
+            ctx.putImageData(imageData, 0, 0);
+          }
+        } else {
+          // If imageData buffer is detached after reframe or dimensions don't match, get fresh data from canvas
+          if (
+            imageData &&
+            imageData.data &&
+            imageData.data.buffer &&
+            (imageData.data.buffer.byteLength === 0 ||
+              imageData.width !== ctx.canvas.width ||
+              imageData.height !== ctx.canvas.height)
+          ) {
+            imageData = ctx.getImageData(
+              0,
+              0,
+              ctx.canvas.width,
+              ctx.canvas.height,
+            );
+            if (imageData.data.buffer.byteLength > 0) {
+              // Use async rendering for better performance (except during tape playback for immediate UI)
+              if (underlayFrame) {
+                // Force sync rendering during tape playback for immediate UI updates
+                ctx.putImageData(imageData, 0, 0);
+              } else if (window.pixelOptimizer && window.pixelOptimizer.asyncRenderingSupported) {
+                try {
+                  // Non-blocking async rendering
+                  window.pixelOptimizer.renderImageDataAsync(imageData, ctx, 0, 0).then(() => {
+                    // Paint overlays after async fallback rendering completes
+                    if (paintOverlays["label"]) paintOverlays["label"]();
+                    if (paintOverlays["qrOverlay"]) paintOverlays["qrOverlay"]();
+                    if (paintOverlays["tapeProgressBar"]) paintOverlays["tapeProgressBar"]();
+                    if (paintOverlays["durationProgressBar"]) paintOverlays["durationProgressBar"]();
+                  }).catch(err => {
+                    console.warn('🟡 Fallback async rendering failed:', err);
+                  });
+                  skipImmediateOverlays = !underlayFrame; // Don't skip overlays during tape playback
+                } catch (err) {
+                  ctx.putImageData(imageData, 0, 0);
+                }
+              } else {
+                ctx.putImageData(imageData, 0, 0);
+              }
+            }
+          }
+        }
+
+        // Store clean pixel data for worker communication (before overlays)
+        if (
+          imageData &&
+          imageData.data &&
+          imageData.data.buffer &&
+          imageData.data.buffer.byteLength > 0
+        ) {
+          assign(screen, {
+            pixels: new Uint8ClampedArray(imageData.data),
+            width: ctx.canvas.width,
+            height: ctx.canvas.height,
+          });
+        }
+
+        // Check if we need to record frames (before painting overlays)
+        const isRecording =
+          // typeof paintToStreamCanvas === "function" &&
+          mediaRecorder?.state === "recording" &&
+          mediaRecorderStartTime !== undefined;
+
+        // Debug logging for frame capture issues (only first few frames to avoid spam)
+        if (mediaRecorder && mediaRecorderFrameCount < 5) {
+          console.log("🎬 Frame capture check:", {
+            frameCount: mediaRecorderFrameCount,
+            mediaRecorderState: mediaRecorder?.state,
+            mediaRecorderStartTime: mediaRecorderStartTime,
+            isRecording: isRecording,
+            recordedFramesLength: recordedFrames.length
+          });
+        }
+
+        // 📸 Capture clean screenshot data BEFORE overlays are painted (only when needed)
+        let cleanScreenshotData = null;
+        if (needs$creenshot) {
+          cleanScreenshotData = ctx.getImageData(
+            0,
+            0,
+            ctx.canvas.width,
+            ctx.canvas.height,
+          );
+        }
+
+        // Paint overlays (but exclude tape progress from recordings)
+        
+        // console.log("🎨 Available overlay painters:", Object.keys(paintOverlays));
+        if (!skipImmediateOverlays && paintOverlays["label"]) {
+          paintOverlays["label"]();
+        } else if (skipImmediateOverlays) {
+          // console.log("🏷️ Skipping immediate label overlay painting (async mode)");
+        } else {
+          // Label overlay painter not found (no logging)
+        }
+
+        if (!skipImmediateOverlays && paintOverlays["qrOverlay"]) {
+          paintOverlays["qrOverlay"]();
+        } else if (skipImmediateOverlays) {
+          // console.log("🔲 Skipping immediate QR overlay painting (async mode)");
+        } else {
+          // QR overlay painter not found (no logging)
+        }
+
+        // Paint tape progress bar immediately (not affected by async skip)
+        if (paintOverlays["tapeProgressBar"]) {
+          // console.log("📼 Painting tape progress bar overlay (immediate)");
+          paintOverlays["tapeProgressBar"]();
+        } else if (content.tapeProgressBar) {
+          // console.log("📼 Rebuilding tape progress bar overlay due to timing issue");
+          buildOverlay("tapeProgressBar", content.tapeProgressBar);
+          if (paintOverlays["tapeProgressBar"]) {
+            paintOverlays["tapeProgressBar"]();
+          }
+        }
+
+        // Paint duration progress bar immediately (not affected by async skip)
+        if (paintOverlays["durationProgressBar"]) {
+          paintOverlays["durationProgressBar"]();
+        } else if (content.durationProgressBar) {
+          buildOverlay("durationProgressBar", content.durationProgressBar);
+          if (paintOverlays["durationProgressBar"]) {
+            paintOverlays["durationProgressBar"]();
+          }
+        }
+
+        // Paint duration timecode immediately (not affected by async skip)
+        if (paintOverlays["durationTimecode"]) {
+          paintOverlays["durationTimecode"]();
+        } else if (content.durationTimecode) {
+          buildOverlay("durationTimecode", content.durationTimecode);
+          if (paintOverlays["durationTimecode"]) {
+            paintOverlays["durationTimecode"]();
+          }
+        }
+
+        // 📼 Capture frame data AFTER HUD overlays but BEFORE tape progress bar (including HUD in recording)
+        if (isRecording) {
+          // 🎯 Capture EVERY frame - no time-based throttling for maximum quality
+          // GIF export will downsample to 30fps, MP4 will use all frames
+          mediaRecorderFrameCount = (mediaRecorderFrameCount || 0) + 1;
+          
+          // Convert relative timestamp to absolute timestamp (milliseconds since epoch)
+          const relativeTimestamp = performance.now() - mediaRecorderStartTime;
+          const absoluteTimestamp = window.recordingStartTimestamp + relativeTimestamp;
+          const frameDataWithHUD = ctx.getImageData(
+            0,
+            0,
+            ctx.canvas.width,
+            ctx.canvas.height,
+          );
+          
+          // Capture pen position data for crosshair rendering during export
+          // Only capture pen data if cursor is within canvas bounds
+          const penData = pen?.pointers[1] ? (() => {
+            const pointer = pen.pointers[1];
+            const x = pointer.x;
+            const y = pointer.y;
+            const canvasWidth = ctx.canvas.width;
+            const canvasHeight = ctx.canvas.height;
+            
+            // Check if pen is within canvas bounds
+            if (x < 0 || x >= canvasWidth || y < 0 || y >= canvasHeight) {
+              return null; // Don't capture pen data when cursor is off-screen
+            }
+            
+            return {
+              x: x,
+              y: y,
+              device: pointer.device
+            };
+          })() : null;
+          
+          recordedFrames.push([absoluteTimestamp, frameDataWithHUD, penData]);
+        }
+
+        //  Return clean screenshot data (without overlays)
+        if (needs$creenshot) {
+          needs$creenshot(cleanScreenshotData);
+          needs$creenshot = null;
+        }
+
+        if (glaze.on) {
+          ThreeD?.pasteTo(glazeCompositeCtx);
+          glazeCompositeCtx.drawImage(canvas, 0, 0);
+          Glaze.update(glazeComposite);
+        }
+
+        // TODO: Is this actually updating with a blank image at first? How to prevent the glaze.clear flicker? 2022.6.8
+      }
+
+      if (glaze.on) {
+        Glaze.render(now, pen?.normalizedPosition(canvasRect));
+      } else {
+        Glaze.off();
+        canvas.style.removeProperty("opacity");
+      }
+
+      // 🅱️ Draw anything from the system UI layer on top.
+
+      const dpi = window.devicePixelRatio;
+
+      // Only scale UI context when DPI changes
+      if (!uiContextScaled || currentUiScale !== dpi) {
+        if (uiContextScaled) {
+          uiCtx.resetTransform();
+        }
+        uiCtx.scale(dpi, dpi);
+        currentUiScale = dpi;
+        uiContextScaled = true;
+      }
+
+      // Combine clear operations for better performance
+      // Modified to avoid clearing overlay areas - label overlay is typically at (6,6) with small dimensions
+      if (content.label) {
+        // If there's a label overlay, clear around it instead of over it
+        const labelX = content.label.x;
+        const labelY = content.label.y;
+        const labelW = content.label.img?.width || 0;
+        const labelH = content.label.img?.height || 0;
+        
+        // Clear top-left area but avoid the label overlay region
+        if (labelX > 0) {
+          uiCtx.clearRect(0, 0, labelX, 64); // Left of label
+        }
+        if (labelY > 0) {
+          uiCtx.clearRect(0, 0, 64, labelY); // Above label
+        }
+        if (labelX + labelW < 64) {
+          uiCtx.clearRect(labelX + labelW, 0, 64 - (labelX + labelW), 64); // Right of label
+        }
+        if (labelY + labelH < 64) {
+          uiCtx.clearRect(0, labelY + labelH, 64, 64 - (labelY + labelH)); // Below label
+        }
+      } else {
+        // No label overlay, clear normally
+        uiCtx.clearRect(0, 0, 64, 64); // Top left
+      }
+      
+      uiCtx.clearRect(0, uiCtx.canvas.height / dpi - 64, 64, 64); // Bottom left
+      uiCtx.clearRect(uiCtx.canvas.width / dpi - 64, 0, 64, 64); // Top right
+
+      pen?.render(uiCtx, canvasRect); // ️ 🐭 Draw the cursor.
+
+      // Show the spinner on any piece other than the first, and never
+      // on the prompt.
+      if (
+        content.loading === true &&
+        currentPiece !== null &&
+        currentPiece !== "aesthetic.computer/disks/prompt"
+      ) {
+        UI.spinner(uiCtx, now);
+      }
+
+      if (debug && frameCached && content.loading !== true) UI.cached(uiCtx); // Pause icon.
+
+      // Note: We keep the transform scaled for the next frame to avoid redundant operations
+    }
+
+    if (
+      pixelsDidChange ||
+      needs$creenshot ||
+      mediaRecorder?.state === "recording" ||
+      (pen && pen.changedInPiece) ||
+      content.tapeProgressBar // Force draw when tape progress bar is active
+    ) {
+      frameCached = false;
+      if (pen) pen.changedInPiece = false;
+      draw();
+    } else if (frameCached === false) {
+      frameCached = true;
+      draw();
+      //console.log("Caching frame...");
+      // } else if (content.loading === true && debug === true) {
+    } else if (content.loading === true) {
+      draw();
+    } else if (frameCached === true) {
+      //draw(); // TODO: This is causing stuttering.
+      // console.log("Cached...");
+    }
+
+    // Hide the freezeFrame.
+    if (freezeFrame && freezeFrameFrozen) {
+      if (glaze.on === false) {
+        canvas.style.removeProperty("opacity");
+      }
+      //freezeFrameCan.style.opacity = 0;
+      freezeFrameCan.remove();
+      freezeFrame = false;
+      freezeFrameGlaze = false;
+      freezeFrameFrozen = false;
+    }
+
+    if (glaze.on) {
+      Glaze.unfreeze();
+    } else {
+      canvas.style.removeProperty("opacity");
+    }
+
+    if (needsReappearance /* && wrapper.classList.contains("hidden")*/) {
+      // wrapper.classList.remove("hidden");
+      needsReappearance = false;
+    }
+
+    frameAlreadyRequested = false; // 🗨️ Signal readiness for the next frame.
+    // if (lastRender) console.log(performance.now() - lastRender)
+    // lastRender = performance.now()
+  } // End of receivedChange function
+
+  // 📤 Reads a file and uploads it to the server.
+  async function receivedUpload(
+    { filename, data, bucket },
+    callbackMessage = "upload",
+  ) {
+    console.log("📤 Uploading file:", filename, typeof data || "...");
+    const ext = extension(filename);
+    let MIME = "application/octet-stream"; // Default content type.
+
+    if (ext === "json") {
+      // JSON
+      MIME = "application/json";
+
+      // Parse JSON strings if they haven't been already, including support for `bigints`.
+      if (typeof data !== "string") {
+        data = JSON.stringify(
+          data,
+          (k, v) => (typeof v === "bigint" ? v.toString() : v),
+          // 2 // Also make sure we indent by 2 spaces so it's nicely formatted.
+        );
+      }
+    }
+
+    if (ext === "mjs") MIME = "application/javascript";
+    if (ext === "lisp") MIME = "text/x-lisp";
+
+    if (ext === "obj") MIME = "application/object";
+    if (ext === "glb") MIME = "model/gltf-binary";
+
+    if (ext === "mp4") {
+      MIME = "video/mp4";
+      // data = mediaRecorderBlob;
+    }
+
+    if (ext === "png") {
+      MIME = "image/png";
+      data = await bufferToBlob(data, MIME); // Could be adding modifiers here...
+    }
+
+    if (ext === "zip") MIME = "application/zip";
+
+    let prefetchURL = "/presigned-upload-url/" + ext;
+
+    if (bucket === "wand") prefetchURL += "/" + filename + "/" + bucket; // Add filename info.
+
+    // if (bucket === undefined) prefetchURL += "/" + filename; // "art" bucket.
+    // 📓 This is handled on the server if an empty bucket is sent.
+
+    // Authorization: Check to see if we will use a user or a guest bucket.
+    const headers = {};
+
+    // If no bucket is specified, then try and use the "user" bucket.
+    let userMedia = false,
+      token;
+    if (!bucket) {
+      token = await authorize();
+      if (token) {
+        userMedia = true;
+        bucket = "user";
+        headers.Authorization = `Bearer ${token}`;
+        // This filename gets sorted into the user bucket via their own
+        // directory upon uploading.
+        // Otherwise if there is no authorization, we just send an empty filename
+        // slug with an extension and an identifier gets generated via nanoid on
+        // the server.
+        prefetchURL += "/" + filename + "/" + bucket; // Add filename info.
+      }
+    }
+
+    function error(err) {
+      send({
+        type: callbackMessage,
+        content: {
+          result: "error",
+          data: null,
+        },
+      });
+    }
+
+    // Now send a request to the server...
+    fetch(prefetchURL, { headers })
+      .then(async (res) => {
+        const resData = await res.json();
+
+        const presignedUrl = resData.uploadURL;
+
+        // Probably the download code... maybe something else if a custom
+        // name is used.
+        const url = new URL(presignedUrl);
+        const filename = url.pathname.split("/").pop();
+        const slug = filename.substring(0, filename.lastIndexOf("."));
+        const path = url.pathname.slice(1); // Remove prepending "/";
+
+        if (debug) console.log("🔐 Presigned URL:", presignedUrl);
+
+        const xhr = new XMLHttpRequest();
+        xhr.open("PUT", presignedUrl, true);
+        xhr.setRequestHeader("Content-Type", MIME);
+        xhr.setRequestHeader("Content-Disposition", "inline");
+        xhr.setRequestHeader("x-amz-acl", "public-read");
+
+        const blob = new Blob([data]);
+
+        xhr.upload.addEventListener("progress", (event) => {
+          console.log(`Uploaded ${event.loaded} of ${blob.size} bytes...`);
+          send({
+            type: "upload:progress",
+            content: event.loaded / event.total,
+          }); // Send a progress callback.
+        });
+
+        // Browser is online, send the request
+        xhr.onerror = error;
+
+        xhr.onreadystatechange = async function () {
+          if (xhr.readyState === XMLHttpRequest.DONE && xhr.status === 200) {
+            if (
+              (userMedia && token && ext === "png") ||
+              ext === "mjs" ||
+              ext === "lisp"
+            ) {
+              // TODO: Go ahead and add this media to the database.
+              if (debug) {
+                console.log(
+                  "🗞️ Adding media to the database:",
+                  slug,
+                  path,
+                  ext,
+                );
+              }
+
+              // TODO: Write an authorized POST request that contains the slug
+              //       to "api/track-media"
+              const headers = {
+                Authorization: `Bearer ${token}`,
+                "Content-Type": "application/json",
+              };
+
+              const options = { method: "POST", headers };
+              options.body = JSON.stringify({ slug, ext });
+              const added = await fetch("api/track-media", options);
+              if (debug) console.log("🗞️ Added to database...", added);
+            }
+
+            let data = { slug, url: url.toString(), ext };
+
+            if (!userMedia && (ext === "mjs" || ext === "lisp")) {
+              data.url =
+                "https://art.aesthetic.computer/" + data.slug + "." + data.ext;
+            }
+
+            send({
+              type: callbackMessage,
+              content: { result: "success", data },
+            });
+
+            if (debug) console.log("✔️ File uploaded:", xhr.responseURL);
+          }
+        };
+
+        try {
+          xhr.send(blob, { type: MIME });
+        } catch (err) {
+          error(err);
+        }
+      })
+      .catch((err) => {
+        if (debug) console.log("⚠️ Failed to get presigned URL:", err);
+        error(err);
+      });
+  }
+
+  // Request and open local file from the user.
+  // TODO: Only supports images for now.
+  // TODO: Make sure this works on mobile platforms.
+  async function openFile() {
+    pen?.up(); // Synthesize a pen `up` event so it doesn't stick
+    //            due to the modal.
+    const input = document.createElement("input");
+    input.type = "file";
+    input.accept = "image/*";
+    input.style.position = "absolute";
+    input.style.left = "-9999px"; // Position off-screen
+
+    return new Promise((resolve, reject) => {
+      // Simulate click event on a visible element
+      const button = document.createElement("button");
+      button.style.opacity = 0;
+      button.onclick = () => {
+        input.click();
+        document.body.removeChild(button);
+      };
+
+      document.body.appendChild(button);
+      button.click();
+
+      input.onchange = () => {
+        const file = input.files[0];
+        if (!file) {
+          reject("No file was selected!");
+        } else if (!file.type.startsWith("image/")) {
+          reject("Selected file is not an image.");
+        } else {
+          const reader = new FileReader();
+
+          reader.onload = async () => {
+            const blob = new Blob([reader.result], { type: file.type });
+            resolve(await toBitmap(blob));
+          };
+          reader.onerror = (error) => {
+            reject(error);
+          };
+          reader.readAsArrayBuffer(file);
+        }
+      };
+    });
+  }
+
+  async function authorize() {
+    let token;
+    try {
+      token = window.acTOKEN;
+
+      if (token) {
+        // console.log("🔐 Hosted token found...");
+
+        try {
+          // Attempt to fetch user info using the token
+          window.auth0Client.token = token;
+          await window.auth0Client.getUser();
+          // console.log("✅🔐 Token is valid!");
+        } catch (error) {
+          console.error("🔴🔐 Token is invalid or expired:", token);
+          if (window.parent) window.parent.postMessage({ type: "logout" }, "*");
+        }
+      } else {
+        // If acTOKEN is not available, get a new one
+        // console.log("🔐 Retrieving auth token...");
+        token = await window.auth0Client.getTokenSilently();
+        // await window.auth0Client.getUser();
+        // console.log("✅ Token is valid");
+      }
+
+      // console.log("🔐 Authorized");
+    } catch (err) {
+      // console.log("🔐️ ❌ Unauthorized", err);
+    }
+    return token;
+  }
+
+  // Reads the extension off of filename to determine the mimetype and then
+  // handles the data accordingly and downloads the file in the browser.
+  // Downloads both cached files via `data` and network stored files for
+  // users and guests.
+  async function receivedDownload({ filename, data, modifiers }) {
+    console.log("💾 📥 receivedDownload called!");
+    console.log("💾 📥 - filename:", filename);
+    console.log("💾 📥 - data type:", typeof data);
+    console.log("💾 📥 - data instanceof Blob:", data instanceof Blob);
+    if (data instanceof Blob) {
+      console.log("💾 📥 - blob size:", data.size);
+      console.log("💾 📥 - blob type:", data.type);
+    }
+    console.log("💾 📥 - modifiers:", modifiers);
+    
+    console.log("💾 Downloading:", filename);
+    // if (data) console.log("Data:", typeof data);
+    // if (modifiers.sharing === true) presharingFile = true;
+
+    let object, blob;
+    let MIME = "application/octet-stream"; // Default content type.
+    const ext = extension(filename);
+
+    if (ext === "glb") {
+      MIME = "model/gltf+binary";
+      object = URL.createObjectURL(new Blob([data], { type: MIME }));
+    } else if (ext === "json" || ext === "gltf") {
+      // ✍️ Text + 3D
+      // JSON
+      MIME = "application/json";
+      // GLTF
+      if (extension(filename === "gltf")) MIME = "model/gltf+json"; // Hacky conditional above...
+
+      // Parse JSON strings if they haven't been already, including support for `bigints`.
+      if (typeof data !== "string") {
+        data = JSON.stringify(
+          data,
+          (k, v) => (typeof v === "bigint" ? v.toString() : v),
+          // 2 // Also make sure we indent by 2 spaces so it's nicely formatted.
+        );
+      }
+      object = URL.createObjectURL(new Blob([data], { type: MIME }));
+    } else if (ext === "png" || ext === "webp" || ext === "gif") {
+      // 🖼️ Images
+      MIME = "image/png"; // PNG
+
+      if (extension(filename) === "webp") {
+        MIME = "image/webp";
+      } else if (extension(filename) === "gif") {
+        MIME = "image/gif";
+      }
+
+      if (data) {
+        // Download locally if data is provided.
+        if (data instanceof Blob) {
+          // If data is already a blob, use it directly
+          blob = data;
+          object = URL.createObjectURL(blob);
+        } else {
+          // Otherwise, convert pixel data to blob
+          blob = await bufferToBlob(data, MIME, modifiers);
+          object = URL.createObjectURL(blob, { type: MIME });
+        }
+      } else {
+        // Or from the storage network.
+        // Check to see if filename has user handle data.
+        const hasEmailOrHandle = filename.split("/")[0].indexOf("@") > -1;
+        if (hasEmailOrHandle) {
+          // Apply origin-aware URL construction for media files
+          try {
+            const isDevelopment = location.hostname === 'localhost' && location.port;
+            if (isDevelopment) {
+              object = `https://localhost:${location.port}/media/${filename}`;
+              if (debug) console.log("🖼️ Media URL (dev):", { filename, object, hostname: location.hostname, port: location.port });
+            } else {
+              object = `/media/${filename}`;
+              if (debug) console.log("🖼️ Media URL (prod):", { filename, object });
+            }
+          } catch (err) {
+            // Fallback if there's any error
+            object = `/media/${filename}`;
+            console.warn("🖼️ Media URL fallback:", { filename, object, err });
+          }
+        } else {
+          object = `https://art.aesthetic.computer/${filename}`;
+        }
+      }
+    } else if (ext === "mp4" || ext === "webm") {
+      // TODO: ⚠️ `webm` could eventually mean audio here...
+      // 🎥 Video
+      // Use stored data from the global Media Recorder.
+      let tape;
+      let tapeData;
+      
+      console.log("💾 🎥 Processing video download:", { ext, filename, dataIsBlobAlready: data instanceof Blob });
+      
+      if (data instanceof Blob) {
+        // If data is already a blob (from video export), use it directly
+        tape = data;
+        tapeData = null;
+        console.log("💾 🎥 Using blob data directly:", { size: tape.size, type: tape.type });
+      } else {
+        // Otherwise get from storage
+        tapeData = data || (await Store.get("tape"));
+        tape = tapeData?.blob;
+        console.log("💾 🎥 Retrieved from storage:", { 
+          hasTapeData: !!tapeData, 
+          hasTape: !!tape, 
+          tapeSize: tape?.size,
+          tapeType: tape?.type 
+        });
+      }
+
+      // Restore frame data if available for WebP/Frame exports
+      if (tapeData?.frames && recordedFrames.length === 0) {
+        recordedFrames.length = 0; // Clear existing
+        recordedFrames.push(...tapeData.frames);
+        console.log(
+          "📼 Restored",
+          recordedFrames.length,
+          "frames from cached video",
+        );
+        // Debug: Check what the loaded frames look like
+        if (recordedFrames.length > 0) {
+          const firstFrame = recordedFrames[0];
+          console.log("🔍 First loaded frame:", {
+            structure: Array.isArray(firstFrame) ? `Array(${firstFrame.length})` : typeof firstFrame,
+            timestamp: Array.isArray(firstFrame) ? firstFrame[0] : 'N/A',
+            timestampType: Array.isArray(firstFrame) ? typeof firstFrame[0] : 'N/A',
+            hasImageData: Array.isArray(firstFrame) && firstFrame[1] && typeof firstFrame[1] === 'object'
+          });
+        }
+      }
+
+      // Use stored filename if available, otherwise fall back to provided filename
+      if (tapeData?.filename) {
+        filename = tapeData.filename;
+      } else {
+        // 🫲 Make sure the container matches the extension.
+        const tapeMIME = tape?.type; // Check the tape's blob's type.
+        if (tapeMIME?.indexOf("webm") > -1) {
+          filename = filename.replace(".mp4", ".webm"); // Replaces ".mp4" set from `video`.
+        } else {
+          filename = filename.replace(".webm", ".mp4");
+        }
+      }
+
+      if (tape) {
+        object = URL.createObjectURL(tape);
+        console.log("💾 🎥 Created object URL for video:", { 
+          objectUrlCreated: !!object,
+          tapeSize: tape.size,
+          tapeType: tape.type,
+          finalFilename: filename
+        });
+      } else {
+        console.warn("💾 🎥 No tape blob available! This will cause download issues.");
+        // console.warn(
+        //   "🕸️ No local video available... Trying art bucket:",
+        //   filename,
+        // );
+        // object = `https://art.aesthetic.computer/${filename}`;
+      }
+    } else if (ext === "mjs") {
+      MIME = "application/javascript; charset=utf-8";
+      object = URL.createObjectURL(new Blob([data], { type: MIME }));
+    } else if (ext === "zip") {
+      MIME = "application/zip";
+      object = URL.createObjectURL(data, { type: MIME });
+    }
+
+    // Fetch download url from `/presigned-download-url?for=${filename}` if we
+    // don't already have a blob string.
+
+    if (object && !object.startsWith("blob:")) {
+      console.log("💾 🌐 Fetching presigned download URL for:", filename);
+      console.log("💾 🌐 Current object URL:", object);
+      try {
+        const response = await fetch(`/presigned-download-url?for=${filename}`);
+        const json = await response.json();
+        console.log("💾 🌐 Presigned URL response:", json);
+        if (json.url && json.url !== "example.com") {
+          object = json.url;
+        } else {
+          console.warn("💾 🌐 Invalid presigned URL received, keeping original:", json);
+        }
+      } catch (err) {
+        console.warn("💾 🌐 Presigned URL fetch failed, keeping original object:", err);
+      }
+    }
+
+    // Check if navigator.share is supported and we are either on
+    // iOS or Android
+    // console.log("🧑‍🤝‍🧑 Sharing:", modifiers?.sharing, "Capable:", navigator.share);
+    if ((iOS || Android) && modifiers?.sharing === true && navigator.share) {
+      shareFile = new File(
+        [blob || new Blob([data], { type: MIME })],
+        filename.split("/").pop(),
+        { type: MIME, lastModified: new Date().getTime() },
+      );
+      shareFileCallback?.(); // Run the callback if necessary, which should
+      // prevent any special race conditions.
+    } else {
+      // Fallback to download if navigator.share is not supported
+      const a = document.createElement("a");
+      a.href = object;
+      a.target = "_blank";
+      a.download = filename.split("/").pop(); // Remove any extra paths.
+
+      // Add the link to DOM for better browser compatibility with large files
+      document.body.appendChild(a);
+
+      console.log(
+        `💾 Triggering download: ${filename.split("/").pop()} (${blob ? `${Math.round((blob.size / 1024 / 1024) * 100) / 100} MB` : "unknown size"})`,
+      );
+
+      // Safari-specific handling
+      const isSafari = /^((?!chrome|android).)*safari/i.test(navigator.userAgent);
+      if (isSafari && (ext === "mp4" || ext === "webm")) {
+        console.log("🍎 Safari: Using enhanced video download handling");
+        
+        // Force user interaction for Safari
+        a.style.display = 'none';
+        a.rel = 'noopener';
+        
+        // Try click with user gesture
+        try {
+          a.click();
+        } catch (e) {
+          console.log("🍎 Safari: Standard click failed, trying workaround");
+          // Fallback: open in new tab for manual save
+          window.open(object, '_blank');
+        }
+      } else {
+        a.click();
+      }
+
+      // Clean up after a delay to ensure download starts
+      setTimeout(() => {
+        document.body.removeChild(a);
+        if (typeof a.href !== "string") URL.revokeObjectURL(a.href);
+      }, 1000);
+    }
+
+    // Picture in Picture: Image Download UI? 22.11.24.08.51
+    //const container = document.createElement('div');
+    //const iframe = document.createElement('iframe');
+
+    //container.id = "pip-wrapper";
+    //iframe.id = "pip";
+    //iframe.src = "/blank";
+
+    //container.append(iframe);
+    //wrapper.append(container);
+  }
+
+  // Used above in `receivedUpload` and `receivedDownload` to generate image files.
+
+  // Add a crop to square modifier.
+
+  async function bufferToBlob(data, MIME = "image/png", modifiers) {
+    let can;
+    // Encode a pixel buffer as a png.
+    // See also: https://stackoverflow.com/questions/11112321/how-to-save-canvas-as-png-image
+
+    const imageData = data.data
+      ? data
+      : new ImageData(data.pixels, data.width, data.height);
+    // Convert to imageData if it isn't already.
+
+    can = document.createElement("canvas");
+    const ctx = can.getContext("2d");
+
+    if (modifiers?.cropToScreen) {
+      can.width = screen.width;
+      can.height = screen.height;
+    } else {
+      can.width = imageData.width;
+      can.height = imageData.height;
+    }
+
+    if (modifiers?.crop === "square") {
+      // debugger;
+    }
+
+    ctx.putImageData(imageData, 0, 0);
+
+    // Scale or modify the image as needed.
+    if ((modifiers?.scale !== 1 && modifiers?.scale > 0) || modifiers?.flipY) {
+      const scale = modifiers?.scale || 1;
+      const flipY = modifiers?.flipY;
+      const can2 = document.createElement("canvas");
+      const ctx2 = can2.getContext("2d");
+      can2.width = can.width * scale;
+      can2.height = can.height * scale;
+      ctx2.imageSmoothingEnabled = false;
+      if (flipY) {
+        ctx2.scale(1, -1);
+        ctx2.drawImage(can, 0, 0, can2.width, -can2.height);
+      } else {
+        ctx2.drawImage(can, 0, 0, can2.width, can2.height);
+      }
+      can = can2;
+    }
+
+    const blob = await new Promise((resolve) => {
+      if (modifiers?.dataURL === true) {
+        resolve(can.toDataURL(MIME));
+      } else {
+        can.toBlob(resolve, MIME, 100);
+      }
+    });
+    return blob;
+  }
+
+  // Opens a file chooser that is filtered by a given extension / mimetype list.
+  // And sends the text contents of an individual file back to the disk.
+  function receivedImport(type) {
+    const input = document.createElement("input");
+    input.type = "file";
+    input.accept = type;
+
+    input.onchange = (e) => {
+      // Grab the only selected file in the file input.
+      const file = e.target.files[0];
+
+      // Does type match nothing in the comma separated `input.accept` list?
+      const noMatch = type.split(",").every((t) => {
+        return t !== file.type && t !== `.${extension(file.name)}`;
+      });
+
+      // Relay error if chosen file does not match the `input.accept` list.
+      if (noMatch) {
+        send({
+          type: "import",
+          content: {
+            result: "error",
+            data: `Chosen file was not of type "${type}"`,
+          },
+        });
+        return;
+      }
+
+      // Read the file.
+      const reader = new FileReader();
+      reader.readAsText(file);
+
+      // Send the content back to the disk once the file loads.
+      reader.onload = (e) => {
+        send({
+          type: "import",
+          content: { result: "success", data: e.target.result },
+        });
+      };
+
+      // Relay an error if the file fails to load for any reason.
+      reader.onerror = () => {
+        send({
+          type: "import",
+          content: { result: "error", data: reader.error },
+        });
+      };
+    };
+
+    input.click();
+  }
+
+  // Connects the Microphone to the current audioContext.
+  function receivedMicrophone(data = {}) {
+    if (data.detach) {
+      detachMicrophone?.();
+    } else {
+      attachMicrophone?.(data);
+    }
+  }
+
+  // Takes a request for a video and then either uses a media query (for a camera)
+  // or loads a video file from a given url (unimplemented).
+
+  // Then it puts that into a new video tag and starts playing it,
+  // sending the disk the thread frames as they update (optional).
+
+  // This module also is used to pull data from frames for
+  // features like hand-tracking.
+  let videoResize; // Holds a function defined after initialization.
+  let handAPI;
+  //let handLandmarker, HandLandmarker, FilesetResolver, vision;
+  async function receivedVideo({ type, options }) {
+    // if (debug) console.log("🎥 Type:", type, options);
+
+    if (type === "camera:update") videoResize?.(options);
+
+    if (type === "camera") {
+      // TODO: Give video and canvas a unique identifier that
+      //       will create a link in the worker so that frame updates
+      //       for multiple videos can be routed simultaneously.
+      const video = document.createElement("video");
+
+      // Camera properties.
+      let facingMode = options.facing || "user",
+        zoom = 1;
+
+      video.id = "camera-feed";
+      video.autoplay = true; // Allow video footage to play automatically.
+      video.setAttribute("playsinline", ""); // Only for iOS.
+      video.setAttribute("muted", ""); // Don't include audio with video.
+
+      const hands = options.hands === true; // Hand-tracking globals.
+      let handVideoTime = -1;
+      const useLegacyHandsAPI = true; // Performance of both libraries is
+      //                                 equivalent on iPhone 14 Pro but vastly
+      //                                 different on iPhone 13 Pro. 23.05.12.14.23
+
+      const buffer = document.createElement("canvas");
+      let animationRequest;
+
+      function getAnimationRequest() {
+        return animationRequest;
+      }
+
+      videos.push({ video, buffer, getAnimationRequest });
+
+      buffer.width = options.width || 1280;
+      buffer.height = options.height || 720;
+
+      const bufferCtx = buffer.getContext("2d", { willReadFrequently: true });
+
+      wrapper.appendChild(video);
+
+      video.style = `position: absolute;
+                     top: 0;
+                     left: 0;
+                     opacity: 0;
+                     transform: scaleX(${facingMode === "user" ? -1 : 1});
+                     width: 100%;`;
+
+      buffer.style = `position: absolute;
+                      opacity: 0;`;
+
+      let settings, stream, videoTrack;
+      let facingModeChange = false;
+
+      try {
+        // Grab video from the user using a requested width and height based
+        // on the frame size.
+        let cWidth = options.width,
+          cHeight = options.height;
+
+        async function getDevice(facingModeChoice) {
+          // Swap width and height on iOS. (Implementation default differences.)
+          // Set a height / width aspect ratio on iOS because
+          // of implementation differences.
+
+          // console.log("Trying: Width:", cWidth, "Height:", cHeight);
+
+          const constraints = {
+            facingMode: facingModeChoice,
+            frameRate: { ideal: 30 },
+          };
+
+          if (
+            (iOS || Android) &&
+            window.matchMedia("(orientation: portrait)").matches &&
+            (facingModeChoice === "environment" || facingModeChoice === "user")
+            // &&
+            // firstVideo
+          ) {
+            const temp = cWidth;
+            cWidth = cHeight;
+            cHeight = temp;
+            // firstVideo = false;
+          }
+
+          // alert(cWidth + " " + cHeight);
+
+          constraints.width = { ideal: cWidth };
+          constraints.height = { ideal: cHeight };
+
+          stream = await navigator.mediaDevices.getUserMedia({
+            video: { ...constraints },
+            audio: false,
+          });
+
+          video.srcObject = stream;
+          videoTrack = stream.getVideoTracks()[0];
+          // const capabilities = videoTrack.getCapabilities();
+          settings = videoTrack.getSettings();
+
+          // console.log(
+          //   "Got: Width:",
+          //   settings.width,
+          //   "Height:",
+          //   settings.height,
+          // ); // ❤️‍🔥
+
+          // Update global facingMode in case different from requested.
+          facingMode = videoTrack.getConstraints().facingMode;
+
+          const devices = await navigator.mediaDevices.enumerateDevices();
+          const videoDevices = devices.filter(
+            (device) => device.kind === "videoinput",
+          );
+
+          send({ type: "video-devices", content: videoDevices.length });
+
+          if (debug) {
+            videoDevices.forEach((device, index) => {
+              if (index === 0) {
+                console.log(
+                  `Camera ${index + 1} (usually environment):`,
+                  device.label,
+                  device,
+                );
+              } else if (index === 1) {
+                console.log(`Camera ${index + 1} (usually user):`, device);
+              } else {
+                console.log(`Camera ${index + 1} (additional camera):`, device);
+              }
+            });
+          }
+        }
+
+        await getDevice(facingMode);
+
+        video.addEventListener(
+          "loadedmetadata",
+          () => {
+            video.play();
+            if (debug)
+              console.log("🎥 Resolution:", buffer.width, buffer.height);
+          },
+          { once: true },
+        );
+
+        // Resizing the video after creation. (Window resize or device rotate.)
+        videoResize = async function ({ width, height, facing }) {
+          cancelAnimationFrame(getAnimationRequest());
+
+          try {
+            const sizeChange = !isNaN(width) && !isNaN(height);
+
+            if (sizeChange) {
+              video.addEventListener(
+                "loadedmetadata",
+                () => {
+                  buffer.width = cWidth;
+                  buffer.height = cHeight;
+                  process();
+                  send({ type: "camera:updated" });
+                  if (debug)
+                    console.log("🎥 Resolution:", buffer.width, buffer.height);
+                },
+                { once: true },
+              );
+
+              if (iOS || Android) {
+                await getDevice(facing);
+              } else {
+                video.srcObject = null; // Refresh the video `srcObject`.
+                await videoTrack.applyConstraints({
+                  width: { ideal: cWidth },
+                  height: { ideal: cHeight },
+                });
+              }
+            }
+
+            if (settings.facingMode !== facing) {
+              facingModeChange = true;
+              await getDevice(facing);
+              facingModeChange = false;
+
+              video.addEventListener(
+                "canplay",
+                () => {
+                  process();
+                  send({ type: "camera:updated", content: facingMode });
+                },
+                { once: true },
+              );
+            } else {
+            }
+
+            // video.srcObject = stream;
+            // if (!sizeChange && !facingModeChange) process();
+          } catch (error) {
+            process();
+            if (debug) console.warn("🎥 Resolution update failed.", error);
+          }
+        };
+
+        // ✋ Optional Hand-tracking (only load once)
+        if (hands === true && !handAPI) {
+          if (useLegacyHandsAPI) {
+            // Load older mediapipe lib.
+            const script = document.createElement("script");
+            script.src = "/aesthetic.computer/dep/@mediapipe/hands/hands.js";
+            script.crossOrigin = "anonymous";
+
+            script.onload = function () {
+              const config = {
+                locateFile: (file) => {
+                  return `aesthetic.computer/dep/@mediapipe/hands/${file}`;
+                },
+              };
+
+              handAPI = { hands: new Hands(config) }; // Globally def. handAPI.
+              window.handAPI = handAPI; // For production debugging.
+
+              handAPI.hands.setOptions({
+                selfieMode: false,
+                maxNumHands: 1,
+                modelComplexity: 0,
+                minDetectionConfidence: 0.5,
+                minTrackingConfidence: 0.5,
+              });
+
+              handAPI.hands.onResults((data) => {
+                diagram({
+                  screen: data.multiHandLandmarks[0] || [],
+                  world: data.multiHandWorldLandmarks[0] || [],
+                  hand: data.multiHandedness[0]?.label.toLowerCase() || "none",
+                });
+              });
+            };
+
+            document.head.appendChild(script);
+          } else {
+            if (!handAPI.HandLandmarker) {
+              const { HandLandmarker, FilesetResolver } = await import(
+                "/aesthetic.computer/dep/@mediapipe/tasks-vision/vision_bundle.js"
+              );
+
+              const vision = await FilesetResolver.forVisionTasks(
+                "/aesthetic.computer/dep/@mediapipe/tasks-vision/wasm",
+              );
+
+              handAPI.HandLandmarker = HandLandmarker;
+              handAPI.vision = vision;
+            }
+
+            if (!handAPI.hl) {
+              handAPI.hl = await handAPI.HandLandmarker.createFromOptions(
+                handAPI.vision,
+                {
+                  baseOptions: {
+                    modelAssetPath: "../models/hand_landmarker.task",
+                    delegate: "GPU", // or "CPU"
+                  },
+                  canvas: document.createElement("canvas"),
+                  runningMode: "VIDEO",
+                  //runningMode: "LIVE_STREAM",
+                  minHandDetectionConfidence: 0.25,
+                  minHandPresenceConfidence: 0.25,
+                  minTrackingConfidence: 0.25,
+                  numHands: 1,
+                },
+              );
+            }
+          }
+        }
+
+        process(); // Start processing data.
+      } catch (err) {
+        send({ type: "camera:denied" });
+        console.log(err);
+      }
+
+      function diagram(hand) {
+        if (facingMode === "user") {
+          // hand.screen.forEach((l) => (l.x = 1 - l.x));
+          // Reverse handedness because our data is mirrored.
+          // if (hand.handedness === "left") {
+          //   hand.handedness = "right";
+          // } else if (hand.handedness === "right") {
+          //   hand.handedness = "left";
+          // }
+        }
+        handData = hand;
+      }
+
+      function process() {
+        cancelAnimationFrame(getAnimationRequest());
+        if (facingModeChange) return;
+        // cancelAnimationFrame(getAnimationRequest());
+        // TODO: Video effects / filter kernels could be added here...
+        // 💡 For GPU backed visuals. 23.04.29.20.47
+
+        // Send frames by default.
+        if (facingMode === "user" || (!iOS && !Android)) {
+          bufferCtx.translate(buffer.width / 2, buffer.height / 2);
+          const zoom = 1;
+          // if (hands) {
+          // bufferCtx.scale(zoom, zoom);
+          // } else {
+          bufferCtx.scale(-zoom, zoom);
+          // }
+          bufferCtx.translate(-buffer.width / 2, -buffer.height / 2);
+        }
+
+        // 🤚 Track Hands on the GPU if flagged.
+        if (hands === true && handAPI) {
+          if (handVideoTime !== video.currentTime && video.videoWidth > 0) {
+            handVideoTime = video.currentTime;
+            if (useLegacyHandsAPI && !handAPI?.legacyProcessing) {
+              handAPI.hands?.send({ image: bufferCtx.canvas }).then(() => {
+                handAPI.legacyProcessing = false;
+                // Don't process more than one frame at a time.
+              });
+              handAPI.legacyProcessing = true;
+            } else {
+              // const data = handAPI.hl?.detectForVideo(video, handVideoTime);
+              // TODO: This will no longer work. 23.5.24
+              //       Check the other `diagram` call.
+              // diagram(data?.landmarks[0] || []);
+            }
+            // send({type: "hand-tracking-data", content: landmarks});
+          }
+        }
+
+        // Drawing a video frame to the buffer (mirrored, proportion adjusted).
+        const videoAR = video.videoWidth / video.videoHeight;
+        const bufferAR = buffer.width / buffer.height;
+        let outWidth,
+          outHeight,
+          outX = 0,
+          outY = 0;
+
+        if (videoAR <= bufferAR) {
+          // Tall to wide.
+          outWidth = buffer.width;
+          outHeight = outWidth / videoAR;
+        } else {
+          // Wide to tall.
+          outHeight = buffer.height;
+          outWidth = outHeight * videoAR;
+        }
+
+        outY = (buffer.height - outHeight) / 2; // Adjusting position.
+        outX = (buffer.width - outWidth) / 2;
+
+        bufferCtx.drawImage(video, outX, outY, outWidth, outHeight);
+        bufferCtx.resetTransform();
+
+        if (options.hidden !== true) {
+          const pixels = bufferCtx.getImageData(
+            0,
+            0,
+            buffer.width,
+            buffer.height,
+          );
+
+          send(
+            {
+              type: "video-frame",
+              content: {
+                width: pixels.width,
+                height: pixels.height,
+                pixels: pixels.data,
+              },
+            },
+            [pixels.data.buffer],
+          );
+        }
+
+        animationRequest = requestAnimationFrame(process);
+      }
+    }
+  }
+
+  // Pointer Lock 🔫
+  let pointerLockCursor = null;
+  
+  // Create the pointer lock cursor element
+  function createPointerLockCursor() {
+    // Remove any existing cursor first
+    const existing = document.getElementById("pointer-lock-cursor");
+    if (existing) existing.remove();
+    
+    const cursor = document.createElement("div");
+    cursor.id = "pointer-lock-cursor";
+    cursor.innerHTML = `
+      <svg xmlns="http://www.w3.org/2000/svg" width="24" height="24" viewBox="0 0 25 25">
+        <path d="
+            M 13,3 L 13,6 
+            M 13,20 L 13,23 
+            M 6,13 L 3,13 
+            M 20,13 L 23,13
+        " stroke="black" stroke-width="4" stroke-linecap="round"/>
+        <circle cx="13" cy="13" r="2" fill="black" />
+        <path d="
+            M 12,2 L 12,5 
+            M 12,19 L 12,22 
+            M 5,12 L 2,12 
+            M 19,12 L 22,12
+        " stroke="#00FFFF" stroke-width="4" stroke-linecap="round"/>
+        <circle cx="12" cy="12" r="2" fill="#ffffff" />
+      </svg>
+    `;
+    
+    // Use setAttribute for better compatibility
+    cursor.setAttribute("style", `
+      position: fixed !important;
+      top: 50% !important;
+      left: 50% !important;
+      width: 24px !important;
+      height: 24px !important;
+      transform: translate(-50%, -50%) !important;
+      pointer-events: none !important;
+      z-index: 999999 !important;
+      display: none !important;
+      user-select: none !important;
+      -webkit-user-select: none !important;
+    `.replace(/\s+/g, ' ').trim());
+    
+    document.body.appendChild(cursor);
+    console.log("🎯 Pointer lock cursor element created with inline SVG", cursor);
+    console.log("🎯 Cursor element styles:", cursor.getAttribute("style"));
+    console.log("🎯 Document body children count:", document.body.children.length);
+    return cursor;
+  }
+  
+  document.addEventListener("pointerlockchange", () => {
+    const isLocked = document.pointerLockElement === wrapper;
+    console.log("🔒 Pointer lock change:", isLocked);
+    console.log("🔒 Pointer lock element:", document.pointerLockElement);
+    console.log("🔒 Wrapper element:", wrapper);
+    
+    // Create cursor element if it doesn't exist
+    if (!pointerLockCursor) {
+      pointerLockCursor = createPointerLockCursor();
+    }
+    
+    // Show/hide the cursor based on pointer lock state
+    if (isLocked) {
+      pointerLockCursor.style.setProperty("display", "block", "important");
+      console.log("🎯 Showing pointer lock cursor");
+      console.log("🎯 Cursor element display:", pointerLockCursor.style.display);
+      console.log("🎯 Cursor element in DOM:", document.getElementById("pointer-lock-cursor"));
+    } else {
+      pointerLockCursor.style.setProperty("display", "none", "important");
+      console.log("🎯 Hiding pointer lock cursor");
+    }
+    
+    send({
+      type: isLocked ? "pen:locked" : "pen:unlocked",
+    });
+  });
+
+  // document.addEventListener("pointerlockerror", () => {
+  // console.error("Pointer lock failed!");
+  //});
+
+  // Window Scroll 📜
+  window.addEventListener("wheel", function (event) {
+    send({
+      type: "scroll",
+      content: {
+        x: event.deltaX / subdivisions,
+        y: event.deltaY / subdivisions,
+      },
+    });
+  });
+
+  // Window Focus
+  window.addEventListener("focus", function (e) {
+    send({ type: "focus-change", content: true });
+  });
+
+  // Window Blur
+  window.addEventListener("blur", function (e) {
+    send({ type: "focus-change", content: false });
+  });
+
+  // Window Visibility
+  document.addEventListener("visibilitychange", function () {
+    if (!document.hidden) wrapper.classList.remove("reloading");
+    // if (document.hidden) mediaRecorder?.stop();
+    send({
+      type: "visibility-change",
+      content: !document.hidden,
+    });
+  });
+
+  // 🚨 Signal (Used to pass messages via window... important for embedded HTML
+  //           `content` used within pieces that needs communication with the
+  //           main system)
+
+  // Send signals to the running piece.
+  window.signal = function (message) {
+    if (debug) console.log("🚨 Signal sent:", message);
+    send({
+      type: "signal",
+      content: message,
+    });
+  };
+
+  // Receive signals from the piece & assign callbacks.
+  // These get flushed between pieces.
+  // Note: These are useful for
+  window.when = function (message, callback) {
+    whens[message] = callback;
+  };
+
+  // 📚 History
+  // TODO: Extract all the history features into a class of some kind?
+  // TODO: Eventually add an API so that a disk can list all the history of
+  //       a user's session. This could also be used for autocompletion of
+  //       pieces / up + down arrow prev-next etc.
+
+  // Track labelBack state in main thread (persists across worker reloads)
+  let mainThreadLabelBack =
+    window.safeSessionStorageGet("aesthetic-labelBack") === "true";
+
+  window.onpopstate = function (e) {
+    if (
+      document.location.hash === "#debug" ||
+      document.location.hash === "#nodebug"
+    ) {
+      document.location.reload();
+    }
+
+    const sluggy = slug(document.location.href);
+    if (sluggy === "prompt") keyboard?.input.focus();
+
+    const parsed = parse(sluggy || window.acSTARTING_PIECE);
+
+    // Restore labelBack state for history navigation
+    if (mainThreadLabelBack) {
+      console.log("🔗 Main thread restoring labelBack for history navigation");
+      parsed.labelBack = true;
+      // Clear the state after using it for navigation
+      mainThreadLabelBack = false;
+      window.safeSessionStorageRemove("aesthetic-labelBack");
+      console.log(
+        "🔗 Main thread: Cleared labelBack after using it for history navigation",
+      );
+    }
+
+    send({
+      type: "history-load",
+      content: parsed,
+    });
+  };
+
+  // Fullscreen
+  // Note: This doesn't work in Safari because you can't fullscreen the body element.
+  //       (Or anything other than a video element?) 22.2.13
+
+  const requestFullscreen =
+    document.body.requestFullscreen || wrapper.webkitRequestFullscreen;
+
+  // const exitFullscreen =
+  //   document.exitFullscreen || document.webkitExitFullscreen;
+
+  // Tries to toggle fullscreen. Must be called within a user interaction.
+  function enableFullscreen() {
+    const fullscreenElement =
+      document.fullscreenElement || document.webkitFullscreenElement;
+
+    if (!fullscreenElement) {
+      requestFullscreen.apply(document.body)?.catch((e) => console.error(e));
+    } else {
+      // exitFullscreen();
+    }
+  }
+
+  document.body.onfullscreenchange = (event) => {
+    const fullscreenElement =
+      document.fullscreenElement || document.webkitFullscreenElement;
+
+    if (fullscreenElement) {
+      console.log("😱 Entered fullscreen mode!", fullscreenElement);
+    } else {
+      console.log("😱 Leaving fullscreen mode!");
+    }
+  };
+
+  // 🔘 Button Hitboxes
+  // (Created for 📋 Clipboard Events)
+  let hitboxes = {};
+  window.addEventListener("pointerup", async (e) => {
+    keys(hitboxes).forEach((key) => hitboxes[key]?.(e));
+  });
+
+  window.addEventListener("pointerdown", async (e) => {
+    keys(hitboxes).forEach((key) => hitboxes[key]?.(e));
+  });
+
+  // 📄 Drag and Drop File API
+
+  // Drag over...
+  document.body.addEventListener("dragover", function (e) {
+    e.stopPropagation();
+    e.preventDefault();
+    e.dataTransfer.dropEffect = "copy"; // Show as copy
+    // copy, move, link, or none
+  });
+
+  document.body.addEventListener("drop", async function (e) {
+    e.stopPropagation();
+    e.preventDefault();
+    const files = e.dataTransfer.files; // Get the file(s).
+    
+    // Process multiple files if dropped together
+    if (files.length > 0) {
+      console.log(`💧 Dropped ${files.length} file(s)`);
+      
+      // Check for ALS + WAV combination
+      let alsFile = null;
+      let wavFile = null;
+      
+      // Scan all files to identify types
+      for (let i = 0; i < files.length; i++) {
+        const file = files[i];
+        const ext = extension(file.name);
+        console.log(`💧 File ${i + 1}: ${file.name} (${ext})`);
+        
+        if (ext === "als" && !alsFile) {
+          alsFile = file;
+        } else if (ext === "wav" && !wavFile) {
+          wavFile = file;
+        }
+      }
+      
+      // If we have both ALS and WAV, process them as a pair
+      if (alsFile && wavFile) {
+        console.log("🎵🔊 Processing ALS + WAV combination:", alsFile.name, "+", wavFile.name);
+        
+        // Process ALS file first
+        await processDroppedFile(alsFile);
+        
+        // Then process WAV file
+        await processDroppedFile(wavFile);
+        
+        return; // Exit early - we've handled the multi-file drop
+      }
+      
+      // Otherwise, process files individually (existing behavior)
+      for (let i = 0; i < files.length; i++) {
+        await processDroppedFile(files[i]);
+      }
+    }
+  });
+
+  // Extract file processing logic into reusable function
+  async function processDroppedFile(file) {
+    const ext = extension(file.name);
+    console.log("💧 Processing:", file.name, ext);
+    
+    // 🗒️ Source code file.
+    if (ext === "mjs" || ext === "lisp") {
+        const reader = new FileReader();
+        reader.onload = function (e) {
+          send({
+            type: "dropped:piece",
+            content: {
+              name: file.name.replace(/\.(mjs|lisp)$/, ""),
+              source: e.target.result,
+            },
+          });
+        };
+
+        reader.readAsText(file);
+        // 🖼️ Image file
+      } else if (
+        ext === "png" ||
+        ext === "jpeg" ||
+        ext === "jpg" ||
+        ext === "gif" ||
+        ext === "webp"
+      ) {
+        const bitmap = await toBitmap(file);
+        send({
+          type: "dropped:bitmap",
+          content: {
+            name: file.name.replace("." + ext, ""),
+            source: bitmap,
+          },
+        });
+        // 🖼️⌛ Recorded Painting (or other complex media)
+      } else if (ext === "zip") {
+        const reader = new FileReader();
+        reader.onload = async function (e) {
+          const data = e.target.result;
+          if (!window.JSZip) await loadJSZip();
+          const record = await unzip(data);
+          if (record)
+            send({ type: "painting:record:dropped", content: record });
+        };
+        reader.readAsArrayBuffer(file);
+      // 🔊 Audio file (.wav)
+      } else if (ext === "wav") {
+        const reader = new FileReader();
+        reader.onload = async function (e) {
+          try {
+            console.log("🔊 BIOS: Dropped WAV file:", file.name, `(${e.target.result.byteLength} bytes)`);
+            
+            // Create a unique ID for this WAV file
+            const wavId = "dropped-wav-" + file.name.replace(/\.wav$/, "") + "-" + performance.now();
+            const arrayBuffer = e.target.result;
+            const fileSize = arrayBuffer.byteLength; // Capture size before storing
+            
+            console.log("🔊 BIOS: Storing WAV in sfx cache with ID:", wavId);
+            // Store the WAV data in the sfx cache for decoding and playback
+            sfx[wavId] = arrayBuffer;
+            
+            console.log("🔊 BIOS: Starting immediate WAV decoding...");
+            // Trigger immediate decoding
+            await decodeSfx(wavId);
+            console.log("🔊 BIOS: WAV decoding complete, sending to piece...");
+            
+            send({
+              type: "dropped:wav",
+              content: {
+                name: file.name.replace(/\.wav$/, ""),
+                originalName: file.name,
+                size: fileSize,
+                id: wavId // Include the audio ID for playback
+              },
+            });
+            
+            console.log("🔊 BIOS: WAV processing complete for:", wavId);
+          } catch (error) {
+            console.error("❌ BIOS: Failed to process WAV file:", error);
+          }
+        };
+        reader.readAsArrayBuffer(file);
+      // 🎵 Ableton Live Set file (ZIP archive containing XML)
+      } else if (ext === "als") {
+        
+        // Parse XML and extract key project structure using robust regex patterns
+        function parseAbletonProject(xmlString) {
+          try {
+            console.log("🎵 BIOS parsing ALS XML data:", xmlString.length, "characters");
+            
+            const structure = {
+              version: "Unknown",
+              creator: "Unknown", 
+              tracks: [],
+              tempo: "Unknown",
+              sceneCount: 0,
+              sampleRate: "Unknown",
+              lastModDate: "Unknown"
+            };
+            
+            // Extract Ableton version info
+            const abletonMatch = xmlString.match(/<Ableton[^>]*MajorVersion="([^"]*)"[^>]*MinorVersion="([^"]*)"[^>]*Creator="([^"]*)"/);
+            if (abletonMatch) {
+              structure.version = `${abletonMatch[1]}.${abletonMatch[2]}`;
+              structure.creator = abletonMatch[3];
+            }
+            
+            // Extract sample rate for accurate timing calculations
+            const sampleRateMatch = xmlString.match(/<SampleRate[^>]*Value="([^"]*)"/);
+            if (sampleRateMatch) {
+              structure.sampleRate = parseFloat(sampleRateMatch[1]) || 44100;
+            }
+            
+            // Extract last modified date
+            const lastModMatch = xmlString.match(/<LastModDate[^>]*Value="([^"]*)"/);
+            if (lastModMatch) {
+              structure.lastModDate = lastModMatch[1];
+            }
+            
+            // Extract tempo - Enhanced with multiple strategies
+            let tempo = "Unknown";
+            
+            // Strategy 1: Look for global tempo in LiveSet
+            const globalTempoMatch = xmlString.match(/<LiveSet[^>]*>[\s\S]*?<MasterTrack[^>]*>[\s\S]*?<DeviceChain[^>]*>[\s\S]*?<Tempo[^>]*>[\s\S]*?<Manual[^>]*Value="([^"]*)"[\s\S]*?<\/Tempo>/);
+            if (globalTempoMatch) {
+              tempo = parseFloat(globalTempoMatch[1]) || "Unknown";
+              console.log(`🎵 BIOS found global tempo: ${tempo} BPM`);
+            }
+            
+            // Strategy 2: Manual tempo value (enhanced pattern)
+            if (tempo === "Unknown") {
+              const tempoMatch = xmlString.match(/<Manual[^>]*Value="([^"]*)"/);
+              if (tempoMatch) {
+                const tempoValue = parseFloat(tempoMatch[1]);
+                // Only accept reasonable tempo values (between 60-300 BPM)
+                if (tempoValue && tempoValue >= 60 && tempoValue <= 300) {
+                  tempo = tempoValue;
+                  console.log(`🎵 BIOS found manual tempo: ${tempo} BPM`);
+                }
+              }
+            }
+            
+            // Strategy 3: MasterTrack tempo (enhanced)
+            if (tempo === "Unknown") {
+              const masterTempoMatch = xmlString.match(/<MasterTrack[^>]*>[\s\S]*?<Tempo[^>]*>[\s\S]*?<Manual[^>]*Value="([^"]*)"[\s\S]*?<\/Tempo>/);
+              if (masterTempoMatch) {
+                tempo = parseFloat(masterTempoMatch[1]) || "Unknown";
+                console.log(`🎵 BIOS found MasterTrack tempo: ${tempo} BPM`);
+              }
+            }
+            
+            structure.tempo = tempo;
+            
+            // Count scenes
+            const sceneMatches = xmlString.match(/<Scene[^>]*>/g);
+            structure.sceneCount = sceneMatches ? sceneMatches.length : 0;
+            
+            // Extract tracks - simplified for now to avoid complexity
+            const trackTypes = ['GroupTrack', 'MidiTrack', 'AudioTrack', 'ReturnTrack'];
+            console.log("🎵 BIOS starting track detection...");
+            
+            trackTypes.forEach(trackType => {
+              const trackRegex = new RegExp(`<${trackType}[^>]*>([\\s\\S]*?)</${trackType}>`, 'g');
+              let match;
+              
+              while ((match = trackRegex.exec(xmlString)) !== null) {
+                const trackContent = match[1];
+                
+                // Extract track name
+                const nameMatch = trackContent.match(/<(?:EffectiveName|UserName)[^>]*Value="([^"]*)"/);
+                const trackName = nameMatch ? nameMatch[1] : `${trackType} ${structure.tracks.length + 1}`;
+                
+                console.log(`🎵 BIOS found track: "${trackName}" (${trackType})`);
+                
+                // Extract MIDI notes for MIDI tracks
+                let midiNotes = [];
+                let clips = [];
+                
+                if (trackType === "MidiTrack") {
+                  // Look for MIDI notes in clips
+                  const clipMatches = trackContent.match(/<MidiClip[^>]*>[\s\S]*?<\/MidiClip>/g);
+                  if (clipMatches) {
+                    clipMatches.forEach((clipContent, clipIndex) => {
+                      // Extract notes from this clip
+                      const noteMatches = clipContent.match(/<KeyTrack[^>]*>[\s\S]*?<Notes>[\s\S]*?<\/Notes>/g);
+                      if (noteMatches) {
+                        noteMatches.forEach(noteSection => {
+                          const individualNotes = noteSection.match(/<MidiNoteEvent[^>]*Time="([^"]*)"[^>]*Duration="([^"]*)"[^>]*Velocity="([^"]*)"[^>]*>/g);
+                          if (individualNotes) {
+                            individualNotes.forEach(noteEvent => {
+                              const timeMatch = noteEvent.match(/Time="([^"]*)"/);
+                              const durationMatch = noteEvent.match(/Duration="([^"]*)"/);
+                              const velocityMatch = noteEvent.match(/Velocity="([^"]*)"/);
+                              
+                              if (timeMatch && durationMatch && velocityMatch) {
+                                midiNotes.push({
+                                  time: parseFloat(timeMatch[1]) || 0,
+                                  duration: parseFloat(durationMatch[1]) || 0,
+                                  velocity: parseFloat(velocityMatch[1]) || 0,
+                                  clip: clipIndex
+                                });
+                              }
+                            });
+                          }
+                        });
+                      }
+                      
+                      // Extract clip info
+                      const clipNameMatch = clipContent.match(/<Name[^>]*Value="([^"]*)"/);
+                      const clipTimeMatch = clipContent.match(/<CurrentStart[^>]*Value="([^"]*)"/);
+                      const clipLengthMatch = clipContent.match(/<Length[^>]*Value="([^"]*)"/);
+                      
+                      clips.push({
+                        name: clipNameMatch ? clipNameMatch[1] : `Clip ${clipIndex + 1}`,
+                        start: clipTimeMatch ? parseFloat(clipTimeMatch[1]) : 0,
+                        length: clipLengthMatch ? parseFloat(clipLengthMatch[1]) : 0
+                      });
+                    });
+                  }
+                } else if (trackType === "AudioTrack") {
+                  // Look for audio clips
+                  const audioClipMatches = trackContent.match(/<AudioClip[^>]*>[\s\S]*?<\/AudioClip>/g);
+                  if (audioClipMatches) {
+                    audioClipMatches.forEach((clipContent, clipIndex) => {
+                      const clipNameMatch = clipContent.match(/<Name[^>]*Value="([^"]*)"/);
+                      const clipTimeMatch = clipContent.match(/<CurrentStart[^>]*Value="([^"]*)"/);
+                      const clipLengthMatch = clipContent.match(/<Length[^>]*Value="([^"]*)"/);
+                      
+                      clips.push({
+                        name: clipNameMatch ? clipNameMatch[1] : `Audio Clip ${clipIndex + 1}`,
+                        start: clipTimeMatch ? parseFloat(clipTimeMatch[1]) : 0,
+                        length: clipLengthMatch ? parseFloat(clipLengthMatch[1]) : 0
+                      });
+                    });
+                  }
+                }
+                
+                structure.tracks.push({
+                  name: trackName.replace(/^[#\s]*/, ''), // Remove leading # and spaces
+                  type: trackType,
+                  clipCount: clips.length,
+                  clips: clips,
+                  midiNotes: midiNotes,
+                  noteCount: midiNotes.length
+                });
+              }
+            });
+            
+            console.log(`🎵 BIOS ✅ Parsing complete: ${structure.tracks.length} tracks found`);
+            return structure;
+          } catch (e) {
+            console.warn("🎵 BIOS Failed to parse XML:", e);
+            return null;
+          }
+        }
+        
+        const reader = new FileReader();
+        reader.onload = async function (e) {
+          try {
+            const data = e.target.result;
+            const uint8Data = new Uint8Array(data);
+            
+            console.log("🔍 ALS file signature:", Array.from(uint8Data.slice(0, 4)).map(b => b.toString(16).padStart(2, '0')).join(' '));
+            
+            // Check if it's a ZIP file (signature: 50 4b 03 04)
+            if (uint8Data[0] === 0x50 && uint8Data[1] === 0x4b && uint8Data[2] === 0x03 && uint8Data[3] === 0x04) {
+              console.log("📦 ALS file is a ZIP archive, loading JSZip...");
+              
+              // Load JSZip if not already loaded
+              if (!window.JSZip) await loadJSZip();
+              
+              const zip = new window.JSZip();
+              const zipData = await zip.loadAsync(data);
+              
+              console.log("📂 ZIP contents:", Object.keys(zipData.files));
+              
+              // Look for the main ALS XML file (usually named after the project)
+              let xmlContent = null;
+              let xmlFileName = null;
+              
+              // Try to find XML files in the ZIP
+              for (const fileName of Object.keys(zipData.files)) {
+                const file = zipData.files[fileName];
+                if (!file.dir && (fileName.endsWith('.xml') || fileName.endsWith('.als') || fileName === 'Project.xml')) {
+                  console.log(`📄 Found XML file: ${fileName}`);
+                  try {
+                    // Try different extraction methods
+                    console.log("🔍 Trying string extraction...");
+                    xmlContent = await file.async("string");
+                    console.log(`🔍 String extraction result (first 200 chars): ${xmlContent.substring(0, 200)}`);
+                    
+                    // If the content looks binary/garbled, try extracting as uint8array and decompress
+                    if (xmlContent.charCodeAt(0) > 127 || !xmlContent.includes('<')) {
+                      console.log("🔍 Content appears binary, trying binary extraction and decompression...");
+                      const binaryData = await file.async("uint8array");
+                      console.log(`🔍 Binary data length: ${binaryData.length}`);
+                      
+                      try {
+                        // Try gzip decompression with pako
+                        console.log("🔍 Trying gzip decompression...");
+                        const decompressed = pako.inflate(binaryData, { to: 'string' });
+                        console.log(`🔍 Gzip decompression result (first 200 chars): ${decompressed.substring(0, 200)}`);
+                        if (decompressed.includes('<')) {
+                          xmlContent = decompressed;
+                        }
+                      } catch (e) {
+                        console.log("🔍 Gzip failed, trying deflate...");
+                        try {
+                          const decompressed = pako.inflateRaw(binaryData, { to: 'string' });
+                          console.log(`🔍 Deflate decompression result (first 200 chars): ${decompressed.substring(0, 200)}`);
+                          if (decompressed.includes('<')) {
+                            xmlContent = decompressed;
+                          }
+                        } catch (e2) {
+                          console.warn("❌ Both gzip and deflate decompression failed:", e2);
+                        }
+                      }
+                    }
+                    
+                    xmlFileName = fileName;
+                    break;
+                  } catch (e) {
+                    console.warn(`❌ Failed to extract ${fileName}:`, e);
+                  }
+                }
+              }
+              
+              // If no XML found, try the first non-directory file
+              if (!xmlContent) {
+                for (const fileName of Object.keys(zipData.files)) {
+                  const file = zipData.files[fileName];
+                  if (!file.dir) {
+                    console.log(`📄 Trying file: ${fileName}`);
+                    const content = await file.async("string");
+                    if (content.includes('<?xml') || content.includes('<Ableton')) {
+                      xmlContent = content;
+                      xmlFileName = fileName;
+                      break;
+                    }
+                  }
+                }
+              }
+              
+              if (xmlContent) {
+                console.log(`✅ Successfully extracted XML from ${xmlFileName} (${xmlContent.length} chars)`);
+                console.log("🎵 🚀 BIOS sending dropped:als event with content:", {
+                  name: file.name.replace(/\.als$/, ""),
+                  xmlData: xmlContent.length + " chars"
+                });
+                send({
+                  type: "dropped:als",
+                  content: {
+                    name: file.name.replace(/\.als$/, ""),
+                    xmlData: xmlContent,
+                  },
+                });
+              } else {
+                console.error("❌ No XML content found in ALS ZIP file");
+              }
+            } else {
+              // Fall back to compression methods for non-ZIP ALS files
+              // Load pako if not already loaded
+              if (!window.pako) {
+                console.log("📦 Loading pako compression library for ALS file...");
+                await new Promise((resolve, reject) => {
+                  const script = document.createElement("script");
+                  script.src =
+                    "https://cdn.jsdelivr.net/npm/pako@2.1.0/dist/pako.min.js";
+                  script.onload = resolve;
+                  script.onerror = reject;
+                  document.head.appendChild(script);
+                });
+              }
+              
+              let decompressedData = null;
+              
+              // Try different decompression methods
+              const methods = [
+                { name: 'zlib (inflate)', fn: () => pako.inflate(uint8Data, { to: 'string' }) },
+                { name: 'gzip (ungzip)', fn: () => pako.ungzip(uint8Data, { to: 'string' }) },
+                { name: 'raw deflate (inflateRaw)', fn: () => pako.inflateRaw(uint8Data, { to: 'string' }) }
+              ];
+              
+              for (const method of methods) {
+                try {
+                  console.log(`🧪 Trying ${method.name}...`);
+                  decompressedData = method.fn();
+                  console.log(`✅ Successfully decompressed using ${method.name}`);
+                  break;
+                } catch (err) {
+                  console.log(`❌ ${method.name} failed:`, err.message);
+                }
+              }
+              
+              if (decompressedData) {
+                // Parse the XML data into a structured object
+                const parsedProject = parseAbletonProject(decompressedData);
+                
+                console.log("🎵 🚀 BIOS sending dropped:als event with parsed content:", {
+                  name: file.name.replace(/\.als$/, ""),
+                  project: parsedProject ? `${parsedProject.tracks.length} tracks, ${parsedProject.tempo} BPM` : "parsing failed"
+                });
+                
+                send({
+                  type: "dropped:als",
+                  content: {
+                    name: file.name.replace(/\.als$/, ""),
+                    xmlData: decompressedData,
+                    project: parsedProject, // Send parsed structure
+                  },
+                });
+              } else {
+                console.error("❌ All decompression methods failed for ALS file");
+                // Try to read as plain text in case it's not compressed
+                try {
+                  const textData = new TextDecoder().decode(uint8Data);
+                  if (textData.includes('<?xml') || textData.includes('<Ableton')) {
+                    console.log("📄 File appears to be uncompressed XML");
+                    
+                    // Parse the XML data into a structured object
+                    const parsedProject = parseAbletonProject(textData);
+                    
+                    console.log("🎵 🚀 BIOS sending dropped:als event with uncompressed parsed content:", {
+                      name: file.name.replace(/\.als$/, ""),
+                      project: parsedProject ? `${parsedProject.tracks.length} tracks, ${parsedProject.tempo} BPM` : "parsing failed"
+                    });
+                    
+                    send({
+                      type: "dropped:als",
+                      content: {
+                        name: file.name.replace(/\.als$/, ""),
+                        xmlData: textData,
+                        project: parsedProject, // Send parsed structure
+                      },
+                    });
+                  } else {
+                    console.error("File doesn't appear to be XML either");
+                  }
+                } catch (textErr) {
+                  console.error("Failed to read as text:", textErr);
+                }
+              }
+            }
+          } catch (error) {
+            console.error("Failed to process ALS file:", error);
+          }
+        };
+        reader.readAsArrayBuffer(file);
+    }
+  }
+
+  // Instantly decode the audio before playback if it hasn't been already.
+  async function decodeSfx(sound) {
+    // console.log("🎵 BIOS decodeSfx called for:", sound, "type:", typeof sfx[sound]);
+    
+    // If sound is already being decoded, wait a bit and return
+    if (decodingInProgress.has(sound)) {
+      // console.log("🎵 BIOS decodeSfx already in progress for:", sound);
+      // Wait a moment and check again
+      await new Promise((resolve) => setTimeout(resolve, 10));
+      return sfx[sound];
+    }
+
+    if (sfx[sound] instanceof ArrayBuffer) {
+      // console.log("🎵 BIOS decodeSfx starting decode for ArrayBuffer:", sound);
+      // Mark as being decoded to prevent concurrent decode attempts
+      decodingInProgress.add(sound);
+
+      // Ensure audioContext is initialized before trying to decode
+      if (!audioContext) {
+        // console.log("🔊 Initializing audio context for WAV decoding...");
+        if (activateSound) {
+          activateSound();
+          // Wait a moment for audio context to initialize
+          await new Promise((resolve) => setTimeout(resolve, 100));
+        }
+      }
+
+      let audioBuffer;
+      try {
+        const buf = sfx[sound];
+        sfx[sound] = null;
+        if (buf && audioContext) {
+          console.log("🎵 BIOS decoding audio data for:", sound, "buffer size:", buf.byteLength);
+          audioBuffer = await audioContext.decodeAudioData(buf);
+          if (debug && logs.audio) console.log("🔈 Decoded:", sound);
+          console.log("🎵 BIOS decode successful:", sound, "audioBuffer:", !!audioBuffer);
+          sfx[sound] = audioBuffer;
+
+          // Process any queued sounds that might be waiting for this file
+          processPendingSfx();
+
+          return sfx[sound];
+        } else {
+          console.error("🎵 BIOS decode failed - missing buffer or audioContext:", !!buf, !!audioContext);
+        }
+      } catch (err) {
+        console.error("🔉 [DECODE] Decode error:", err, "➡️", sound);
+      } finally {
+        // Always remove from decoding set when done
+        decodingInProgress.delete(sound);
+      }
+    } else {
+      return sfx[sound];
+    }
+  }
+
+  // Queue for sounds that need to be played once audio context is available
+  let pendingSfxQueue = [];
+
+  // Track sounds that are currently being decoded to prevent multiple decode attempts
+  const decodingInProgress = new Set();
+
+  // Process any queued sound effects once audio context is ready
+  function processPendingSfx() {
+    if (audioContext && pendingSfxQueue.length > 0) {
+      const remaining = [];
+      const currentTime = Date.now();
+
+      pendingSfxQueue.forEach(
+        ({ id, soundData, options, completed, queuedAt }) => {
+          // Add timestamp if not present
+          const queueTime = queuedAt || currentTime;
+          const timeInQueue = currentTime - queueTime;
+
+          // Only play sounds that have been loaded into the sfx cache
+          if (sfx[soundData] && !(sfx[soundData] instanceof ArrayBuffer)) {
+            playSfx(id, soundData, options, completed);
+          } else if (timeInQueue < 5000) {
+            // Only retry for 5 seconds
+            remaining.push({
+              id,
+              soundData,
+              options,
+              completed,
+              queuedAt: queueTime,
+            });
+          }
+        },
+      );
+
+      pendingSfxQueue = remaining;
+
+      // If there are still sounds waiting, check again soon
+      if (pendingSfxQueue.length > 0) {
+        setTimeout(processPendingSfx, 100);
+      }
+    }
+  }
+
+  // Utilities
+
+  // Convert an img or blob object to an ac formatted bitmap  / "painting".
+  async function toBitmap(imgOrBlob) {
+    const img = await createImageBitmap(imgOrBlob);
+    const canvas = document.createElement("canvas");
+    canvas.width = img.width;
+    canvas.height = img.height;
+    const ctx = canvas.getContext("2d");
+    ctx.drawImage(img, 0, 0);
+    const imageData = ctx.getImageData(0, 0, canvas.width, canvas.height);
+    return {
+      width: imageData.width,
+      height: imageData.height,
+      pixels: imageData.data,
+    };
+  }
+
+  // Unzip a file.
+  async function unzip(data) {
+    try {
+      const zip = await window.JSZip.loadAsync(data);
+
+      console.log("🤐 Zip opened...");
+      // Detect type of media based on presence of "steps" file...
+      const steps = JSON.parse(await zip.file("painting.json")?.async("text"));
+      const record = [];
+
+      if (steps) {
+        console.log("🖼️⌛ Painting record detected.");
+
+        // TODO: Parse the JSON from steps.
+        const lines = steps; // Remove timestamp.
+
+        // Load `painting:recording` step text format.
+        for (let i = 0; i < lines.length; i += 1) {
+          const components = lines[i].step.split(" - ");
+          const step = { timestamp: components[0], label: components[1] };
+          if (lines[i].gesture?.length > 0) step.gesture = lines[i].gesture;
+          const picture = zip.file(`${lines[i].step}.png`);
+
+          if (picture) {
+            const blob = await picture.async("blob");
+            step.painting = await toBitmap(blob);
+          }
+          record.push(step);
+        }
+        console.log("🖼️⌛ Loaded record:", record);
+
+        return record;
+      } else {
+        console.warn("🤐 Could not detect ZIP media type.");
+        return record;
+      }
+    } catch (err) {
+      console.error("🤐 Error reading ZIP:", err);
+      return record;
+    }
+  }
+
+  // Convert a blob oobject to an ArrayBuffer.
+  function blobToArrayBuffer(blob) {
+    return new Promise((resolve, reject) => {
+      const reader = new FileReader();
+      reader.onloadend = () => resolve(reader.result);
+      reader.onerror = reject;
+      reader.readAsArrayBuffer(blob);
+    });
+  }
+
+  window.iMessageExtensionResize = (mode) => {
+    console.log("📱 iMessage Extension Resized:", mode);
+    window.acSEND({ type: "imessage-extension:resized", content: { mode } });
+  };
+
+  window.iOSAppSwitchPiece = (piece) => {
+    console.log("📱 iOS Switch Piece:", piece);
+    window.acSEND({
+      type: "jump",
+      content: { piece, ahistorical: false, alias: false },
+    });
+  };
+} // End of boot function
+
+function iOSAppSend(message) {
+  const packedMessage = JSON.stringify(message);
+  console.log("📱 Sending to iOS App:", packedMessage);
+  window.webkit?.messageHandlers?.iOSApp.postMessage(packedMessage);
+}
+
+async function checkMicrophonePermission() {
+  try {
+    const permissionStatus = await navigator.permissions.query({
+      name: "microphone",
+    });
+    // console.log('Microphone permission status:', permissionStatus.state);
+    if (permissionStatus.state === "granted") {
+      // console.log('Microphone access is granted.');
+    } else if (permissionStatus.state === "denied") {
+      // console.log('Microphone access is denied.');
+    } else {
+      // console.log(`Microphone access is in prompt state (user hasn't decided yet).`);
+    }
+    return permissionStatus.state; // 'granted', 'denied', or 'prompt'
+  } catch (error) {
+    console.error("Permission query error:", error);
+    return null;
+  }
+}
+
+export { boot };