--- conflicted
+++ resolved
@@ -57,13 +57,9 @@
   let currentPieceHasKeyboard = false;
 
   // Media Recorder
-<<<<<<< HEAD
   let mediaRecorder, mediaRecorderBlob, tiktokVideo;
   let recordedFrames = [];
   const mediaRecorderChunks = [];
-=======
-  let mediaRecorder, mediaRecorderDataHandler, mediaRecorderBlob; // Holds the last generated recording.
->>>>>>> 697b9ec5
   let mediaRecorderDuration = 0,
     mediaRecorderStartTime;
   // let mediaRecorderFirstRetrieval = true;
@@ -96,12 +92,8 @@
 
   // An extra canvas reference for passing through or buffering video recording streams.
   let streamCanCtx;
-<<<<<<< HEAD
   let paintToStreamCanvas = false;
   let startTapePlayback, stopTapePlayback;
-=======
-  let resizeToStreamCanvas = false;
->>>>>>> 697b9ec5
 
   // A layer for modal messages such as "audio engine is off".
   const modal = document.createElement("div");
@@ -1782,11 +1774,8 @@
 
       underlayFrame?.remove(); // Remove the underlayFrame if it exists.
       underlayFrame = undefined;
-<<<<<<< HEAD
       underlayCan = undefined;
       stopTapePlayback?.();
-=======
->>>>>>> 697b9ec5
 
       // Remove any event listeners added by the content frame.
       window?.acCONTENT_EVENTS.forEach((e) => e());
@@ -2277,13 +2266,10 @@
     if (type === "recorder:rolling") {
       mediaRecorderBlob = null; // Clear the current blob when we start recording.
 
-<<<<<<< HEAD
       const colonSplit = content.split(":");
       tiktokVideo = colonSplit[1] === "tiktok";
       content = colonSplit[0];
 
-=======
->>>>>>> 697b9ec5
       if (mediaRecorder && mediaRecorder.state === "paused") {
         mediaRecorder.resume();
         mediaRecorderStartTime = performance.now();
@@ -2298,36 +2284,38 @@
         return;
       }
 
-      // TODO: To add it to a canvas...
-      //       look into using "content" or options.
-
-      // recorder.start();
-
-      // https://developer.mozilla.org/en-US/docs/Web/API/HTMLCanvasElement/captureStream
-      // console.log(content);
-      // let audioTrack = dest.stream.getAudioTracks()[0];
-      // add it to your canvas stream:
-      // canvasStream.addTrack(audioTrack);
-      // use your canvas stream like you would normally:
-      // let recorder = new MediaRecorder(canvasStream);
-
       let mimeType;
 
-      if (content === "audio" || content === "video") {
-        if (MediaRecorder.isTypeSupported(content + "/mp4")) {
-          mimeType = content + "/mp4"; // This is the setup for Safari.
-        } else if (MediaRecorder.isTypeSupported(content + "/webm")) {
-          mimeType = content + "/webm"; // And for Chrome & Firefox.
-          // mimeType = content + "/webm; codecs=h264"; // Possible optimization to change the container to mp4 without re-encoding.
-        } else {
-          console.error("🔴 Mimetypes mp4 and webm are unsupported.");
-        }
-      } else {
-        console.error("🔴 Option must be 'audio' or 'video'.");
+      // if (content === "audio" || content === "video") {
+
+      // if (MediaRecorder.isTypeSupported(content + "/mp4")) {
+      //   mimeType = content + "/mp4"; // This is the setup for Safari.
+      // } else if (MediaRecorder.isTypeSupported(content + "/webm")) {
+      //   mimeType = content + "/webm"; // And for Chrome & Firefox.
+      //   // mimeType = content + "/webm;codecs=h264"; // Possible optimization.
+      // } else {
+      //   console.error("🔴 Mimetypes mp4 and webm are unsupported.");
+      // }
+
+      // } else {
+      //   console.error("🔴 Option must be 'audio' or 'video'.");
+      // }
+
+      // Set the audio recorder mimetypes.
+      // TODO: Should WAV also be here?
+      if (MediaRecorder.isTypeSupported("audio/webm;codecs=opus")) {
+        mimeType = "audio/webm;codecs=opus";
+      } else if (MediaRecorder.isTypeSupported("audio/ogg;codecs=vorbis")) {
+        mimeType = "audio/ogg;codecs=vorbis";
+      } else if (MediaRecorder.isTypeSupported("audio/aac")) {
+        mimeType = "audio/aac";
       }
 
       let options = { mimeType };
 
+      // const svgCursor = new Image();
+
+      /*
       if (content === "audio") {
         options = {
           audioBitsPerSecond: 128000,
@@ -2632,7 +2620,6 @@
         // TODO: Can send the download code back here...
         // send({ type: "recorder:uploaded", code });
 
-<<<<<<< HEAD
         recordedFrames.length = 0;
 
         // mediaRecorderBlob = new Blob(mediaRecorderChunks, {
@@ -2656,8 +2643,6 @@
         // }
 
         startTapePlayback = undefined;
-=======
->>>>>>> 697b9ec5
         mediaRecorder = undefined; // ❌ Trash the recorder.
         mediaRecorderStartTime = null;
         mediaRecorderDuration = null;
@@ -2696,7 +2681,12 @@
           ? "video"
           : mediaRecorder.mimeType.split("/")[0];
 
-<<<<<<< HEAD
+        // if (type === "video") {
+
+        const blob = new Blob(mediaRecorderChunks, {
+          type: mediaRecorder.mimeType,
+        });
+
         sfx["tape:audio"] = await blobToArrayBuffer(blob);
 
         underlayFrame = document.createElement("div");
@@ -2786,11 +2776,6 @@
         send({ type: "recorder:present-playing" });
 
         /*
-=======
-        if (type === "video") {
-          underlayFrame = document.createElement("div");
-          underlayFrame.id = "underlay";
->>>>>>> 697b9ec5
 
           const el = document.createElement(type); // "audio" or "video"
           el.autoplay = true; // Allow video footage play automatically.
@@ -2932,7 +2917,6 @@
     // 🎞️ 🎥 Exporting stamped media.
     if (type === "recorder:print") {
       if (!mediaRecorder) return;
-<<<<<<< HEAD
       // This should create a new mediastream that includes the audio
       // track / sound effect in addition to the dumped frames
       // on the dump canvas.
@@ -3206,10 +3190,6 @@
         startTapePlayback(true);
       };
 
-=======
-      // mediaRecorder.stop(); // Render a video if a recording exists.
-      // mediaRecorder = undefined;
->>>>>>> 697b9ec5
       send({ type: "recorder:printing:started" });
       return;
     }
