// 💻 BIOS

// 📦 All Imports
import * as Loop from "./lib/loop.mjs";
import { Pen } from "./lib/pen.mjs";
import { Box } from "./lib/geo.mjs";
import { Keyboard } from "./lib/keyboard.mjs";
import { startCapturingMotion, stopCapturingMotion } from "./lib/motion.mjs";
import { speak, speakAPI } from "./lib/speech.mjs";
import * as UI from "./lib/ui.mjs";
import * as Glaze from "./lib/glaze.mjs";
import { apiObject, extension } from "./lib/helpers.mjs";
import { choose } from "./lib/help.mjs";
import { parse, slug } from "./lib/parse.mjs";
import * as Store from "./lib/store.mjs";
import {
  MetaBrowser,
  iOS,
  Android,
  TikTok,
  Safari,
  Aesthetic,
  AestheticExtension,
} from "./lib/platform.mjs";
import { headers } from "./lib/headers.mjs";
import { logs } from "./lib/logs.mjs";
import { soundWhitelist } from "./lib/sound/sound-whitelist.mjs";
import { timestamp, radians } from "./lib/num.mjs";
import { UDP } from "./lib/udp.mjs";

// import * as TwoD from "./lib/2d.mjs"; // 🆕 2D GPU Renderer.
const TwoD = undefined;
let JSZip; // Dynamic import of `jszip` as needed.

const { assign, keys } = Object;
const { round, floor, min, max } = Math;

const diskSends = [];
let diskSendsConsumed = false;

window.acDISK_SEND = function (message) {
  !diskSendsConsumed ? diskSends.push(message) : window.acSEND(message);
};

function consumeDiskSends(send) {
  if (diskSendsConsumed) return;
  diskSends.forEach((message) => send(message));
  diskSends.length = 0;
  diskSendsConsumed = true;
}

// 💾 Boot the system and load a disk.
async function boot(parsed, bpm = 60, resolution, debug) {
  headers(); // Print console headers.

  if (debug) {
    if (window.isSecureContext) {
      // console.log("🔒 Secure");
    } else {
      console.warn("🔓 Insecure");
    }
  }

  window.acCONTENT_EVENTS = [];

  let HANDLE; // Populated with the user's handle from `disk`.

  let pen,
    keyboard,
    keyboardFocusLock = false,
    keyboardSoftLock = false;
  let handData; // Hand-tracking.

  let frameCount = 0n;
  let now = 0;

  let diskSupervisor;
  let currentPiece = null; // Gets set to a path after `loaded`.
  let currentPieceHasKeyboard = false;

  // Media Recorder
  let mediaRecorder;
  let recordedFrames = [];
  const mediaRecorderChunks = [];
  let mediaRecorderDuration = 0,
    mediaRecorderStartTime;
  let needs$creenshot = false; // Flag when a capture is requested.

  // Events
  let whens = {};

  // Video storage
  const videos = [];

  // Media preloading tracker (for cancellations).
  const mediaPathsLoading = {};

  // Rendering

  // Wrap everything in an #aesthetic-computer div.
  const wrapper = document.createElement("div");
  wrapper.id = "aesthetic-computer";

  // 🖥️ Our main display surface. (Software Renderer)
  const canvas = document.createElement("canvas");
  const ctx = canvas.getContext("2d", { willReadFrequently: true });

  // 🖥️🔌 Secondary main display surface. (GPU Renderer)
  // TODO: Eventually deprecate the software renderer in favor of this?
  //       (Or even reuse the same tag if pieces swap.)
  //       TODO: Would it be possible for pieces to use both... and why?
  //             (Probably Not)
  TwoD?.initialize(wrapper);

  // An extra canvas reference for passing through or buffering video recording streams.
  let streamCanCtx;
  let paintToStreamCanvas = false;
  let startTapePlayback,
    stopTapePlayback,
    pauseTapePlayback,
    resumeTapePlayback;

  let shareFile, shareFileCallback; // A temporary storage container for a pre-prepped
  // file download to use on a user interaction.

  // A layer for modal messages such as "audio engine is off".
  const modal = document.createElement("div");
  modal.id = "modal";

  // A ui canvas for rendering a native resolution ui on top of everything.
  const uiCanvas = document.createElement("canvas");
  const uiCtx = uiCanvas.getContext("2d");
  uiCanvas.dataset.type = "ui";

  const debugCanvas = document.createElement("canvas");
  const debugCtx = debugCanvas.getContext("2d");
  debugCanvas.dataset.type = "debug";

  // A buffer for nicer resolution switches, nice when moving from
  // low resolution back to high resolution. Could eventually be used
  // for transition effects.
  const freezeFrameCan = document.createElement("canvas");
  const ffCtx = freezeFrameCan.getContext("2d");
  freezeFrameCan.dataset.type = "freeze";

  // A buffer for corner label overlays.
  const overlayCan = document.createElement("canvas");
  const octx = overlayCan.getContext("2d");

  let imageData;
  let fixedWidth, fixedHeight;
  let projectedWidth, projectedHeight;
  let canvasRect;

  // A post-process / effects layer.
  let glaze = { on: false };
  let currentGlaze;

  const glazeComposite = document.createElement("canvas");
  const glazeCompositeCtx = glazeComposite.getContext("2d");

  let needsReframe = false;
  let needsReappearance = false;
  let freezeFrame = false,
    freezeFrameFrozen = false,
    freezeFrameGlaze = false;

  const screen = apiObject("pixels", "width", "height");
  let subdivisions = 1; // Gets set in frame.

  const REFRAME_DELAY = 250;
  let curReframeDelay = REFRAME_DELAY;
  let lastGap = undefined;
  let density = 2; // added to window.devicePixelRatio

  const startGap =
    location.host.indexOf("botce") > -1 || AestheticExtension ? 0 : 8;

  // Runs one on boot & every time display resizes to adjust the framebuffer.
  function frame(width, height, gap) {
    gap === 0
      ? document.body.classList.add("nogap")
      : document.body.classList.remove("nogap");

    if (gap === undefined) gap = lastGap ?? startGap;
    lastGap = gap;

    // Cache the current canvas if needed.
    if (
      freezeFrame &&
      imageData?.data.length > 0 &&
      !document.body.contains(freezeFrameCan)
    ) {
      if (debug && logs.frame) {
        console.log(
          "🥶 Freezing:",
          freezeFrame,
          imageData.width,
          imageData.height,
        );
      }

      freezeFrameCan.style.width = canvas.getBoundingClientRect().width + "px";
      freezeFrameCan.style.height =
        canvas.getBoundingClientRect().height + "px";

      // TODO: Get margin of canvasRect or make freezeFrame work on top of everything...
      // Is this still relevant? 2022.4.09

      /*
      console.log(
        "Freezeframe offset",
        wrapper.offsetLeft,
        canvasRect.x,
        canvasRect.width - canvasRect.x
      );
      */

      freezeFrameCan.style.left = canvasRect.x + "px";
      freezeFrameCan.style.top = canvasRect.y + "px";

      // TODO: Save the Glaze canvas if glaze is enabled / figure out how to deal
      //       with Glaze.

      if (freezeFrameGlaze) {
        Glaze.freeze(ffCtx);
        // ffCtx.fillStyle = "lime";
        // ffCtx.fillRect(0, 0, ffCtx.canvas.width, ffCtx.canvas.height);
        freezeFrameGlaze = false;
      } else {
        ffCtx.drawImage(canvas, 0, 0);
        // ffCtx.putImageData(imageData, 0, 0); // TODO: Fix source data detached error here.
      }

      if (!wrapper.contains(freezeFrameCan)) wrapper.append(freezeFrameCan);
      else freezeFrameCan.style.removeProperty("opacity");
      canvas.style.opacity = 0;
      freezeFrameFrozen = true;
    }

    // Find the width and height of our default screen and native projection.
    width = width || fixedWidth;
    height = height || fixedHeight;

    const gapSize = gap * window.devicePixelRatio;

    subdivisions = 1;

    if (width === undefined && height === undefined) {
      // Automatically set and frame a reasonable resolution.
      // Or pull from density.
      let ratio = density || window.devicePixelRatio;
      if (!density && window.devicePixelRatio === 1) ratio = 3; // Always force a screen density of 3 on non-retina displays.
      subdivisions = ratio;

      width =
        floor(window.innerWidth / subdivisions) - floor(gapSize / subdivisions);
      height =
        floor(window.innerHeight / subdivisions) -
        floor(gapSize / subdivisions);

      if (TikTok) height -= gap * 3;

      projectedWidth = round(width * density);
      projectedHeight = round(height * density);
    } else {
      // Or do it manually if both width and height are defined.
      fixedWidth = width;
      fixedHeight = height;

      const scale = min(window.innerWidth / width, window.innerHeight / height);

      projectedWidth = round(width * scale - gapSize);
      projectedHeight = round(height * scale - gapSize);
    }

    if (debug && logs.frame)
      console.info(
        "🖼 Frame:",
        width,
        height,
        "🖥 Window:",
        window.innerWidth,
        window.innerHeight,
      );

    // Send a message about this new width and height to any hosting frames.
    // parent.postMessage({ width: projectedWidth, height: projectedHeight }, "*");

    canvas.width = width;
    canvas.height = height;

    glazeComposite.width = canvas.width;
    glazeComposite.height = canvas.height;

    uiCanvas.width = projectedWidth * window.devicePixelRatio;
    uiCanvas.height = projectedHeight * window.devicePixelRatio;

    // Horizontal and vertical offsetting of the wrapper.

    if (TikTok) {
      wrapper.style.top = `${8 * 1.5}px`;
    } else {
      wrapper.style.top = (window.innerHeight - projectedHeight) / 2 + "px";
    }

    wrapper.style.left = (window.innerWidth - projectedWidth) / 2 + "px";
    wrapper.style.width = projectedWidth + "px";
    wrapper.style.height = projectedHeight + "px";

    canvas.style.width = projectedWidth + "px";
    canvas.style.height = projectedHeight + "px";
    uiCanvas.style.width = projectedWidth + "px";
    uiCanvas.style.height = projectedHeight + "px";

    if (debug) {
      debugCanvas.width = projectedWidth;
      debugCanvas.height = projectedHeight;
      debugCanvas.style.width = projectedWidth + "px";
      debugCanvas.style.height = projectedHeight + "px";
    }

    if (imageData?.length > 0) {
      ctx.putImageData(imageData, 0, 0);
    } else {
      imageData = ctx.getImageData(0, 0, canvas.width, canvas.height);
      // This will have zero alpha.
    }

    assign(screen, { pixels: imageData.data, width, height });

    TwoD?.frame(width, height, wrapper); // Reframe the 2D GPU layer.

    // Add the canvas, modal, and uiCanvas when we first boot up.
    if (!wrapper.contains(canvas)) {
      wrapper.append(canvas);
      wrapper.append(modal);

      const bumper = document.createElement("div");
      bumper.id = "bumper";
      modal.append(bumper);

      wrapper.append(uiCanvas);
      if (debug) wrapper.append(debugCanvas);
      document.body.append(wrapper);

      const fonts = [
        "berkeley-mono-variable.css",
        "ywft-processing-regular.css",
        "ywft-processing-light.css",
        "ywft-processing-bold.css",
      ];

      // Load fonts post-boot.
      fonts.forEach((font) => {
        const link = document.createElement("link");
        link.rel = "stylesheet";
        link.crossOrigin = "anonymous";
        link.href = "/type/webfonts/" + font;
        document.body.append(link);
      });

      // Trigger it to re-draw whenever the window resizes.
      let timeout;
      let lastWidth = window.innerWidth;
      let lastHeight = window.innerHeight;

      window.addEventListener("resize", (e) => {
        if (
          lastWidth === window.innerWidth &&
          lastHeight === window.innerHeight
        ) {
          return;
        }

        lastWidth = window.innerWidth;
        lastHeight = window.innerHeight;

        // Check to see if we are in "native-cursor" mode and hide
        // #aesthetic.computer for the resize if we aren't.
        if (document.body.classList.contains("native-cursor") === false) {
          wrapper.classList.add("hidden");
        }

        window.clearTimeout(timeout); // Small timer to save on performance.
        timeout = setTimeout(() => {
          needsReframe = true; // This makes zooming work / not work.
          curReframeDelay = REFRAME_DELAY;
        }, curReframeDelay); // Is this needed?
      });

      // Prevent canvas touchstart events from triggering magnifying glass on
      // iOS Safari, unless a link is pressed.
      wrapper.addEventListener(
        "touchstart",
        function (event) {
          if (
            document.hasFocus() &&
            !ticketWrapper &&
            event.target.tagName !== "A" &&
            event.target.tagName !== "IMG"
          ) {
            event.preventDefault();
          }
        },
        false,
      );
    }

    canvasRect = canvas.getBoundingClientRect();

    Glaze.clear();

    // A native resolution canvas for drawing cursors, system UI, and effects.
    if (glaze.on) {
      currentGlaze = Glaze.on(
        canvas.width,
        canvas.height,
        canvasRect,
        projectedWidth,
        projectedHeight,
        wrapper,
        glaze.type,
        () => {
          send({ type: "needs-paint" }); // Once all the glaze shaders load, render a single frame.
          // canvas.style.opacity = 0;
        },
      );
    } else {
      Glaze.off();
      glaze.on = false;
      canvas.style.removeProperty("opacity");
    }

    needsReframe = false;
    needsReappearance = true; // Only for `native-cursor` mode.
    send({ type: "needs-paint" });
    send({
      type: "reframed",
      content: {
        innerWidth: window.innerWidth,
        innerHeight: window.innerHeight,
        subdivisions,
      },
    });
  }

  // Used by `disk` to set the metatags by default when a piece loads. It can
  // be overridden using `meta` inside of `boot` for any given piece.
  // TODO: Some meta tags in practice use image_url & icon_url it seems.
  //       (Like in `hell_-world` or `freaky-flowers`) 23.10.25.20.32
  function setMetatags(meta) {
    if (meta?.title) {
      document.title = meta.title;
      document.querySelector('meta[name="og:title"]').content = meta.title;
      document.querySelector('meta[name="twitter:title"]').content = meta.title;
    }
    if (meta?.desc) {
      document.querySelector('meta[name="og:description"]').content = meta.desc;
      document.querySelector('meta[name="description"]').content = meta.desc;
    }
    if (meta?.img?.og) {
      document.querySelector('meta[name="og:image"]').content = meta.img.og;
    }
    if (meta?.img?.twitter) {
      document.querySelector('meta[name="twitter:image"]').content =
        meta.img.twitter;
    }

    const icon = document.querySelector('link[rel="icon"]');

    if (icon) {
      if (meta?.icon_url) {
        if (icon.href !== meta.icon_url) icon.href = meta.icon_url;
      } else if (meta?.img?.icon) {
        if (icon.href !== meta.img.icon) icon.href = meta.img.icon;
      }
    }

    if (meta?.url) {
      // This might need to be conditional / opt-in?
      // document.querySelector('meta[name="twitter:player"').content = meta.url;
    }
  }

  // *** External Library Dependency Injection ***

  // FFMPEG.WASM
  async function loadFFmpeg() {
    return new Promise((resolve, reject) => {
      const script = document.createElement("script");
      script.src = "/aesthetic.computer/dep/ffmpeg/ffmpeg.min.js";

      script.onerror = function (err) {
        reject(err, s);
      };

      script.onload = function handleScriptLoaded() {
        if (debug && logs.deps) console.log("📼 FFmpeg has loaded.", FFmpeg);
        resolve(FFmpeg);
      };
      document.head.appendChild(script);
    });
    // return await import(`/aesthetic.computer/dep/@ffmpeg/ffmpeg-core.js`);
  }

  async function loadJSZip() {
    return new Promise((resolve, reject) => {
      const script = document.createElement("script");
      script.src = "/aesthetic.computer/dep/jszip.min.js";

      script.onerror = function (err) {
        reject(err, s);
      };

      script.onload = function handleScriptLoaded() {
        if (debug && logs.deps)
          console.log("🤐 JSZip has loaded.", window.JSZip);
        resolve(window.JSZip);
      };

      document.head.appendChild(script);
    });
  }

  async function loadStripe() {
    return new Promise((resolve, reject) => {
      const script = document.createElement("script");
      script.src = "https://js.stripe.com/v3/";
      script.crossOrigin = "anonymous";

      script.onerror = function (err) {
        reject(err, s);
      };

      script.onload = function handleScriptLoaded() {
        if (debug && logs.deps)
          console.log("🦓 Stripe has loaded.", window.Stripe);
        resolve(window.Stripe);
      };

      document.head.appendChild(script);
    });
  }

  // THREE.JS (With a thin wrapper called ThreeD).
  let ThreeD;
  let ThreeDBakeQueue = [];
  async function loadThreeD() {
    ThreeD = await import(`./lib/3d.mjs`);
    ThreeD.initialize(
      wrapper,
      Loop.mainLoop,
      receivedDownload,
      receivedUpload,
      send,
    );
  }

  // Web3
  async function loadWeb3() {
    return new Promise((resolve, reject) => {
      const script = document.createElement("script");
      script.src = "/aesthetic.computer/dep/web3/web3.min.js";

      script.onerror = (err) => reject(err, s);

      script.onload = function handleScriptLoaded() {
        if (debug) console.log("🕸️3️⃣ Ready...");
        resolve(Web3);
      };

      document.head.appendChild(script);
    });
  }

  // 2. 🔈 Audio
  const sound = {
    bpm: new Float32Array(1),
  };

  const sfx = {}; // Buffers of sound effects that have been loaded.
  const sfxPlaying = {}; // Sound sources that are currently playing.
  const sfxCancel = [];
  speakAPI.sfx = sfx;
  // TODO: Some of these need to be kept (like system ones) and others need to
  // be destroyed after pieces change.

  let updateMetronome,
    activateSound,
    activatedSoundCallback,
    triggerSound,
    updateBubble,
    updateSound,
    killSound,
    killAllSound,
    requestSpeakerWaveforms,
    requestSpeakerAmplitudes,
    attachMicrophone,
    detachMicrophone,
    audioContext,
    audioStreamDest,
    sfxStreamGain,
    micStreamGain,
    micGainNode,
    speakerGain;

  let requestMicrophoneAmplitude,
    requestMicrophoneWaveform,
    requestMicrophonePitch,
    requestMicrophoneRecordingStart,
    requestMicrophoneRecordingStop;

  // TODO: Eventually this would be replaced with a more dynamic system.

  const backgroundTrackURLs = [
    "0 - analog multiplication",
    "1 - castlecowards",
    "2 - epanodos clinamen",
    "3 - for not being able",
    "4 - pantoum chain rhyme",
    "5 - they sit so nicely",
    "6 - vociferatings witchbefooled",
    "7 - an accuracy which it seems as impossible to attain",
    "8 - bivariate beamforming",
    "9 - and the three of them began to make",
    "10 - or perhaps destroyed",
    "11 - sunsmidnought",
    "12 - improvements design",
    "13 - consideration",
    "14 - magellanic clouds",
    "15 - syncopation demotic",
    "16 - textual criticism ambiguity",
  ];

  const backgroundMusicEl = document.createElement("audio");
  backgroundMusicEl.id = "background-music";
  backgroundMusicEl.crossOrigin = "anonymous";
  wrapper.appendChild(backgroundMusicEl);

  let analyserCtx, analyserSrc, analyser, frequencyData;
  let currentBackgroundTrack;

  function playBackgroundMusic(n, volume) {
    if (currentBackgroundTrack !== n && !isNaN(n)) {
      let origin;

      if (window.production === true) {
        origin = "https://assets.aesthetic.computer/bgm/";
      } else {
        origin = "/assets/bgm/";
      }

      const ext = Safari ? "m4a" : "ogg";
      backgroundMusicEl.src = origin + backgroundTrackURLs[n] + "." + ext;
      backgroundMusicEl.volume = parseFloat(volume);
      if (audioContext) {
        backgroundMusicEl.play();
      }
      currentBackgroundTrack = n;
    }
  }

  function stopBackgroundMusic() {
    currentBackgroundTrack = null;
    backgroundMusicEl.src = "";
  }

  function startSound() {
    if (navigator.audioSession) navigator.audioSession.type = "ambient";

    // Main audio feed
    audioContext = new AudioContext({
      latencyHint: "interactive",
      // TODO: Eventually choose a good sample rate and/or make it settable via
      //       the current disk.
      // sampleRate: 44100,
      // sampleRate: 48000,
      // sampleRate: 96000,
      // sampleRate: 192000,
    });

    // BGM Analyser
    analyserCtx = new AudioContext();
    analyserSrc = analyserCtx.createMediaElementSource(backgroundMusicEl);
    analyser = analyserCtx.createAnalyser();
    analyser.fftSize = 256; // See also: https://developer.mozilla.org/en-US/docs/Web/API/AnalyserNode/frequencyBinCount

    analyserSrc.connect(analyser);
    analyser.connect(analyserCtx.destination);
    frequencyData = new Uint8Array(analyser.frequencyBinCount);

    // console.log("Sound started.");

    speakAPI.audioContext = audioContext; // Make audioContext global, for
    //                                       `speech` and perhaps other
    //                                       modules. 23.08.17.12.31

    audioStreamDest = audioContext.createMediaStreamDestination();
    sfxStreamGain = audioContext.createGain();
    sfxStreamGain.gain.value = 1;
    sfxStreamGain.connect(audioStreamDest);

    speakerGain = audioContext.createGain();
    speakerGain.gain.value = 1;
    speakerGain.connect(audioContext.destination);

    if (audioContext.state === "running") {
      // audioContext.suspend();
    }

    // TODO: Check to see if there is support for AudioWorklet or not...
    //       and and use ScriptProcessorNode as a fallback. 2022.01.13.21.00

    // Microphone Input Processor
    // (Gets attached via a message from the running disk.)
    attachMicrophone = async (data) => {
      // if (navigator.audioSession)
      //   navigator.audioSession.type = "play-and-record";
      if (navigator.audioSession)
        navigator.audioSession.type = "play-and-record"; //play-and-record";

      let micStream;
      try {
        micStream = await navigator.mediaDevices.getUserMedia({
          audio: {
            echocancellation: true, // put this behind a flag?
            latency: 0,
            noisesuppression: false,
            autogaincontrol: true,
          },
        });
      } catch (err) {
        if (debug) console.warn("🎙 Microphone disabled:", err);
      }

      // send({ type: "microphone:connect:success" });
      // return;

      if (!micStream) {
        send({ type: "microphone:connect:failure" });
        return;
      }

      const micNode = new MediaStreamAudioSourceNode(audioContext, {
        mediaStream: micStream,
      });

      // TODO: Why can't there be separate audioWorklet modules?
      await audioContext.audioWorklet.addModule(
        "/aesthetic.computer/lib/microphone.mjs",
      );

      const micProcessorNode = new AudioWorkletNode(
        audioContext,
        "microphone-processor",
        {
          outputChannelCount: [2],
          processorOptions: { debug },
        },
      );

      // Receive messages from the microphone processor thread.
      micProcessorNode.port.onmessage = (e) => {
        const msg = e.data;

        if (msg.type === "amplitude") {
          send({ type: "microphone-amplitude", content: msg.content });
        }

        if (msg.type === "waveform") {
          send({ type: "microphone-waveform", content: msg.content });
        }

        if (msg.type === "pitch") {
          send({ type: "microphone-pitch", content: msg.content });
        }

        if (msg.type === "recording:complete") {
          // Turn this into a sample with a playback ID here and send
          // the sample ID back.
          const id = "microphone-recording";

          if (debug)
            console.log("🔈 Buffer length:", msg.content.recording.length);

          // Create an empty mono AudioBuffer (1 channel)
          const buffer = audioContext.createBuffer(
            1,
            msg.content.recording.length,
            audioContext.sampleRate,
          );
          const channel = buffer.getChannelData(0); // Ref to the first channel.
          channel.set(msg.content.recording);
          // Copy your Float32Array data into the buffer's channel

          sfx[id] = buffer; // Set the sfx id so the sfx system
          //                   can play back the sample.

          send({
            type: "microphone:recording:complete",
            content: { id, data: msg.content.recording },
          });
        }
      };

      requestMicrophoneRecordingStart = () => {
        micProcessorNode.port.postMessage({ type: "record:start" });
      };

      requestMicrophoneRecordingStop = () => {
        micProcessorNode.port.postMessage({ type: "record:stop" });
      };

      // Request data / send message to the mic processor thread.
      requestMicrophoneAmplitude = () => {
        micProcessorNode.port.postMessage({ type: "get-amplitude" });
      };

      requestMicrophoneWaveform = () => {
        micProcessorNode.port.postMessage({ type: "get-waveform" });
      };

      requestMicrophonePitch = () => {
        micProcessorNode.port.postMessage({ type: "get-pitch" });
      };

      micStreamGain = audioContext.createGain();
      micGainNode = audioContext.createGain();

      // Connect mic to the mediaStream.

      // TODO: How to automatically dip the mic gain node?

      // micNode.connect(micProcessorNode);
      micNode.connect(micGainNode);
      micGainNode.connect(micProcessorNode);

      micProcessorNode.connect(micStreamGain);
      micStreamGain.connect(audioStreamDest);
      speakerGain.gain.value = 0.35;
      // micStreamGain.gain.value = 1.5;

      micGainNode.gain.value = 1;
      micStreamGain.gain.value = 1;
      sfxStreamGain.gain.value = 1;

      // Connect to the speaker if we are monitoring audio.
      if (data?.monitor === true)
        micProcessorNode.connect(audioContext.destination);

      // Setup microphone detachment function.
      detachMicrophone = () => {
        if (navigator.audioSession) navigator.audioSession.type = "ambient";
        micProcessorNode.disconnect();
        micNode.disconnect();
        micStream.getTracks().forEach((t) => t.stop());
        speakerGain.gain.value = 1;
        sfxStreamGain.gain.value = 1;
        if (debug) console.log("🎙💀 Microphone:", "Detached");
        send({ type: "microphone:disconnect" });
      };

      // Send a message back to `disk` saying the microphone is connected.
      send({ type: "microphone:connect:success" });
      if (debug) console.log("🎙 Microphone connected:", data);
    };

    // Sound Synthesis Processor
    try {
      (async () => {
        await audioContext.audioWorklet.addModule(
          "/aesthetic.computer/lib/speaker.mjs",
        );

        const soundProcessor = new AudioWorkletNode(
          audioContext,
          "sound-processor",
          {
            outputChannelCount: [2],
            processorOptions: { bpm: sound.bpm, debug },
          },
        );

        updateMetronome = function (newBPM) {
          soundProcessor.port.postMessage({ type: "new-bpm", data: newBPM });
        };

        triggerSound = function (sound) {
          soundProcessor.port.postMessage({ type: "sound", data: sound });
        };

        updateBubble = function (bubble) {
          soundProcessor.port.postMessage({ type: "bubble", data: bubble });
        };

        killSound = function (id) {
          // console.log("kill"); // TODO: Add fade here...
          soundProcessor.port.postMessage({ type: "kill", data: id });
        };

        updateSound = function (data) {
          soundProcessor.port.postMessage({ type: "update", data });
        };

        killAllSound = function () {
          soundProcessor.port.postMessage({ type: "kill:all" });
        };

        // Request data / send message to the mic processor thread.
        requestSpeakerWaveforms = function () {
          soundProcessor.port.postMessage({ type: "get-waveforms" });
        };

        requestSpeakerAmplitudes = function () {
          soundProcessor.port.postMessage({ type: "get-amplitudes" });
        };

        soundProcessor.port.onmessage = ({ data: msg }) => {
          if (msg.type === "waveforms") {
            send({ type: "speaker-waveforms", content: msg.content });
            return;
          }

          if (msg.type === "amplitudes") {
            send({ type: "speaker-amplitudes", content: msg.content });
            return;
          }

          if (msg.type === "metronome") {
            diskSupervisor.requestBeat?.(msg.content); // Update metronome.
            return;
          }
        };

        soundProcessor.connect(sfxStreamGain); // Connect to the mediaStream.
        soundProcessor.connect(speakerGain);

        // Run any held audio on resume / sounds on initial button presses or taps.
        // audioContext.onstatechange = function () {
        //   if (audioContext.state === "running") activatedSoundCallback?.();
        // };
        activatedSoundCallback?.();

        // audioContext.resume();

        modal.classList.remove("on");
      })();
    } catch (e) {
      console.log("Sound failed to initialize:", e);
    }

    function enableAudioPlayback(skip = false) {
      if (backgroundMusicEl.paused && currentBackgroundTrack !== null) {
        backgroundMusicEl.play();
      }
      if (!skip && ["suspended", "interrupted"].includes(audioContext.state)) {
        audioContext.resume();
      }
    }

    //enableAudioPlayback(true);
    window.addEventListener("pointerdown", () => enableAudioPlayback());
    window.addEventListener("keydown", () => enableAudioPlayback());
  }

  // Play a sound back through the sfx system.
  async function playSfx(id, sound, options, completed) {
    if (audioContext) {
      if (sfxCancel.includes(id)) {
        console.log(sfxCancel, "Cancelling...", id);
        sfxCancel.length = 0;
        return;
      }

      // Instantly decode the audio before playback if it hasn't been already.
      // 🌡️ TODO: `sfx` could be scraped for things that need to be decoded
      //          upon audio activation. This would probably be helpful
      //          in terms of creating a sampler and asynchronously
      //          decoding all the sounds after an initial tap.

      if (sfx[sound] instanceof ArrayBuffer) {
        let audioBuffer;
        try {
          const buf = sfx[sound];
          sfx[sound] = null;
          if (buf) {
            audioBuffer = await audioContext.decodeAudioData(buf);
            if (debug && logs.audio) console.log("🔈 Decoded:", sound);
            sfx[sound] = audioBuffer;
          }
        } catch (err) {
          console.error("🔉", err, "➡️", sound);
        }
      }

      if (sfx[sound] instanceof ArrayBuffer) return;
      if (!sfx[sound]) {
        console.log("🔉 No buffer found for:", sound);
        return;
      }

      // If decoding has failed or no sound is present then silently fail.

      // 🌡️ TODO; Performance: Cache these buffers per sound effect in each piece?

      const gainNode = audioContext.createGain();
      gainNode.gain.value = options?.volume !== undefined ? options.volume : 1;

      const panNode = audioContext.createStereoPanner();
      panNode.pan.value = options?.pan || 0; // -1 for left, 0 for center, 1 for right

      let source = audioContext.createBufferSource();
      const buffer = sfx[sound];

      // Reverse the playback if specified.
      if (options?.reverse) {
        // Make new AudioBuffer of the same size and sample rate as original.
        const tempBuffer = audioContext.createBuffer(
          buffer.numberOfChannels,
          buffer.length,
          buffer.sampleRate,
        );

        // Copy and reverse the data for each channel.
        for (let i = 0; i < buffer.numberOfChannels; i++) {
          const originalData = buffer.getChannelData(i);
          const tempData = tempBuffer.getChannelData(i);
          tempData.set(originalData);
          tempData.reverse();
        }

        source.buffer = tempBuffer; // Remap the source buffer to the copy.
      } else {
        source.buffer = buffer;
      }

      let paused = false;

      function connect() {
        if (options?.loop) source.loop = true; // Loop playback.

        source.connect(panNode);
        panNode.connect(gainNode);
        if (!options?.stream) {
          gainNode.connect(speakerGain);
        }
        gainNode.connect(options?.stream || sfxStreamGain);

        source.addEventListener("ended", () => {
          source.disconnect();
          gainNode.disconnect();
          panNode.disconnect();
          completed?.();
          if (paused === false) delete sfxPlaying[id];
        });
      }

      connect();

      if (debug && logs.audio) console.log("🔈 Playing:", sound);

      let startTime = audioContext.currentTime;
      source.start();
      let pausedAt;

      // Return a playback handle here to be able to pause or kill the sample.
      sfxPlaying[id] = {
        kill: () => {
          if (debug && logs.audio) console.log("🔈 Killing...", id);
          source.disconnect();
          gainNode.disconnect();
          panNode.disconnect();
          delete sfxPlaying[id];
        },
        pause: () => {
          if (debug && logs.audio) console.log("🔈 Pausing...", id);
          paused = true;
          source.stop();
          pausedAt = audioContext.currentTime - startTime;
        },
        resume: () => {
          if (debug && logs.audio) console.log("🔈 Resuming...", id);
          paused = false;
          source.disconnect(); // Disconnect the old source first
          gainNode.disconnect();
          panNode.disconnect();
          source = audioContext.createBufferSource(); // New source from buffer.
          source.buffer = buffer;
          connect();
          source.start(0, pausedAt); // Start from the paused time
          startTime = audioContext.currentTime - pausedAt;
        },
        progress: () => {
          const elapsed = audioContext.currentTime - startTime;
          const progress = max(
            0,
            (elapsed % buffer.duration) / buffer.duration,
          );
          // You can return either the elapsedTime or percentage, or both, based on your needs.
          return { elapsed, progress };
        },
      };
    }
  }

  speakAPI.playSfx = playSfx;

  // TODO: Add mute
  // function mute() {
  //   audioContext.suspend();
  //   // Or... audioContext.resume();
  // }

  // Try to load the disk boilerplate as a worker first.
  // Safari and FF support is coming for worker module imports: https://bugs.webkit.org/show_bug.cgi?id=164860
  //const worker = new Worker("./aesthetic.computer/lib/disk.js", {
  //  type: "module",
  //});
  const fullPath =
    "/aesthetic.computer/lib/disk.mjs" +
    window.location.search +
    "#" +
    Date.now(); // bust the cache. This prevents an error related to Safari loading workers from memory.

  const firstMessage = {
    type: "init-from-bios",
    content: {
      parsed,
      debug,
      rootPiece: window.acSTARTING_PIECE,
      user: window.acUSER,
      lanHost: window.acLAN_HOST,
      iframe: window.self !== window.top,
      shareSupported: navigator.share !== undefined,
    },
  };

  const onMessage = (m) => receivedChange(m);

  let send = (msg) => {
    console.warn("Send has not been wired yet!", msg);
  };

  // 🔥 Optionally use workers or not.
  // Always use workers if they are supported, except for
  // when we are in VR (MetaBrowser).
  const sandboxed = window.origin === "null" || !window.origin;

  // Disable workers if we are in a sandboxed iframe.
  const workersEnabled = !sandboxed;
  //const workersEnabled = false;

  if (!MetaBrowser && workersEnabled) {
    const worker = new Worker(new URL(fullPath, window.location.href), {
      type: "module",
    });

    // Rewire things a bit if workers with modules are not supported (Firefox).
    worker.onerror = async (err) => {
      // if (
      //   err.message ===
      //   "SyntaxError: import declarations may only appear at top level of a module"
      // ) {
      console.error("🛑 Disk error:", err);
      console.warn("🟡 Attempting a dynamic import...");
      // https://bugzilla.mozilla.org/show_bug.cgi?id=1247687
      const module = await import(`./lib/disk.mjs`);
      module.noWorker.postMessage = (e) => onMessage(e); // Define the disk's postMessage replacement.
      send = (e) => module.noWorker.onMessage(e); // Hook up our post method to disk's onmessage replacement.
      window.acSEND = send; // Make the message handler global, used in `speech.mjs` and also useful for debugging.
      send(firstMessage);
      consumeDiskSends(send);
      // } else {
      // TODO: Try and save the crash here by restarting the worker
      //       without a full system reload?
      // }
    };

    if (worker.postMessage) {
      // console.log("🟢 Worker");
      send = (e, shared) => worker.postMessage(e, shared);
      window.acSEND = send; // Make the message handler global, used in `speech.mjs` and also useful for debugging.
      worker.onmessage = onMessage;
    }
  } else {
    // B. No Worker Mode
    if (debug) console.log("🔴 No Worker");
    let module;
    try {
      module = await import(`./lib/disk.mjs`);
    } catch (err) {
      console.warn("Module load error:", err);
    }
    module.noWorker.postMessage = (e) => onMessage(e); // Define the disk's postMessage replacement.
    send = (e) => module.noWorker.onMessage(e); // Hook up our post method to disk's onmessage replacement.
    window.acSEND = send; // Make the message handler global, used in `speech.mjs` and also useful for debugging.
  }

  // The initial message sends the path and host to load the disk.
  send(firstMessage);
  consumeDiskSends(send);

  // Beat

  // Set the default bpm.
  sound.bpm = bpm;

  function requestBeat(time) {
    send({
      type: "beat",
      content: { time, bpm: sound.bpm },
    });
  }

  // Called inside of `requestFrame`, and on the `beat` message.
  function receivedBeat(content) {
    function beat() {
      if (sound.bpm !== content.bpm) {
        sound.bpm = content.bpm;
        updateMetronome(sound.bpm);
      }
      for (const sound of content.sounds) triggerSound(sound);
      for (const bubble of content.bubbles) updateBubble(bubble);
      for (const id of content.kills) killSound(id);
    }

    if (
      (!triggerSound || audioContext?.state !== "running") &&
      (sound.bpm !== content.bpm ||
        content.sounds.length > 0 ||
        content.bubbles.length > 0 ||
        content.kills.length > 0)
    ) {
      activatedSoundCallback = beat;
      // 📓 Hold a single update frame if audio cuts out or is just beginning.
      return;
    } else beat();
  }

  // Update & Render
  let frameAlreadyRequested = false;

  function requestFrame(needsRender, updateCount, nowUpdate) {
    now = nowUpdate;

    if (needsRender && needsReframe) {
      frame(undefined, undefined, lastGap);
      pen.retransformPosition();
      //frameAlreadyRequested = false; // Deprecated. 23.09.17.01.20
      return;
    }

    if (frameAlreadyRequested) return;

    frameAlreadyRequested = true;
    frameCount += 1n;

    // TODO: 📏 Measure performance of frame: test with different resolutions.

    // console.log("Sending frame...", frameCount, performance.now())

    // Grab a sample of any playing background music, calculate the frequency
    // and send as needed.
    let amplitude = 0;
    if (backgroundMusicEl.paused === false) {
      // Get the frequency data from the audio element
      analyser.getByteFrequencyData(frequencyData);

      // Calculate the maximum amplitude in the frequency data for this period.
      for (let i = 0; i < frequencyData.length; i += 1) {
        if (frequencyData[i] > amplitude) {
          amplitude = frequencyData[i];
        }
      }
    }

    // Transferrable objects
    const transferrableObjects = [screen.pixels.buffer];
    //const transferrableObjects = [];

    // TODO: Eventually make frequencyData transferrable?
    // if (frequencyData) {
    // transferrableObjects.push(frequencyData.buffer);
    // }

    send(
      {
        type: "frame",
        content: {
          needsRender,
          updateCount,
          pixels: screen.pixels.buffer,
          audioTime: audioContext?.currentTime || 0,
          audioBpm: sound.bpm, // TODO: Turn this into a messaging thing.
          audioMusicAmplitude: amplitude,
          audioMusicSampleData: amplitude > 0 ? frequencyData : [],
          width: canvas.width,
          height: canvas.height,
          // TODO: Do all fields of `pointer` need to be sent? 22.09.19.23.30
          pen: { events: pen.events, pointers: pen.pointers },
          pen3d: ThreeD?.pollControllers(), // TODO: Implement pointers in 3D.
          hand: handData,
          keyboard: keyboard.events,
          // clipboardText: pastedText,
        },
      },
      transferrableObjects,
    );

    // if (Object.keys(pen.pointers).length > 1) {
    //   console.log(pen.events, pen.pointers);
    // }

    //pastedText = undefined; // Clear any pasted text.

    pen.updatePastPositions();

    // Time budgeting stuff...
    //const updateDelta = performance.now() - updateNow;
    //console.log("Update Budget: ", round((updateDelta / updateRate) * 100));
    // TODO: Output this number graphically.

    // const renderNow = performance.now();
    // const renderDelta = performance.now() - renderNow;
    // console.log("Render Budget: ", round((renderDelta / renderRate) * 100));

    // TODO: Output this number graphically.

    //render3d();
    // Clear pen events.
    pen.events.length = 0;
    if (ThreeD?.penEvents) ThreeD.penEvents.length = 0;

    // Clear keyboard events.
    keyboard.events.length = 0;
  }

  let frameCached = false;
  let pixelsDidChange = false; // TODO: Can this whole thing be removed? 2021.11.28.03.50

  let contentFrame;
  let ticketWrapper;
  let underlayFrame;
  let underlayCan;

  // const bakedCan = document.createElement("canvas", {
  //  willReadFrequently: true,
  // });
  let pointerLockCooldown,
    pointerLockReady = true;

  // *** Received Frame ***
  async function receivedChange({ data: { type, content } }) {
    if (type === "pen:lock") {
      /*
      if (!pointerLockReady) return;
      pointerLockReady = false;
      wrapper
        .requestPointerLock()
        .then((e) => {
          // ...
        })
        .catch((err) => {
<<<<<<< HEAD
          console.warn(err);
=======
          console.warn(err.message);
>>>>>>> b6b37a86
          pointerLockReady = true;
          clearTimeout(pointerLockCooldown);
        });
      pointerLockCooldown = setTimeout(() => (pointerLockReady = true), 5000);
      */
      return;
    }

    // Respond to a request to send a message through to the iMessage extension.
    if (type === "imessage-extension:send") {
      let body = content.body.pixels
        ? await bufferToBlob(content.body.pixels, undefined, {
            scale: 6,
            dataURL: true,
          })
        : content.body;
      const message = { type: content.type, body };
      const packedMessage = JSON.stringify(message);
      if (debug) console.log("🗨️ Sending to iMessage:", packedMessage);
      window.webkit?.messageHandlers?.iMessageExtension.postMessage(
        packedMessage,
      );
      return;
    }

    if (type === "ios:send") {
      iOSAppSend({ type: content.type, body: content.body });
      return;
    }

    // Post a message to a potential iframe parent, like in the VSCode extension.
    if (type === "post-to-parent") {
      // if (debug) console.log("🏃‍♂️ Posting up to parent...", content);
      if (window.parent) window.parent.postMessage(content, "*");
      return;
    }

    // Connect to a UDP server,
    // which will pass messages to the disk runner.
    if (type === "udp:connect") {
      UDP.connect(content.port, content.url, send);
      return;
    }

    // Send a message to the UDP server.
    if (type === "udp:send") {
      UDP.send(content);
      return;
    }

    // Disconect from the UDP server.
    if (type === "udp:disconnect") {
      UDP.disconnect();
      return;
    }

    if (type === "ticket-wall") {
      if (!window.Stripe) await loadStripe();
      let pretext = ``;
      let button = `buy ticket`;
      let color = `white;`;
      let desc = `Chat now or check email for tickets.<br><br><span id="stripe">Processed by <a href="https://stripe.com">Stripe</a></span>`;

      if (content.item === "botce") {
        pretext = `
        <div id="pretext">
          <img style="image-rendering: pixelated;" cross-origin="anonymous" src="https://sotce-media.aesthetic.computer/botce-b.gif">
          <div id="pretext-bullets">
            <span id="desc">visit with <code>botce</code></span>
            <ul id="features">
              <li><code>botce</code> is a helpful ai</li>
              <li><code>botce</code> has advice</li>
              <!--<li><code>botce</code> is here until 11/25</li>-->
            </ul>
          </div>
        </div>
        <style>
         #pretext {
           display: flex;
           flex-direction: row;
           padding-bottom: 1.5em;
         }
         #pretext-bullets {
          display: flex;
           flex-direction: column;
           color: black;
         }
         #pretext img {
          /* border: 2px solid white; */
          border-radius: 10%;
          max-width: 30%;
          width: 100%;
          height: 100%;
         }
         #features {
          padding-left: 1.7em;
          margin-top: 0.4em;
          list-style-type: none;
         }
         #desc {
          color: #30313D;
          margin: 0 auto 0 1em;
          background: rgba(255, 100, 100, 0.5);me
          border-radius: 6px;
          padding: 8px 12px;
         }
         code {
          font-weight: bold;
         }
        </style>
        `;

        button = "$6";
        color = "rgb(255, 200, 200, 0.95)";
      }

      const template = `
        <link rel="stylesheet" href="aesthetic.computer/checkout.css" />
        <form style="background: ${color};" id="payment-form" class=${content.item}>
          ${pretext}
          <div id="link-authentication-element">
          </div>
          <div id="payment-element">
          </div>
          <!-- <div id="payment-request-button"></div> -->
          <button id="submit">
            <div class="spinner hidden" id="spinner">Processing...</div>
            <span id="button-text">${button}</span>
          </button>
          <div id="payment-description">${desc}</div>
          <div id="payment-message-wrapper">
            <div id="payment-message" class="hidden"></div>
          </div>
        </form>
      `;
      ticketWrapper = document.createElement("div");
      ticketWrapper.id = "ticket";
      ticketWrapper.innerHTML = template;
      ticketWrapper.classList.add("hidden");
      wrapper.appendChild(ticketWrapper);
      const { ticket } = await import(`./lib/ticket.mjs`);
      ticket(content.from, content.item, () => {
        ticketWrapper.classList.remove("hidden");
      }); // Open the ticket overlay.
      return;
    }

    if (type === "handle") {
      HANDLE = content; // Set the global HANDLE const to the user handle.
      return;
    }

    // Zip up some data and download it.
    if (type === "zip") {
      if (!window.JSZip) await loadJSZip();
      const zip = new window.JSZip(); // https://github.com/Stuk/jszip

      if (content.painting) {
        const steps = [];
        const images = {};

        // Encode `painting:recording` format.
        content.painting.record.forEach((step) => {
          const format = `${step.timestamp} - ${step.label}`;
          const encodedStep = { step: format };
          if (step.gesture?.length > 0) encodedStep.gesture = step.gesture;
          steps.push(encodedStep);
          if (step.painting) {
            images[format] = bufferToBlob(step.painting, "image/png");
          }
        });

        const stepFile = JSON.stringify(steps); // Encode a JSON file for steps.

        zip.file("painting.json", stepFile);

        // Add all images based on step and index.
        keys(images).forEach((label) => {
          zip.file(`${label}.png`, images[label]);
        });

        const finalTimestamp =
          content.painting.record[content.painting.record.length - 1].timestamp;

        const zipped = await zip.generateAsync({ type: "blob" });
        const filename = `painting-${finalTimestamp}.zip`;

        if (content.destination === "download") {
          // See also: `receivedDownload`.
          const a = document.createElement("a");
          a.href = URL.createObjectURL(zipped);
          a.target = "_blank";
          a.download = filename; // Remove any extra paths.
          a.click();
          URL.revokeObjectURL(a.href);
          send({ type: "zipped", content: { result: "success", data: true } });
        } else if (content.destination === "upload") {
          // TODO: Put this on the S3 server somewhere...
          console.log("🤐 Uploading zip...", zipped);
          receivedUpload({ filename, data: zipped }, "zipped");
        }
      } else {
        send({ type: "zipped", content: { result: "error", data: false } });
      }

      return;
    }

    // Load a zip from a URL and return its unpacked contents to the piece.
    if (type === "zip:load") {
      console.log("Load zip remotely...", content);
      fetch(decodeURI(content))
        .then((response) => {
          // console.log("Response", response);
          if (response.status == 200) {
            return response.arrayBuffer();
          } else {
            throw new Error(`Zip not found. Status: ${response.status}`);
          }
        })
        .then(async (buffer) => {
          if (!window.JSZip) await loadJSZip();
          const record = await unzip(buffer);
          if (record.length === 0) throw new Error("Record is an empty array");
          send({
            type: "loaded-zip-success",
            content: { url: content, data: record },
          });
        })
        .catch((error) => {
          send({ type: "loaded-zip-rejection", content: { url: content } });
        });
      return;
    }

    // Capture device motion.
    if (type === "motion:start") {
      startCapturingMotion();
      return;
    }

    if (type === "motion:stop") {
      stopCapturingMotion();
      return;
    }

    // Speech synthesis. (local and remote)
    if (type === "speak") {
      speak(content.utterance, content.voice, content.mode, content.opts);
      return;
    }

    // Show a classic DOM / window style alert box.
    if (type === "alert") {
      window.alert(content);
      return;
    }

    // Add a DOM event hitbox for the `Button Hitboxes`
    // event listener on the document.
    // 📓 Adding the same label multiple times will have no additional effect.
    if (type === "button:hitbox:add") {
      if (hitboxes[content.label] !== undefined) return;

      let state = "up";
      // Event handler for each button press.
      hitboxes[content.label] = async (e) => {
        const frame = canvas.getBoundingClientRect();
        const xscale = projectedWidth / canvas.width;
        const yscale = projectedHeight / canvas.height;
        const hitbox = Box.from({
          x: frame.left + content.box.x * xscale,
          y: frame.top + content.box.y * yscale,
          w: content.box.w * xscale,
          h: content.box.h * yscale,
        });

        // 📓 Uncomment to debug the hitboxes and see how they line up.
        // const dbg = Box.from({
        //   x: content.box.x * xscale,
        //   y: content.box.y * yscale,
        //   w: content.box.w * xscale,
        //   h: content.box.h * yscale,
        // });
        // debugCtx.fillStyle = "red";
        // debugCtx.globalAlpha = 0.5;
        // debugCtx.fillRect(dbg.x, dbg.y, dbg.w, dbg.h);

        const hit = hitbox.contains({ x: e.x, y: e.y });

        if (e.type === "pointerup" && state === "down" && hit) {
          // This is pretty specific to the "copy" clipboard
          // stuff for now. 23.06.16.15.03
          // console.log("🔘 Button tap label:", content.label);

          if (content.label === "copy") {
            try {
              await navigator.clipboard.writeText(content.message);
              send({ type: "copy:copied" });
            } catch (err) {
              console.warn("📋 Clipboard copy failed:", err);
              if (window.parent) {
                console.log("📋 Trying via message...");
                window.parent.postMessage(
                  { type: "clipboard:copy", value: content.message },
                  "*",
                );
              } else {
                send({ type: "copy:failed" });
              }
            }
          }

          // Paste should always happen on a pointerdown.
          if (content.label === "paste") {
            try {
              const pastedText = await navigator.clipboard.readText();
              // This routes through to the `pasted:text` event in `disk`.
              // where `pastedText` is sent on the next frame.
              if (pastedText.length === 0) {
                send({ type: "paste:pasted:empty" });
              } else {
                // Insert pasted text at current caret position.
                if (keyboard) {
                  const start = keyboard.input.selectionStart;
                  const end = keyboard.input.selectionEnd;
                  const selLen = end - start;

                  const beforeCursor = keyboard.input.value.substring(0, start);
                  const afterCursor = keyboard.input.value.substring(
                    selLen > 0 ? end : start,
                  );

                  keyboard.input.value =
                    beforeCursor + pastedText + afterCursor;

                  const newCursorPosition = start + pastedText.length;
                  keyboard.input.setSelectionRange(
                    newCursorPosition,
                    newCursorPosition,
                  );

                  send({
                    type: "prompt:text:replace",
                    content: {
                      text: keyboard.input.value,
                      cursor: keyboard.input.selectionStart,
                    },
                  });

                  if (document.activeElement !== keyboard.input) {
                    keyboard.input.focus();
                  }
                }
              }
              // send({
              //   type:
              //     pastedText.length > 0 ? "paste:pasted" : "paste:pasted:empty",
              // });
            } catch (err) {
              console.warn(err);
              send({ type: "paste:failed" });
            }
          }

          state = "up";
        } else if (e.type === "pointerdown" && hit) {
          state = "down";
        } else if (e.type === "pointerup" && !hit) {
          state = "up";
        }
      };

      return;
    }

    // Remove a hitbox via its label.
    if (type === "button:hitbox:remove") {
      delete hitboxes[content];
      return;
    }

    // Removed in favor of the above. 23.06.16.15.04
    // Copy text to clipboard.
    // if (type === "copy") {
    //   try {
    //     await navigator.clipboard.writeText(content);
    //     send({ type: "copy:copied" });
    //   } catch (err) {
    //     send({ type: "copy:failed" });
    //   }
    //   return;
    // }

    // Authenticate / signup or login a user.
    if (type === "login") {
      if (window.self !== window.top) {
        window.parent.postMessage({ type: "login" }, "*");
      } else {
        window.acLOGIN?.();
      }
      return;
    }

    if (type === "signup") {
      if (window.self === window.top) {
        window.acLOGIN?.("signup");
      }
      return;
    }

    if (type === "logout") {
      if (window.acTOKEN) {
        if (window.parent) window.parent.postMessage({ type: "logout" }, "*");
        // Just use the logout services of the host.
      } else {
        window.acLOGOUT?.();
        window.flutter_inappwebview?.callHandler("closeWebview"); // Close A.C. webview on logout inside of Autonomy wallet.
      }
      return;
    }

    // Send a locally opened file across the thread.
    if (type === "file-open:request") {
      const file = await openFile();
      send({
        type: "file-open:response",
        content: { data: file, result: file ? "success" : "error" },
      });
      return;
    }

    // Send a locally opened file across the thread.
    if (type === "file-encode:request") {
      let file;
      if (content.type === "png")
        file = await bufferToBlob(content.file, "image/png", content.modifiers);
      send({
        type: "file-encode:response",
        content: { data: file, result: file ? "success" : "error" },
      });
      return;
    }

    // Send a user authorization token (or undefined) across the thread.
    if (type === "authorization:request") {
      // console.log("Getting token...");
      const token = await authorize();
      // console.log("Failure token:", token);
      send({
        type: "authorization:response",
        content: { data: token || null, result: token ? "success" : "error" },
      });
      return;
    }

    // *** Route to different functions if this change is not a full frame update.
    if (type === "load-failure" && MetaBrowser) {
      document.querySelector("#software-keyboard-input")?.blur();
      return;
    }

    // if (type === "alert-popup:instagram" && Instagram) {
    //   window.alert(content);
    //   return;
    // }

    // Connect to an ethereum wallet extension.
    if (type === "web3-connect") {
      if (window.ethereum) {
        const addresses = await (typeof window.ethereum.request === "function"
          ? window.ethereum.request({ method: "eth_requestAccounts" })
          : window.ethereum.enable());

        const address = addresses[0];
        await loadWeb3(); // Load the web3.js library.
        // const w3 = new Web3(window.ethereum);

        // From: https://github.com/web3/web3.js/issues/2683#issuecomment-1304496119
        async function ensReverse(address) {
          const web3 = new Web3("https://eth.public-rpc.com/");
          const namehash = await web3.eth.call({
            to: "0x084b1c3c81545d370f3634392de611caabff8148", // ENS: Reverse Registrar
            data: web3.eth.abi.encodeFunctionCall(
              {
                name: "node",
                type: "function",
                inputs: [{ type: "address", name: "addr" }],
              },
              [address],
            ),
          });
          return web3.eth.abi.decodeParameter(
            "string",
            await web3.eth.call({
              to: "0xa2c122be93b0074270ebee7f6b7292c7deb45047", // ENS: Default Reverse Resolver
              data: web3.eth.abi.encodeFunctionCall(
                {
                  name: "name",
                  type: "function",
                  inputs: [{ type: "bytes32", name: "hash" }],
                },
                [namehash],
              ),
            }),
          );
        }

        const ensName = await ensReverse(address);
        const id = ensName || address;
        if (debug) console.log("🕸️3️⃣ Connected to:", id);
        send({
          type: "web3-connect-response",
          content: { result: "success", id },
        });
      } else {
        send({ type: "web3-connect-response", content: { result: "error" } });
        console.warn(
          "🔴 Web3 is unavailable. Please install an Ethereum wallet or enable your extension.",
        );
      }
      return;
    }

    if (type === "rewrite-url-path") {
      const newPath = content.path;
      // if (window.origin !== "null") {
      if (content.historical) {
        console.log("Rewriting to:", newPath);
        history.pushState("", document.title, newPath);
      } else {
        history.replaceState("", document.title, newPath);
      }
      // }
      return;
    }

    if (type === "bgm-change") {
      playBackgroundMusic(content.trackNumber, content.volume || 1);
      return;
    }

    if (type === "bgm-stop") {
      stopBackgroundMusic();
      return;
    }

    if (type === "disk-defaults-loaded") {
      // Pen (also handles touch & pointer events)
      pen = new Pen((x, y) => {
        const p = {
          x: floor(((x - canvasRect.x) / projectedWidth) * screen.width),
          y: floor(((y - canvasRect.y) / projectedHeight) * screen.height),
        };
        return p;
      });

      // ⌨️ Keyboard
      keyboard = new Keyboard();
      {
        // console.log("⌨️ 🤖 Initializing Virtual Keyboard");
        /**
         * Insert a hidden input element that is used to toggle the software
         * keyboard on touchscreen devices like iPhones and iPads.
         * *Only works in "disks/prompt".
         */
        let keyboardOpen = false;
        let keyboardOpenMethod;
        const input = document.createElement("textarea");
        const form = document.createElement("form");
        form.id = "software-keyboard-input-form";
        form.style.opacity = 0;
        input.style.position = "absolute";
        input.id = "software-keyboard-input";
        input.autocapitalize = "none";
        // input.autofocus = true;
        // input.type = "text";
        input.autocomplete = "off";
        input.style.opacity = 0;
        input.style.width = 0 + "px";
        input.style.height = 0 + "px";
        // input.enterkeyhint = "go"; // Why doesn't this work?

        // 📓 Uncomment to debug text editing form synchronization.
        // form.style.opacity = 1;
        // input.style.zIndex = 100;
        // input.style.top = "50px";
        // input.style.left = "100px";
        // input.style.opacity = 1;
        // input.style.width = 200 + "px";
        // input.style.height = 50 + "px";

        form.append(input);
        wrapper.append(form);

        keyboard.focusHandler = function (e) {
          if (!currentPieceHasKeyboard) return;
          if (keyboardFocusLock || keyboardSoftLock) return;
          if (
            document.activeElement !== input &&
            e.key !== "`" &&
            e.key !== "Escape"
          ) {
            keyboardOpenMethod = "keyboard";
            input.focus();

            if (e.key.length !== 1 || e.ctrl) {
              send({
                type: "prompt:text:replace",
                content: { text: "", cursor: 0, mute: true },
              });
            }

            return true;
          } else if (e.key === "Enter" && e.shiftKey === false) {
            // input.blur(); // Deprecated 23.07.29.17.44
            return false;
          }
        };

        keyboard.input = input;

        // Generate an "Enter" keyboard event if the form was submitted.
        // - Don't use the submit event if we are sandboxed though!
        // - Which is required for the Meta Browser keyboard 23.02.08.12.30

        const enterEvent = {
          name: "keyboard:down:enter",
          key: "Enter",
          repeat: false,
          shift: false,
          alt: false,
          ctrl: false,
        };

        form.addEventListener("submit", (e) => {
          e.preventDefault();
        });

        form.addEventListener("keydown", (e) => {
          if (e.key === "Enter") {
            e.preventDefault();

            const enter = { ...enterEvent };
            enter.shift = e.shiftKey;
            enter.alt = e.altKey;
            enter.ctrl = e.ctrlKey;
            keyboard.events.push(enter);

            if (
              (input.value === "dl" || input.value === "download") &&
              shareFile
            ) {
              const share = () => {
                navigator
                  .share({
                    files: [shareFile],
                    title: "Share Painting",
                    // text: "Share your painting!",
                  })
                  .then(() => {
                    console.log("📥 Share was successful.");
                    shareFile = null;
                  })
                  .catch((error) => {
                    console.log("📥 Sharing failed:", error);
                    shareFile = null;
                  });
                shareFileCallback = null;
              };

              if (shareFile) {
                share();
              } else {
                shareFileCallback = share;
              }
            }
          } else if (e.key === "Home") {
            e.preventDefault();
            const home = { name: "keyboard:down:home", key: "Home" };
            home.shift = e.shiftKey;
            home.alt = e.altKey;
            home.ctrl = e.ctrlKey;
            keyboard.events.push(home);
          } else if (e.key === "Tab") {
            e.preventDefault();
            const tab = { name: "keyboard:down:tab", key: "Tab" };
            tab.shift = e.shiftKey;
            tab.alt = e.altKey;
            tab.ctrl = e.ctrlKey;
            keyboard.events.push(tab);
          } /*else if (
            // Don't send the backtick unless we are on the prompt.
            e.key === "`" &&
            currentPiece.split("/").pop() !== "prompt"
          ) {
            e.preventDefault();
            keyboard.events.push({ name: "keyboard:down:`", key: "`" });
          }*/
        });

        input.addEventListener("beforeinput", (e) => {
          // console.log("Input Type:", e.inputType, input, e);

          const pressedKeys = [];

          if (e.inputType === "deleteContentBackward") {
            // console.log(e.inputType, e.target.value);
            // alert(e.inputType);
            // pressedKeys.push("Backspace");
          } else if (
            ["insertText", "insertCompositionText"].includes(e.inputType)
          ) {
            // Sanitize input if it arrives in chunks... like if it was dictated.
            // This is still basic, and is usable in the Meta Quest Browser. 22.10.24.17.07
            // let sanitizedInput = input;
            // if (input.length > 1) {
            //   sanitizedInput = input
            //     .trim()
            //     .toLowerCase()
            //     .replace(",", "")
            //     .replace(".", "");
            //   console.log("👄 Spoken / pasted input:", sanitizedInput);
            // }
            // [...sanitizedInput].forEach((chr) => pressedKeys.push(chr));
          }

          pressedKeys.forEach((pk) => {
            keyboard.events.push({
              name: "keyboard:down:" + pk.toLowerCase(),
              key: pk,
              repeat: false,
              shift: false,
              alt: false,
              ctrl: false,
            });
          });
        });

        function handleInput(e) {
          input.removeEventListener("input", handleInput);

          let text = e.target.value;

          // Replace curly single and double quotes with straight quotes
          text = text
            .replace(/[\u2018\u2019]/g, "'")
            .replace(/[\u201C\u201D]/g, '"');

          e.target.value = text;

          send({
            type: "prompt:text:replace",
            content: {
              text: text,
              cursor: input.selectionStart,
            },
          });

          input.addEventListener("input", handleInput);
        }

        input.addEventListener("input", handleInput);

        input.addEventListener("keydown", (e) => {
          if (keyboardFocusLock) {
            e.preventDefault();
            return;
          }

          if (e.key === "ArrowLeft" || e.key === "ArrowRight") {
            let cursor =
              input.selectionDirection === "backward"
                ? input.selectionStart
                : input.selectionEnd;

            const selectionLength = input.selectionEnd - input.selectionStart;

            if (!e.shiftKey && selectionLength > 1) {
              cursor =
                e.key === "ArrowLeft"
                  ? max(0, input.selectionStart)
                  : input.selectionEnd;
            } else {
              cursor += e.key === "ArrowLeft" ? -1 : 1;
              cursor = max(0, min(input.value.length, cursor));
            }

            let start, end;
            if (e.shiftKey) {
              if (e.key === "ArrowLeft") {
                if (input.selectionDirection === "backward") {
                  start = cursor;
                  end = input.selectionEnd;
                } else {
                  start = input.selectionStart;
                  end =
                    cursor > input.selectionStart ? cursor : input.selectionEnd;
                }
              } else {
                if (input.selectionDirection === "forward") {
                  start = input.selectionStart;
                  end = cursor;
                } else {
                  end =
                    cursor < input.selectionEnd ? cursor : input.selectionStart;
                  start = cursor;
                }
              }
            }

            send({
              type: "prompt:text:cursor",
              content: {
                cursor,
                start,
                end,
              },
            });
          }
        });

        window.addEventListener("blur", (e) => {
          input.blur();
        });

        window.addEventListener("pointerdown", (e) => {
          if (currentPieceHasKeyboard) {
            e.preventDefault();
          }
          if (!document.hasFocus()) window.focus();
        });

        window.addEventListener("pointerup", (e) => {
          if (keyboard.needsImmediateOpen) {
            keyboard.needsImmediateOpen = false;
            return;
          }

          if (currentPieceHasKeyboard) e.preventDefault();

          if (e.target === window) return; // This prevents.

          if (
            currentPieceHasKeyboard &&
            !keyboardFocusLock &&
            !keyboardSoftLock
          ) {
            if (keyboardOpen) {
              input.blur();
            } else {
              keyboardOpenMethod = "pointer";
              // console.log("Active Element:", document.activeElement);
              window.focus();
              input.focus();
            }
          }
        });

        input.addEventListener("focus", (e) => {
          if (keyboardOpen) return;
          keyboardOpen = true;
          keyboard.events.push({
            name: "keyboard:open",
            method: keyboardOpenMethod,
          });
          keyboardOpenMethod = undefined;
        });

        input.addEventListener("blur", (e) => {
          keyboardOpen = false;
          keyboard.events.push({ name: "keyboard:close" });
        });

        window.addEventListener("blur", (e) => {
          //console.log("blurred window...");
          // keyboardOpen = false;
          // keyboard.events.push({ name: "keyboard:close" });
        });
      }

      // Turn off all layers onbeforeunload. (Prevents a white flicker in chrome.)
      window.addEventListener("beforeunload", (e) => {
        send({ type: "before-unload" });
        wrapper.classList.add("reloading");
      });

      // 🌒 Detect light or dark mode.
      // See also: https://flaviocopes.com/javascript-detect-dark-mode,
      //           https://developer.mozilla.org/en-US/docs/Web/CSS/@media/prefers-color-scheme

      if (window.matchMedia) {
        if (window.matchMedia("(prefers-color-scheme: dark)").matches) {
          send({ type: "dark-mode", content: { enabled: true } });
        } else {
          send({ type: "dark-mode", content: { enabled: false } });
        }

        window
          .matchMedia("(prefers-color-scheme: dark)")
          .addEventListener("change", (event) => {
            if (event.matches) {
              send({ type: "dark-mode", content: { enabled: true } });
            } else {
              send({ type: "dark-mode", content: { enabled: false } });
            }
          });
      }

      // 📋 User pasting of content.
      //window.addEventListener("paste", (event) => {
      // pastedText = event.clipboardData.getData("text/plain");
      //});

      // 🖥️ Display (Load the display, with 0 margin if sandboxed)
      frame(
        resolution?.width,
        resolution?.height,
        resolution?.gap ?? (sandboxed ? 0 : undefined),
      );

      // 🔊 Sound
      // TODO: Disable sound engine entirely... unless it is enabled by a disk. 2022.04.07.03.33
      // Only start this after a user-interaction to prevent warnings.

      activateSound = () => {
        startSound();
        window.removeEventListener("keydown", activateSound);
        window.removeEventListener("pointerdown", activateSound);
      };

      diskSupervisor = { requestBeat, requestFrame };

      // ➰ Core Loops for User Input, Music, Object Updates, and Rendering
      Loop.start(
        () => {
          // TODO: What is this now?
          // pen.poll();
          // TODO: Key.input();
          // TODO: Voice.input();
        },
        function (needsRender, updateTimes, now) {
          // TODO: How can I get the pen data into the disk and back
          //       to Three.JS as fast as possible? 22.10.26.23.25
          diskSupervisor.requestFrame?.(needsRender, updateTimes, now);

          if (ThreeD?.status.alive === true && ThreeDBakeQueue.length > 0) {
            ThreeD.collectGarbage();
            // Bake all forms, while keeping track of baked forms, and any form that is missing after the queue ends needs to be cleared.
            const touchedForms = [];
            ThreeDBakeQueue.forEach((baker) => touchedForms.push(...baker()));
            ThreeD.checkForRemovedForms(touchedForms);
            ThreeDBakeQueue.length = 0;
            ThreeD?.render(now);
          }

          TwoD?.render();
        },
      );
    }

    // 💾 Disk Loading
    // Initialize some global stuff after the first piece loads.
    // Unload some already initialized stuff if this wasn't the first load.
    if (type === "disk-loaded") {
      // Clear any active parameters once the disk has been loaded.
      window.history.replaceState({}, "", window.location.pathname);

      // if (currentPiece !== null) firstPiece = false;
      currentPiece = content.path;
      currentPieceHasKeyboard = false;
      if (keyboard) keyboard.input.value = "";

      if (!content.taping) {
        detachMicrophone?.(); // Remove any attached microphone unless we
        //                       are taping 📼.
      }

      // Kill any previously loading media.
      keys(mediaPathsLoading).forEach((key) => mediaPathsLoading[key].abort());

      killAllSound?.(); // Kill any pervasive sounds in `speaker`.

      // ⚠️ Remove any sounds that aren't in the whitelist.
      const sfxKeys = keys(sfx);
      sfxKeys.forEach((key) => {
        if (key !== sound) delete sfx[key];
      });
      if (sfxKeys.length > 0 && logs.audio && debug)
        console.log("🔉 SFX Cleaned up:", sfx);

      // Stop any playing samples.
      keys(sfxPlaying).forEach((sfx) => sfxPlaying[sfx].kill());

      // Reset preloading.
      window.waitForPreload = false;
      window.preloaded = false;

      // Clear any 3D content.
      ThreeD?.clear();

      // Kill the 3D engine.
      ThreeD?.kill();

      // Clear any DOM hitboxes added for Buttons that need
      // user interaction to trigger browser APIs. (Like clipboard)
      hitboxes = {};

      // Clear any DOM content that was added by a piece.
      contentFrame?.remove(); // Remove the contentFrame if it exists.
      contentFrame = undefined;

      // Clear any ticket overlay that was added by a piece.
      ticketWrapper?.remove();
      ticketWrapper = undefined;

      underlayFrame?.remove(); // Remove the underlayFrame if it exists.
      underlayFrame = undefined;
      underlayCan = undefined;
      stopTapePlayback?.();

      // Remove any event listeners added by the content frame.
      window?.acCONTENT_EVENTS.forEach((e) => e());
      window.acCONTENT_EVENTS = []; // And clear all events from the list.

      // Remove existing video tags.
      videos.forEach(({ video, buffer, getAnimationRequest }) => {
        console.log("🎥 Removing:", video, buffer, getAnimationRequest());

        if (video.srcObject) {
          const stream = video.srcObject;
          const tracks = stream.getTracks();
          tracks.forEach((track) => track.stop());
        }

        video.remove();

        // buffer.remove();
        cancelAnimationFrame(getAnimationRequest());
        handData = undefined; // Clear any handData.
      });

      videos.length = 0;
      // Note: Any other disk state cleanup that needs to take place on unload
      //       should happen here.

      // Reset the framing to a system default when unloading a disk if using
      // a customized resolution.
      // TODO: Do disks with custom resolutions need to be reset
      //       if they are being reloaded?

      if (fixedWidth && fixedHeight) {
        freezeFrame = true;
        freezeFrameGlaze = glaze.on;

        freezeFrameCan.width = imageData.width;
        freezeFrameCan.height = imageData.height;

        fixedWidth = undefined;
        fixedHeight = undefined;
        needsReframe = true;
      }

      if (lastGap !== 0) {
        // lastGap = 0; No longer needed... 22.10.04.15.28
        freezeFrame = true;
        freezeFrameCan.width = imageData.width;
        freezeFrameCan.height = imageData.height;
        needsReframe = true;
      }

      // Turn off glaze.
      glaze.on = false;
      canvas.style.removeProperty("opacity");

      // Clear pen events.
      pen.events.length = 0;

      // Clear keyboard events.
      keyboard.events.length = 0;

      // Clear when events.
      whens = {};

      // Close (defocus) software keyboard if we are NOT on the prompt.
      // debugger;
      if (content.text !== "prompt") {
        document.querySelector("#software-keyboard-input")?.blur();
      }
      // keyboard.events.push({ name: "keyboard:close" });

      setMetatags(content.meta);

      // TODO: Make this automatic for pieces that use 3d.
      if (
        content.text === "wand" ||
        content.text?.indexOf("wand") === 0 ||
        content.text === "oldwand" ||
        content.text?.indexOf("oldwand") === 0
      ) {
        loadThreeD();
      }

      // Show an "audio engine: off" message.
      //if (content.noBeat === false && audioContext?.state !== "running") {
      //bumper.innerText = "audio engine off";
      //modal.classList.add("on");
      //}

      // Clear the ThreeD buffer.
      // ThreeD.clear();

      // Emit a push state for the old disk if it was not the first. This is so
      // a user can use browser history to switch between disks.
      if (content.pieceCount > 0 || content.alias === true) {
        if (content.fromHistory === false /*&& window.origin !== "null"*/) {
          history.pushState(
            "",
            document.title,
            content.text === "/prompt" ? "/" : "/" + content.text, // Replace "prompt" with "/".
          );
        }

        // Replace the state if we are running an aliased `load` or `jump`.
        // (That doesn't avoid the history stack.)
        // Note: History state changes do not work in a sandboxed iframe!
        if (
          content.fromHistory === true &&
          content.alias === false //&&
          // window.origin !== "null"
        ) {
          try {
            history.replaceState(
              "",
              document.title,
              content.text === "/prompt" ? "/" : "/" + content.text, // Replace "prompt" with "/".
            );
          } catch (err) {
            console.warn("⚠️ Couldn't change url state. Going too fast!? ➿🚗");
          }
        }
      }

      UI.spinnerReset(); // Reset the timer on the yellow UI loading spinner.

      if (content.pieceHasSound && !audioContext) {
        // Enable sound engine on interaction.
        window.addEventListener("keydown", activateSound, { once: true });
        window.addEventListener("pointerdown", activateSound, { once: true });
      }

      send({ type: "loading-complete" });
      return;
    }

    if (type === "forms") {
      const willBake = content.cam !== undefined;

      if (willBake) {
        // if (ThreeD?.status.alive === false) ThreeD.initialize(wrapper);

        // Add / update forms in a queue and then run all the bakes in render.
        ThreeDBakeQueue.push(() => {
          return ThreeD?.bake(content, screen, {
            width: projectedWidth,
            height: projectedHeight,
          });
        });

        //send({ type: "forms:baked", content: true });
      } else {
        //send({ type: "forms:baked", content: false });
      }

      // TODO: Measure the time this takes.
      //const pixels = ThreeD.bake(content, screen, {width: projectedWidth, height: projectedHeight});
      // bakedCan.width = screen.width;
      // bakedCan.height = screen.height;
      // bakedCtx.drawImage(ThreeD.domElement, 0, 0);
      // const pixels = bakedCtx.getImageData(0, 0, screen.width, screen.height).data;

      // send({
      //   type: "forms:baked",
      //   content: { width: screen.width, height: screen.height, pixels },
      // }, [pixels]);

      return;
    }

    if (type === "$creenshot") {
      needs$creenshot = (data) => receivedDownload({ ...content, data });
      return;
    }

    if (type === "keyboard:enabled") {
      currentPieceHasKeyboard = true;
      keyboardFocusLock = false;
      keyboardSoftLock = false;
      return;
    }

    if (type === "keyboard:disabled") {
      currentPieceHasKeyboard = false;
      return;
    }

    if (type === "keyboard:close") {
      // if (keyboardFocusLock) return; // Deprecated: 23.10.02.23.18
      // console.log("⌨️ Keyboard closing...");
      keyboard?.input.blur();
      return;
    }

    if (type === "keyboard:open") {
      // console.log("⌨️ Keyboard opening...");
      if (keyboardFocusLock) return;
      keyboardFocusLock = false;
      currentPieceHasKeyboard = true;
      keyboard?.input.focus();
      // if (keyboard) keyboard.needsImmediateOpen = true; // For iOS.
      return;
    }

    // Prevents any touch or keyboard activation events directly on the input.
    if (type === "keyboard:soft-lock") {
      keyboardSoftLock = true;
      if (logs.hid && debug) console.log("⌨️ Virtual Keyboard: Soft-locked.");
    }

    if (type === "keyboard:soft-unlock") {
      keyboardSoftLock = false;
      if (logs.hid && debug) console.log("⌨️ Virtual Keyboard: Soft-unlocked.");
    }

    if (type === "keyboard:lock") {
      keyboardFocusLock = true;
      if (logs.hid && debug) console.log("⌨️ Virtual Keyboard: Locked");
      return;
    }

    if (type === "keyboard:unlock") {
      keyboardFocusLock = false;
      if (logs.hid && debug) console.log("⌨️ Virtual Keyboard: Unlocked");
      return;
    }

    if (type === "keyboard:cursor") {
      const input = keyboard.input;
      // Get the current position of the caret

      // Quit if keyboard is not open.
      if (document.activeElement !== keyboard.input) return;

      if (typeof content === "number") {
        const currentPosition =
          input.selectionDirection === "backward"
            ? input.selectionStart
            : input.selectionEnd;
        let newPosition = currentPosition + content;
        if (newPosition < 0) newPosition = 0;
        if (newPosition > input.value.length) newPosition = input.value.length;
        input.setSelectionRange(newPosition, newPosition);
      } else {
        // Set based on a specific value.
        input.setSelectionRange(content.cursor, content.cursor);
      }
      return;
    }

    if (type === "keyboard:text:replace") {
      const input = keyboard.input;
      input.value = content.text;
      if (content.cursor && document.activeElement === keyboard.input)
        input.setSelectionRange(content.cursor, content.cursor);
      return;
    }

    if (type === "gpu-event") {
      ThreeD?.handleEvent(content);
      return;
    }

    // Adding custom DOM content.
    if (type === "content-create") {
      // Create a DOM container, if it doesn't already exist,
      // and add it here along with the requested content in the
      // template
      if (!contentFrame) {
        contentFrame = document.createElement("div");
        contentFrame.id = "content";
        wrapper.appendChild(contentFrame);
        contentFrame.innerHTML += content.content; // Add content to contentFrame.
      } else {
        contentFrame.innerHTML += content.content; // Add content to contentFrame.
      }

      // Evaluate any added scripts inside of contentFrame.
      // TODO: This should only evaluate new scripts, as they are added...
      // It should also run if new scripts are added with the `html` function.
      const script = contentFrame.querySelector("script");

      if (script && !script.dataset.evaluated) {
        if (script?.src.length > 0) {
          const s = document.createElement("script");
          s.type = "module";
          // s.onload = callback; // s.onerror = callback;

          // The hash `time` parameter busts the cache so that the environment is
          // reset if a disk is re-entered while the system is running.
          // Why a hash? See also: https://github.com/denoland/deno/issues/6946#issuecomment-668230727
          s.src = script.src + "#" + Date.now();
          contentFrame.appendChild(s); // Re-insert the new script tag.
          script.remove(); // Remove old script element.
          s.dataset.evaluated = true;
        } else if (script?.innerText.length > 0) {
          window.eval(script.innerText);
          script.dataset.evaluated = true;
        }
      }

      send({
        type: "content-created",
        content: { id: content.id, response: "Content was made!" }, // TODO: Return an API / better object?
      });

      return;
    }

    // Removing custom DOM content.
    if (type === "content-remove") {
      // Clear any DOM content that was added by a piece.
      contentFrame?.remove(); // Remove the contentFrame if it exists.
      contentFrame = undefined;
      // Remove any event listeners added by the content frame.
      window?.acCONTENT_EVENTS.forEach((e) => e());
      window.acCONTENT_EVENTS = []; // And clear all events from the list.
      return;
    }

    if (type === "signal") {
      if (debug) console.log("📻 Signal received:", content);
      if (typeof content === "string") content = { type: content };
      if (whens[content.type]) whens[content.type](content.content);
    }

    // 📦 Storage

    // Can store data to localStorage (user settings),
    //                   indexedDB (large files)
    //                   remote (with user account or anonymous)

    // *** 🏪 Store: Persist ***
    if (type === "store:persist") {
      // Local Storage
      if (content.method === "local") {
        try {
          localStorage.setItem(content.key, JSON.stringify(content.data));
        } catch (e) {
          // console.warn(e);
        }

        if (debug && logs.store)
          console.log("📦 Persisted locally:", content, localStorage);
      }

      // IndexedDB
      // Potentially use this library: github.com/jakearchibald/idb
      // For images: https://hacks.mozilla.org/2012/02/storing-images-and-files-in-indexeddb/
      // Using: https://github.com/jakearchibald/idb
      // See also: web.dev/indexeddb-best-practices
      if (content.method === "local:db") {
        await Store.set(content.key, content.data);
        // const set = await Store.set(content.key, content.data);
        // const get = await Store.get(content.key);
        if (debug && logs.store)
          console.log("📦 Persisted on local:db:", content);
      }

      if (content.method === "remote:temporary") {
        // Upload to S3 with a code.
      }

      if (content.method === "remote:permanent") {
        // Combine token-gated web3 authentication here along
        // with IPFS storage.
        // This would be used as part of a `mint` function. 22.10.04.11.31
      }

      return;
    }

    // Store: Retrieve
    if (type === "store:retrieve") {
      if (content.method === "local") {
        let data;

        try {
          data = JSON.parse(localStorage.getItem(content.key));
        } catch (err) {
          // console.warn(err);
          // Probably in a sandboxed environment here...
        }

        if (debug && logs.store)
          console.log("📦 Retrieved local data:", content.key, data);
        send({
          type: "store:retrieved",
          content: data,
        });
      }

      if (content.method === "local:db") {
        const retrievedContent = await Store.get(content.key);
        if (debug && logs.store)
          console.log(
            "📦 Retrieved local:db data:",
            content.key,
            retrievedContent,
          );
        send({ type: "store:retrieved", content: retrievedContent });
      }

      return;
    }

    // Store: Delete
    if (type === "store:delete") {
      if (content.method === "local") {
        if (debug && logs.store)
          console.log("📦 Delete local data:", content.key);
        localStorage.removeItem(content.key);
        send({
          type: "store:deleted",
          content: true,
        });
        // Just assume this is deleted.
      }

      if (content.method === "local:db") {
        const hasKey = (await Store.keys())?.includes(content.key);
        let deleted;

        if (hasKey) {
          await Store.del(content.key);
          const alteredKeys = await Store.keys();
          deleted = !alteredKeys.includes(content.key);
        } else {
          deleted = false;
        }

        if (debug && logs.store)
          console.log("📦 Delete local:db data:", content.key, deleted);
        send({
          type: "store:deleted",
          content: deleted,
        });
      }
      return;
    }

    if (type === "meta") {
      setMetatags(content);
      return;
    }

    if (type === "refresh") {
      window.location.reload();
      return;
    }

    if (type === "web") {
      // console.log("Jumping to:", content.url, content.blank);
      if (content.blank === true) {
        if (Aesthetic) {
          iOSAppSend({ type: "url", body: content.url });
        } else {
          window.open(content.url); // Open URL in a new tab
        }
      } else {
        window.location.href = content.url; // Redirect in the current tab
      }
      return;
    }

    if (type === "preload-ready") {
      window.preloaded = true;
      if (debug) console.log("⏳ Preloaded: ✅️");
      return;
    }

    if (type === "wait-for-preload") {
      window.waitForPreload = true;
      return;
    }

    if (type === "beat") {
      receivedBeat(content);
      return;
    }

    if (type === "beat:update") {
      updateSound(content);
      return;
    }

    if (type === "download") {
      receivedDownload(content);
      return;
    }

    if (type === "upload") {
      receivedUpload(content);
      return;
    }

    if (type === "import") {
      receivedImport(content);
      return;
    }

    if (type === "microphone") {
      receivedMicrophone(content);
      return;
    }

    if (type === "microphone:record") {
      requestMicrophoneRecordingStart?.();
      return;
    }

    if (type === "microphone:cut") {
      requestMicrophoneRecordingStop?.();
      return;
    }

    if (type === "get-microphone-amplitude") {
      requestMicrophoneAmplitude?.();
      return;
    }

    if (type === "get-microphone-waveform") {
      requestMicrophoneWaveform?.();
      return;
    }

    if (type === "get-speaker-waveforms") {
      requestSpeakerWaveforms?.();
      return;
    }

    if (type === "get-speaker-amplitudes") {
      requestSpeakerAmplitudes?.();
      return;
    }

    if (type === "get-microphone-pitch") {
      requestMicrophonePitch?.();
      return;
    }

    if (type === "video") {
      receivedVideo(content);
      return;
    }

    // Audio-visual recording of the main audio track and microphone.
    if (type === "recorder:rolling") {
      // mediaRecorderBlob = null; // Clear the current blob when we start recording.

      const colonSplit = content.split(":");
      // tiktokVideo = colonSplit[1] === "tiktok";
      content = colonSplit[0];

      if (mediaRecorder && mediaRecorder.state === "paused") {
        mediaRecorder.resume();
        mediaRecorderStartTime = performance.now();
        send({
          type: "recorder:rolling:resumed",
          content: {
            mime: mediaRecorder.mimeType,
            time: audioContext?.currentTime,
          },
        });
        if (debug) console.log("🔴 Recorder: Resumed", content);
        return;
      }

      if (mediaRecorder && mediaRecorder.state !== "paused") {
        stop();
      }

      function stop() {
        recordedFrames.length = 0;
        startTapePlayback = undefined;
        mediaRecorder = undefined; // ❌ Trash the recorder.
        mediaRecorderStartTime = undefined;
        mediaRecorderDuration = null;
        mediaRecorderChunks.length = 0;
      }

      let mimeType;

      // if (content === "audio" || content === "video") {

      // if (MediaRecorder.isTypeSupported(content + "/mp4")) {
      //   mimeType = content + "/mp4"; // This is the setup for Safari.
      // } else if (MediaRecorder.isTypeSupported(content + "/webm")) {
      //   mimeType = content + "/webm"; // And for Chrome & Firefox.
      //   // mimeType = content + "/webm;codecs=h264"; // Possible optimization.
      // } else {
      //   console.error("🔴 Mimetypes mp4 and webm are unsupported.");
      // }

      // } else {
      //   console.error("🔴 Option must be 'audio' or 'video'.");
      // }

      // Set the audio recorder mimetypes.
      // TODO: Should WAV also be here?
      if (MediaRecorder.isTypeSupported("audio/webm;codecs=opus")) {
        mimeType = "audio/webm;codecs=opus";
      } else if (MediaRecorder.isTypeSupported("audio/ogg;codecs=vorbis")) {
        mimeType = "audio/ogg;codecs=vorbis";
      } else if (MediaRecorder.isTypeSupported("audio/aac")) {
        mimeType = "audio/aac";
      }

      let options = { mimeType };

      if (content === "video") {
        // Start recording audio.
        mediaRecorder = new MediaRecorder(audioStreamDest.stream, options);
      }

      // 🗺️ mediaRecorder:Start
      mediaRecorder.onstart = function () {
        // mediaRecorderResized = false;
        mediaRecorderStartTime = performance.now();
        send({
          type: "recorder:rolling:started",
          content: {
            mime: mediaRecorder.mimeType,
            time: audioContext?.currentTime,
          },
        });
        if (debug) console.log("🔴 Recorder: Rolling", content);

        // window.addEventListener("resize", () => (mediaRecorderResized = true), {
        // once: true,
        // });
      };

      // 🗺️ mediaRecorder:Stop (Recorder Printing)
      mediaRecorder.onstop = async function (evt) {
        stop();
        // recordingDuration = (performance.now() - recordingStartTime) / 1000;

        // Reset global streamCanvas state.
        // streamCanvasContext = undefined;
        // resizeToStreamCanvas = null;

        // let blob = new Blob(chunks, {
        //  type: options.mimeType,
        // });

        // Load FFmpeg so the recording can be transcribed to a proper video format.
        // if (content === "video") {
        //   if (options.mimeType === "video/mp4") {
        //     console.warn("Encoding can be skipped!");
        //     // TODO: Skip encoding.
        //   }

        //   const { createFFmpeg, fetchFile } = await loadFFmpeg();

        //   let transcodeProgress = 0;

        //   const ffmpeg = createFFmpeg({
        //     log: debug,
        //     progress: (p) => {
        //       // Send a message to the piece that gives the transcode progress.
        //       let time = p.time;
        //       if (time === undefined) {
        //         if (transcodeProgress === 0) {
        //           time = 0;
        //         } else {
        //           time = recordingDuration;
        //         }
        //       }
        //       transcodeProgress = min(1, time / recordingDuration);
        //       send({
        //         type: "recorder:transcode-progress",
        //         content: transcodeProgress,
        //       });
        //     },
        //   });

        //   ffmpeg.setLogging(debug); // Enable ffmpeg logging only if we are in `debug` mode.

        //   await ffmpeg.load();
        //   ffmpeg.FS("writeFile", "input.video", await fetchFile(blob));

        //   await ffmpeg.run(
        //     "-i",
        //     "input.video",
        //     "-movflags",
        //     "+faststart",
        //     "-vf",
        //     // General shaving to make even sides (required by the pixel format)
        //     // "pad=ceil(iw/2)*2:ceil(ih/2)*2",
        //     // TikTok
        //     //"fps=30, scale=1080x1920:flags=neighbor:force_original_aspect_ratio=decrease, pad=1080:1920:(ow-iw)/2:(oh-ih)/2",
        //     "fps=30",
        //     "output.mp4",
        //   );
        //   // Notes on these options:
        //   // width expression: https://stackoverflow.com/a/20848224/8146077
        //   // scaling: https://trac.ffmpeg.org/wiki/Scaling
        //   // general info: https://avpres.net/FFmpeg/im_H264

        //   const file = ffmpeg.FS("readFile", "output.mp4");

        //   blob = new Blob([file.buffer], { type: "video/mp4" }); // Re-assign blob.
        // }

        // Add the recording wrapper to the DOM, among other recordings that may exist.

        // if (debug) console.log("📼 Recorder: Printed");

        // mediaRecorderBlob = blob;

        // TODO: Store an index into the blob if its an audio clip or loaded sample.

        // send({ type: "recorder:printed", content: { id: "test-sample-id" } });
        // TODO: Can send the download code back here...
        // send({ type: "recorder:uploaded", code });

        // mediaRecorderBlob = new Blob(mediaRecorderChunks, {
        //   type: mediaRecorder.mimeType,
        // });

        // if (content === "video") {
        //   await receivedChange({
        //     data: {
        //       type: "store:persist",
        //       content: {
        //         key: "tape",
        //         method: "local:db",
        //         data: {
        //           blob: mediaRecorderBlob,
        //           duration: mediaRecorderDuration,
        //         },
        //       },
        //     },
        //   });
        // }

        // send({ type: "recorder:rolling:ended" });
      };

      mediaRecorder.ondataavailable = function (e) {
        if (e.data && e.data.size > 0) mediaRecorderChunks.push(e.data);
      };

      // Always cut off mediaRecorders on unload.
      window.addEventListener("unload", function () {
        mediaRecorder?.stop();
      });

      window.addEventListener("beforeunload", function () {
        mediaRecorder?.stop();
      });

      //if (content === "video") {
      // Start media recorder once svg loads.
      //svgCursor.onload = function (e) {
      // Use small chunk sizes. (`1000` broke TikTok)
      //  mediaRecorder.start(100);
      //};
      //svgCursor.src = "/aesthetic.computer/cursors/precise.svg";
      //} else {
      console.log("Start audio recording...");
      mediaRecorder.start(100);
      //}
      return;
    }

    if (type === "recorder:cut") {
      if (!mediaRecorder) return;
      if (debug) console.log("✂️ Recorder: Cut");
      mediaRecorderDuration += performance.now() - mediaRecorderStartTime;
      // mediaRecorder?.stop();
      mediaRecorder?.pause(); // Single clips for now.
      send({ type: "recorder:rolling:ended" });
      return;
    }

    if (type === "recorder:present") {
      // let retrievedTape;
      // if (!mediaRecorder) retrievedTape = await Store.get("tape");

      if (
        // retrievedTape ||
        mediaRecorder &&
        mediaRecorder.state === "paused"
      ) {
        // const type = retrievedTape
        //   ? "video"
        //   : mediaRecorder.mimeType.split("/")[0];

        // if (type === "video") {

        const blob = new Blob(mediaRecorderChunks, {
          type: mediaRecorder.mimeType,
        });

        sfx["tape:audio"] = await blobToArrayBuffer(blob);

        underlayFrame = document.createElement("div");
        underlayFrame.id = "underlay";

        const frameCan = document.createElement("canvas");
        const fctx = frameCan.getContext("2d");

        underlayCan = frameCan;

        frameCan.width = recordedFrames[0][1].width;
        frameCan.height = recordedFrames[0][1].height;
        // frameCan.style.width = "100%";
        // frameCan.style.height = "100%";
        // TODO: ^ Letterbox this canvas appropriately when the screen
        //         resizes.

        // console.log(mediaRecorderDuration, blob, recordedFrames);

        startTapePlayback = (
          transmitProgress = true,
          doneCb,
          stream,
          render,
        ) => {
          let f = 0;
          let playbackStart;
          let playbackProgress = 0;
          let continuePlaying = true;
          let stopped = false;

          let tapeSoundId;

          stopTapePlayback = () => {
            continuePlaying = false;
            stopped = true;
            sfxPlaying[tapeSoundId]?.kill();
            //sfxCancel.push(tapeSoundId);
          };

          let pauseStart;

          pauseTapePlayback = () => {
            continuePlaying = false;
            pauseStart = performance.now();
            sfxPlaying[tapeSoundId]?.pause();
            send({ type: "recorder:present-paused" });
          };

          resumeTapePlayback = () => {
            if (stopped) {
              send({ type: "recorder:present-playing" });
              return startTapePlayback(true);
            }
            continuePlaying = true;
            window.requestAnimationFrame(update);
            sfxPlaying[tapeSoundId]?.resume();
            playbackStart += performance.now() - pauseStart;
            send({ type: "recorder:present-playing" });
          };

          async function update() {
            if (!continuePlaying || !underlayFrame) return;

            if (f === 0) {
              tapeSoundId = "tape:audio_" + performance.now();
              await playSfx(tapeSoundId, "tape:audio", { stream });
              // Will be silent if stream is here. ^
              playbackStart = performance.now();
              playbackProgress = 0;
            }

            // Resize fctx here if the width and
            // height is different.
            const pic = recordedFrames[f][1];
            if (
              fctx.canvas.width !== pic.width ||
              fctx.canvas.height !== pic.height
            ) {
              fctx.canvas.width = pic.width;
              fctx.canvas.height = pic.height;

              // TODO: Set the css style of the canvas so that it always letterboxes
              //       inside of the window and is centered horizontally
            }

            fctx.putImageData(recordedFrames[f][1], 0, 0);

            render?.(frameCan, playbackProgress / mediaRecorderDuration); // Render a video as needed, using this canvas.

            playbackProgress = performance.now() - playbackStart;

            // Advance frames.
            if (f === 0) f += 1;
            while (playbackProgress > recordedFrames[f][0] && f !== 0) {
              f = (f + 1) % recordedFrames.length;
            } // Skip any necessary frames to better match the audio.

            if (f === 0 && doneCb) {
              send({ type: "recorder:present-progress", content: 1 });
              return doneCb(); // Completed a cycle.
            }

            if (transmitProgress) {
              send({
                type: "recorder:present-progress",
                content: playbackProgress / mediaRecorderDuration,
              });
            }

            window.requestAnimationFrame(update);
          }

          update();
        };

        startTapePlayback();

        underlayFrame.appendChild(frameCan);
        wrapper.appendChild(underlayFrame);
        send({ type: "recorder:presented" });
        send({ type: "recorder:present-playing" });

        /*

          const el = document.createElement(type); // "audio" or "video"
          el.autoplay = true; // Allow video footage play automatically.
          el.setAttribute("playsinline", ""); // Only for iOS.
          el.loop = true;

          el.addEventListener("loadedmetadata", () => {
            const videoAspect = el.videoWidth / el.videoHeight;
            const screenAspect = canvas.width / canvas.height;

            if (
              !firstPiece &&
              videoAspect !== screenAspect &&
              !mediaRecorderResized
            ) {
              el.style.objectFit = "cover";
            }

            window.addEventListener(
              "resize",
              () => (el.style.objectFit = "contain"),
              { once: true },
            );
          });

          el.muted = firstPiece || iOS; // auto-play on mute as needed

          el.addEventListener("play", () => {
            send({ type: "recorder:present-playing" });
          });

          el.addEventListener("pause", () => {
            send({ type: "recorder:present-paused" });
          });

          el.addEventListener(
            "pointerdown",
            () => {
              el.play();
              el.muted = false;
            },
            { once: true },
          );

          // Report the progress of this element back to the `disk`.
          function start(blob, duration) {
            el.src = URL.createObjectURL(blob);
            el.play();

            // Once the video starts playing, request the animation frame to track progress
            window.requestAnimationFrame(function update() {
              let d = el.duration === Infinity ? duration : el.duration;
              const content = el.currentTime / d;
              send({ type: "recorder:present-progress", content });
              if (underlayFrame) window.requestAnimationFrame(update);
            });
          }

          if (retrievedTape) {
            console.log(retrievedTape);
            start(retrievedTape.blob, retrievedTape.duration);
          } else {
            const blob = new Blob(mediaRecorderChunks, {
              type: mediaRecorder.mimeType,
            });

            await receivedChange({
              data: {
                type: "store:persist",
                content: {
                  key: "tape",
                  method: "local:db",
                  data: { blob, duration: mediaRecorderDuration },
                },
              },
            });

            start(blob, mediaRecorderDuration);
          }

          // el.srcObject = mediaRecorder.stream; // Live feed.
          // 🧠 Eventually this could be useful for live feedback? 23.01.27.16.59

          underlayFrame.appendChild(el);
          wrapper.appendChild(underlayFrame);
          send({ type: "recorder:presented" });
          */
        //} else if (type === "audio") {
        //  console.log("🎵🙁 Audio recorder playback unimplemented.");
        //}
      } else {
        console.error("No media recorder to present from!");
        send({ type: "recorder:presented:failure" });
      }
      return;
    }

    if (type === "recorder:present:play") {
      if (underlayFrame) {
        // const media = underlayFrame.querySelector("video, audio");
        // media.play();
        resumeTapePlayback?.();
      }
      return;
    }

    if (type === "recorder:present:pause") {
      if (underlayFrame) {
        //const media = underlayFrame.querySelector("video, audio");
        //media.pause();
        pauseTapePlayback?.();
      }
      return;
    }

    if (type === "recorder:unpresent") {
      if (underlayFrame) {
        const media = underlayFrame.querySelector("video, audio");
        if (media?.src) URL.revokeObjectURL(media.src);
        underlayFrame?.remove(); // Remove the underlayFrame if it exists.
        underlayFrame = undefined;
        send({ type: "recorder:unpresented" });
      }
      return;
    }

    // 🎞️ 🎥 Exporting stamped media.
    if (type === "recorder:print") {
      if (!mediaRecorder) return;
      // This should create a new mediastream that includes the audio
      // track / sound effect in addition to the dumped frames
      // on the dump canvas.

      // It should just linearly record everything, and then
      // download a video file after rendering...
      send({ type: "recorder:present-playing" });

      let mimeType;
      const content = "video";
      if (MediaRecorder.isTypeSupported(content + "/mp4")) {
        mimeType = content + "/mp4"; // This is the setup for Safari.
      } else if (MediaRecorder.isTypeSupported(content + "/webm")) {
        mimeType = content + "/webm"; // And for Chrome & Firefox.
      } else {
        console.error("🔴 Mimetypes mp4 and webm are unsupported.");
      }

      streamCanCtx = document.createElement("canvas").getContext("2d", {
        alpha: false,
        willReadFrequently: true,
      });
      const sctx = streamCanCtx;

      // TODO: `tiktokVideo` could eventually be defined by an export option
      //        instead of in `recorder:rolling`.
      //if (tiktokVideo) {
      // Portrait Mode / TikTok (this is the default for recording)
      // This is hardcoded at half 720p for TikTok right now.
      // sctx.canvas.width = 1080; //720 / 2;
      // sctx.canvas.height = 1920; //1280 / 2;
      //} else {
      const originalWidth = canvas.width;
      const originalHeight = canvas.height;
      const aspectRatio = originalWidth / originalHeight;

      let newWidth = originalWidth * 4;
      let newHeight = originalHeight * 4;

      if (newWidth > 1080) {
        newWidth = originalWidth * 2;
        newHeight = newWidth / aspectRatio;
      }

      if (newHeight > 1920) {
        newHeight = originalHeight * 2;
        newWidth = newHeight * aspectRatio;
      }
      sctx.canvas.width = newWidth;
      sctx.canvas.height = newHeight;
      //}

      sctx.imageSmoothingEnabled = false; // Must be set after resize.

      const canvasStream = sctx.canvas.captureStream();
      const tapeRenderStreamDest = audioContext.createMediaStreamDestination();

      tapeRenderStreamDest.stream.getAudioTracks().forEach((track) => {
        canvasStream.addTrack(track);
      });

      const options = {
        mimeType,
        videoBitsPerSecond: 5000000,
        audioBitsPerSecond: 256000,
      };

      const videoRecorder = new MediaRecorder(canvasStream, options);

      const chunks = [];

      videoRecorder.ondataavailable = function (e) {
        if (e.data && e.data.size > 0) chunks.push(e.data);
      };

      function startRendering() {
        stopTapePlayback?.();
        videoRecorder.start(100);
        startTapePlayback(
          true,
          () => {
            setTimeout(function () {
              videoRecorder.stop();
            }, 500); // Seems like this is necessary or recordings get cut-off.
          },
          tapeRenderStreamDest,
          // 🎫 Renders and watermarks the frames for export.
          function renderTape(can, progress) {
            const frameWidth = sctx.canvas.width;
            const frameHeight = sctx.canvas.height;
            const frameAspectRatio = frameHeight / frameWidth;
            const aspectRatio = can.height / can.width;

            sctx.clearRect(0, 0, frameWidth, frameHeight);

            // if (glaze.on) can = Glaze.getCan();

            let x = 0,
              y = 0,
              width,
              height;

            if (frameAspectRatio > aspectRatio) {
              height = sctx.canvas.width * aspectRatio;
              y = floor(frameHeight / 2 - height / 2);
              width = sctx.canvas.width;
            } else {
              width = sctx.canvas.height / aspectRatio;
              x = floor(frameWidth / 2 - width / 2);
              height = sctx.canvas.height;
            }

            if (ThreeD)
              sctx.drawImage(
                ThreeD.getCan(),
                x,
                y,
                floor(width),
                floor(height),
              );

            sctx.drawImage(can, x, y, floor(width), floor(height));

            if (pen.pointers[1]) {
              const originalX = pen.pointers[1].x;
              const originalY = pen.pointers[1].y;
              const scaledX = (originalX / canvas.width) * width + x;
              const scaledY = (originalY / canvas.height) * height + y;

              if (pen.pointers[1].device === "mouse") {
                sctx.drawImage(
                  svgCursor,
                  floor(scaledX - 12),
                  floor(scaledY - 12),
                  svgCursor.naturalWidth,
                  svgCursor.naturalHeight,
                );
              } else {
                // Draw a soft tap.
                // const circleRadius = 16; // example value, adjust as needed
                // shuffleInPlace(["magenta", "lime", "white"]).forEach((color) => {
                //   const ox = choose(-4, -2, 0, 2, 4);
                //   const oy = choose(-4, -2, 0, 2, 4);
                //   sctx.globalAlpha = 0.15 + Math.random() * 0.25;
                //   sctx.beginPath();
                //   sctx.arc(
                //     scaledX + ox,
                //     scaledY + oy,
                //     circleRadius,
                //     0,
                //     2 * Math.PI,
                //   );
                //   sctx.fillStyle = color; // or any desired color
                //   sctx.fill();
                //   sctx.closePath();
                // });
                // sctx.globalAlpha = 1;
              }
            }

            // if (pen.pointers[1]) {
            // console.log(pen.pointers[1]);

            // TODO: Draw a circle based on pen.points[1].x and y
            //       that fits inside of the scaled can drawImage
            //       below, because these ranges are within
            //       the original width and height before the aspect
            //       ratio scale.
            // }

            // 2. Set up the font.
            const typeSize = min(32, max(24, floor(sctx.canvas.height / 20)));
            // const textHeight = typeSize;
            const gap = typeSize * 0.75;

            sctx.save(); // Save the current state of the canvas

            drawTextAtPosition(0, 90); // Left
            drawTextAtPosition(sctx.canvas.width, -90); // Right

            sctx.restore();
            sctx.globalAlpha = 1;

            function drawTextAtPosition(positionX, deg) {
              sctx.save();
              sctx.translate(positionX, 0);
              sctx.rotate(radians(deg));
              const yDist = 0.05;

              sctx.font = `${typeSize}px YWFTProcessing-Regular`;
              const text = "aesthetic.computer";
              const measured = sctx.measureText(text);
              const textWidth = measured.width;

              ["red", "lime", "blue", "white"].forEach((color) => {
                let offsetX, offsetY;
                if (color !== "white") {
                  sctx.globalAlpha = 0.45;
                  offsetX = choose(-2, -4, 0, 2, 4);
                  offsetY = choose(-2, -4, 0, 2, 4);
                } else {
                  sctx.globalAlpha = choose(0.5, 0.4, 0.6);
                  offsetX = choose(-1, 0, 1);
                  offsetY = choose(-1, 0, 1);
                  color = choose(
                    "white",
                    "white",
                    "white",
                    "magenta",
                    "yellow",
                  );
                }

                sctx.fillStyle = color;

                if (deg === 90) {
                  sctx.fillText(
                    text,
                    floor(
                      sctx.canvas.height * (1 - yDist) - textWidth + offsetY,
                    ),
                    -floor(offsetX + gap),
                  );
                } else if (deg === -90) {
                  sctx.fillText(
                    text,
                    -floor(sctx.canvas.height * yDist + textWidth + offsetY),
                    floor(offsetX - gap),
                  );
                }
              });

              if (HANDLE) {
                sctx.font = `${typeSize * 1.25}px YWFTProcessing-Light`;
                sctx.fillStyle = choose("yellow", "red", "blue");
                let offsetX, offsetY;
                const handleWidth =
                  textWidth / 2 + sctx.measureText(HANDLE).width / 2;
                const handleSpace = typeSize * 1.35;
                offsetX = choose(-1, 0, 1);
                offsetY = choose(-1, 0, 1);

                if (deg === 90) {
                  // Handle
                  sctx.fillText(
                    HANDLE,
                    floor(
                      sctx.canvas.height * (1 - yDist) - handleWidth + offsetY,
                    ),
                    -floor(offsetX + handleSpace + gap),
                  );
                } else if (deg === -90) {
                  sctx.fillText(
                    HANDLE,
                    -floor(sctx.canvas.height * yDist + handleWidth + offsetY),
                    floor(offsetX - handleSpace - gap),
                  );
                }
              }

              sctx.restore();
            }

            send({
              type: "recorder:transcode-progress",
              content: progress,
            });
          },
        );
      }

      const svgCursor = new Image();
      svgCursor.onload = (e) => startRendering();
      svgCursor.src = "/aesthetic.computer/cursors/precise.svg";

      // Video rendered, now download...
      videoRecorder.onstop = async function (e) {
        const blob = new Blob(chunks, { type: videoRecorder.mimeType });
        const filename = `tape-${timestamp()}.mp4`;

        await receivedChange({
          data: {
            type: "store:persist",
            content: {
              key: "tape",
              method: "local:db",
              data: { blob, duration: mediaRecorderDuration },
            },
          },
        });

        // 📥 Download the video.
        receivedDownload({ filename, data: blob });
        send({ type: "recorder:printed", content: { id: filename } });
        stopTapePlayback?.();
        send({ type: "recorder:present-paused" });
        // startTapePlayback(true);
        // pauseTapePlayback?.();
      };

      send({ type: "recorder:printing:started" });
      return;
    }

    if (type === "recorder:slate") {
      if (mediaRecorder?.mimeType.indexOf("video") !== -1) {
        await Store.del("tape");
      }
      mediaRecorder?.stop();
      return;
    }

    // Load a bitmap off the network.
    if (type === "load-bitmap") {
      const controller = new AbortController();
      mediaPathsLoading[content] = controller;

      const img = document.createElement("img");
      img.src = content;
      img.crossOrigin = "anonymous";

      const onLoad = async () => {
        const bitmap = await toBitmap(img);
        send(
          {
            type: "loaded-bitmap-success",
            content: { url: content, img: bitmap },
          },
          [bitmap.pixels.buffer],
        );
        img.removeEventListener("error", onError);
      };

      const onError = (err) => {
        console.error(err);
        send({ type: "loaded-bitmap-rejection", content: { url: content } });
        img.removeEventListener("load", onLoad); // Remove the other listener too
      };

      img.addEventListener("load", onLoad);
      img.addEventListener("error", onError);

      controller.signal.addEventListener("abort", () => {
        if (debug) console.log("🖼️ Aborted image load:", content);
        img.removeEventListener("load", onLoad);
        img.removeEventListener("error", onError);
        // Update src to stop current loading.
        img.src =
          "data:image/gif;base64,R0lGODlhAQABAIAAAAAAAP///yH5BAEAAAAALAAAAAABAAEAAAIBRAA7";
      });

      return;
    }

    // Abort a loading piece of media if it exists.
    // TODO: Only implemented on bitmaps for now. 23.10.02.15.13
    if (type === "load:abort") {
      mediaPathsLoading[content]?.abort();
      return;
    }

    // Load a sound from a url.
    if (type === "sfx:load") {
      let internal = false;

      for (let wl of soundWhitelist) {
        if (content === wl) {
          internal = true;
          break;
        }
      }

      let url;
      if (internal) {
        const ext = Safari ? "m4a" : "ogg";
        url = `/sounds/AeCo_${content}.${ext}`;
        if (window.production === true) {
          url = `https://assets.aesthetic.computer` + url;
        } else {
          url = `/assets` + url;
        }
      } else url = content;

      fetch(url)
        .then((response) => {
          return response.arrayBuffer();
        })
        .then(async (arrayBuffer) => {
          // console.log("🔉", url, audioContext, arrayBuffer);
          try {
            if (!audioContext) {
              sfx[content] = arrayBuffer;
              send({
                type: "loaded-sfx-success",
                content: { url, sfx: content },
              });
            } else {
              const audioBuffer =
                await audioContext.decodeAudioData(arrayBuffer);
              sfx[content] = audioBuffer;
              send({
                type: "loaded-sfx-success",
                content: { url, sfx: content },
              });
            }
          } catch (error) {
            if (debug && logs.audio)
              console.error("Sound loading failed:", error);
            send({
              type: "loaded-sfx-rejection",
              content: { sfx: content },
            });
          }
        })
        .catch((error) => {
          send({ type: "loaded-sfx-rejection", content: { sfx: content } });
        });

      return;
    }

    // Trigger a sound to playback.
    if (type === "sfx:play") {
      playSfx(content.id, content.sfx, content.options);
      return;
    }

    // Stop a playing sound or sample if it exists.
    if (type === "sfx:kill") {
      sfxPlaying[content.id]?.kill();
      return;
    }

    //if (type === "sfx:kill-fade") {
    // sfxPlaying[content.id]?.kill();
    //  return;
    //}

    // Report progress of a playing sound back to the disk.
    if (type === "sfx:progress") {
      send({
        type: "sfx:progress:report",
        content: { id: content.id, ...sfxPlaying[content.id]?.progress() },
      });
      return;
    }

    if (type === "fullscreen-enable") {
      curReframeDelay = 0;
      enableFullscreen();
      return;
    }

    if (type === "fps-change") {
      console.log("🎞️ FPS:", content);
      Loop.frameRate(content);
      return;
    }

    if (type === "glaze") {
      if (debug && logs.glaze) {
        console.log("🪟 Glaze:", content, "Type:", content.type || "prompt");
      }
      glaze = content;
      if (glaze.on === false) {
        Glaze.off();
        canvas.style.removeProperty("opacity");
      }
      // Note: Glaze gets turned on only on a call to `resize` or `gap` via a piece.
      return;
    }

    if (type === "disk-loaded-and-booted") {
      // Skip preload marker on default init piece, and toggle it if necessary.
      if (currentPiece !== null && !window.waitForPreload)
        window.preloaded = true;
      if (debug && logs.loading)
        console.log("⏳ Preloaded:", window.preloaded ? "✅" : "❌");
      consumeDiskSends(send);
      return;
    }

    if (type === "back-to-piece") {
      history.back();
      return false;
    }

    if (type === "disk-unload") {
      return;
    }

    // 🌟 Update & Render (Compositing)
    if (!(type === "render" || type === "update")) return;
    if (!content) return;

    if (content.TwoD) {
      TwoD?.pack(content.TwoD);
    }

    receivedBeat(content.sound); // 🔈 Trigger any audio that was called upon.

    // 🖥️ Compositing

    // This is a bit messy compared to what happens inside of content.reframe -> frame below. 22.10.27.02.05
    if (
      content.pixels?.byteLength > 0 &&
      content.width === screen.width &&
      content.height === screen.height
    ) {
      screen.pixels = new Uint8ClampedArray(content.pixels);
      // screen.width = content.width;
      // screen.height = content.height;
      let width = screen.width;
      let height = screen.height;

      if (content.reframe && content.reframe.width && content.reframe.height) {
        width = content.reframe.width;
        height = content.reframe.height;
      }

      imageData = new ImageData(screen.pixels, width, height);
    }

    // old threed garbage collection (remove)

    // Check for a change in resolution.
    if (content.reframe) {
      // Reframe the captured pixels.
      frame(content.reframe.width, content.reframe.height, content.reframe.gap);
      pen.retransformPosition();
    }

    if (content.cursorCode) pen.setCursorCode(content.cursorCode);

    // Abort the render if pixels don't match.
    if (
      content.dirtyBox === undefined &&
      content.pixels?.length !== undefined &&
      content.pixels?.length !== screen.pixels.length
    ) {
      console.warn("Aborted render. Pixel buffers did not match.");
      console.log(
        "Content pixels:",
        content.pixels.length,
        "Screen:",
        screen.pixels.length,
        content.didntRender,
        content.reframe,
        "Freeze:",
        freezeFrame,
      );
      //frameAlreadyRequested = false; // 🗨️ Tell the system we are ready for another frame.
      // ^ Deprecated: 23.09.17.01.20
      return;
    }

    let dirtyBoxBitmapCan;

    // 👌 Otherwise, grab all the pixels, or some, if `dirtyBox` is present.
    if (content.dirtyBox) {
      // 🅰️ Cropped update.
      const imageData = new ImageData(
        new Uint8ClampedArray(content.pixels), // Is this the only necessary part?
        content.dirtyBox.w,
        content.dirtyBox.h,
      );

      // Paint everything to a secondary canvas buffer.
      // TODO: Maybe this should be instantiated when the system starts to better
      //       optimize things? (Only if it's ever slow...)
      // TODO: Use ImageBitmap objects to make this faster once it lands in Safari.
      dirtyBoxBitmapCan = document.createElement("canvas");
      dirtyBoxBitmapCan.width = imageData.width;
      dirtyBoxBitmapCan.height = imageData.height;

      const dbCtx = dirtyBoxBitmapCan.getContext("2d");
      dbCtx.putImageData(imageData, 0, 0);

      // Use this alternative once it's faster. 2022.01.29.02.46
      // const dbCtx = dirtyBoxBitmapCan.getContext("bitmaprenderer");
      // dbCtx.transferFromImageBitmap(dirtyBoxBitmap);
    } else if (content.paintChanged && content.pixels) {
      // 🅱️ Normal full-screen update.
      imageData = new ImageData(
        new Uint8ClampedArray(content.pixels),
        content.width,
        content.height,
      );
    }

    pixelsDidChange = content.paintChanged || false;

    // ✨ UI Overlay (Composite) Layer
    // This currently paints corner labels and tape progress bars only.
    // (So they can be skipped for recordings?)
    let paintOverlays = {};
    function buildOverlay(name, o) {
      if (!o) return;

      paintOverlays[name] = () => {
        octx.imageSmoothingEnabled = false;

        overlayCan.width = o.img.width;
        overlayCan.height = o.img.height;

        octx.putImageData(
          new ImageData(o.img.pixels, o.img.width, o.img.height),
          0,
          0,
        );
        ctx.drawImage(overlayCan, o.x, o.y);
      };
    }

    buildOverlay("label", content.label);
    buildOverlay("tapeProgressBar", content.tapeProgressBar);

    function draw() {
      // 🅰️ Draw updated content from the piece.

      const db = content.dirtyBox;
      if (db) {
        ctx.drawImage(dirtyBoxBitmapCan, db.x, db.y);
        if (glaze.on) Glaze.update(dirtyBoxBitmapCan, db.x, db.y);
      } else if (
        pixelsDidChange ||
        needs$creenshot ||
        mediaRecorder?.state === "recording"
      ) {
        ctx.putImageData(imageData, 0, 0); // Comment out for a `dirtyBox` visualization.

        paintOverlays["label"]?.(); // label

        //
        if (
          // typeof paintToStreamCanvas === "function" &&
          mediaRecorder?.state === "recording" &&
          mediaRecorderStartTime !== undefined
          // frameCount % 2n === 0n
        ) {
          // Dump each frame frame if we are recording.
          recordedFrames.push([
            performance.now() - mediaRecorderStartTime,
            ctx.getImageData(0, 0, ctx.canvas.width, ctx.canvas.height),
          ]);
        }

        if (needs$creenshot) {
          needs$creenshot(
            ctx.getImageData(0, 0, ctx.canvas.width, ctx.canvas.height),
          );
          needs$creenshot = null;
        }

        paintOverlays["tapeProgressBar"]?.(); // tape progress

        if (glaze.on) {
          ThreeD?.pasteTo(glazeCompositeCtx);
          glazeCompositeCtx.drawImage(canvas, 0, 0);
          Glaze.update(glazeComposite);
        }

        // TODO: Is this actually updating with a blank image at first? How to prevent the glaze.clear flicker? 2022.6.8
      }

      if (glaze.on) {
        Glaze.render(now, pen.normalizedPosition(canvasRect));
      } else {
        Glaze.off();
        canvas.style.removeProperty("opacity");
      }

      // 🅱️ Draw anything from the system UI layer on top.

      const dpi = window.devicePixelRatio;

      uiCtx.scale(dpi, dpi);

      uiCtx.clearRect(0, 0, 64, 64); // Clear 64 pixels from the top left to remove any
      //                                previously rendered corner icons.

      uiCtx.clearRect(0, uiCtx.canvas.height / dpi - 64, 64, 64); // Clear 64 pixels from the bottom left to remove any
      //                                previously rendered corner icons.

      uiCtx.clearRect(uiCtx.canvas.width / dpi - 64, 0, 64, 64);
      // Also clear 64 pixels from the top right to remove any previously rendered corner icons.

      pen.render(uiCtx, canvasRect); // ️ 🐭 Draw the cursor.

      // Show the spinner on any piece other than the first, and never
      // on the prompt.
      if (
        content.loading === true &&
        currentPiece !== null &&
        currentPiece !== "aesthetic.computer/disks/prompt"
      ) {
        UI.spinner(uiCtx, now);
      }

      if (debug && frameCached && content.loading !== true) UI.cached(uiCtx); // Pause icon.
      uiCtx.resetTransform();
    }

    if (
      pixelsDidChange ||
      needs$creenshot ||
      mediaRecorder?.state === "recording" ||
      pen.changedInPiece
    ) {
      frameCached = false;
      pen.changedInPiece = false;
      draw();
    } else if (frameCached === false) {
      frameCached = true;
      draw();
      //console.log("Caching frame...");
      // } else if (content.loading === true && debug === true) {
    } else if (content.loading === true) {
      draw();
    } else if (frameCached === true) {
      //draw(); // TODO: This is causing stuttering.
      // console.log("Cached...");
    }

    // Hide the freezeFrame.
    if (freezeFrame && freezeFrameFrozen) {
      if (glaze.on === false) {
        canvas.style.removeProperty("opacity");
      }
      //freezeFrameCan.style.opacity = 0;
      freezeFrameCan.remove();
      freezeFrame = false;
      freezeFrameGlaze = false;
      freezeFrameFrozen = false;
    }

    if (glaze.on) {
      Glaze.unfreeze();
    } else {
      canvas.style.removeProperty("opacity");
    }

    if (needsReappearance && wrapper.classList.contains("hidden")) {
      wrapper.classList.remove("hidden");
      needsReappearance = false;
    }

    frameAlreadyRequested = false; // 🗨️ Signal readiness for the next frame.
    // if (lastRender) console.log(performance.now() - lastRender)
    // lastRender = performance.now()
  }

  // 📤 Reads a file and uploads it to the server.
  async function receivedUpload(
    { filename, data, bucket },
    callbackMessage = "upload",
  ) {
    console.log("📤 Uploading file:", filename, typeof data || "...");
    const ext = extension(filename);
    let MIME = "application/octet-stream"; // Default content type.

    if (ext === "json") {
      // JSON
      MIME = "application/json";

      // Parse JSON strings if they haven't been already, including support for `bigints`.
      if (typeof data !== "string") {
        data = JSON.stringify(
          data,
          (k, v) => (typeof v === "bigint" ? v.toString() : v),
          // 2 // Also make sure we indent by 2 spaces so it's nicely formatted.
        );
      }
    }

    if (ext === "mjs") MIME = "application/javascript";
    if (ext === "lisp") MIME = "text/x-lisp";

    if (ext === "obj") MIME = "application/object";
    if (ext === "glb") MIME = "model/gltf-binary";

    if (ext === "mp4") {
      MIME = "video/mp4";
      // data = mediaRecorderBlob;
    }

    if (ext === "png") {
      MIME = "image/png";
      data = await bufferToBlob(data, MIME); // Could be adding modifiers here...
    }

    if (ext === "zip") MIME = "application/zip";

    let prefetchURL = "/presigned-upload-url/" + ext;

    if (bucket === "wand") prefetchURL += "/" + filename + "/" + bucket; // Add filename info.

    // if (bucket === undefined) prefetchURL += "/" + filename; // "art" bucket.
    // 📓 This is handled on the server if an empty bucket is sent.

    // Authorization: Check to see if we will use a user or a guest bucket.
    const headers = {};

    // If no bucket is specified, then try and use the "user" bucket.
    let userMedia = false,
      token;
    if (!bucket) {
      token = await authorize();
      if (token) {
        userMedia = true;
        bucket = "user";
        headers.Authorization = `Bearer ${token}`;
        // This filename gets sorted into the user bucket via their own
        // directory upon uploading.
        // Otherwise if there is no authorization, we just send an empty filename
        // slug with an extension and an identifier gets generated via nanoid on
        // the server.
        prefetchURL += "/" + filename + "/" + bucket; // Add filename info.
      }
    }

    function error(err) {
      send({
        type: callbackMessage,
        content: { result: "error", data: err },
      });
    }

    // Now send a request to the server...
    fetch(prefetchURL, { headers })
      .then(async (res) => {
        const resData = await res.json();

        const presignedUrl = resData.uploadURL;

        // Probably the download code... maybe something else if a custom
        // name is used.
        const url = new URL(presignedUrl);
        const filename = url.pathname.split("/").pop();
        const slug = filename.substring(0, filename.lastIndexOf("."));
        const path = url.pathname.slice(1); // Remove prepending "/";

        if (debug) console.log("🔐 Presigned URL:", presignedUrl);

        const xhr = new XMLHttpRequest();
        xhr.open("PUT", presignedUrl, true);
        xhr.setRequestHeader("Content-Type", MIME);
        xhr.setRequestHeader("Content-Disposition", "inline");
        xhr.setRequestHeader("x-amz-acl", "public-read");

        const blob = new Blob([data]);

        xhr.upload.addEventListener("progress", (event) => {
          console.log(`Uploaded ${event.loaded} of ${blob.size} bytes...`);
          send({
            type: "upload:progress",
            content: event.loaded / event.total,
          }); // Send a progress callback.
        });

        // Browser is online, send the request
        xhr.onerror = error;

        xhr.onreadystatechange = async function () {
          if (xhr.readyState === XMLHttpRequest.DONE && xhr.status === 200) {
            if (
              (userMedia && token && ext === "png") ||
              ext === "mjs" ||
              ext === "lisp"
            ) {
              // TODO: Go ahead and add this media to the database.
              if (debug) {
                console.log(
                  "🗞️ Adding media to the database:",
                  slug,
                  path,
                  ext,
                );
              }

              // TODO: Write an authorized POST request that contains the slug
              //       to "api/track-media"
              const headers = {
                Authorization: `Bearer ${token}`,
                "Content-Type": "application/json",
              };

              const options = { method: "POST", headers };
              options.body = JSON.stringify({ slug, ext });
              const added = await fetch("api/track-media", options);
              if (debug) console.log("🗞️ Added to database...", added);
            }

            let data = { slug, url: url.toString(), ext };

            if (!userMedia && (ext === "mjs" || ext === "lisp")) {
              data.url =
                "https://art.aesthetic.computer/" + data.slug + "." + data.ext;
            }

            send({
              type: callbackMessage,
              content: { result: "success", data },
            });

            if (debug) console.log("✔️ File uploaded:", xhr.responseURL);
          }
        };

        try {
          xhr.send(blob, { type: MIME });
        } catch (err) {
          error(err);
        }
      })
      .catch((err) => {
        if (debug) console.log("⚠️ Failed to get presigned URL:", err);
        error(err);
      });
  }

  // Request and open local file from the user.
  // TODO: Only supports images for now.
  // TODO: Make sure this works on mobile platforms.
  async function openFile() {
    pen?.up(); // Synthesize a pen `up` event so it doesn't stick
    //            due to the modal.
    const input = document.createElement("input");
    input.type = "file";
    input.accept = "image/*";
    input.style.position = "absolute";
    input.style.left = "-9999px"; // Position off-screen

    return new Promise((resolve, reject) => {
      // Simulate click event on a visible element
      const button = document.createElement("button");
      button.style.opacity = 0;
      button.onclick = () => {
        input.click();
        document.body.removeChild(button);
      };

      document.body.appendChild(button);
      button.click();

      input.onchange = () => {
        const file = input.files[0];
        if (!file) {
          reject("No file was selected!");
        } else if (!file.type.startsWith("image/")) {
          reject("Selected file is not an image.");
        } else {
          const reader = new FileReader();

          reader.onload = async () => {
            const blob = new Blob([reader.result], { type: file.type });
            resolve(await toBitmap(blob));
          };
          reader.onerror = (error) => {
            reject(error);
          };
          reader.readAsArrayBuffer(file);
        }
      };
    });
  }

  async function authorize() {
    let token;
    try {
      token = window.acTOKEN;

      if (token) {
        // console.log("🔐 Hosted token found...");

        try {
          // Attempt to fetch user info using the token
          window.auth0Client.token = token;
          await window.auth0Client.getUser();
          // console.log("✅🔐 Token is valid!");
        } catch (error) {
          console.error("🔴🔐 Token is invalid or expired:", token);
          if (window.parent) window.parent.postMessage({ type: "logout" }, "*");
        }
      } else {
        // If acTOKEN is not available, get a new one
        // console.log("🔐 Retrieving auth token...");
        token = await window.auth0Client.getTokenSilently();
        // await window.auth0Client.getUser();
        // console.log("✅ Token is valid");
      }

      // console.log("🔐 Authorized");
    } catch (err) {
      // console.log("🔐️ ❌ Unauthorized", err);
    }
    return token;
  }

  // Reads the extension off of filename to determine the mimetype and then
  // handles the data accordingly and downloads the file in the browser.
  // Downloads both cached files via `data` and network stored files for
  // users and guests.
  async function receivedDownload({ filename, data, modifiers }) {
    console.log("💾 Downloading:", filename);
    // if (data) console.log("Data:", typeof data);
    // if (modifiers.sharing === true) presharingFile = true;

    let object, blob;
    let MIME = "application/octet-stream"; // Default content type.
    const ext = extension(filename);

    if (ext === "glb") {
      MIME = "model/gltf+binary";
      object = URL.createObjectURL(new Blob([data], { type: MIME }));
    } else if (ext === "json" || ext === "gltf") {
      // ✍️ Text + 3D
      // JSON
      MIME = "application/json";
      // GLTF
      if (extension(filename === "gltf")) MIME = "model/gltf+json"; // Hacky conditional above...

      // Parse JSON strings if they haven't been already, including support for `bigints`.
      if (typeof data !== "string") {
        data = JSON.stringify(
          data,
          (k, v) => (typeof v === "bigint" ? v.toString() : v),
          // 2 // Also make sure we indent by 2 spaces so it's nicely formatted.
        );
      }
      object = URL.createObjectURL(new Blob([data], { type: MIME }));
    } else if (ext === "png" || ext === "webp") {
      // 🖼️ Images
      MIME = "image/png"; // PNG

      if (extension(filename) === "webp") {
        MIME = "image/webp";
      }

      if (data) {
        // Download locally if data is provided.
        blob = await bufferToBlob(data, MIME, modifiers);
        object = URL.createObjectURL(blob, { type: MIME });
      } else {
        // Or from the storage network.
        // Check to see if filename has user handle data.
        const hasEmailOrHandle = filename.split("/")[0].indexOf("@") > -1;
        object = hasEmailOrHandle
          ? `/media/${filename}`
          : `https://art.aesthetic.computer/${filename}`;
      }
    } else if (ext === "mp4" || ext === "webm") {
      // TODO: ⚠️ `webm` could eventually mean audio here...
      // 🎥 Video
      // Use stored data from the global Media Recorder.
      const tape = data || (await Store.get("tape")).blob;

      // 🫲 Make sure the container matches the extension.
      const tapeMIME = tape.type; // Check the tape's blob's type.
      if (tapeMIME.indexOf("webm") > -1) {
        filename = filename.replace(".mp4", ".webm"); // Replaces ".mp4" set from `video`.
      } else {
        filename = filename.replace(".webm", ".mp4");
      }

      if (tape) {
        object = URL.createObjectURL(tape);
      } else {
        // console.warn(
        //   "🕸️ No local video available... Trying art bucket:",
        //   filename,
        // );
        // object = `https://art.aesthetic.computer/${filename}`;
      }
    } else if (ext === "mjs") {
      MIME = "application/javascript; charset=utf-8";
      object = URL.createObjectURL(new Blob([data], { type: MIME }));
    } else if (extension === "zip") {
      object = URL.createObjectURL(data, { type: MIME });
    }

    // Fetch download url from `/presigned-download-url?for=${filename}` if we
    // don't already have a blob string.

    if (!object.startsWith("blob:")) {
      try {
        const response = await fetch(`/presigned-download-url?for=${filename}`);
        const json = await response.json();
        object = json.url;
      } catch (err) {
        console.log(err);
      }
    }

    // Check if navigator.share is supported
    if (modifiers?.sharing === true && navigator.share) {
      shareFile = new File(
        [blob || new Blob([data], { type: MIME })],
        filename.split("/").pop(),
        { type: MIME, lastModified: new Date().getTime() },
      );
      shareFileCallback?.(); // Run the callback if necessary, which should
      // prevent any special race conditions.
    } else {
      // Fallback to download if navigator.share is not supported
      const a = document.createElement("a");
      a.href = object;
      a.target = "_blank";
      a.download = filename.split("/").pop(); // Remove any extra paths.
      a.click();
      if (typeof a.href !== "string") URL.revokeObjectURL(a.href);
    }

    // Picture in Picture: Image Download UI? 22.11.24.08.51
    //const container = document.createElement('div');
    //const iframe = document.createElement('iframe');

    //container.id = "pip-wrapper";
    //iframe.id = "pip";
    //iframe.src = "/blank";

    //container.append(iframe);
    //wrapper.append(container);
  }

  // Used above in `receivedUpload` and `receivedDownload` to generate image files.

  // Add a crop to square modifier.

  async function bufferToBlob(data, MIME = "image/png", modifiers) {
    let can;
    // Encode a pixel buffer as a png.
    // See also: https://stackoverflow.com/questions/11112321/how-to-save-canvas-as-png-image

    const imageData = data.data
      ? data
      : new ImageData(data.pixels, data.width, data.height);
    // Convert to imageData if it isn't already.

    can = document.createElement("canvas");
    const ctx = can.getContext("2d");

    if (modifiers?.cropToScreen) {
      can.width = screen.width;
      can.height = screen.height;
    } else {
      can.width = imageData.width;
      can.height = imageData.height;
    }

    if (modifiers?.crop === "square") {
      // debugger;
    }

    ctx.putImageData(imageData, 0, 0);

    // Scale or modify the image as needed.
    if ((modifiers?.scale !== 1 && modifiers?.scale > 0) || modifiers?.flipY) {
      const scale = modifiers?.scale || 1;
      const flipY = modifiers?.flipY;
      const can2 = document.createElement("canvas");
      const ctx2 = can2.getContext("2d");
      can2.width = can.width * scale;
      can2.height = can.height * scale;
      ctx2.imageSmoothingEnabled = false;
      if (flipY) {
        ctx2.scale(1, -1);
        ctx2.drawImage(can, 0, 0, can2.width, -can2.height);
      } else {
        ctx2.drawImage(can, 0, 0, can2.width, can2.height);
      }
      can = can2;
    }

    const blob = await new Promise((resolve) => {
      if (modifiers?.dataURL === true) {
        resolve(can.toDataURL(MIME));
      } else {
        can.toBlob(resolve, MIME, 100);
      }
    });
    return blob;
  }

  // Opens a file chooser that is filtered by a given extension / mimetype list.
  // And sends the text contents of an individual file back to the disk.
  function receivedImport(type) {
    const input = document.createElement("input");
    input.type = "file";
    input.accept = type;

    input.onchange = (e) => {
      // Grab the only selected file in the file input.
      const file = e.target.files[0];

      // Does type match nothing in the comma separated `input.accept` list?
      const noMatch = type.split(",").every((t) => {
        return t !== file.type && t !== `.${extension(file.name)}`;
      });

      // Relay error if chosen file does not match the `input.accept` list.
      if (noMatch) {
        send({
          type: "import",
          content: {
            result: "error",
            data: `Chosen file was not of type "${type}"`,
          },
        });
        return;
      }

      // Read the file.
      const reader = new FileReader();
      reader.readAsText(file);

      // Send the content back to the disk once the file loads.
      reader.onload = (e) => {
        send({
          type: "import",
          content: { result: "success", data: e.target.result },
        });
      };

      // Relay an error if the file fails to load for any reason.
      reader.onerror = () => {
        send({
          type: "import",
          content: { result: "error", data: reader.error },
        });
      };
    };

    input.click();
  }

  // Connects the Microphone to the current audioContext.
  function receivedMicrophone(data = {}) {
    if (data.detach) {
      detachMicrophone?.();
    } else {
      attachMicrophone?.(data);
    }
  }

  // Takes a request for a video and then either uses a media query (for a camera)
  // or loads a video file from a given url (unimplemented).

  // Then it puts that into a new video tag and starts playing it,
  // sending the disk the thread frames as they update (optional).

  // This module also is used to pull data from frames for
  // features like hand-tracking.
  let videoResize; // Holds a function defined after initialization.
  let handAPI;
  //let handLandmarker, HandLandmarker, FilesetResolver, vision;
  async function receivedVideo({ type, options }) {
    // if (debug) console.log("🎥 Type:", type, options);

    if (type === "camera:update") videoResize?.(options);

    if (type === "camera") {
      // TODO: Give video and canvas a unique identifier that
      //       will create a link in the worker so that frame updates
      //       for multiple videos can be routed simultaneously.
      const video = document.createElement("video");

      // Camera properties.
      let facingMode = options.facing || "user",
        zoom = 1;

      video.id = "camera-feed";
      video.autoplay = true; // Allow video footage to play automatically.
      video.setAttribute("playsinline", ""); // Only for iOS.
      video.setAttribute("muted", ""); // Don't include audio with video.

      const hands = options.hands === true; // Hand-tracking globals.
      let handVideoTime = -1;
      const useLegacyHandsAPI = true; // Performance of both libraries is
      //                                 equivalent on iPhone 14 Pro but vastly
      //                                 different on iPhone 13 Pro. 23.05.12.14.23

      const buffer = document.createElement("canvas");
      let animationRequest;

      function getAnimationRequest() {
        return animationRequest;
      }

      videos.push({ video, buffer, getAnimationRequest });

      buffer.width = options.width || 1280;
      buffer.height = options.height || 720;

      const bufferCtx = buffer.getContext("2d", { willReadFrequently: true });

      wrapper.appendChild(video);

      video.style = `position: absolute;
                     top: 0;
                     left: 0;
                     opacity: 0;
                     transform: scaleX(${facingMode === "user" ? -1 : 1});
                     width: 100%;`;

      buffer.style = `position: absolute;
                      opacity: 0;`;

      let settings, stream, videoTrack;
      let facingModeChange = false;

      try {
        // Grab video from the user using a requested width and height based
        // on the frame size.
        let cWidth = options.width,
          cHeight = options.height;

        async function getDevice(facingModeChoice) {
          // Swap width and height on iOS. (Implementation default differences.)
          // Set a height / width aspect ratio on iOS because
          // of implementation differences.

          // console.log("Trying: Width:", cWidth, "Height:", cHeight);

          const constraints = {
            facingMode: facingModeChoice,
            frameRate: { ideal: 30 },
          };

          if (
            (iOS || Android) &&
            window.matchMedia("(orientation: portrait)").matches &&
            (facingModeChoice === "environment" || facingModeChoice === "user")
            // &&
            // firstVideo
          ) {
            const temp = cWidth;
            cWidth = cHeight;
            cHeight = temp;
            // firstVideo = false;
          }

          // alert(cWidth + " " + cHeight);

          constraints.width = { ideal: cWidth };
          constraints.height = { ideal: cHeight };

          stream = await navigator.mediaDevices.getUserMedia({
            video: { ...constraints },
            audio: false,
          });

          video.srcObject = stream;
          videoTrack = stream.getVideoTracks()[0];
          // const capabilities = videoTrack.getCapabilities();
          settings = videoTrack.getSettings();

          // console.log(
          //   "Got: Width:",
          //   settings.width,
          //   "Height:",
          //   settings.height,
          // ); // ❤️‍🔥

          // Update global facingMode in case different from requested.
          facingMode = videoTrack.getConstraints().facingMode;

          const devices = await navigator.mediaDevices.enumerateDevices();
          const videoDevices = devices.filter(
            (device) => device.kind === "videoinput",
          );

          send({ type: "video-devices", content: videoDevices.length });

          if (debug) {
            videoDevices.forEach((device, index) => {
              if (index === 0) {
                console.log(
                  `Camera ${index + 1} (usually environment):`,
                  device.label,
                  device,
                );
              } else if (index === 1) {
                console.log(`Camera ${index + 1} (usually user):`, device);
              } else {
                console.log(`Camera ${index + 1} (additional camera):`, device);
              }
            });
          }
        }

        await getDevice(facingMode);

        video.addEventListener(
          "loadedmetadata",
          () => {
            video.play();
            if (debug)
              console.log("🎥 Resolution:", buffer.width, buffer.height);
          },
          { once: true },
        );

        // Resizing the video after creation. (Window resize or device rotate.)
        videoResize = async function ({ width, height, facing }) {
          cancelAnimationFrame(getAnimationRequest());

          try {
            const sizeChange = !isNaN(width) && !isNaN(height);

            if (sizeChange) {
              video.addEventListener(
                "loadedmetadata",
                () => {
                  buffer.width = cWidth;
                  buffer.height = cHeight;
                  process();
                  send({ type: "camera:updated" });
                  if (debug)
                    console.log("🎥 Resolution:", buffer.width, buffer.height);
                },
                { once: true },
              );

              if (iOS || Android) {
                await getDevice(facing);
              } else {
                video.srcObject = null; // Refresh the video `srcObject`.
                await videoTrack.applyConstraints({
                  width: { ideal: cWidth },
                  height: { ideal: cHeight },
                });
              }
            }

            if (settings.facingMode !== facing) {
              facingModeChange = true;
              await getDevice(facing);
              facingModeChange = false;

              video.addEventListener(
                "canplay",
                () => {
                  process();
                  send({ type: "camera:updated", content: facingMode });
                },
                { once: true },
              );
            } else {
            }

            // video.srcObject = stream;
            // if (!sizeChange && !facingModeChange) process();
          } catch (error) {
            process();
            if (debug) console.warn("🎥 Resolution update failed.", error);
          }
        };

        // ✋ Optional Hand-tracking (only load once)
        if (hands === true && !handAPI) {
          if (useLegacyHandsAPI) {
            // Load older mediapipe lib.
            const script = document.createElement("script");
            script.src = "/aesthetic.computer/dep/@mediapipe/hands/hands.js";
            script.crossOrigin = "anonymous";

            script.onload = function () {
              const config = {
                locateFile: (file) => {
                  return `aesthetic.computer/dep/@mediapipe/hands/${file}`;
                },
              };

              handAPI = { hands: new Hands(config) }; // Globally def. handAPI.
              window.handAPI = handAPI; // For production debugging.

              handAPI.hands.setOptions({
                selfieMode: false,
                maxNumHands: 1,
                modelComplexity: 0,
                minDetectionConfidence: 0.5,
                minTrackingConfidence: 0.5,
              });

              handAPI.hands.onResults((data) => {
                diagram({
                  screen: data.multiHandLandmarks[0] || [],
                  world: data.multiHandWorldLandmarks[0] || [],
                  hand: data.multiHandedness[0]?.label.toLowerCase() || "none",
                });
              });
            };

            document.head.appendChild(script);
          } else {
            if (!handAPI.HandLandmarker) {
              const { HandLandmarker, FilesetResolver } = await import(
                "/aesthetic.computer/dep/@mediapipe/tasks-vision/vision_bundle.js"
              );

              const vision = await FilesetResolver.forVisionTasks(
                "/aesthetic.computer/dep/@mediapipe/tasks-vision/wasm",
              );

              handAPI.HandLandmarker = HandLandmarker;
              handAPI.vision = vision;
            }

            if (!handAPI.hl) {
              handAPI.hl = await handAPI.HandLandmarker.createFromOptions(
                handAPI.vision,
                {
                  baseOptions: {
                    modelAssetPath: "../models/hand_landmarker.task",
                    delegate: "GPU", // or "CPU"
                  },
                  canvas: document.createElement("canvas"),
                  runningMode: "VIDEO",
                  //runningMode: "LIVE_STREAM",
                  minHandDetectionConfidence: 0.25,
                  minHandPresenceConfidence: 0.25,
                  minTrackingConfidence: 0.25,
                  numHands: 1,
                },
              );
            }
          }
        }

        process(); // Start processing data.
      } catch (err) {
        send({ type: "camera:denied" });
        console.log(err);
      }

      function diagram(hand) {
        if (facingMode === "user") {
          // hand.screen.forEach((l) => (l.x = 1 - l.x));
          // Reverse handedness because our data is mirrored.
          // if (hand.handedness === "left") {
          //   hand.handedness = "right";
          // } else if (hand.handedness === "right") {
          //   hand.handedness = "left";
          // }
        }
        handData = hand;
      }

      function process() {
        cancelAnimationFrame(getAnimationRequest());
        if (facingModeChange) return;
        // cancelAnimationFrame(getAnimationRequest());
        // TODO: Video effects / filter kernels could be added here...
        // 💡 For GPU backed visuals. 23.04.29.20.47

        // Send frames by default.
        if (facingMode === "user" || (!iOS && !Android)) {
          bufferCtx.translate(buffer.width / 2, buffer.height / 2);
          const zoom = 1;
          // if (hands) {
          // bufferCtx.scale(zoom, zoom);
          // } else {
          bufferCtx.scale(-zoom, zoom);
          // }
          bufferCtx.translate(-buffer.width / 2, -buffer.height / 2);
        }

        // 🤚 Track Hands on the GPU if flagged.
        if (hands === true && handAPI) {
          if (handVideoTime !== video.currentTime && video.videoWidth > 0) {
            handVideoTime = video.currentTime;
            if (useLegacyHandsAPI && !handAPI?.legacyProcessing) {
              handAPI.hands?.send({ image: bufferCtx.canvas }).then(() => {
                handAPI.legacyProcessing = false;
                // Don't process more than one frame at a time.
              });
              handAPI.legacyProcessing = true;
            } else {
              // const data = handAPI.hl?.detectForVideo(video, handVideoTime);
              // TODO: This will no longer work. 23.5.24
              //       Check the other `diagram` call.
              // diagram(data?.landmarks[0] || []);
            }
            // send({type: "hand-tracking-data", content: landmarks});
          }
        }

        // Drawing a video frame to the buffer (mirrored, proportion adjusted).
        const videoAR = video.videoWidth / video.videoHeight;
        const bufferAR = buffer.width / buffer.height;
        let outWidth,
          outHeight,
          outX = 0,
          outY = 0;

        if (videoAR <= bufferAR) {
          // Tall to wide.
          outWidth = buffer.width;
          outHeight = outWidth / videoAR;
        } else {
          // Wide to tall.
          outHeight = buffer.height;
          outWidth = outHeight * videoAR;
        }

        outY = (buffer.height - outHeight) / 2; // Adjusting position.
        outX = (buffer.width - outWidth) / 2;

        bufferCtx.drawImage(video, outX, outY, outWidth, outHeight);
        bufferCtx.resetTransform();

        if (options.hidden !== true) {
          const pixels = bufferCtx.getImageData(
            0,
            0,
            buffer.width,
            buffer.height,
          );

          send(
            {
              type: "video-frame",
              content: {
                width: pixels.width,
                height: pixels.height,
                pixels: pixels.data,
              },
            },
            [pixels.data.buffer],
          );
        }

        animationRequest = requestAnimationFrame(process);
      }
    }
  }

  /*
  document.addEventListener("pointerdown", () => {
    wrapper.requestPointerLock();
  });
  */

  // Pointer Lock 🔫
  document.addEventListener("pointerlockchange", () => {
    console.log("Pointer lock changed!");
    send({
      type:
        document.pointerLockElement === wrapper ? "pen:locked" : "pen:unlocked",
    });
  });

  // Window Scroll 📜
  window.addEventListener("wheel", function (event) {
    send({
      type: "scroll",
      content: {
        x: event.deltaX / subdivisions,
        y: event.deltaY / subdivisions,
      },
    });
  });

  // Window Focus
  window.addEventListener("focus", function (e) {
    send({ type: "focus-change", content: true });
  });

  // Window Blur
  window.addEventListener("blur", function (e) {
    send({ type: "focus-change", content: false });
  });

  // Window Visibility
  document.addEventListener("visibilitychange", function () {
    if (!document.hidden) wrapper.classList.remove("reloading");
    // if (document.hidden) mediaRecorder?.stop();
    send({
      type: "visibility-change",
      content: !document.hidden,
    });
  });

  // 🚨 Signal (Used to pass messages via window... important for embedded HTML
  //           `content` used within pieces that needs communication with the
  //           main system)

  // Send signals to the running piece.
  window.signal = function (message) {
    if (debug) console.log("🚨 Signal sent:", message);
    send({
      type: "signal",
      content: message,
    });
  };

  // Receive signals from the piece & assign callbacks.
  // These get flushed between pieces.
  // Note: These are useful for
  window.when = function (message, callback) {
    whens[message] = callback;
  };

  // 📚 History
  // TODO: Extract all the history features into a class of some kind?
  // TODO: Eventually add an API so that a disk can list all the history of
  //       a user's session. This could also be used for autocompletion of
  //       pieces / up + down arrow prev-next etc.
  window.onpopstate = function (e) {
    if (
      document.location.hash === "#debug" ||
      document.location.hash === "#nodebug"
    ) {
      document.location.reload();
    }

    const sluggy = slug(document.location.href);
    if (sluggy === "prompt") keyboard?.input.focus();

    send({
      type: "history-load",
      content: parse(sluggy || window.acSTARTING_PIECE),
    });
  };

  // Fullscreen
  // Note: This doesn't work in Safari because you can't fullscreen the body element.
  //       (Or anything other than a video element?) 22.2.13

  const requestFullscreen =
    document.body.requestFullscreen || wrapper.webkitRequestFullscreen;

  // const exitFullscreen =
  //   document.exitFullscreen || document.webkitExitFullscreen;

  // Tries to toggle fullscreen. Must be called within a user interaction.
  function enableFullscreen() {
    const fullscreenElement =
      document.fullscreenElement || document.webkitFullscreenElement;

    if (!fullscreenElement) {
      requestFullscreen.apply(document.body)?.catch((e) => console.error(e));
    } else {
      // exitFullscreen();
    }
  }

  document.body.onfullscreenchange = (event) => {
    const fullscreenElement =
      document.fullscreenElement || document.webkitFullscreenElement;

    if (fullscreenElement) {
      console.log("😱 Entered fullscreen mode!", fullscreenElement);
    } else {
      console.log("😱 Leaving fullscreen mode!");
    }
  };

  // 🔘 Button Hitboxes
  // (Created for 📋 Clipboard Events)
  let hitboxes = {};
  window.addEventListener("pointerup", async (e) => {
    keys(hitboxes).forEach((key) => hitboxes[key]?.(e));
  });

  window.addEventListener("pointerdown", async (e) => {
    keys(hitboxes).forEach((key) => hitboxes[key]?.(e));
  });

  // 📄 Drag and Drop File API

  // Drag over...
  document.body.addEventListener("dragover", function (e) {
    e.stopPropagation();
    e.preventDefault();
    e.dataTransfer.dropEffect = "copy"; // Show as copy
    // copy, move, link, or none
  });

  document.body.addEventListener("drop", async function (e) {
    e.stopPropagation();
    e.preventDefault();
    const files = e.dataTransfer.files; // Get the file(s).
    // Check if a file was dropped and process only the first one.
    if (files.length > 0) {
      const file = files[0];
      const ext = extension(file.name);
      console.log("💧 Dropped:", file.name, ext);
      // 🗒️ Source code file.
      if (ext === "mjs") {
        const reader = new FileReader();
        reader.onload = function (e) {
          send({
            type: "dropped:piece",
            content: {
              name: file.name.replace(".mjs", ""),
              source: e.target.result,
            },
          });
        };

        reader.readAsText(file);
        // 🖼️ Image file
      } else if (
        ext === "png" ||
        ext === "jpeg" ||
        ext === "jpg" ||
        ext === "gif" ||
        ext === "webp"
      ) {
        const bitmap = await toBitmap(file);
        send({
          type: "dropped:bitmap",
          content: {
            name: file.name.replace("." + ext, ""),
            source: bitmap,
          },
        });
        // 🖼️⌛ Recorded Painting (or other complex media)
      } else if (ext === "zip") {
        const reader = new FileReader();
        reader.onload = async function (e) {
          const data = e.target.result;
          if (!window.JSZip) await loadJSZip();
          const record = await unzip(data);
          if (record)
            send({ type: "painting:record:dropped", content: record });
        };
        reader.readAsArrayBuffer(file);
      }
    }
  });
}

// Utilities

// Convert an img or blob object to an ac formatted bitmap  / "painting".
async function toBitmap(imgOrBlob) {
  const img = await createImageBitmap(imgOrBlob);
  const canvas = document.createElement("canvas");
  canvas.width = img.width;
  canvas.height = img.height;
  const ctx = canvas.getContext("2d");
  ctx.drawImage(img, 0, 0);
  const imageData = ctx.getImageData(0, 0, canvas.width, canvas.height);
  return {
    width: imageData.width,
    height: imageData.height,
    pixels: imageData.data,
  };
}

// Unzip a file.
async function unzip(data) {
  try {
    const zip = await window.JSZip.loadAsync(data);

    console.log("🤐 Zip opened...");
    // Detect type of media based on presence of "steps" file...
    const steps = JSON.parse(await zip.file("painting.json")?.async("text"));
    const record = [];

    if (steps) {
      console.log("🖼️⌛ Painting record detected.");

      // TODO: Parse the JSON from steps.
      const lines = steps; // Remove timestamp.

      // Load `painting:recording` step text format.
      for (let i = 0; i < lines.length; i += 1) {
        const components = lines[i].step.split(" - ");
        const step = { timestamp: components[0], label: components[1] };
        if (lines[i].gesture?.length > 0) step.gesture = lines[i].gesture;
        const picture = zip.file(`${lines[i].step}.png`);

        if (picture) {
          const blob = await picture.async("blob");
          step.painting = await toBitmap(blob);
        }
        record.push(step);
      }
      console.log("🖼️⌛ Loaded record:", record);

      return record;
    } else {
      console.warn("🤐 Could not detect ZIP media type.");
      return record;
    }
  } catch (err) {
    console.error("🤐 Error reading ZIP:", err);
    return record;
  }
}

// Convert a blob oobject to an ArrayBuffer.
function blobToArrayBuffer(blob) {
  return new Promise((resolve, reject) => {
    const reader = new FileReader();
    reader.onloadend = () => resolve(reader.result);
    reader.onerror = reject;
    reader.readAsArrayBuffer(blob);
  });
}

window.iMessageExtensionResize = (mode) => {
  console.log("📱 iMessage Extension Resized:", mode);
  window.acSEND({ type: "imessage-extension:resized", content: { mode } });
};

window.iOSAppSwitchPiece = (piece) => {
  console.log("📱 iOS Switch Piece:", piece);
  window.acSEND({
    type: "jump",
    content: { piece, ahistorical: false, alias: false },
  });
};

function iOSAppSend(message) {
  const packedMessage = JSON.stringify(message);
  console.log("📱 Sending to iOS App:", packedMessage);
  window.webkit?.messageHandlers?.iOSApp.postMessage(packedMessage);
}

export { boot };
<|MERGE_RESOLUTION|>--- conflicted
+++ resolved
@@ -1,5362 +1,5358 @@
-// 💻 BIOS
-
-// 📦 All Imports
-import * as Loop from "./lib/loop.mjs";
-import { Pen } from "./lib/pen.mjs";
-import { Box } from "./lib/geo.mjs";
-import { Keyboard } from "./lib/keyboard.mjs";
-import { startCapturingMotion, stopCapturingMotion } from "./lib/motion.mjs";
-import { speak, speakAPI } from "./lib/speech.mjs";
-import * as UI from "./lib/ui.mjs";
-import * as Glaze from "./lib/glaze.mjs";
-import { apiObject, extension } from "./lib/helpers.mjs";
-import { choose } from "./lib/help.mjs";
-import { parse, slug } from "./lib/parse.mjs";
-import * as Store from "./lib/store.mjs";
-import {
-  MetaBrowser,
-  iOS,
-  Android,
-  TikTok,
-  Safari,
-  Aesthetic,
-  AestheticExtension,
-} from "./lib/platform.mjs";
-import { headers } from "./lib/headers.mjs";
-import { logs } from "./lib/logs.mjs";
-import { soundWhitelist } from "./lib/sound/sound-whitelist.mjs";
-import { timestamp, radians } from "./lib/num.mjs";
-import { UDP } from "./lib/udp.mjs";
-
-// import * as TwoD from "./lib/2d.mjs"; // 🆕 2D GPU Renderer.
-const TwoD = undefined;
-let JSZip; // Dynamic import of `jszip` as needed.
-
-const { assign, keys } = Object;
-const { round, floor, min, max } = Math;
-
-const diskSends = [];
-let diskSendsConsumed = false;
-
-window.acDISK_SEND = function (message) {
-  !diskSendsConsumed ? diskSends.push(message) : window.acSEND(message);
-};
-
-function consumeDiskSends(send) {
-  if (diskSendsConsumed) return;
-  diskSends.forEach((message) => send(message));
-  diskSends.length = 0;
-  diskSendsConsumed = true;
-}
-
-// 💾 Boot the system and load a disk.
-async function boot(parsed, bpm = 60, resolution, debug) {
-  headers(); // Print console headers.
-
-  if (debug) {
-    if (window.isSecureContext) {
-      // console.log("🔒 Secure");
-    } else {
-      console.warn("🔓 Insecure");
-    }
-  }
-
-  window.acCONTENT_EVENTS = [];
-
-  let HANDLE; // Populated with the user's handle from `disk`.
-
-  let pen,
-    keyboard,
-    keyboardFocusLock = false,
-    keyboardSoftLock = false;
-  let handData; // Hand-tracking.
-
-  let frameCount = 0n;
-  let now = 0;
-
-  let diskSupervisor;
-  let currentPiece = null; // Gets set to a path after `loaded`.
-  let currentPieceHasKeyboard = false;
-
-  // Media Recorder
-  let mediaRecorder;
-  let recordedFrames = [];
-  const mediaRecorderChunks = [];
-  let mediaRecorderDuration = 0,
-    mediaRecorderStartTime;
-  let needs$creenshot = false; // Flag when a capture is requested.
-
-  // Events
-  let whens = {};
-
-  // Video storage
-  const videos = [];
-
-  // Media preloading tracker (for cancellations).
-  const mediaPathsLoading = {};
-
-  // Rendering
-
-  // Wrap everything in an #aesthetic-computer div.
-  const wrapper = document.createElement("div");
-  wrapper.id = "aesthetic-computer";
-
-  // 🖥️ Our main display surface. (Software Renderer)
-  const canvas = document.createElement("canvas");
-  const ctx = canvas.getContext("2d", { willReadFrequently: true });
-
-  // 🖥️🔌 Secondary main display surface. (GPU Renderer)
-  // TODO: Eventually deprecate the software renderer in favor of this?
-  //       (Or even reuse the same tag if pieces swap.)
-  //       TODO: Would it be possible for pieces to use both... and why?
-  //             (Probably Not)
-  TwoD?.initialize(wrapper);
-
-  // An extra canvas reference for passing through or buffering video recording streams.
-  let streamCanCtx;
-  let paintToStreamCanvas = false;
-  let startTapePlayback,
-    stopTapePlayback,
-    pauseTapePlayback,
-    resumeTapePlayback;
-
-  let shareFile, shareFileCallback; // A temporary storage container for a pre-prepped
-  // file download to use on a user interaction.
-
-  // A layer for modal messages such as "audio engine is off".
-  const modal = document.createElement("div");
-  modal.id = "modal";
-
-  // A ui canvas for rendering a native resolution ui on top of everything.
-  const uiCanvas = document.createElement("canvas");
-  const uiCtx = uiCanvas.getContext("2d");
-  uiCanvas.dataset.type = "ui";
-
-  const debugCanvas = document.createElement("canvas");
-  const debugCtx = debugCanvas.getContext("2d");
-  debugCanvas.dataset.type = "debug";
-
-  // A buffer for nicer resolution switches, nice when moving from
-  // low resolution back to high resolution. Could eventually be used
-  // for transition effects.
-  const freezeFrameCan = document.createElement("canvas");
-  const ffCtx = freezeFrameCan.getContext("2d");
-  freezeFrameCan.dataset.type = "freeze";
-
-  // A buffer for corner label overlays.
-  const overlayCan = document.createElement("canvas");
-  const octx = overlayCan.getContext("2d");
-
-  let imageData;
-  let fixedWidth, fixedHeight;
-  let projectedWidth, projectedHeight;
-  let canvasRect;
-
-  // A post-process / effects layer.
-  let glaze = { on: false };
-  let currentGlaze;
-
-  const glazeComposite = document.createElement("canvas");
-  const glazeCompositeCtx = glazeComposite.getContext("2d");
-
-  let needsReframe = false;
-  let needsReappearance = false;
-  let freezeFrame = false,
-    freezeFrameFrozen = false,
-    freezeFrameGlaze = false;
-
-  const screen = apiObject("pixels", "width", "height");
-  let subdivisions = 1; // Gets set in frame.
-
-  const REFRAME_DELAY = 250;
-  let curReframeDelay = REFRAME_DELAY;
-  let lastGap = undefined;
-  let density = 2; // added to window.devicePixelRatio
-
-  const startGap =
-    location.host.indexOf("botce") > -1 || AestheticExtension ? 0 : 8;
-
-  // Runs one on boot & every time display resizes to adjust the framebuffer.
-  function frame(width, height, gap) {
-    gap === 0
-      ? document.body.classList.add("nogap")
-      : document.body.classList.remove("nogap");
-
-    if (gap === undefined) gap = lastGap ?? startGap;
-    lastGap = gap;
-
-    // Cache the current canvas if needed.
-    if (
-      freezeFrame &&
-      imageData?.data.length > 0 &&
-      !document.body.contains(freezeFrameCan)
-    ) {
-      if (debug && logs.frame) {
-        console.log(
-          "🥶 Freezing:",
-          freezeFrame,
-          imageData.width,
-          imageData.height,
-        );
-      }
-
-      freezeFrameCan.style.width = canvas.getBoundingClientRect().width + "px";
-      freezeFrameCan.style.height =
-        canvas.getBoundingClientRect().height + "px";
-
-      // TODO: Get margin of canvasRect or make freezeFrame work on top of everything...
-      // Is this still relevant? 2022.4.09
-
-      /*
-      console.log(
-        "Freezeframe offset",
-        wrapper.offsetLeft,
-        canvasRect.x,
-        canvasRect.width - canvasRect.x
-      );
-      */
-
-      freezeFrameCan.style.left = canvasRect.x + "px";
-      freezeFrameCan.style.top = canvasRect.y + "px";
-
-      // TODO: Save the Glaze canvas if glaze is enabled / figure out how to deal
-      //       with Glaze.
-
-      if (freezeFrameGlaze) {
-        Glaze.freeze(ffCtx);
-        // ffCtx.fillStyle = "lime";
-        // ffCtx.fillRect(0, 0, ffCtx.canvas.width, ffCtx.canvas.height);
-        freezeFrameGlaze = false;
-      } else {
-        ffCtx.drawImage(canvas, 0, 0);
-        // ffCtx.putImageData(imageData, 0, 0); // TODO: Fix source data detached error here.
-      }
-
-      if (!wrapper.contains(freezeFrameCan)) wrapper.append(freezeFrameCan);
-      else freezeFrameCan.style.removeProperty("opacity");
-      canvas.style.opacity = 0;
-      freezeFrameFrozen = true;
-    }
-
-    // Find the width and height of our default screen and native projection.
-    width = width || fixedWidth;
-    height = height || fixedHeight;
-
-    const gapSize = gap * window.devicePixelRatio;
-
-    subdivisions = 1;
-
-    if (width === undefined && height === undefined) {
-      // Automatically set and frame a reasonable resolution.
-      // Or pull from density.
-      let ratio = density || window.devicePixelRatio;
-      if (!density && window.devicePixelRatio === 1) ratio = 3; // Always force a screen density of 3 on non-retina displays.
-      subdivisions = ratio;
-
-      width =
-        floor(window.innerWidth / subdivisions) - floor(gapSize / subdivisions);
-      height =
-        floor(window.innerHeight / subdivisions) -
-        floor(gapSize / subdivisions);
-
-      if (TikTok) height -= gap * 3;
-
-      projectedWidth = round(width * density);
-      projectedHeight = round(height * density);
-    } else {
-      // Or do it manually if both width and height are defined.
-      fixedWidth = width;
-      fixedHeight = height;
-
-      const scale = min(window.innerWidth / width, window.innerHeight / height);
-
-      projectedWidth = round(width * scale - gapSize);
-      projectedHeight = round(height * scale - gapSize);
-    }
-
-    if (debug && logs.frame)
-      console.info(
-        "🖼 Frame:",
-        width,
-        height,
-        "🖥 Window:",
-        window.innerWidth,
-        window.innerHeight,
-      );
-
-    // Send a message about this new width and height to any hosting frames.
-    // parent.postMessage({ width: projectedWidth, height: projectedHeight }, "*");
-
-    canvas.width = width;
-    canvas.height = height;
-
-    glazeComposite.width = canvas.width;
-    glazeComposite.height = canvas.height;
-
-    uiCanvas.width = projectedWidth * window.devicePixelRatio;
-    uiCanvas.height = projectedHeight * window.devicePixelRatio;
-
-    // Horizontal and vertical offsetting of the wrapper.
-
-    if (TikTok) {
-      wrapper.style.top = `${8 * 1.5}px`;
-    } else {
-      wrapper.style.top = (window.innerHeight - projectedHeight) / 2 + "px";
-    }
-
-    wrapper.style.left = (window.innerWidth - projectedWidth) / 2 + "px";
-    wrapper.style.width = projectedWidth + "px";
-    wrapper.style.height = projectedHeight + "px";
-
-    canvas.style.width = projectedWidth + "px";
-    canvas.style.height = projectedHeight + "px";
-    uiCanvas.style.width = projectedWidth + "px";
-    uiCanvas.style.height = projectedHeight + "px";
-
-    if (debug) {
-      debugCanvas.width = projectedWidth;
-      debugCanvas.height = projectedHeight;
-      debugCanvas.style.width = projectedWidth + "px";
-      debugCanvas.style.height = projectedHeight + "px";
-    }
-
-    if (imageData?.length > 0) {
-      ctx.putImageData(imageData, 0, 0);
-    } else {
-      imageData = ctx.getImageData(0, 0, canvas.width, canvas.height);
-      // This will have zero alpha.
-    }
-
-    assign(screen, { pixels: imageData.data, width, height });
-
-    TwoD?.frame(width, height, wrapper); // Reframe the 2D GPU layer.
-
-    // Add the canvas, modal, and uiCanvas when we first boot up.
-    if (!wrapper.contains(canvas)) {
-      wrapper.append(canvas);
-      wrapper.append(modal);
-
-      const bumper = document.createElement("div");
-      bumper.id = "bumper";
-      modal.append(bumper);
-
-      wrapper.append(uiCanvas);
-      if (debug) wrapper.append(debugCanvas);
-      document.body.append(wrapper);
-
-      const fonts = [
-        "berkeley-mono-variable.css",
-        "ywft-processing-regular.css",
-        "ywft-processing-light.css",
-        "ywft-processing-bold.css",
-      ];
-
-      // Load fonts post-boot.
-      fonts.forEach((font) => {
-        const link = document.createElement("link");
-        link.rel = "stylesheet";
-        link.crossOrigin = "anonymous";
-        link.href = "/type/webfonts/" + font;
-        document.body.append(link);
-      });
-
-      // Trigger it to re-draw whenever the window resizes.
-      let timeout;
-      let lastWidth = window.innerWidth;
-      let lastHeight = window.innerHeight;
-
-      window.addEventListener("resize", (e) => {
-        if (
-          lastWidth === window.innerWidth &&
-          lastHeight === window.innerHeight
-        ) {
-          return;
-        }
-
-        lastWidth = window.innerWidth;
-        lastHeight = window.innerHeight;
-
-        // Check to see if we are in "native-cursor" mode and hide
-        // #aesthetic.computer for the resize if we aren't.
-        if (document.body.classList.contains("native-cursor") === false) {
-          wrapper.classList.add("hidden");
-        }
-
-        window.clearTimeout(timeout); // Small timer to save on performance.
-        timeout = setTimeout(() => {
-          needsReframe = true; // This makes zooming work / not work.
-          curReframeDelay = REFRAME_DELAY;
-        }, curReframeDelay); // Is this needed?
-      });
-
-      // Prevent canvas touchstart events from triggering magnifying glass on
-      // iOS Safari, unless a link is pressed.
-      wrapper.addEventListener(
-        "touchstart",
-        function (event) {
-          if (
-            document.hasFocus() &&
-            !ticketWrapper &&
-            event.target.tagName !== "A" &&
-            event.target.tagName !== "IMG"
-          ) {
-            event.preventDefault();
-          }
-        },
-        false,
-      );
-    }
-
-    canvasRect = canvas.getBoundingClientRect();
-
-    Glaze.clear();
-
-    // A native resolution canvas for drawing cursors, system UI, and effects.
-    if (glaze.on) {
-      currentGlaze = Glaze.on(
-        canvas.width,
-        canvas.height,
-        canvasRect,
-        projectedWidth,
-        projectedHeight,
-        wrapper,
-        glaze.type,
-        () => {
-          send({ type: "needs-paint" }); // Once all the glaze shaders load, render a single frame.
-          // canvas.style.opacity = 0;
-        },
-      );
-    } else {
-      Glaze.off();
-      glaze.on = false;
-      canvas.style.removeProperty("opacity");
-    }
-
-    needsReframe = false;
-    needsReappearance = true; // Only for `native-cursor` mode.
-    send({ type: "needs-paint" });
-    send({
-      type: "reframed",
-      content: {
-        innerWidth: window.innerWidth,
-        innerHeight: window.innerHeight,
-        subdivisions,
-      },
-    });
-  }
-
-  // Used by `disk` to set the metatags by default when a piece loads. It can
-  // be overridden using `meta` inside of `boot` for any given piece.
-  // TODO: Some meta tags in practice use image_url & icon_url it seems.
-  //       (Like in `hell_-world` or `freaky-flowers`) 23.10.25.20.32
-  function setMetatags(meta) {
-    if (meta?.title) {
-      document.title = meta.title;
-      document.querySelector('meta[name="og:title"]').content = meta.title;
-      document.querySelector('meta[name="twitter:title"]').content = meta.title;
-    }
-    if (meta?.desc) {
-      document.querySelector('meta[name="og:description"]').content = meta.desc;
-      document.querySelector('meta[name="description"]').content = meta.desc;
-    }
-    if (meta?.img?.og) {
-      document.querySelector('meta[name="og:image"]').content = meta.img.og;
-    }
-    if (meta?.img?.twitter) {
-      document.querySelector('meta[name="twitter:image"]').content =
-        meta.img.twitter;
-    }
-
-    const icon = document.querySelector('link[rel="icon"]');
-
-    if (icon) {
-      if (meta?.icon_url) {
-        if (icon.href !== meta.icon_url) icon.href = meta.icon_url;
-      } else if (meta?.img?.icon) {
-        if (icon.href !== meta.img.icon) icon.href = meta.img.icon;
-      }
-    }
-
-    if (meta?.url) {
-      // This might need to be conditional / opt-in?
-      // document.querySelector('meta[name="twitter:player"').content = meta.url;
-    }
-  }
-
-  // *** External Library Dependency Injection ***
-
-  // FFMPEG.WASM
-  async function loadFFmpeg() {
-    return new Promise((resolve, reject) => {
-      const script = document.createElement("script");
-      script.src = "/aesthetic.computer/dep/ffmpeg/ffmpeg.min.js";
-
-      script.onerror = function (err) {
-        reject(err, s);
-      };
-
-      script.onload = function handleScriptLoaded() {
-        if (debug && logs.deps) console.log("📼 FFmpeg has loaded.", FFmpeg);
-        resolve(FFmpeg);
-      };
-      document.head.appendChild(script);
-    });
-    // return await import(`/aesthetic.computer/dep/@ffmpeg/ffmpeg-core.js`);
-  }
-
-  async function loadJSZip() {
-    return new Promise((resolve, reject) => {
-      const script = document.createElement("script");
-      script.src = "/aesthetic.computer/dep/jszip.min.js";
-
-      script.onerror = function (err) {
-        reject(err, s);
-      };
-
-      script.onload = function handleScriptLoaded() {
-        if (debug && logs.deps)
-          console.log("🤐 JSZip has loaded.", window.JSZip);
-        resolve(window.JSZip);
-      };
-
-      document.head.appendChild(script);
-    });
-  }
-
-  async function loadStripe() {
-    return new Promise((resolve, reject) => {
-      const script = document.createElement("script");
-      script.src = "https://js.stripe.com/v3/";
-      script.crossOrigin = "anonymous";
-
-      script.onerror = function (err) {
-        reject(err, s);
-      };
-
-      script.onload = function handleScriptLoaded() {
-        if (debug && logs.deps)
-          console.log("🦓 Stripe has loaded.", window.Stripe);
-        resolve(window.Stripe);
-      };
-
-      document.head.appendChild(script);
-    });
-  }
-
-  // THREE.JS (With a thin wrapper called ThreeD).
-  let ThreeD;
-  let ThreeDBakeQueue = [];
-  async function loadThreeD() {
-    ThreeD = await import(`./lib/3d.mjs`);
-    ThreeD.initialize(
-      wrapper,
-      Loop.mainLoop,
-      receivedDownload,
-      receivedUpload,
-      send,
-    );
-  }
-
-  // Web3
-  async function loadWeb3() {
-    return new Promise((resolve, reject) => {
-      const script = document.createElement("script");
-      script.src = "/aesthetic.computer/dep/web3/web3.min.js";
-
-      script.onerror = (err) => reject(err, s);
-
-      script.onload = function handleScriptLoaded() {
-        if (debug) console.log("🕸️3️⃣ Ready...");
-        resolve(Web3);
-      };
-
-      document.head.appendChild(script);
-    });
-  }
-
-  // 2. 🔈 Audio
-  const sound = {
-    bpm: new Float32Array(1),
-  };
-
-  const sfx = {}; // Buffers of sound effects that have been loaded.
-  const sfxPlaying = {}; // Sound sources that are currently playing.
-  const sfxCancel = [];
-  speakAPI.sfx = sfx;
-  // TODO: Some of these need to be kept (like system ones) and others need to
-  // be destroyed after pieces change.
-
-  let updateMetronome,
-    activateSound,
-    activatedSoundCallback,
-    triggerSound,
-    updateBubble,
-    updateSound,
-    killSound,
-    killAllSound,
-    requestSpeakerWaveforms,
-    requestSpeakerAmplitudes,
-    attachMicrophone,
-    detachMicrophone,
-    audioContext,
-    audioStreamDest,
-    sfxStreamGain,
-    micStreamGain,
-    micGainNode,
-    speakerGain;
-
-  let requestMicrophoneAmplitude,
-    requestMicrophoneWaveform,
-    requestMicrophonePitch,
-    requestMicrophoneRecordingStart,
-    requestMicrophoneRecordingStop;
-
-  // TODO: Eventually this would be replaced with a more dynamic system.
-
-  const backgroundTrackURLs = [
-    "0 - analog multiplication",
-    "1 - castlecowards",
-    "2 - epanodos clinamen",
-    "3 - for not being able",
-    "4 - pantoum chain rhyme",
-    "5 - they sit so nicely",
-    "6 - vociferatings witchbefooled",
-    "7 - an accuracy which it seems as impossible to attain",
-    "8 - bivariate beamforming",
-    "9 - and the three of them began to make",
-    "10 - or perhaps destroyed",
-    "11 - sunsmidnought",
-    "12 - improvements design",
-    "13 - consideration",
-    "14 - magellanic clouds",
-    "15 - syncopation demotic",
-    "16 - textual criticism ambiguity",
-  ];
-
-  const backgroundMusicEl = document.createElement("audio");
-  backgroundMusicEl.id = "background-music";
-  backgroundMusicEl.crossOrigin = "anonymous";
-  wrapper.appendChild(backgroundMusicEl);
-
-  let analyserCtx, analyserSrc, analyser, frequencyData;
-  let currentBackgroundTrack;
-
-  function playBackgroundMusic(n, volume) {
-    if (currentBackgroundTrack !== n && !isNaN(n)) {
-      let origin;
-
-      if (window.production === true) {
-        origin = "https://assets.aesthetic.computer/bgm/";
-      } else {
-        origin = "/assets/bgm/";
-      }
-
-      const ext = Safari ? "m4a" : "ogg";
-      backgroundMusicEl.src = origin + backgroundTrackURLs[n] + "." + ext;
-      backgroundMusicEl.volume = parseFloat(volume);
-      if (audioContext) {
-        backgroundMusicEl.play();
-      }
-      currentBackgroundTrack = n;
-    }
-  }
-
-  function stopBackgroundMusic() {
-    currentBackgroundTrack = null;
-    backgroundMusicEl.src = "";
-  }
-
-  function startSound() {
-    if (navigator.audioSession) navigator.audioSession.type = "ambient";
-
-    // Main audio feed
-    audioContext = new AudioContext({
-      latencyHint: "interactive",
-      // TODO: Eventually choose a good sample rate and/or make it settable via
-      //       the current disk.
-      // sampleRate: 44100,
-      // sampleRate: 48000,
-      // sampleRate: 96000,
-      // sampleRate: 192000,
-    });
-
-    // BGM Analyser
-    analyserCtx = new AudioContext();
-    analyserSrc = analyserCtx.createMediaElementSource(backgroundMusicEl);
-    analyser = analyserCtx.createAnalyser();
-    analyser.fftSize = 256; // See also: https://developer.mozilla.org/en-US/docs/Web/API/AnalyserNode/frequencyBinCount
-
-    analyserSrc.connect(analyser);
-    analyser.connect(analyserCtx.destination);
-    frequencyData = new Uint8Array(analyser.frequencyBinCount);
-
-    // console.log("Sound started.");
-
-    speakAPI.audioContext = audioContext; // Make audioContext global, for
-    //                                       `speech` and perhaps other
-    //                                       modules. 23.08.17.12.31
-
-    audioStreamDest = audioContext.createMediaStreamDestination();
-    sfxStreamGain = audioContext.createGain();
-    sfxStreamGain.gain.value = 1;
-    sfxStreamGain.connect(audioStreamDest);
-
-    speakerGain = audioContext.createGain();
-    speakerGain.gain.value = 1;
-    speakerGain.connect(audioContext.destination);
-
-    if (audioContext.state === "running") {
-      // audioContext.suspend();
-    }
-
-    // TODO: Check to see if there is support for AudioWorklet or not...
-    //       and and use ScriptProcessorNode as a fallback. 2022.01.13.21.00
-
-    // Microphone Input Processor
-    // (Gets attached via a message from the running disk.)
-    attachMicrophone = async (data) => {
-      // if (navigator.audioSession)
-      //   navigator.audioSession.type = "play-and-record";
-      if (navigator.audioSession)
-        navigator.audioSession.type = "play-and-record"; //play-and-record";
-
-      let micStream;
-      try {
-        micStream = await navigator.mediaDevices.getUserMedia({
-          audio: {
-            echocancellation: true, // put this behind a flag?
-            latency: 0,
-            noisesuppression: false,
-            autogaincontrol: true,
-          },
-        });
-      } catch (err) {
-        if (debug) console.warn("🎙 Microphone disabled:", err);
-      }
-
-      // send({ type: "microphone:connect:success" });
-      // return;
-
-      if (!micStream) {
-        send({ type: "microphone:connect:failure" });
-        return;
-      }
-
-      const micNode = new MediaStreamAudioSourceNode(audioContext, {
-        mediaStream: micStream,
-      });
-
-      // TODO: Why can't there be separate audioWorklet modules?
-      await audioContext.audioWorklet.addModule(
-        "/aesthetic.computer/lib/microphone.mjs",
-      );
-
-      const micProcessorNode = new AudioWorkletNode(
-        audioContext,
-        "microphone-processor",
-        {
-          outputChannelCount: [2],
-          processorOptions: { debug },
-        },
-      );
-
-      // Receive messages from the microphone processor thread.
-      micProcessorNode.port.onmessage = (e) => {
-        const msg = e.data;
-
-        if (msg.type === "amplitude") {
-          send({ type: "microphone-amplitude", content: msg.content });
-        }
-
-        if (msg.type === "waveform") {
-          send({ type: "microphone-waveform", content: msg.content });
-        }
-
-        if (msg.type === "pitch") {
-          send({ type: "microphone-pitch", content: msg.content });
-        }
-
-        if (msg.type === "recording:complete") {
-          // Turn this into a sample with a playback ID here and send
-          // the sample ID back.
-          const id = "microphone-recording";
-
-          if (debug)
-            console.log("🔈 Buffer length:", msg.content.recording.length);
-
-          // Create an empty mono AudioBuffer (1 channel)
-          const buffer = audioContext.createBuffer(
-            1,
-            msg.content.recording.length,
-            audioContext.sampleRate,
-          );
-          const channel = buffer.getChannelData(0); // Ref to the first channel.
-          channel.set(msg.content.recording);
-          // Copy your Float32Array data into the buffer's channel
-
-          sfx[id] = buffer; // Set the sfx id so the sfx system
-          //                   can play back the sample.
-
-          send({
-            type: "microphone:recording:complete",
-            content: { id, data: msg.content.recording },
-          });
-        }
-      };
-
-      requestMicrophoneRecordingStart = () => {
-        micProcessorNode.port.postMessage({ type: "record:start" });
-      };
-
-      requestMicrophoneRecordingStop = () => {
-        micProcessorNode.port.postMessage({ type: "record:stop" });
-      };
-
-      // Request data / send message to the mic processor thread.
-      requestMicrophoneAmplitude = () => {
-        micProcessorNode.port.postMessage({ type: "get-amplitude" });
-      };
-
-      requestMicrophoneWaveform = () => {
-        micProcessorNode.port.postMessage({ type: "get-waveform" });
-      };
-
-      requestMicrophonePitch = () => {
-        micProcessorNode.port.postMessage({ type: "get-pitch" });
-      };
-
-      micStreamGain = audioContext.createGain();
-      micGainNode = audioContext.createGain();
-
-      // Connect mic to the mediaStream.
-
-      // TODO: How to automatically dip the mic gain node?
-
-      // micNode.connect(micProcessorNode);
-      micNode.connect(micGainNode);
-      micGainNode.connect(micProcessorNode);
-
-      micProcessorNode.connect(micStreamGain);
-      micStreamGain.connect(audioStreamDest);
-      speakerGain.gain.value = 0.35;
-      // micStreamGain.gain.value = 1.5;
-
-      micGainNode.gain.value = 1;
-      micStreamGain.gain.value = 1;
-      sfxStreamGain.gain.value = 1;
-
-      // Connect to the speaker if we are monitoring audio.
-      if (data?.monitor === true)
-        micProcessorNode.connect(audioContext.destination);
-
-      // Setup microphone detachment function.
-      detachMicrophone = () => {
-        if (navigator.audioSession) navigator.audioSession.type = "ambient";
-        micProcessorNode.disconnect();
-        micNode.disconnect();
-        micStream.getTracks().forEach((t) => t.stop());
-        speakerGain.gain.value = 1;
-        sfxStreamGain.gain.value = 1;
-        if (debug) console.log("🎙💀 Microphone:", "Detached");
-        send({ type: "microphone:disconnect" });
-      };
-
-      // Send a message back to `disk` saying the microphone is connected.
-      send({ type: "microphone:connect:success" });
-      if (debug) console.log("🎙 Microphone connected:", data);
-    };
-
-    // Sound Synthesis Processor
-    try {
-      (async () => {
-        await audioContext.audioWorklet.addModule(
-          "/aesthetic.computer/lib/speaker.mjs",
-        );
-
-        const soundProcessor = new AudioWorkletNode(
-          audioContext,
-          "sound-processor",
-          {
-            outputChannelCount: [2],
-            processorOptions: { bpm: sound.bpm, debug },
-          },
-        );
-
-        updateMetronome = function (newBPM) {
-          soundProcessor.port.postMessage({ type: "new-bpm", data: newBPM });
-        };
-
-        triggerSound = function (sound) {
-          soundProcessor.port.postMessage({ type: "sound", data: sound });
-        };
-
-        updateBubble = function (bubble) {
-          soundProcessor.port.postMessage({ type: "bubble", data: bubble });
-        };
-
-        killSound = function (id) {
-          // console.log("kill"); // TODO: Add fade here...
-          soundProcessor.port.postMessage({ type: "kill", data: id });
-        };
-
-        updateSound = function (data) {
-          soundProcessor.port.postMessage({ type: "update", data });
-        };
-
-        killAllSound = function () {
-          soundProcessor.port.postMessage({ type: "kill:all" });
-        };
-
-        // Request data / send message to the mic processor thread.
-        requestSpeakerWaveforms = function () {
-          soundProcessor.port.postMessage({ type: "get-waveforms" });
-        };
-
-        requestSpeakerAmplitudes = function () {
-          soundProcessor.port.postMessage({ type: "get-amplitudes" });
-        };
-
-        soundProcessor.port.onmessage = ({ data: msg }) => {
-          if (msg.type === "waveforms") {
-            send({ type: "speaker-waveforms", content: msg.content });
-            return;
-          }
-
-          if (msg.type === "amplitudes") {
-            send({ type: "speaker-amplitudes", content: msg.content });
-            return;
-          }
-
-          if (msg.type === "metronome") {
-            diskSupervisor.requestBeat?.(msg.content); // Update metronome.
-            return;
-          }
-        };
-
-        soundProcessor.connect(sfxStreamGain); // Connect to the mediaStream.
-        soundProcessor.connect(speakerGain);
-
-        // Run any held audio on resume / sounds on initial button presses or taps.
-        // audioContext.onstatechange = function () {
-        //   if (audioContext.state === "running") activatedSoundCallback?.();
-        // };
-        activatedSoundCallback?.();
-
-        // audioContext.resume();
-
-        modal.classList.remove("on");
-      })();
-    } catch (e) {
-      console.log("Sound failed to initialize:", e);
-    }
-
-    function enableAudioPlayback(skip = false) {
-      if (backgroundMusicEl.paused && currentBackgroundTrack !== null) {
-        backgroundMusicEl.play();
-      }
-      if (!skip && ["suspended", "interrupted"].includes(audioContext.state)) {
-        audioContext.resume();
-      }
-    }
-
-    //enableAudioPlayback(true);
-    window.addEventListener("pointerdown", () => enableAudioPlayback());
-    window.addEventListener("keydown", () => enableAudioPlayback());
-  }
-
-  // Play a sound back through the sfx system.
-  async function playSfx(id, sound, options, completed) {
-    if (audioContext) {
-      if (sfxCancel.includes(id)) {
-        console.log(sfxCancel, "Cancelling...", id);
-        sfxCancel.length = 0;
-        return;
-      }
-
-      // Instantly decode the audio before playback if it hasn't been already.
-      // 🌡️ TODO: `sfx` could be scraped for things that need to be decoded
-      //          upon audio activation. This would probably be helpful
-      //          in terms of creating a sampler and asynchronously
-      //          decoding all the sounds after an initial tap.
-
-      if (sfx[sound] instanceof ArrayBuffer) {
-        let audioBuffer;
-        try {
-          const buf = sfx[sound];
-          sfx[sound] = null;
-          if (buf) {
-            audioBuffer = await audioContext.decodeAudioData(buf);
-            if (debug && logs.audio) console.log("🔈 Decoded:", sound);
-            sfx[sound] = audioBuffer;
-          }
-        } catch (err) {
-          console.error("🔉", err, "➡️", sound);
-        }
-      }
-
-      if (sfx[sound] instanceof ArrayBuffer) return;
-      if (!sfx[sound]) {
-        console.log("🔉 No buffer found for:", sound);
-        return;
-      }
-
-      // If decoding has failed or no sound is present then silently fail.
-
-      // 🌡️ TODO; Performance: Cache these buffers per sound effect in each piece?
-
-      const gainNode = audioContext.createGain();
-      gainNode.gain.value = options?.volume !== undefined ? options.volume : 1;
-
-      const panNode = audioContext.createStereoPanner();
-      panNode.pan.value = options?.pan || 0; // -1 for left, 0 for center, 1 for right
-
-      let source = audioContext.createBufferSource();
-      const buffer = sfx[sound];
-
-      // Reverse the playback if specified.
-      if (options?.reverse) {
-        // Make new AudioBuffer of the same size and sample rate as original.
-        const tempBuffer = audioContext.createBuffer(
-          buffer.numberOfChannels,
-          buffer.length,
-          buffer.sampleRate,
-        );
-
-        // Copy and reverse the data for each channel.
-        for (let i = 0; i < buffer.numberOfChannels; i++) {
-          const originalData = buffer.getChannelData(i);
-          const tempData = tempBuffer.getChannelData(i);
-          tempData.set(originalData);
-          tempData.reverse();
-        }
-
-        source.buffer = tempBuffer; // Remap the source buffer to the copy.
-      } else {
-        source.buffer = buffer;
-      }
-
-      let paused = false;
-
-      function connect() {
-        if (options?.loop) source.loop = true; // Loop playback.
-
-        source.connect(panNode);
-        panNode.connect(gainNode);
-        if (!options?.stream) {
-          gainNode.connect(speakerGain);
-        }
-        gainNode.connect(options?.stream || sfxStreamGain);
-
-        source.addEventListener("ended", () => {
-          source.disconnect();
-          gainNode.disconnect();
-          panNode.disconnect();
-          completed?.();
-          if (paused === false) delete sfxPlaying[id];
-        });
-      }
-
-      connect();
-
-      if (debug && logs.audio) console.log("🔈 Playing:", sound);
-
-      let startTime = audioContext.currentTime;
-      source.start();
-      let pausedAt;
-
-      // Return a playback handle here to be able to pause or kill the sample.
-      sfxPlaying[id] = {
-        kill: () => {
-          if (debug && logs.audio) console.log("🔈 Killing...", id);
-          source.disconnect();
-          gainNode.disconnect();
-          panNode.disconnect();
-          delete sfxPlaying[id];
-        },
-        pause: () => {
-          if (debug && logs.audio) console.log("🔈 Pausing...", id);
-          paused = true;
-          source.stop();
-          pausedAt = audioContext.currentTime - startTime;
-        },
-        resume: () => {
-          if (debug && logs.audio) console.log("🔈 Resuming...", id);
-          paused = false;
-          source.disconnect(); // Disconnect the old source first
-          gainNode.disconnect();
-          panNode.disconnect();
-          source = audioContext.createBufferSource(); // New source from buffer.
-          source.buffer = buffer;
-          connect();
-          source.start(0, pausedAt); // Start from the paused time
-          startTime = audioContext.currentTime - pausedAt;
-        },
-        progress: () => {
-          const elapsed = audioContext.currentTime - startTime;
-          const progress = max(
-            0,
-            (elapsed % buffer.duration) / buffer.duration,
-          );
-          // You can return either the elapsedTime or percentage, or both, based on your needs.
-          return { elapsed, progress };
-        },
-      };
-    }
-  }
-
-  speakAPI.playSfx = playSfx;
-
-  // TODO: Add mute
-  // function mute() {
-  //   audioContext.suspend();
-  //   // Or... audioContext.resume();
-  // }
-
-  // Try to load the disk boilerplate as a worker first.
-  // Safari and FF support is coming for worker module imports: https://bugs.webkit.org/show_bug.cgi?id=164860
-  //const worker = new Worker("./aesthetic.computer/lib/disk.js", {
-  //  type: "module",
-  //});
-  const fullPath =
-    "/aesthetic.computer/lib/disk.mjs" +
-    window.location.search +
-    "#" +
-    Date.now(); // bust the cache. This prevents an error related to Safari loading workers from memory.
-
-  const firstMessage = {
-    type: "init-from-bios",
-    content: {
-      parsed,
-      debug,
-      rootPiece: window.acSTARTING_PIECE,
-      user: window.acUSER,
-      lanHost: window.acLAN_HOST,
-      iframe: window.self !== window.top,
-      shareSupported: navigator.share !== undefined,
-    },
-  };
-
-  const onMessage = (m) => receivedChange(m);
-
-  let send = (msg) => {
-    console.warn("Send has not been wired yet!", msg);
-  };
-
-  // 🔥 Optionally use workers or not.
-  // Always use workers if they are supported, except for
-  // when we are in VR (MetaBrowser).
-  const sandboxed = window.origin === "null" || !window.origin;
-
-  // Disable workers if we are in a sandboxed iframe.
-  const workersEnabled = !sandboxed;
-  //const workersEnabled = false;
-
-  if (!MetaBrowser && workersEnabled) {
-    const worker = new Worker(new URL(fullPath, window.location.href), {
-      type: "module",
-    });
-
-    // Rewire things a bit if workers with modules are not supported (Firefox).
-    worker.onerror = async (err) => {
-      // if (
-      //   err.message ===
-      //   "SyntaxError: import declarations may only appear at top level of a module"
-      // ) {
-      console.error("🛑 Disk error:", err);
-      console.warn("🟡 Attempting a dynamic import...");
-      // https://bugzilla.mozilla.org/show_bug.cgi?id=1247687
-      const module = await import(`./lib/disk.mjs`);
-      module.noWorker.postMessage = (e) => onMessage(e); // Define the disk's postMessage replacement.
-      send = (e) => module.noWorker.onMessage(e); // Hook up our post method to disk's onmessage replacement.
-      window.acSEND = send; // Make the message handler global, used in `speech.mjs` and also useful for debugging.
-      send(firstMessage);
-      consumeDiskSends(send);
-      // } else {
-      // TODO: Try and save the crash here by restarting the worker
-      //       without a full system reload?
-      // }
-    };
-
-    if (worker.postMessage) {
-      // console.log("🟢 Worker");
-      send = (e, shared) => worker.postMessage(e, shared);
-      window.acSEND = send; // Make the message handler global, used in `speech.mjs` and also useful for debugging.
-      worker.onmessage = onMessage;
-    }
-  } else {
-    // B. No Worker Mode
-    if (debug) console.log("🔴 No Worker");
-    let module;
-    try {
-      module = await import(`./lib/disk.mjs`);
-    } catch (err) {
-      console.warn("Module load error:", err);
-    }
-    module.noWorker.postMessage = (e) => onMessage(e); // Define the disk's postMessage replacement.
-    send = (e) => module.noWorker.onMessage(e); // Hook up our post method to disk's onmessage replacement.
-    window.acSEND = send; // Make the message handler global, used in `speech.mjs` and also useful for debugging.
-  }
-
-  // The initial message sends the path and host to load the disk.
-  send(firstMessage);
-  consumeDiskSends(send);
-
-  // Beat
-
-  // Set the default bpm.
-  sound.bpm = bpm;
-
-  function requestBeat(time) {
-    send({
-      type: "beat",
-      content: { time, bpm: sound.bpm },
-    });
-  }
-
-  // Called inside of `requestFrame`, and on the `beat` message.
-  function receivedBeat(content) {
-    function beat() {
-      if (sound.bpm !== content.bpm) {
-        sound.bpm = content.bpm;
-        updateMetronome(sound.bpm);
-      }
-      for (const sound of content.sounds) triggerSound(sound);
-      for (const bubble of content.bubbles) updateBubble(bubble);
-      for (const id of content.kills) killSound(id);
-    }
-
-    if (
-      (!triggerSound || audioContext?.state !== "running") &&
-      (sound.bpm !== content.bpm ||
-        content.sounds.length > 0 ||
-        content.bubbles.length > 0 ||
-        content.kills.length > 0)
-    ) {
-      activatedSoundCallback = beat;
-      // 📓 Hold a single update frame if audio cuts out or is just beginning.
-      return;
-    } else beat();
-  }
-
-  // Update & Render
-  let frameAlreadyRequested = false;
-
-  function requestFrame(needsRender, updateCount, nowUpdate) {
-    now = nowUpdate;
-
-    if (needsRender && needsReframe) {
-      frame(undefined, undefined, lastGap);
-      pen.retransformPosition();
-      //frameAlreadyRequested = false; // Deprecated. 23.09.17.01.20
-      return;
-    }
-
-    if (frameAlreadyRequested) return;
-
-    frameAlreadyRequested = true;
-    frameCount += 1n;
-
-    // TODO: 📏 Measure performance of frame: test with different resolutions.
-
-    // console.log("Sending frame...", frameCount, performance.now())
-
-    // Grab a sample of any playing background music, calculate the frequency
-    // and send as needed.
-    let amplitude = 0;
-    if (backgroundMusicEl.paused === false) {
-      // Get the frequency data from the audio element
-      analyser.getByteFrequencyData(frequencyData);
-
-      // Calculate the maximum amplitude in the frequency data for this period.
-      for (let i = 0; i < frequencyData.length; i += 1) {
-        if (frequencyData[i] > amplitude) {
-          amplitude = frequencyData[i];
-        }
-      }
-    }
-
-    // Transferrable objects
-    const transferrableObjects = [screen.pixels.buffer];
-    //const transferrableObjects = [];
-
-    // TODO: Eventually make frequencyData transferrable?
-    // if (frequencyData) {
-    // transferrableObjects.push(frequencyData.buffer);
-    // }
-
-    send(
-      {
-        type: "frame",
-        content: {
-          needsRender,
-          updateCount,
-          pixels: screen.pixels.buffer,
-          audioTime: audioContext?.currentTime || 0,
-          audioBpm: sound.bpm, // TODO: Turn this into a messaging thing.
-          audioMusicAmplitude: amplitude,
-          audioMusicSampleData: amplitude > 0 ? frequencyData : [],
-          width: canvas.width,
-          height: canvas.height,
-          // TODO: Do all fields of `pointer` need to be sent? 22.09.19.23.30
-          pen: { events: pen.events, pointers: pen.pointers },
-          pen3d: ThreeD?.pollControllers(), // TODO: Implement pointers in 3D.
-          hand: handData,
-          keyboard: keyboard.events,
-          // clipboardText: pastedText,
-        },
-      },
-      transferrableObjects,
-    );
-
-    // if (Object.keys(pen.pointers).length > 1) {
-    //   console.log(pen.events, pen.pointers);
-    // }
-
-    //pastedText = undefined; // Clear any pasted text.
-
-    pen.updatePastPositions();
-
-    // Time budgeting stuff...
-    //const updateDelta = performance.now() - updateNow;
-    //console.log("Update Budget: ", round((updateDelta / updateRate) * 100));
-    // TODO: Output this number graphically.
-
-    // const renderNow = performance.now();
-    // const renderDelta = performance.now() - renderNow;
-    // console.log("Render Budget: ", round((renderDelta / renderRate) * 100));
-
-    // TODO: Output this number graphically.
-
-    //render3d();
-    // Clear pen events.
-    pen.events.length = 0;
-    if (ThreeD?.penEvents) ThreeD.penEvents.length = 0;
-
-    // Clear keyboard events.
-    keyboard.events.length = 0;
-  }
-
-  let frameCached = false;
-  let pixelsDidChange = false; // TODO: Can this whole thing be removed? 2021.11.28.03.50
-
-  let contentFrame;
-  let ticketWrapper;
-  let underlayFrame;
-  let underlayCan;
-
-  // const bakedCan = document.createElement("canvas", {
-  //  willReadFrequently: true,
-  // });
-  let pointerLockCooldown,
-    pointerLockReady = true;
-
-  // *** Received Frame ***
-  async function receivedChange({ data: { type, content } }) {
-    if (type === "pen:lock") {
-      /*
-      if (!pointerLockReady) return;
-      pointerLockReady = false;
-      wrapper
-        .requestPointerLock()
-        .then((e) => {
-          // ...
-        })
-        .catch((err) => {
-<<<<<<< HEAD
-          console.warn(err);
-=======
-          console.warn(err.message);
->>>>>>> b6b37a86
-          pointerLockReady = true;
-          clearTimeout(pointerLockCooldown);
-        });
-      pointerLockCooldown = setTimeout(() => (pointerLockReady = true), 5000);
-      */
-      return;
-    }
-
-    // Respond to a request to send a message through to the iMessage extension.
-    if (type === "imessage-extension:send") {
-      let body = content.body.pixels
-        ? await bufferToBlob(content.body.pixels, undefined, {
-            scale: 6,
-            dataURL: true,
-          })
-        : content.body;
-      const message = { type: content.type, body };
-      const packedMessage = JSON.stringify(message);
-      if (debug) console.log("🗨️ Sending to iMessage:", packedMessage);
-      window.webkit?.messageHandlers?.iMessageExtension.postMessage(
-        packedMessage,
-      );
-      return;
-    }
-
-    if (type === "ios:send") {
-      iOSAppSend({ type: content.type, body: content.body });
-      return;
-    }
-
-    // Post a message to a potential iframe parent, like in the VSCode extension.
-    if (type === "post-to-parent") {
-      // if (debug) console.log("🏃‍♂️ Posting up to parent...", content);
-      if (window.parent) window.parent.postMessage(content, "*");
-      return;
-    }
-
-    // Connect to a UDP server,
-    // which will pass messages to the disk runner.
-    if (type === "udp:connect") {
-      UDP.connect(content.port, content.url, send);
-      return;
-    }
-
-    // Send a message to the UDP server.
-    if (type === "udp:send") {
-      UDP.send(content);
-      return;
-    }
-
-    // Disconect from the UDP server.
-    if (type === "udp:disconnect") {
-      UDP.disconnect();
-      return;
-    }
-
-    if (type === "ticket-wall") {
-      if (!window.Stripe) await loadStripe();
-      let pretext = ``;
-      let button = `buy ticket`;
-      let color = `white;`;
-      let desc = `Chat now or check email for tickets.<br><br><span id="stripe">Processed by <a href="https://stripe.com">Stripe</a></span>`;
-
-      if (content.item === "botce") {
-        pretext = `
-        <div id="pretext">
-          <img style="image-rendering: pixelated;" cross-origin="anonymous" src="https://sotce-media.aesthetic.computer/botce-b.gif">
-          <div id="pretext-bullets">
-            <span id="desc">visit with <code>botce</code></span>
-            <ul id="features">
-              <li><code>botce</code> is a helpful ai</li>
-              <li><code>botce</code> has advice</li>
-              <!--<li><code>botce</code> is here until 11/25</li>-->
-            </ul>
-          </div>
-        </div>
-        <style>
-         #pretext {
-           display: flex;
-           flex-direction: row;
-           padding-bottom: 1.5em;
-         }
-         #pretext-bullets {
-          display: flex;
-           flex-direction: column;
-           color: black;
-         }
-         #pretext img {
-          /* border: 2px solid white; */
-          border-radius: 10%;
-          max-width: 30%;
-          width: 100%;
-          height: 100%;
-         }
-         #features {
-          padding-left: 1.7em;
-          margin-top: 0.4em;
-          list-style-type: none;
-         }
-         #desc {
-          color: #30313D;
-          margin: 0 auto 0 1em;
-          background: rgba(255, 100, 100, 0.5);me
-          border-radius: 6px;
-          padding: 8px 12px;
-         }
-         code {
-          font-weight: bold;
-         }
-        </style>
-        `;
-
-        button = "$6";
-        color = "rgb(255, 200, 200, 0.95)";
-      }
-
-      const template = `
-        <link rel="stylesheet" href="aesthetic.computer/checkout.css" />
-        <form style="background: ${color};" id="payment-form" class=${content.item}>
-          ${pretext}
-          <div id="link-authentication-element">
-          </div>
-          <div id="payment-element">
-          </div>
-          <!-- <div id="payment-request-button"></div> -->
-          <button id="submit">
-            <div class="spinner hidden" id="spinner">Processing...</div>
-            <span id="button-text">${button}</span>
-          </button>
-          <div id="payment-description">${desc}</div>
-          <div id="payment-message-wrapper">
-            <div id="payment-message" class="hidden"></div>
-          </div>
-        </form>
-      `;
-      ticketWrapper = document.createElement("div");
-      ticketWrapper.id = "ticket";
-      ticketWrapper.innerHTML = template;
-      ticketWrapper.classList.add("hidden");
-      wrapper.appendChild(ticketWrapper);
-      const { ticket } = await import(`./lib/ticket.mjs`);
-      ticket(content.from, content.item, () => {
-        ticketWrapper.classList.remove("hidden");
-      }); // Open the ticket overlay.
-      return;
-    }
-
-    if (type === "handle") {
-      HANDLE = content; // Set the global HANDLE const to the user handle.
-      return;
-    }
-
-    // Zip up some data and download it.
-    if (type === "zip") {
-      if (!window.JSZip) await loadJSZip();
-      const zip = new window.JSZip(); // https://github.com/Stuk/jszip
-
-      if (content.painting) {
-        const steps = [];
-        const images = {};
-
-        // Encode `painting:recording` format.
-        content.painting.record.forEach((step) => {
-          const format = `${step.timestamp} - ${step.label}`;
-          const encodedStep = { step: format };
-          if (step.gesture?.length > 0) encodedStep.gesture = step.gesture;
-          steps.push(encodedStep);
-          if (step.painting) {
-            images[format] = bufferToBlob(step.painting, "image/png");
-          }
-        });
-
-        const stepFile = JSON.stringify(steps); // Encode a JSON file for steps.
-
-        zip.file("painting.json", stepFile);
-
-        // Add all images based on step and index.
-        keys(images).forEach((label) => {
-          zip.file(`${label}.png`, images[label]);
-        });
-
-        const finalTimestamp =
-          content.painting.record[content.painting.record.length - 1].timestamp;
-
-        const zipped = await zip.generateAsync({ type: "blob" });
-        const filename = `painting-${finalTimestamp}.zip`;
-
-        if (content.destination === "download") {
-          // See also: `receivedDownload`.
-          const a = document.createElement("a");
-          a.href = URL.createObjectURL(zipped);
-          a.target = "_blank";
-          a.download = filename; // Remove any extra paths.
-          a.click();
-          URL.revokeObjectURL(a.href);
-          send({ type: "zipped", content: { result: "success", data: true } });
-        } else if (content.destination === "upload") {
-          // TODO: Put this on the S3 server somewhere...
-          console.log("🤐 Uploading zip...", zipped);
-          receivedUpload({ filename, data: zipped }, "zipped");
-        }
-      } else {
-        send({ type: "zipped", content: { result: "error", data: false } });
-      }
-
-      return;
-    }
-
-    // Load a zip from a URL and return its unpacked contents to the piece.
-    if (type === "zip:load") {
-      console.log("Load zip remotely...", content);
-      fetch(decodeURI(content))
-        .then((response) => {
-          // console.log("Response", response);
-          if (response.status == 200) {
-            return response.arrayBuffer();
-          } else {
-            throw new Error(`Zip not found. Status: ${response.status}`);
-          }
-        })
-        .then(async (buffer) => {
-          if (!window.JSZip) await loadJSZip();
-          const record = await unzip(buffer);
-          if (record.length === 0) throw new Error("Record is an empty array");
-          send({
-            type: "loaded-zip-success",
-            content: { url: content, data: record },
-          });
-        })
-        .catch((error) => {
-          send({ type: "loaded-zip-rejection", content: { url: content } });
-        });
-      return;
-    }
-
-    // Capture device motion.
-    if (type === "motion:start") {
-      startCapturingMotion();
-      return;
-    }
-
-    if (type === "motion:stop") {
-      stopCapturingMotion();
-      return;
-    }
-
-    // Speech synthesis. (local and remote)
-    if (type === "speak") {
-      speak(content.utterance, content.voice, content.mode, content.opts);
-      return;
-    }
-
-    // Show a classic DOM / window style alert box.
-    if (type === "alert") {
-      window.alert(content);
-      return;
-    }
-
-    // Add a DOM event hitbox for the `Button Hitboxes`
-    // event listener on the document.
-    // 📓 Adding the same label multiple times will have no additional effect.
-    if (type === "button:hitbox:add") {
-      if (hitboxes[content.label] !== undefined) return;
-
-      let state = "up";
-      // Event handler for each button press.
-      hitboxes[content.label] = async (e) => {
-        const frame = canvas.getBoundingClientRect();
-        const xscale = projectedWidth / canvas.width;
-        const yscale = projectedHeight / canvas.height;
-        const hitbox = Box.from({
-          x: frame.left + content.box.x * xscale,
-          y: frame.top + content.box.y * yscale,
-          w: content.box.w * xscale,
-          h: content.box.h * yscale,
-        });
-
-        // 📓 Uncomment to debug the hitboxes and see how they line up.
-        // const dbg = Box.from({
-        //   x: content.box.x * xscale,
-        //   y: content.box.y * yscale,
-        //   w: content.box.w * xscale,
-        //   h: content.box.h * yscale,
-        // });
-        // debugCtx.fillStyle = "red";
-        // debugCtx.globalAlpha = 0.5;
-        // debugCtx.fillRect(dbg.x, dbg.y, dbg.w, dbg.h);
-
-        const hit = hitbox.contains({ x: e.x, y: e.y });
-
-        if (e.type === "pointerup" && state === "down" && hit) {
-          // This is pretty specific to the "copy" clipboard
-          // stuff for now. 23.06.16.15.03
-          // console.log("🔘 Button tap label:", content.label);
-
-          if (content.label === "copy") {
-            try {
-              await navigator.clipboard.writeText(content.message);
-              send({ type: "copy:copied" });
-            } catch (err) {
-              console.warn("📋 Clipboard copy failed:", err);
-              if (window.parent) {
-                console.log("📋 Trying via message...");
-                window.parent.postMessage(
-                  { type: "clipboard:copy", value: content.message },
-                  "*",
-                );
-              } else {
-                send({ type: "copy:failed" });
-              }
-            }
-          }
-
-          // Paste should always happen on a pointerdown.
-          if (content.label === "paste") {
-            try {
-              const pastedText = await navigator.clipboard.readText();
-              // This routes through to the `pasted:text` event in `disk`.
-              // where `pastedText` is sent on the next frame.
-              if (pastedText.length === 0) {
-                send({ type: "paste:pasted:empty" });
-              } else {
-                // Insert pasted text at current caret position.
-                if (keyboard) {
-                  const start = keyboard.input.selectionStart;
-                  const end = keyboard.input.selectionEnd;
-                  const selLen = end - start;
-
-                  const beforeCursor = keyboard.input.value.substring(0, start);
-                  const afterCursor = keyboard.input.value.substring(
-                    selLen > 0 ? end : start,
-                  );
-
-                  keyboard.input.value =
-                    beforeCursor + pastedText + afterCursor;
-
-                  const newCursorPosition = start + pastedText.length;
-                  keyboard.input.setSelectionRange(
-                    newCursorPosition,
-                    newCursorPosition,
-                  );
-
-                  send({
-                    type: "prompt:text:replace",
-                    content: {
-                      text: keyboard.input.value,
-                      cursor: keyboard.input.selectionStart,
-                    },
-                  });
-
-                  if (document.activeElement !== keyboard.input) {
-                    keyboard.input.focus();
-                  }
-                }
-              }
-              // send({
-              //   type:
-              //     pastedText.length > 0 ? "paste:pasted" : "paste:pasted:empty",
-              // });
-            } catch (err) {
-              console.warn(err);
-              send({ type: "paste:failed" });
-            }
-          }
-
-          state = "up";
-        } else if (e.type === "pointerdown" && hit) {
-          state = "down";
-        } else if (e.type === "pointerup" && !hit) {
-          state = "up";
-        }
-      };
-
-      return;
-    }
-
-    // Remove a hitbox via its label.
-    if (type === "button:hitbox:remove") {
-      delete hitboxes[content];
-      return;
-    }
-
-    // Removed in favor of the above. 23.06.16.15.04
-    // Copy text to clipboard.
-    // if (type === "copy") {
-    //   try {
-    //     await navigator.clipboard.writeText(content);
-    //     send({ type: "copy:copied" });
-    //   } catch (err) {
-    //     send({ type: "copy:failed" });
-    //   }
-    //   return;
-    // }
-
-    // Authenticate / signup or login a user.
-    if (type === "login") {
-      if (window.self !== window.top) {
-        window.parent.postMessage({ type: "login" }, "*");
-      } else {
-        window.acLOGIN?.();
-      }
-      return;
-    }
-
-    if (type === "signup") {
-      if (window.self === window.top) {
-        window.acLOGIN?.("signup");
-      }
-      return;
-    }
-
-    if (type === "logout") {
-      if (window.acTOKEN) {
-        if (window.parent) window.parent.postMessage({ type: "logout" }, "*");
-        // Just use the logout services of the host.
-      } else {
-        window.acLOGOUT?.();
-        window.flutter_inappwebview?.callHandler("closeWebview"); // Close A.C. webview on logout inside of Autonomy wallet.
-      }
-      return;
-    }
-
-    // Send a locally opened file across the thread.
-    if (type === "file-open:request") {
-      const file = await openFile();
-      send({
-        type: "file-open:response",
-        content: { data: file, result: file ? "success" : "error" },
-      });
-      return;
-    }
-
-    // Send a locally opened file across the thread.
-    if (type === "file-encode:request") {
-      let file;
-      if (content.type === "png")
-        file = await bufferToBlob(content.file, "image/png", content.modifiers);
-      send({
-        type: "file-encode:response",
-        content: { data: file, result: file ? "success" : "error" },
-      });
-      return;
-    }
-
-    // Send a user authorization token (or undefined) across the thread.
-    if (type === "authorization:request") {
-      // console.log("Getting token...");
-      const token = await authorize();
-      // console.log("Failure token:", token);
-      send({
-        type: "authorization:response",
-        content: { data: token || null, result: token ? "success" : "error" },
-      });
-      return;
-    }
-
-    // *** Route to different functions if this change is not a full frame update.
-    if (type === "load-failure" && MetaBrowser) {
-      document.querySelector("#software-keyboard-input")?.blur();
-      return;
-    }
-
-    // if (type === "alert-popup:instagram" && Instagram) {
-    //   window.alert(content);
-    //   return;
-    // }
-
-    // Connect to an ethereum wallet extension.
-    if (type === "web3-connect") {
-      if (window.ethereum) {
-        const addresses = await (typeof window.ethereum.request === "function"
-          ? window.ethereum.request({ method: "eth_requestAccounts" })
-          : window.ethereum.enable());
-
-        const address = addresses[0];
-        await loadWeb3(); // Load the web3.js library.
-        // const w3 = new Web3(window.ethereum);
-
-        // From: https://github.com/web3/web3.js/issues/2683#issuecomment-1304496119
-        async function ensReverse(address) {
-          const web3 = new Web3("https://eth.public-rpc.com/");
-          const namehash = await web3.eth.call({
-            to: "0x084b1c3c81545d370f3634392de611caabff8148", // ENS: Reverse Registrar
-            data: web3.eth.abi.encodeFunctionCall(
-              {
-                name: "node",
-                type: "function",
-                inputs: [{ type: "address", name: "addr" }],
-              },
-              [address],
-            ),
-          });
-          return web3.eth.abi.decodeParameter(
-            "string",
-            await web3.eth.call({
-              to: "0xa2c122be93b0074270ebee7f6b7292c7deb45047", // ENS: Default Reverse Resolver
-              data: web3.eth.abi.encodeFunctionCall(
-                {
-                  name: "name",
-                  type: "function",
-                  inputs: [{ type: "bytes32", name: "hash" }],
-                },
-                [namehash],
-              ),
-            }),
-          );
-        }
-
-        const ensName = await ensReverse(address);
-        const id = ensName || address;
-        if (debug) console.log("🕸️3️⃣ Connected to:", id);
-        send({
-          type: "web3-connect-response",
-          content: { result: "success", id },
-        });
-      } else {
-        send({ type: "web3-connect-response", content: { result: "error" } });
-        console.warn(
-          "🔴 Web3 is unavailable. Please install an Ethereum wallet or enable your extension.",
-        );
-      }
-      return;
-    }
-
-    if (type === "rewrite-url-path") {
-      const newPath = content.path;
-      // if (window.origin !== "null") {
-      if (content.historical) {
-        console.log("Rewriting to:", newPath);
-        history.pushState("", document.title, newPath);
-      } else {
-        history.replaceState("", document.title, newPath);
-      }
-      // }
-      return;
-    }
-
-    if (type === "bgm-change") {
-      playBackgroundMusic(content.trackNumber, content.volume || 1);
-      return;
-    }
-
-    if (type === "bgm-stop") {
-      stopBackgroundMusic();
-      return;
-    }
-
-    if (type === "disk-defaults-loaded") {
-      // Pen (also handles touch & pointer events)
-      pen = new Pen((x, y) => {
-        const p = {
-          x: floor(((x - canvasRect.x) / projectedWidth) * screen.width),
-          y: floor(((y - canvasRect.y) / projectedHeight) * screen.height),
-        };
-        return p;
-      });
-
-      // ⌨️ Keyboard
-      keyboard = new Keyboard();
-      {
-        // console.log("⌨️ 🤖 Initializing Virtual Keyboard");
-        /**
-         * Insert a hidden input element that is used to toggle the software
-         * keyboard on touchscreen devices like iPhones and iPads.
-         * *Only works in "disks/prompt".
-         */
-        let keyboardOpen = false;
-        let keyboardOpenMethod;
-        const input = document.createElement("textarea");
-        const form = document.createElement("form");
-        form.id = "software-keyboard-input-form";
-        form.style.opacity = 0;
-        input.style.position = "absolute";
-        input.id = "software-keyboard-input";
-        input.autocapitalize = "none";
-        // input.autofocus = true;
-        // input.type = "text";
-        input.autocomplete = "off";
-        input.style.opacity = 0;
-        input.style.width = 0 + "px";
-        input.style.height = 0 + "px";
-        // input.enterkeyhint = "go"; // Why doesn't this work?
-
-        // 📓 Uncomment to debug text editing form synchronization.
-        // form.style.opacity = 1;
-        // input.style.zIndex = 100;
-        // input.style.top = "50px";
-        // input.style.left = "100px";
-        // input.style.opacity = 1;
-        // input.style.width = 200 + "px";
-        // input.style.height = 50 + "px";
-
-        form.append(input);
-        wrapper.append(form);
-
-        keyboard.focusHandler = function (e) {
-          if (!currentPieceHasKeyboard) return;
-          if (keyboardFocusLock || keyboardSoftLock) return;
-          if (
-            document.activeElement !== input &&
-            e.key !== "`" &&
-            e.key !== "Escape"
-          ) {
-            keyboardOpenMethod = "keyboard";
-            input.focus();
-
-            if (e.key.length !== 1 || e.ctrl) {
-              send({
-                type: "prompt:text:replace",
-                content: { text: "", cursor: 0, mute: true },
-              });
-            }
-
-            return true;
-          } else if (e.key === "Enter" && e.shiftKey === false) {
-            // input.blur(); // Deprecated 23.07.29.17.44
-            return false;
-          }
-        };
-
-        keyboard.input = input;
-
-        // Generate an "Enter" keyboard event if the form was submitted.
-        // - Don't use the submit event if we are sandboxed though!
-        // - Which is required for the Meta Browser keyboard 23.02.08.12.30
-
-        const enterEvent = {
-          name: "keyboard:down:enter",
-          key: "Enter",
-          repeat: false,
-          shift: false,
-          alt: false,
-          ctrl: false,
-        };
-
-        form.addEventListener("submit", (e) => {
-          e.preventDefault();
-        });
-
-        form.addEventListener("keydown", (e) => {
-          if (e.key === "Enter") {
-            e.preventDefault();
-
-            const enter = { ...enterEvent };
-            enter.shift = e.shiftKey;
-            enter.alt = e.altKey;
-            enter.ctrl = e.ctrlKey;
-            keyboard.events.push(enter);
-
-            if (
-              (input.value === "dl" || input.value === "download") &&
-              shareFile
-            ) {
-              const share = () => {
-                navigator
-                  .share({
-                    files: [shareFile],
-                    title: "Share Painting",
-                    // text: "Share your painting!",
-                  })
-                  .then(() => {
-                    console.log("📥 Share was successful.");
-                    shareFile = null;
-                  })
-                  .catch((error) => {
-                    console.log("📥 Sharing failed:", error);
-                    shareFile = null;
-                  });
-                shareFileCallback = null;
-              };
-
-              if (shareFile) {
-                share();
-              } else {
-                shareFileCallback = share;
-              }
-            }
-          } else if (e.key === "Home") {
-            e.preventDefault();
-            const home = { name: "keyboard:down:home", key: "Home" };
-            home.shift = e.shiftKey;
-            home.alt = e.altKey;
-            home.ctrl = e.ctrlKey;
-            keyboard.events.push(home);
-          } else if (e.key === "Tab") {
-            e.preventDefault();
-            const tab = { name: "keyboard:down:tab", key: "Tab" };
-            tab.shift = e.shiftKey;
-            tab.alt = e.altKey;
-            tab.ctrl = e.ctrlKey;
-            keyboard.events.push(tab);
-          } /*else if (
-            // Don't send the backtick unless we are on the prompt.
-            e.key === "`" &&
-            currentPiece.split("/").pop() !== "prompt"
-          ) {
-            e.preventDefault();
-            keyboard.events.push({ name: "keyboard:down:`", key: "`" });
-          }*/
-        });
-
-        input.addEventListener("beforeinput", (e) => {
-          // console.log("Input Type:", e.inputType, input, e);
-
-          const pressedKeys = [];
-
-          if (e.inputType === "deleteContentBackward") {
-            // console.log(e.inputType, e.target.value);
-            // alert(e.inputType);
-            // pressedKeys.push("Backspace");
-          } else if (
-            ["insertText", "insertCompositionText"].includes(e.inputType)
-          ) {
-            // Sanitize input if it arrives in chunks... like if it was dictated.
-            // This is still basic, and is usable in the Meta Quest Browser. 22.10.24.17.07
-            // let sanitizedInput = input;
-            // if (input.length > 1) {
-            //   sanitizedInput = input
-            //     .trim()
-            //     .toLowerCase()
-            //     .replace(",", "")
-            //     .replace(".", "");
-            //   console.log("👄 Spoken / pasted input:", sanitizedInput);
-            // }
-            // [...sanitizedInput].forEach((chr) => pressedKeys.push(chr));
-          }
-
-          pressedKeys.forEach((pk) => {
-            keyboard.events.push({
-              name: "keyboard:down:" + pk.toLowerCase(),
-              key: pk,
-              repeat: false,
-              shift: false,
-              alt: false,
-              ctrl: false,
-            });
-          });
-        });
-
-        function handleInput(e) {
-          input.removeEventListener("input", handleInput);
-
-          let text = e.target.value;
-
-          // Replace curly single and double quotes with straight quotes
-          text = text
-            .replace(/[\u2018\u2019]/g, "'")
-            .replace(/[\u201C\u201D]/g, '"');
-
-          e.target.value = text;
-
-          send({
-            type: "prompt:text:replace",
-            content: {
-              text: text,
-              cursor: input.selectionStart,
-            },
-          });
-
-          input.addEventListener("input", handleInput);
-        }
-
-        input.addEventListener("input", handleInput);
-
-        input.addEventListener("keydown", (e) => {
-          if (keyboardFocusLock) {
-            e.preventDefault();
-            return;
-          }
-
-          if (e.key === "ArrowLeft" || e.key === "ArrowRight") {
-            let cursor =
-              input.selectionDirection === "backward"
-                ? input.selectionStart
-                : input.selectionEnd;
-
-            const selectionLength = input.selectionEnd - input.selectionStart;
-
-            if (!e.shiftKey && selectionLength > 1) {
-              cursor =
-                e.key === "ArrowLeft"
-                  ? max(0, input.selectionStart)
-                  : input.selectionEnd;
-            } else {
-              cursor += e.key === "ArrowLeft" ? -1 : 1;
-              cursor = max(0, min(input.value.length, cursor));
-            }
-
-            let start, end;
-            if (e.shiftKey) {
-              if (e.key === "ArrowLeft") {
-                if (input.selectionDirection === "backward") {
-                  start = cursor;
-                  end = input.selectionEnd;
-                } else {
-                  start = input.selectionStart;
-                  end =
-                    cursor > input.selectionStart ? cursor : input.selectionEnd;
-                }
-              } else {
-                if (input.selectionDirection === "forward") {
-                  start = input.selectionStart;
-                  end = cursor;
-                } else {
-                  end =
-                    cursor < input.selectionEnd ? cursor : input.selectionStart;
-                  start = cursor;
-                }
-              }
-            }
-
-            send({
-              type: "prompt:text:cursor",
-              content: {
-                cursor,
-                start,
-                end,
-              },
-            });
-          }
-        });
-
-        window.addEventListener("blur", (e) => {
-          input.blur();
-        });
-
-        window.addEventListener("pointerdown", (e) => {
-          if (currentPieceHasKeyboard) {
-            e.preventDefault();
-          }
-          if (!document.hasFocus()) window.focus();
-        });
-
-        window.addEventListener("pointerup", (e) => {
-          if (keyboard.needsImmediateOpen) {
-            keyboard.needsImmediateOpen = false;
-            return;
-          }
-
-          if (currentPieceHasKeyboard) e.preventDefault();
-
-          if (e.target === window) return; // This prevents.
-
-          if (
-            currentPieceHasKeyboard &&
-            !keyboardFocusLock &&
-            !keyboardSoftLock
-          ) {
-            if (keyboardOpen) {
-              input.blur();
-            } else {
-              keyboardOpenMethod = "pointer";
-              // console.log("Active Element:", document.activeElement);
-              window.focus();
-              input.focus();
-            }
-          }
-        });
-
-        input.addEventListener("focus", (e) => {
-          if (keyboardOpen) return;
-          keyboardOpen = true;
-          keyboard.events.push({
-            name: "keyboard:open",
-            method: keyboardOpenMethod,
-          });
-          keyboardOpenMethod = undefined;
-        });
-
-        input.addEventListener("blur", (e) => {
-          keyboardOpen = false;
-          keyboard.events.push({ name: "keyboard:close" });
-        });
-
-        window.addEventListener("blur", (e) => {
-          //console.log("blurred window...");
-          // keyboardOpen = false;
-          // keyboard.events.push({ name: "keyboard:close" });
-        });
-      }
-
-      // Turn off all layers onbeforeunload. (Prevents a white flicker in chrome.)
-      window.addEventListener("beforeunload", (e) => {
-        send({ type: "before-unload" });
-        wrapper.classList.add("reloading");
-      });
-
-      // 🌒 Detect light or dark mode.
-      // See also: https://flaviocopes.com/javascript-detect-dark-mode,
-      //           https://developer.mozilla.org/en-US/docs/Web/CSS/@media/prefers-color-scheme
-
-      if (window.matchMedia) {
-        if (window.matchMedia("(prefers-color-scheme: dark)").matches) {
-          send({ type: "dark-mode", content: { enabled: true } });
-        } else {
-          send({ type: "dark-mode", content: { enabled: false } });
-        }
-
-        window
-          .matchMedia("(prefers-color-scheme: dark)")
-          .addEventListener("change", (event) => {
-            if (event.matches) {
-              send({ type: "dark-mode", content: { enabled: true } });
-            } else {
-              send({ type: "dark-mode", content: { enabled: false } });
-            }
-          });
-      }
-
-      // 📋 User pasting of content.
-      //window.addEventListener("paste", (event) => {
-      // pastedText = event.clipboardData.getData("text/plain");
-      //});
-
-      // 🖥️ Display (Load the display, with 0 margin if sandboxed)
-      frame(
-        resolution?.width,
-        resolution?.height,
-        resolution?.gap ?? (sandboxed ? 0 : undefined),
-      );
-
-      // 🔊 Sound
-      // TODO: Disable sound engine entirely... unless it is enabled by a disk. 2022.04.07.03.33
-      // Only start this after a user-interaction to prevent warnings.
-
-      activateSound = () => {
-        startSound();
-        window.removeEventListener("keydown", activateSound);
-        window.removeEventListener("pointerdown", activateSound);
-      };
-
-      diskSupervisor = { requestBeat, requestFrame };
-
-      // ➰ Core Loops for User Input, Music, Object Updates, and Rendering
-      Loop.start(
-        () => {
-          // TODO: What is this now?
-          // pen.poll();
-          // TODO: Key.input();
-          // TODO: Voice.input();
-        },
-        function (needsRender, updateTimes, now) {
-          // TODO: How can I get the pen data into the disk and back
-          //       to Three.JS as fast as possible? 22.10.26.23.25
-          diskSupervisor.requestFrame?.(needsRender, updateTimes, now);
-
-          if (ThreeD?.status.alive === true && ThreeDBakeQueue.length > 0) {
-            ThreeD.collectGarbage();
-            // Bake all forms, while keeping track of baked forms, and any form that is missing after the queue ends needs to be cleared.
-            const touchedForms = [];
-            ThreeDBakeQueue.forEach((baker) => touchedForms.push(...baker()));
-            ThreeD.checkForRemovedForms(touchedForms);
-            ThreeDBakeQueue.length = 0;
-            ThreeD?.render(now);
-          }
-
-          TwoD?.render();
-        },
-      );
-    }
-
-    // 💾 Disk Loading
-    // Initialize some global stuff after the first piece loads.
-    // Unload some already initialized stuff if this wasn't the first load.
-    if (type === "disk-loaded") {
-      // Clear any active parameters once the disk has been loaded.
-      window.history.replaceState({}, "", window.location.pathname);
-
-      // if (currentPiece !== null) firstPiece = false;
-      currentPiece = content.path;
-      currentPieceHasKeyboard = false;
-      if (keyboard) keyboard.input.value = "";
-
-      if (!content.taping) {
-        detachMicrophone?.(); // Remove any attached microphone unless we
-        //                       are taping 📼.
-      }
-
-      // Kill any previously loading media.
-      keys(mediaPathsLoading).forEach((key) => mediaPathsLoading[key].abort());
-
-      killAllSound?.(); // Kill any pervasive sounds in `speaker`.
-
-      // ⚠️ Remove any sounds that aren't in the whitelist.
-      const sfxKeys = keys(sfx);
-      sfxKeys.forEach((key) => {
-        if (key !== sound) delete sfx[key];
-      });
-      if (sfxKeys.length > 0 && logs.audio && debug)
-        console.log("🔉 SFX Cleaned up:", sfx);
-
-      // Stop any playing samples.
-      keys(sfxPlaying).forEach((sfx) => sfxPlaying[sfx].kill());
-
-      // Reset preloading.
-      window.waitForPreload = false;
-      window.preloaded = false;
-
-      // Clear any 3D content.
-      ThreeD?.clear();
-
-      // Kill the 3D engine.
-      ThreeD?.kill();
-
-      // Clear any DOM hitboxes added for Buttons that need
-      // user interaction to trigger browser APIs. (Like clipboard)
-      hitboxes = {};
-
-      // Clear any DOM content that was added by a piece.
-      contentFrame?.remove(); // Remove the contentFrame if it exists.
-      contentFrame = undefined;
-
-      // Clear any ticket overlay that was added by a piece.
-      ticketWrapper?.remove();
-      ticketWrapper = undefined;
-
-      underlayFrame?.remove(); // Remove the underlayFrame if it exists.
-      underlayFrame = undefined;
-      underlayCan = undefined;
-      stopTapePlayback?.();
-
-      // Remove any event listeners added by the content frame.
-      window?.acCONTENT_EVENTS.forEach((e) => e());
-      window.acCONTENT_EVENTS = []; // And clear all events from the list.
-
-      // Remove existing video tags.
-      videos.forEach(({ video, buffer, getAnimationRequest }) => {
-        console.log("🎥 Removing:", video, buffer, getAnimationRequest());
-
-        if (video.srcObject) {
-          const stream = video.srcObject;
-          const tracks = stream.getTracks();
-          tracks.forEach((track) => track.stop());
-        }
-
-        video.remove();
-
-        // buffer.remove();
-        cancelAnimationFrame(getAnimationRequest());
-        handData = undefined; // Clear any handData.
-      });
-
-      videos.length = 0;
-      // Note: Any other disk state cleanup that needs to take place on unload
-      //       should happen here.
-
-      // Reset the framing to a system default when unloading a disk if using
-      // a customized resolution.
-      // TODO: Do disks with custom resolutions need to be reset
-      //       if they are being reloaded?
-
-      if (fixedWidth && fixedHeight) {
-        freezeFrame = true;
-        freezeFrameGlaze = glaze.on;
-
-        freezeFrameCan.width = imageData.width;
-        freezeFrameCan.height = imageData.height;
-
-        fixedWidth = undefined;
-        fixedHeight = undefined;
-        needsReframe = true;
-      }
-
-      if (lastGap !== 0) {
-        // lastGap = 0; No longer needed... 22.10.04.15.28
-        freezeFrame = true;
-        freezeFrameCan.width = imageData.width;
-        freezeFrameCan.height = imageData.height;
-        needsReframe = true;
-      }
-
-      // Turn off glaze.
-      glaze.on = false;
-      canvas.style.removeProperty("opacity");
-
-      // Clear pen events.
-      pen.events.length = 0;
-
-      // Clear keyboard events.
-      keyboard.events.length = 0;
-
-      // Clear when events.
-      whens = {};
-
-      // Close (defocus) software keyboard if we are NOT on the prompt.
-      // debugger;
-      if (content.text !== "prompt") {
-        document.querySelector("#software-keyboard-input")?.blur();
-      }
-      // keyboard.events.push({ name: "keyboard:close" });
-
-      setMetatags(content.meta);
-
-      // TODO: Make this automatic for pieces that use 3d.
-      if (
-        content.text === "wand" ||
-        content.text?.indexOf("wand") === 0 ||
-        content.text === "oldwand" ||
-        content.text?.indexOf("oldwand") === 0
-      ) {
-        loadThreeD();
-      }
-
-      // Show an "audio engine: off" message.
-      //if (content.noBeat === false && audioContext?.state !== "running") {
-      //bumper.innerText = "audio engine off";
-      //modal.classList.add("on");
-      //}
-
-      // Clear the ThreeD buffer.
-      // ThreeD.clear();
-
-      // Emit a push state for the old disk if it was not the first. This is so
-      // a user can use browser history to switch between disks.
-      if (content.pieceCount > 0 || content.alias === true) {
-        if (content.fromHistory === false /*&& window.origin !== "null"*/) {
-          history.pushState(
-            "",
-            document.title,
-            content.text === "/prompt" ? "/" : "/" + content.text, // Replace "prompt" with "/".
-          );
-        }
-
-        // Replace the state if we are running an aliased `load` or `jump`.
-        // (That doesn't avoid the history stack.)
-        // Note: History state changes do not work in a sandboxed iframe!
-        if (
-          content.fromHistory === true &&
-          content.alias === false //&&
-          // window.origin !== "null"
-        ) {
-          try {
-            history.replaceState(
-              "",
-              document.title,
-              content.text === "/prompt" ? "/" : "/" + content.text, // Replace "prompt" with "/".
-            );
-          } catch (err) {
-            console.warn("⚠️ Couldn't change url state. Going too fast!? ➿🚗");
-          }
-        }
-      }
-
-      UI.spinnerReset(); // Reset the timer on the yellow UI loading spinner.
-
-      if (content.pieceHasSound && !audioContext) {
-        // Enable sound engine on interaction.
-        window.addEventListener("keydown", activateSound, { once: true });
-        window.addEventListener("pointerdown", activateSound, { once: true });
-      }
-
-      send({ type: "loading-complete" });
-      return;
-    }
-
-    if (type === "forms") {
-      const willBake = content.cam !== undefined;
-
-      if (willBake) {
-        // if (ThreeD?.status.alive === false) ThreeD.initialize(wrapper);
-
-        // Add / update forms in a queue and then run all the bakes in render.
-        ThreeDBakeQueue.push(() => {
-          return ThreeD?.bake(content, screen, {
-            width: projectedWidth,
-            height: projectedHeight,
-          });
-        });
-
-        //send({ type: "forms:baked", content: true });
-      } else {
-        //send({ type: "forms:baked", content: false });
-      }
-
-      // TODO: Measure the time this takes.
-      //const pixels = ThreeD.bake(content, screen, {width: projectedWidth, height: projectedHeight});
-      // bakedCan.width = screen.width;
-      // bakedCan.height = screen.height;
-      // bakedCtx.drawImage(ThreeD.domElement, 0, 0);
-      // const pixels = bakedCtx.getImageData(0, 0, screen.width, screen.height).data;
-
-      // send({
-      //   type: "forms:baked",
-      //   content: { width: screen.width, height: screen.height, pixels },
-      // }, [pixels]);
-
-      return;
-    }
-
-    if (type === "$creenshot") {
-      needs$creenshot = (data) => receivedDownload({ ...content, data });
-      return;
-    }
-
-    if (type === "keyboard:enabled") {
-      currentPieceHasKeyboard = true;
-      keyboardFocusLock = false;
-      keyboardSoftLock = false;
-      return;
-    }
-
-    if (type === "keyboard:disabled") {
-      currentPieceHasKeyboard = false;
-      return;
-    }
-
-    if (type === "keyboard:close") {
-      // if (keyboardFocusLock) return; // Deprecated: 23.10.02.23.18
-      // console.log("⌨️ Keyboard closing...");
-      keyboard?.input.blur();
-      return;
-    }
-
-    if (type === "keyboard:open") {
-      // console.log("⌨️ Keyboard opening...");
-      if (keyboardFocusLock) return;
-      keyboardFocusLock = false;
-      currentPieceHasKeyboard = true;
-      keyboard?.input.focus();
-      // if (keyboard) keyboard.needsImmediateOpen = true; // For iOS.
-      return;
-    }
-
-    // Prevents any touch or keyboard activation events directly on the input.
-    if (type === "keyboard:soft-lock") {
-      keyboardSoftLock = true;
-      if (logs.hid && debug) console.log("⌨️ Virtual Keyboard: Soft-locked.");
-    }
-
-    if (type === "keyboard:soft-unlock") {
-      keyboardSoftLock = false;
-      if (logs.hid && debug) console.log("⌨️ Virtual Keyboard: Soft-unlocked.");
-    }
-
-    if (type === "keyboard:lock") {
-      keyboardFocusLock = true;
-      if (logs.hid && debug) console.log("⌨️ Virtual Keyboard: Locked");
-      return;
-    }
-
-    if (type === "keyboard:unlock") {
-      keyboardFocusLock = false;
-      if (logs.hid && debug) console.log("⌨️ Virtual Keyboard: Unlocked");
-      return;
-    }
-
-    if (type === "keyboard:cursor") {
-      const input = keyboard.input;
-      // Get the current position of the caret
-
-      // Quit if keyboard is not open.
-      if (document.activeElement !== keyboard.input) return;
-
-      if (typeof content === "number") {
-        const currentPosition =
-          input.selectionDirection === "backward"
-            ? input.selectionStart
-            : input.selectionEnd;
-        let newPosition = currentPosition + content;
-        if (newPosition < 0) newPosition = 0;
-        if (newPosition > input.value.length) newPosition = input.value.length;
-        input.setSelectionRange(newPosition, newPosition);
-      } else {
-        // Set based on a specific value.
-        input.setSelectionRange(content.cursor, content.cursor);
-      }
-      return;
-    }
-
-    if (type === "keyboard:text:replace") {
-      const input = keyboard.input;
-      input.value = content.text;
-      if (content.cursor && document.activeElement === keyboard.input)
-        input.setSelectionRange(content.cursor, content.cursor);
-      return;
-    }
-
-    if (type === "gpu-event") {
-      ThreeD?.handleEvent(content);
-      return;
-    }
-
-    // Adding custom DOM content.
-    if (type === "content-create") {
-      // Create a DOM container, if it doesn't already exist,
-      // and add it here along with the requested content in the
-      // template
-      if (!contentFrame) {
-        contentFrame = document.createElement("div");
-        contentFrame.id = "content";
-        wrapper.appendChild(contentFrame);
-        contentFrame.innerHTML += content.content; // Add content to contentFrame.
-      } else {
-        contentFrame.innerHTML += content.content; // Add content to contentFrame.
-      }
-
-      // Evaluate any added scripts inside of contentFrame.
-      // TODO: This should only evaluate new scripts, as they are added...
-      // It should also run if new scripts are added with the `html` function.
-      const script = contentFrame.querySelector("script");
-
-      if (script && !script.dataset.evaluated) {
-        if (script?.src.length > 0) {
-          const s = document.createElement("script");
-          s.type = "module";
-          // s.onload = callback; // s.onerror = callback;
-
-          // The hash `time` parameter busts the cache so that the environment is
-          // reset if a disk is re-entered while the system is running.
-          // Why a hash? See also: https://github.com/denoland/deno/issues/6946#issuecomment-668230727
-          s.src = script.src + "#" + Date.now();
-          contentFrame.appendChild(s); // Re-insert the new script tag.
-          script.remove(); // Remove old script element.
-          s.dataset.evaluated = true;
-        } else if (script?.innerText.length > 0) {
-          window.eval(script.innerText);
-          script.dataset.evaluated = true;
-        }
-      }
-
-      send({
-        type: "content-created",
-        content: { id: content.id, response: "Content was made!" }, // TODO: Return an API / better object?
-      });
-
-      return;
-    }
-
-    // Removing custom DOM content.
-    if (type === "content-remove") {
-      // Clear any DOM content that was added by a piece.
-      contentFrame?.remove(); // Remove the contentFrame if it exists.
-      contentFrame = undefined;
-      // Remove any event listeners added by the content frame.
-      window?.acCONTENT_EVENTS.forEach((e) => e());
-      window.acCONTENT_EVENTS = []; // And clear all events from the list.
-      return;
-    }
-
-    if (type === "signal") {
-      if (debug) console.log("📻 Signal received:", content);
-      if (typeof content === "string") content = { type: content };
-      if (whens[content.type]) whens[content.type](content.content);
-    }
-
-    // 📦 Storage
-
-    // Can store data to localStorage (user settings),
-    //                   indexedDB (large files)
-    //                   remote (with user account or anonymous)
-
-    // *** 🏪 Store: Persist ***
-    if (type === "store:persist") {
-      // Local Storage
-      if (content.method === "local") {
-        try {
-          localStorage.setItem(content.key, JSON.stringify(content.data));
-        } catch (e) {
-          // console.warn(e);
-        }
-
-        if (debug && logs.store)
-          console.log("📦 Persisted locally:", content, localStorage);
-      }
-
-      // IndexedDB
-      // Potentially use this library: github.com/jakearchibald/idb
-      // For images: https://hacks.mozilla.org/2012/02/storing-images-and-files-in-indexeddb/
-      // Using: https://github.com/jakearchibald/idb
-      // See also: web.dev/indexeddb-best-practices
-      if (content.method === "local:db") {
-        await Store.set(content.key, content.data);
-        // const set = await Store.set(content.key, content.data);
-        // const get = await Store.get(content.key);
-        if (debug && logs.store)
-          console.log("📦 Persisted on local:db:", content);
-      }
-
-      if (content.method === "remote:temporary") {
-        // Upload to S3 with a code.
-      }
-
-      if (content.method === "remote:permanent") {
-        // Combine token-gated web3 authentication here along
-        // with IPFS storage.
-        // This would be used as part of a `mint` function. 22.10.04.11.31
-      }
-
-      return;
-    }
-
-    // Store: Retrieve
-    if (type === "store:retrieve") {
-      if (content.method === "local") {
-        let data;
-
-        try {
-          data = JSON.parse(localStorage.getItem(content.key));
-        } catch (err) {
-          // console.warn(err);
-          // Probably in a sandboxed environment here...
-        }
-
-        if (debug && logs.store)
-          console.log("📦 Retrieved local data:", content.key, data);
-        send({
-          type: "store:retrieved",
-          content: data,
-        });
-      }
-
-      if (content.method === "local:db") {
-        const retrievedContent = await Store.get(content.key);
-        if (debug && logs.store)
-          console.log(
-            "📦 Retrieved local:db data:",
-            content.key,
-            retrievedContent,
-          );
-        send({ type: "store:retrieved", content: retrievedContent });
-      }
-
-      return;
-    }
-
-    // Store: Delete
-    if (type === "store:delete") {
-      if (content.method === "local") {
-        if (debug && logs.store)
-          console.log("📦 Delete local data:", content.key);
-        localStorage.removeItem(content.key);
-        send({
-          type: "store:deleted",
-          content: true,
-        });
-        // Just assume this is deleted.
-      }
-
-      if (content.method === "local:db") {
-        const hasKey = (await Store.keys())?.includes(content.key);
-        let deleted;
-
-        if (hasKey) {
-          await Store.del(content.key);
-          const alteredKeys = await Store.keys();
-          deleted = !alteredKeys.includes(content.key);
-        } else {
-          deleted = false;
-        }
-
-        if (debug && logs.store)
-          console.log("📦 Delete local:db data:", content.key, deleted);
-        send({
-          type: "store:deleted",
-          content: deleted,
-        });
-      }
-      return;
-    }
-
-    if (type === "meta") {
-      setMetatags(content);
-      return;
-    }
-
-    if (type === "refresh") {
-      window.location.reload();
-      return;
-    }
-
-    if (type === "web") {
-      // console.log("Jumping to:", content.url, content.blank);
-      if (content.blank === true) {
-        if (Aesthetic) {
-          iOSAppSend({ type: "url", body: content.url });
-        } else {
-          window.open(content.url); // Open URL in a new tab
-        }
-      } else {
-        window.location.href = content.url; // Redirect in the current tab
-      }
-      return;
-    }
-
-    if (type === "preload-ready") {
-      window.preloaded = true;
-      if (debug) console.log("⏳ Preloaded: ✅️");
-      return;
-    }
-
-    if (type === "wait-for-preload") {
-      window.waitForPreload = true;
-      return;
-    }
-
-    if (type === "beat") {
-      receivedBeat(content);
-      return;
-    }
-
-    if (type === "beat:update") {
-      updateSound(content);
-      return;
-    }
-
-    if (type === "download") {
-      receivedDownload(content);
-      return;
-    }
-
-    if (type === "upload") {
-      receivedUpload(content);
-      return;
-    }
-
-    if (type === "import") {
-      receivedImport(content);
-      return;
-    }
-
-    if (type === "microphone") {
-      receivedMicrophone(content);
-      return;
-    }
-
-    if (type === "microphone:record") {
-      requestMicrophoneRecordingStart?.();
-      return;
-    }
-
-    if (type === "microphone:cut") {
-      requestMicrophoneRecordingStop?.();
-      return;
-    }
-
-    if (type === "get-microphone-amplitude") {
-      requestMicrophoneAmplitude?.();
-      return;
-    }
-
-    if (type === "get-microphone-waveform") {
-      requestMicrophoneWaveform?.();
-      return;
-    }
-
-    if (type === "get-speaker-waveforms") {
-      requestSpeakerWaveforms?.();
-      return;
-    }
-
-    if (type === "get-speaker-amplitudes") {
-      requestSpeakerAmplitudes?.();
-      return;
-    }
-
-    if (type === "get-microphone-pitch") {
-      requestMicrophonePitch?.();
-      return;
-    }
-
-    if (type === "video") {
-      receivedVideo(content);
-      return;
-    }
-
-    // Audio-visual recording of the main audio track and microphone.
-    if (type === "recorder:rolling") {
-      // mediaRecorderBlob = null; // Clear the current blob when we start recording.
-
-      const colonSplit = content.split(":");
-      // tiktokVideo = colonSplit[1] === "tiktok";
-      content = colonSplit[0];
-
-      if (mediaRecorder && mediaRecorder.state === "paused") {
-        mediaRecorder.resume();
-        mediaRecorderStartTime = performance.now();
-        send({
-          type: "recorder:rolling:resumed",
-          content: {
-            mime: mediaRecorder.mimeType,
-            time: audioContext?.currentTime,
-          },
-        });
-        if (debug) console.log("🔴 Recorder: Resumed", content);
-        return;
-      }
-
-      if (mediaRecorder && mediaRecorder.state !== "paused") {
-        stop();
-      }
-
-      function stop() {
-        recordedFrames.length = 0;
-        startTapePlayback = undefined;
-        mediaRecorder = undefined; // ❌ Trash the recorder.
-        mediaRecorderStartTime = undefined;
-        mediaRecorderDuration = null;
-        mediaRecorderChunks.length = 0;
-      }
-
-      let mimeType;
-
-      // if (content === "audio" || content === "video") {
-
-      // if (MediaRecorder.isTypeSupported(content + "/mp4")) {
-      //   mimeType = content + "/mp4"; // This is the setup for Safari.
-      // } else if (MediaRecorder.isTypeSupported(content + "/webm")) {
-      //   mimeType = content + "/webm"; // And for Chrome & Firefox.
-      //   // mimeType = content + "/webm;codecs=h264"; // Possible optimization.
-      // } else {
-      //   console.error("🔴 Mimetypes mp4 and webm are unsupported.");
-      // }
-
-      // } else {
-      //   console.error("🔴 Option must be 'audio' or 'video'.");
-      // }
-
-      // Set the audio recorder mimetypes.
-      // TODO: Should WAV also be here?
-      if (MediaRecorder.isTypeSupported("audio/webm;codecs=opus")) {
-        mimeType = "audio/webm;codecs=opus";
-      } else if (MediaRecorder.isTypeSupported("audio/ogg;codecs=vorbis")) {
-        mimeType = "audio/ogg;codecs=vorbis";
-      } else if (MediaRecorder.isTypeSupported("audio/aac")) {
-        mimeType = "audio/aac";
-      }
-
-      let options = { mimeType };
-
-      if (content === "video") {
-        // Start recording audio.
-        mediaRecorder = new MediaRecorder(audioStreamDest.stream, options);
-      }
-
-      // 🗺️ mediaRecorder:Start
-      mediaRecorder.onstart = function () {
-        // mediaRecorderResized = false;
-        mediaRecorderStartTime = performance.now();
-        send({
-          type: "recorder:rolling:started",
-          content: {
-            mime: mediaRecorder.mimeType,
-            time: audioContext?.currentTime,
-          },
-        });
-        if (debug) console.log("🔴 Recorder: Rolling", content);
-
-        // window.addEventListener("resize", () => (mediaRecorderResized = true), {
-        // once: true,
-        // });
-      };
-
-      // 🗺️ mediaRecorder:Stop (Recorder Printing)
-      mediaRecorder.onstop = async function (evt) {
-        stop();
-        // recordingDuration = (performance.now() - recordingStartTime) / 1000;
-
-        // Reset global streamCanvas state.
-        // streamCanvasContext = undefined;
-        // resizeToStreamCanvas = null;
-
-        // let blob = new Blob(chunks, {
-        //  type: options.mimeType,
-        // });
-
-        // Load FFmpeg so the recording can be transcribed to a proper video format.
-        // if (content === "video") {
-        //   if (options.mimeType === "video/mp4") {
-        //     console.warn("Encoding can be skipped!");
-        //     // TODO: Skip encoding.
-        //   }
-
-        //   const { createFFmpeg, fetchFile } = await loadFFmpeg();
-
-        //   let transcodeProgress = 0;
-
-        //   const ffmpeg = createFFmpeg({
-        //     log: debug,
-        //     progress: (p) => {
-        //       // Send a message to the piece that gives the transcode progress.
-        //       let time = p.time;
-        //       if (time === undefined) {
-        //         if (transcodeProgress === 0) {
-        //           time = 0;
-        //         } else {
-        //           time = recordingDuration;
-        //         }
-        //       }
-        //       transcodeProgress = min(1, time / recordingDuration);
-        //       send({
-        //         type: "recorder:transcode-progress",
-        //         content: transcodeProgress,
-        //       });
-        //     },
-        //   });
-
-        //   ffmpeg.setLogging(debug); // Enable ffmpeg logging only if we are in `debug` mode.
-
-        //   await ffmpeg.load();
-        //   ffmpeg.FS("writeFile", "input.video", await fetchFile(blob));
-
-        //   await ffmpeg.run(
-        //     "-i",
-        //     "input.video",
-        //     "-movflags",
-        //     "+faststart",
-        //     "-vf",
-        //     // General shaving to make even sides (required by the pixel format)
-        //     // "pad=ceil(iw/2)*2:ceil(ih/2)*2",
-        //     // TikTok
-        //     //"fps=30, scale=1080x1920:flags=neighbor:force_original_aspect_ratio=decrease, pad=1080:1920:(ow-iw)/2:(oh-ih)/2",
-        //     "fps=30",
-        //     "output.mp4",
-        //   );
-        //   // Notes on these options:
-        //   // width expression: https://stackoverflow.com/a/20848224/8146077
-        //   // scaling: https://trac.ffmpeg.org/wiki/Scaling
-        //   // general info: https://avpres.net/FFmpeg/im_H264
-
-        //   const file = ffmpeg.FS("readFile", "output.mp4");
-
-        //   blob = new Blob([file.buffer], { type: "video/mp4" }); // Re-assign blob.
-        // }
-
-        // Add the recording wrapper to the DOM, among other recordings that may exist.
-
-        // if (debug) console.log("📼 Recorder: Printed");
-
-        // mediaRecorderBlob = blob;
-
-        // TODO: Store an index into the blob if its an audio clip or loaded sample.
-
-        // send({ type: "recorder:printed", content: { id: "test-sample-id" } });
-        // TODO: Can send the download code back here...
-        // send({ type: "recorder:uploaded", code });
-
-        // mediaRecorderBlob = new Blob(mediaRecorderChunks, {
-        //   type: mediaRecorder.mimeType,
-        // });
-
-        // if (content === "video") {
-        //   await receivedChange({
-        //     data: {
-        //       type: "store:persist",
-        //       content: {
-        //         key: "tape",
-        //         method: "local:db",
-        //         data: {
-        //           blob: mediaRecorderBlob,
-        //           duration: mediaRecorderDuration,
-        //         },
-        //       },
-        //     },
-        //   });
-        // }
-
-        // send({ type: "recorder:rolling:ended" });
-      };
-
-      mediaRecorder.ondataavailable = function (e) {
-        if (e.data && e.data.size > 0) mediaRecorderChunks.push(e.data);
-      };
-
-      // Always cut off mediaRecorders on unload.
-      window.addEventListener("unload", function () {
-        mediaRecorder?.stop();
-      });
-
-      window.addEventListener("beforeunload", function () {
-        mediaRecorder?.stop();
-      });
-
-      //if (content === "video") {
-      // Start media recorder once svg loads.
-      //svgCursor.onload = function (e) {
-      // Use small chunk sizes. (`1000` broke TikTok)
-      //  mediaRecorder.start(100);
-      //};
-      //svgCursor.src = "/aesthetic.computer/cursors/precise.svg";
-      //} else {
-      console.log("Start audio recording...");
-      mediaRecorder.start(100);
-      //}
-      return;
-    }
-
-    if (type === "recorder:cut") {
-      if (!mediaRecorder) return;
-      if (debug) console.log("✂️ Recorder: Cut");
-      mediaRecorderDuration += performance.now() - mediaRecorderStartTime;
-      // mediaRecorder?.stop();
-      mediaRecorder?.pause(); // Single clips for now.
-      send({ type: "recorder:rolling:ended" });
-      return;
-    }
-
-    if (type === "recorder:present") {
-      // let retrievedTape;
-      // if (!mediaRecorder) retrievedTape = await Store.get("tape");
-
-      if (
-        // retrievedTape ||
-        mediaRecorder &&
-        mediaRecorder.state === "paused"
-      ) {
-        // const type = retrievedTape
-        //   ? "video"
-        //   : mediaRecorder.mimeType.split("/")[0];
-
-        // if (type === "video") {
-
-        const blob = new Blob(mediaRecorderChunks, {
-          type: mediaRecorder.mimeType,
-        });
-
-        sfx["tape:audio"] = await blobToArrayBuffer(blob);
-
-        underlayFrame = document.createElement("div");
-        underlayFrame.id = "underlay";
-
-        const frameCan = document.createElement("canvas");
-        const fctx = frameCan.getContext("2d");
-
-        underlayCan = frameCan;
-
-        frameCan.width = recordedFrames[0][1].width;
-        frameCan.height = recordedFrames[0][1].height;
-        // frameCan.style.width = "100%";
-        // frameCan.style.height = "100%";
-        // TODO: ^ Letterbox this canvas appropriately when the screen
-        //         resizes.
-
-        // console.log(mediaRecorderDuration, blob, recordedFrames);
-
-        startTapePlayback = (
-          transmitProgress = true,
-          doneCb,
-          stream,
-          render,
-        ) => {
-          let f = 0;
-          let playbackStart;
-          let playbackProgress = 0;
-          let continuePlaying = true;
-          let stopped = false;
-
-          let tapeSoundId;
-
-          stopTapePlayback = () => {
-            continuePlaying = false;
-            stopped = true;
-            sfxPlaying[tapeSoundId]?.kill();
-            //sfxCancel.push(tapeSoundId);
-          };
-
-          let pauseStart;
-
-          pauseTapePlayback = () => {
-            continuePlaying = false;
-            pauseStart = performance.now();
-            sfxPlaying[tapeSoundId]?.pause();
-            send({ type: "recorder:present-paused" });
-          };
-
-          resumeTapePlayback = () => {
-            if (stopped) {
-              send({ type: "recorder:present-playing" });
-              return startTapePlayback(true);
-            }
-            continuePlaying = true;
-            window.requestAnimationFrame(update);
-            sfxPlaying[tapeSoundId]?.resume();
-            playbackStart += performance.now() - pauseStart;
-            send({ type: "recorder:present-playing" });
-          };
-
-          async function update() {
-            if (!continuePlaying || !underlayFrame) return;
-
-            if (f === 0) {
-              tapeSoundId = "tape:audio_" + performance.now();
-              await playSfx(tapeSoundId, "tape:audio", { stream });
-              // Will be silent if stream is here. ^
-              playbackStart = performance.now();
-              playbackProgress = 0;
-            }
-
-            // Resize fctx here if the width and
-            // height is different.
-            const pic = recordedFrames[f][1];
-            if (
-              fctx.canvas.width !== pic.width ||
-              fctx.canvas.height !== pic.height
-            ) {
-              fctx.canvas.width = pic.width;
-              fctx.canvas.height = pic.height;
-
-              // TODO: Set the css style of the canvas so that it always letterboxes
-              //       inside of the window and is centered horizontally
-            }
-
-            fctx.putImageData(recordedFrames[f][1], 0, 0);
-
-            render?.(frameCan, playbackProgress / mediaRecorderDuration); // Render a video as needed, using this canvas.
-
-            playbackProgress = performance.now() - playbackStart;
-
-            // Advance frames.
-            if (f === 0) f += 1;
-            while (playbackProgress > recordedFrames[f][0] && f !== 0) {
-              f = (f + 1) % recordedFrames.length;
-            } // Skip any necessary frames to better match the audio.
-
-            if (f === 0 && doneCb) {
-              send({ type: "recorder:present-progress", content: 1 });
-              return doneCb(); // Completed a cycle.
-            }
-
-            if (transmitProgress) {
-              send({
-                type: "recorder:present-progress",
-                content: playbackProgress / mediaRecorderDuration,
-              });
-            }
-
-            window.requestAnimationFrame(update);
-          }
-
-          update();
-        };
-
-        startTapePlayback();
-
-        underlayFrame.appendChild(frameCan);
-        wrapper.appendChild(underlayFrame);
-        send({ type: "recorder:presented" });
-        send({ type: "recorder:present-playing" });
-
-        /*
-
-          const el = document.createElement(type); // "audio" or "video"
-          el.autoplay = true; // Allow video footage play automatically.
-          el.setAttribute("playsinline", ""); // Only for iOS.
-          el.loop = true;
-
-          el.addEventListener("loadedmetadata", () => {
-            const videoAspect = el.videoWidth / el.videoHeight;
-            const screenAspect = canvas.width / canvas.height;
-
-            if (
-              !firstPiece &&
-              videoAspect !== screenAspect &&
-              !mediaRecorderResized
-            ) {
-              el.style.objectFit = "cover";
-            }
-
-            window.addEventListener(
-              "resize",
-              () => (el.style.objectFit = "contain"),
-              { once: true },
-            );
-          });
-
-          el.muted = firstPiece || iOS; // auto-play on mute as needed
-
-          el.addEventListener("play", () => {
-            send({ type: "recorder:present-playing" });
-          });
-
-          el.addEventListener("pause", () => {
-            send({ type: "recorder:present-paused" });
-          });
-
-          el.addEventListener(
-            "pointerdown",
-            () => {
-              el.play();
-              el.muted = false;
-            },
-            { once: true },
-          );
-
-          // Report the progress of this element back to the `disk`.
-          function start(blob, duration) {
-            el.src = URL.createObjectURL(blob);
-            el.play();
-
-            // Once the video starts playing, request the animation frame to track progress
-            window.requestAnimationFrame(function update() {
-              let d = el.duration === Infinity ? duration : el.duration;
-              const content = el.currentTime / d;
-              send({ type: "recorder:present-progress", content });
-              if (underlayFrame) window.requestAnimationFrame(update);
-            });
-          }
-
-          if (retrievedTape) {
-            console.log(retrievedTape);
-            start(retrievedTape.blob, retrievedTape.duration);
-          } else {
-            const blob = new Blob(mediaRecorderChunks, {
-              type: mediaRecorder.mimeType,
-            });
-
-            await receivedChange({
-              data: {
-                type: "store:persist",
-                content: {
-                  key: "tape",
-                  method: "local:db",
-                  data: { blob, duration: mediaRecorderDuration },
-                },
-              },
-            });
-
-            start(blob, mediaRecorderDuration);
-          }
-
-          // el.srcObject = mediaRecorder.stream; // Live feed.
-          // 🧠 Eventually this could be useful for live feedback? 23.01.27.16.59
-
-          underlayFrame.appendChild(el);
-          wrapper.appendChild(underlayFrame);
-          send({ type: "recorder:presented" });
-          */
-        //} else if (type === "audio") {
-        //  console.log("🎵🙁 Audio recorder playback unimplemented.");
-        //}
-      } else {
-        console.error("No media recorder to present from!");
-        send({ type: "recorder:presented:failure" });
-      }
-      return;
-    }
-
-    if (type === "recorder:present:play") {
-      if (underlayFrame) {
-        // const media = underlayFrame.querySelector("video, audio");
-        // media.play();
-        resumeTapePlayback?.();
-      }
-      return;
-    }
-
-    if (type === "recorder:present:pause") {
-      if (underlayFrame) {
-        //const media = underlayFrame.querySelector("video, audio");
-        //media.pause();
-        pauseTapePlayback?.();
-      }
-      return;
-    }
-
-    if (type === "recorder:unpresent") {
-      if (underlayFrame) {
-        const media = underlayFrame.querySelector("video, audio");
-        if (media?.src) URL.revokeObjectURL(media.src);
-        underlayFrame?.remove(); // Remove the underlayFrame if it exists.
-        underlayFrame = undefined;
-        send({ type: "recorder:unpresented" });
-      }
-      return;
-    }
-
-    // 🎞️ 🎥 Exporting stamped media.
-    if (type === "recorder:print") {
-      if (!mediaRecorder) return;
-      // This should create a new mediastream that includes the audio
-      // track / sound effect in addition to the dumped frames
-      // on the dump canvas.
-
-      // It should just linearly record everything, and then
-      // download a video file after rendering...
-      send({ type: "recorder:present-playing" });
-
-      let mimeType;
-      const content = "video";
-      if (MediaRecorder.isTypeSupported(content + "/mp4")) {
-        mimeType = content + "/mp4"; // This is the setup for Safari.
-      } else if (MediaRecorder.isTypeSupported(content + "/webm")) {
-        mimeType = content + "/webm"; // And for Chrome & Firefox.
-      } else {
-        console.error("🔴 Mimetypes mp4 and webm are unsupported.");
-      }
-
-      streamCanCtx = document.createElement("canvas").getContext("2d", {
-        alpha: false,
-        willReadFrequently: true,
-      });
-      const sctx = streamCanCtx;
-
-      // TODO: `tiktokVideo` could eventually be defined by an export option
-      //        instead of in `recorder:rolling`.
-      //if (tiktokVideo) {
-      // Portrait Mode / TikTok (this is the default for recording)
-      // This is hardcoded at half 720p for TikTok right now.
-      // sctx.canvas.width = 1080; //720 / 2;
-      // sctx.canvas.height = 1920; //1280 / 2;
-      //} else {
-      const originalWidth = canvas.width;
-      const originalHeight = canvas.height;
-      const aspectRatio = originalWidth / originalHeight;
-
-      let newWidth = originalWidth * 4;
-      let newHeight = originalHeight * 4;
-
-      if (newWidth > 1080) {
-        newWidth = originalWidth * 2;
-        newHeight = newWidth / aspectRatio;
-      }
-
-      if (newHeight > 1920) {
-        newHeight = originalHeight * 2;
-        newWidth = newHeight * aspectRatio;
-      }
-      sctx.canvas.width = newWidth;
-      sctx.canvas.height = newHeight;
-      //}
-
-      sctx.imageSmoothingEnabled = false; // Must be set after resize.
-
-      const canvasStream = sctx.canvas.captureStream();
-      const tapeRenderStreamDest = audioContext.createMediaStreamDestination();
-
-      tapeRenderStreamDest.stream.getAudioTracks().forEach((track) => {
-        canvasStream.addTrack(track);
-      });
-
-      const options = {
-        mimeType,
-        videoBitsPerSecond: 5000000,
-        audioBitsPerSecond: 256000,
-      };
-
-      const videoRecorder = new MediaRecorder(canvasStream, options);
-
-      const chunks = [];
-
-      videoRecorder.ondataavailable = function (e) {
-        if (e.data && e.data.size > 0) chunks.push(e.data);
-      };
-
-      function startRendering() {
-        stopTapePlayback?.();
-        videoRecorder.start(100);
-        startTapePlayback(
-          true,
-          () => {
-            setTimeout(function () {
-              videoRecorder.stop();
-            }, 500); // Seems like this is necessary or recordings get cut-off.
-          },
-          tapeRenderStreamDest,
-          // 🎫 Renders and watermarks the frames for export.
-          function renderTape(can, progress) {
-            const frameWidth = sctx.canvas.width;
-            const frameHeight = sctx.canvas.height;
-            const frameAspectRatio = frameHeight / frameWidth;
-            const aspectRatio = can.height / can.width;
-
-            sctx.clearRect(0, 0, frameWidth, frameHeight);
-
-            // if (glaze.on) can = Glaze.getCan();
-
-            let x = 0,
-              y = 0,
-              width,
-              height;
-
-            if (frameAspectRatio > aspectRatio) {
-              height = sctx.canvas.width * aspectRatio;
-              y = floor(frameHeight / 2 - height / 2);
-              width = sctx.canvas.width;
-            } else {
-              width = sctx.canvas.height / aspectRatio;
-              x = floor(frameWidth / 2 - width / 2);
-              height = sctx.canvas.height;
-            }
-
-            if (ThreeD)
-              sctx.drawImage(
-                ThreeD.getCan(),
-                x,
-                y,
-                floor(width),
-                floor(height),
-              );
-
-            sctx.drawImage(can, x, y, floor(width), floor(height));
-
-            if (pen.pointers[1]) {
-              const originalX = pen.pointers[1].x;
-              const originalY = pen.pointers[1].y;
-              const scaledX = (originalX / canvas.width) * width + x;
-              const scaledY = (originalY / canvas.height) * height + y;
-
-              if (pen.pointers[1].device === "mouse") {
-                sctx.drawImage(
-                  svgCursor,
-                  floor(scaledX - 12),
-                  floor(scaledY - 12),
-                  svgCursor.naturalWidth,
-                  svgCursor.naturalHeight,
-                );
-              } else {
-                // Draw a soft tap.
-                // const circleRadius = 16; // example value, adjust as needed
-                // shuffleInPlace(["magenta", "lime", "white"]).forEach((color) => {
-                //   const ox = choose(-4, -2, 0, 2, 4);
-                //   const oy = choose(-4, -2, 0, 2, 4);
-                //   sctx.globalAlpha = 0.15 + Math.random() * 0.25;
-                //   sctx.beginPath();
-                //   sctx.arc(
-                //     scaledX + ox,
-                //     scaledY + oy,
-                //     circleRadius,
-                //     0,
-                //     2 * Math.PI,
-                //   );
-                //   sctx.fillStyle = color; // or any desired color
-                //   sctx.fill();
-                //   sctx.closePath();
-                // });
-                // sctx.globalAlpha = 1;
-              }
-            }
-
-            // if (pen.pointers[1]) {
-            // console.log(pen.pointers[1]);
-
-            // TODO: Draw a circle based on pen.points[1].x and y
-            //       that fits inside of the scaled can drawImage
-            //       below, because these ranges are within
-            //       the original width and height before the aspect
-            //       ratio scale.
-            // }
-
-            // 2. Set up the font.
-            const typeSize = min(32, max(24, floor(sctx.canvas.height / 20)));
-            // const textHeight = typeSize;
-            const gap = typeSize * 0.75;
-
-            sctx.save(); // Save the current state of the canvas
-
-            drawTextAtPosition(0, 90); // Left
-            drawTextAtPosition(sctx.canvas.width, -90); // Right
-
-            sctx.restore();
-            sctx.globalAlpha = 1;
-
-            function drawTextAtPosition(positionX, deg) {
-              sctx.save();
-              sctx.translate(positionX, 0);
-              sctx.rotate(radians(deg));
-              const yDist = 0.05;
-
-              sctx.font = `${typeSize}px YWFTProcessing-Regular`;
-              const text = "aesthetic.computer";
-              const measured = sctx.measureText(text);
-              const textWidth = measured.width;
-
-              ["red", "lime", "blue", "white"].forEach((color) => {
-                let offsetX, offsetY;
-                if (color !== "white") {
-                  sctx.globalAlpha = 0.45;
-                  offsetX = choose(-2, -4, 0, 2, 4);
-                  offsetY = choose(-2, -4, 0, 2, 4);
-                } else {
-                  sctx.globalAlpha = choose(0.5, 0.4, 0.6);
-                  offsetX = choose(-1, 0, 1);
-                  offsetY = choose(-1, 0, 1);
-                  color = choose(
-                    "white",
-                    "white",
-                    "white",
-                    "magenta",
-                    "yellow",
-                  );
-                }
-
-                sctx.fillStyle = color;
-
-                if (deg === 90) {
-                  sctx.fillText(
-                    text,
-                    floor(
-                      sctx.canvas.height * (1 - yDist) - textWidth + offsetY,
-                    ),
-                    -floor(offsetX + gap),
-                  );
-                } else if (deg === -90) {
-                  sctx.fillText(
-                    text,
-                    -floor(sctx.canvas.height * yDist + textWidth + offsetY),
-                    floor(offsetX - gap),
-                  );
-                }
-              });
-
-              if (HANDLE) {
-                sctx.font = `${typeSize * 1.25}px YWFTProcessing-Light`;
-                sctx.fillStyle = choose("yellow", "red", "blue");
-                let offsetX, offsetY;
-                const handleWidth =
-                  textWidth / 2 + sctx.measureText(HANDLE).width / 2;
-                const handleSpace = typeSize * 1.35;
-                offsetX = choose(-1, 0, 1);
-                offsetY = choose(-1, 0, 1);
-
-                if (deg === 90) {
-                  // Handle
-                  sctx.fillText(
-                    HANDLE,
-                    floor(
-                      sctx.canvas.height * (1 - yDist) - handleWidth + offsetY,
-                    ),
-                    -floor(offsetX + handleSpace + gap),
-                  );
-                } else if (deg === -90) {
-                  sctx.fillText(
-                    HANDLE,
-                    -floor(sctx.canvas.height * yDist + handleWidth + offsetY),
-                    floor(offsetX - handleSpace - gap),
-                  );
-                }
-              }
-
-              sctx.restore();
-            }
-
-            send({
-              type: "recorder:transcode-progress",
-              content: progress,
-            });
-          },
-        );
-      }
-
-      const svgCursor = new Image();
-      svgCursor.onload = (e) => startRendering();
-      svgCursor.src = "/aesthetic.computer/cursors/precise.svg";
-
-      // Video rendered, now download...
-      videoRecorder.onstop = async function (e) {
-        const blob = new Blob(chunks, { type: videoRecorder.mimeType });
-        const filename = `tape-${timestamp()}.mp4`;
-
-        await receivedChange({
-          data: {
-            type: "store:persist",
-            content: {
-              key: "tape",
-              method: "local:db",
-              data: { blob, duration: mediaRecorderDuration },
-            },
-          },
-        });
-
-        // 📥 Download the video.
-        receivedDownload({ filename, data: blob });
-        send({ type: "recorder:printed", content: { id: filename } });
-        stopTapePlayback?.();
-        send({ type: "recorder:present-paused" });
-        // startTapePlayback(true);
-        // pauseTapePlayback?.();
-      };
-
-      send({ type: "recorder:printing:started" });
-      return;
-    }
-
-    if (type === "recorder:slate") {
-      if (mediaRecorder?.mimeType.indexOf("video") !== -1) {
-        await Store.del("tape");
-      }
-      mediaRecorder?.stop();
-      return;
-    }
-
-    // Load a bitmap off the network.
-    if (type === "load-bitmap") {
-      const controller = new AbortController();
-      mediaPathsLoading[content] = controller;
-
-      const img = document.createElement("img");
-      img.src = content;
-      img.crossOrigin = "anonymous";
-
-      const onLoad = async () => {
-        const bitmap = await toBitmap(img);
-        send(
-          {
-            type: "loaded-bitmap-success",
-            content: { url: content, img: bitmap },
-          },
-          [bitmap.pixels.buffer],
-        );
-        img.removeEventListener("error", onError);
-      };
-
-      const onError = (err) => {
-        console.error(err);
-        send({ type: "loaded-bitmap-rejection", content: { url: content } });
-        img.removeEventListener("load", onLoad); // Remove the other listener too
-      };
-
-      img.addEventListener("load", onLoad);
-      img.addEventListener("error", onError);
-
-      controller.signal.addEventListener("abort", () => {
-        if (debug) console.log("🖼️ Aborted image load:", content);
-        img.removeEventListener("load", onLoad);
-        img.removeEventListener("error", onError);
-        // Update src to stop current loading.
-        img.src =
-          "data:image/gif;base64,R0lGODlhAQABAIAAAAAAAP///yH5BAEAAAAALAAAAAABAAEAAAIBRAA7";
-      });
-
-      return;
-    }
-
-    // Abort a loading piece of media if it exists.
-    // TODO: Only implemented on bitmaps for now. 23.10.02.15.13
-    if (type === "load:abort") {
-      mediaPathsLoading[content]?.abort();
-      return;
-    }
-
-    // Load a sound from a url.
-    if (type === "sfx:load") {
-      let internal = false;
-
-      for (let wl of soundWhitelist) {
-        if (content === wl) {
-          internal = true;
-          break;
-        }
-      }
-
-      let url;
-      if (internal) {
-        const ext = Safari ? "m4a" : "ogg";
-        url = `/sounds/AeCo_${content}.${ext}`;
-        if (window.production === true) {
-          url = `https://assets.aesthetic.computer` + url;
-        } else {
-          url = `/assets` + url;
-        }
-      } else url = content;
-
-      fetch(url)
-        .then((response) => {
-          return response.arrayBuffer();
-        })
-        .then(async (arrayBuffer) => {
-          // console.log("🔉", url, audioContext, arrayBuffer);
-          try {
-            if (!audioContext) {
-              sfx[content] = arrayBuffer;
-              send({
-                type: "loaded-sfx-success",
-                content: { url, sfx: content },
-              });
-            } else {
-              const audioBuffer =
-                await audioContext.decodeAudioData(arrayBuffer);
-              sfx[content] = audioBuffer;
-              send({
-                type: "loaded-sfx-success",
-                content: { url, sfx: content },
-              });
-            }
-          } catch (error) {
-            if (debug && logs.audio)
-              console.error("Sound loading failed:", error);
-            send({
-              type: "loaded-sfx-rejection",
-              content: { sfx: content },
-            });
-          }
-        })
-        .catch((error) => {
-          send({ type: "loaded-sfx-rejection", content: { sfx: content } });
-        });
-
-      return;
-    }
-
-    // Trigger a sound to playback.
-    if (type === "sfx:play") {
-      playSfx(content.id, content.sfx, content.options);
-      return;
-    }
-
-    // Stop a playing sound or sample if it exists.
-    if (type === "sfx:kill") {
-      sfxPlaying[content.id]?.kill();
-      return;
-    }
-
-    //if (type === "sfx:kill-fade") {
-    // sfxPlaying[content.id]?.kill();
-    //  return;
-    //}
-
-    // Report progress of a playing sound back to the disk.
-    if (type === "sfx:progress") {
-      send({
-        type: "sfx:progress:report",
-        content: { id: content.id, ...sfxPlaying[content.id]?.progress() },
-      });
-      return;
-    }
-
-    if (type === "fullscreen-enable") {
-      curReframeDelay = 0;
-      enableFullscreen();
-      return;
-    }
-
-    if (type === "fps-change") {
-      console.log("🎞️ FPS:", content);
-      Loop.frameRate(content);
-      return;
-    }
-
-    if (type === "glaze") {
-      if (debug && logs.glaze) {
-        console.log("🪟 Glaze:", content, "Type:", content.type || "prompt");
-      }
-      glaze = content;
-      if (glaze.on === false) {
-        Glaze.off();
-        canvas.style.removeProperty("opacity");
-      }
-      // Note: Glaze gets turned on only on a call to `resize` or `gap` via a piece.
-      return;
-    }
-
-    if (type === "disk-loaded-and-booted") {
-      // Skip preload marker on default init piece, and toggle it if necessary.
-      if (currentPiece !== null && !window.waitForPreload)
-        window.preloaded = true;
-      if (debug && logs.loading)
-        console.log("⏳ Preloaded:", window.preloaded ? "✅" : "❌");
-      consumeDiskSends(send);
-      return;
-    }
-
-    if (type === "back-to-piece") {
-      history.back();
-      return false;
-    }
-
-    if (type === "disk-unload") {
-      return;
-    }
-
-    // 🌟 Update & Render (Compositing)
-    if (!(type === "render" || type === "update")) return;
-    if (!content) return;
-
-    if (content.TwoD) {
-      TwoD?.pack(content.TwoD);
-    }
-
-    receivedBeat(content.sound); // 🔈 Trigger any audio that was called upon.
-
-    // 🖥️ Compositing
-
-    // This is a bit messy compared to what happens inside of content.reframe -> frame below. 22.10.27.02.05
-    if (
-      content.pixels?.byteLength > 0 &&
-      content.width === screen.width &&
-      content.height === screen.height
-    ) {
-      screen.pixels = new Uint8ClampedArray(content.pixels);
-      // screen.width = content.width;
-      // screen.height = content.height;
-      let width = screen.width;
-      let height = screen.height;
-
-      if (content.reframe && content.reframe.width && content.reframe.height) {
-        width = content.reframe.width;
-        height = content.reframe.height;
-      }
-
-      imageData = new ImageData(screen.pixels, width, height);
-    }
-
-    // old threed garbage collection (remove)
-
-    // Check for a change in resolution.
-    if (content.reframe) {
-      // Reframe the captured pixels.
-      frame(content.reframe.width, content.reframe.height, content.reframe.gap);
-      pen.retransformPosition();
-    }
-
-    if (content.cursorCode) pen.setCursorCode(content.cursorCode);
-
-    // Abort the render if pixels don't match.
-    if (
-      content.dirtyBox === undefined &&
-      content.pixels?.length !== undefined &&
-      content.pixels?.length !== screen.pixels.length
-    ) {
-      console.warn("Aborted render. Pixel buffers did not match.");
-      console.log(
-        "Content pixels:",
-        content.pixels.length,
-        "Screen:",
-        screen.pixels.length,
-        content.didntRender,
-        content.reframe,
-        "Freeze:",
-        freezeFrame,
-      );
-      //frameAlreadyRequested = false; // 🗨️ Tell the system we are ready for another frame.
-      // ^ Deprecated: 23.09.17.01.20
-      return;
-    }
-
-    let dirtyBoxBitmapCan;
-
-    // 👌 Otherwise, grab all the pixels, or some, if `dirtyBox` is present.
-    if (content.dirtyBox) {
-      // 🅰️ Cropped update.
-      const imageData = new ImageData(
-        new Uint8ClampedArray(content.pixels), // Is this the only necessary part?
-        content.dirtyBox.w,
-        content.dirtyBox.h,
-      );
-
-      // Paint everything to a secondary canvas buffer.
-      // TODO: Maybe this should be instantiated when the system starts to better
-      //       optimize things? (Only if it's ever slow...)
-      // TODO: Use ImageBitmap objects to make this faster once it lands in Safari.
-      dirtyBoxBitmapCan = document.createElement("canvas");
-      dirtyBoxBitmapCan.width = imageData.width;
-      dirtyBoxBitmapCan.height = imageData.height;
-
-      const dbCtx = dirtyBoxBitmapCan.getContext("2d");
-      dbCtx.putImageData(imageData, 0, 0);
-
-      // Use this alternative once it's faster. 2022.01.29.02.46
-      // const dbCtx = dirtyBoxBitmapCan.getContext("bitmaprenderer");
-      // dbCtx.transferFromImageBitmap(dirtyBoxBitmap);
-    } else if (content.paintChanged && content.pixels) {
-      // 🅱️ Normal full-screen update.
-      imageData = new ImageData(
-        new Uint8ClampedArray(content.pixels),
-        content.width,
-        content.height,
-      );
-    }
-
-    pixelsDidChange = content.paintChanged || false;
-
-    // ✨ UI Overlay (Composite) Layer
-    // This currently paints corner labels and tape progress bars only.
-    // (So they can be skipped for recordings?)
-    let paintOverlays = {};
-    function buildOverlay(name, o) {
-      if (!o) return;
-
-      paintOverlays[name] = () => {
-        octx.imageSmoothingEnabled = false;
-
-        overlayCan.width = o.img.width;
-        overlayCan.height = o.img.height;
-
-        octx.putImageData(
-          new ImageData(o.img.pixels, o.img.width, o.img.height),
-          0,
-          0,
-        );
-        ctx.drawImage(overlayCan, o.x, o.y);
-      };
-    }
-
-    buildOverlay("label", content.label);
-    buildOverlay("tapeProgressBar", content.tapeProgressBar);
-
-    function draw() {
-      // 🅰️ Draw updated content from the piece.
-
-      const db = content.dirtyBox;
-      if (db) {
-        ctx.drawImage(dirtyBoxBitmapCan, db.x, db.y);
-        if (glaze.on) Glaze.update(dirtyBoxBitmapCan, db.x, db.y);
-      } else if (
-        pixelsDidChange ||
-        needs$creenshot ||
-        mediaRecorder?.state === "recording"
-      ) {
-        ctx.putImageData(imageData, 0, 0); // Comment out for a `dirtyBox` visualization.
-
-        paintOverlays["label"]?.(); // label
-
-        //
-        if (
-          // typeof paintToStreamCanvas === "function" &&
-          mediaRecorder?.state === "recording" &&
-          mediaRecorderStartTime !== undefined
-          // frameCount % 2n === 0n
-        ) {
-          // Dump each frame frame if we are recording.
-          recordedFrames.push([
-            performance.now() - mediaRecorderStartTime,
-            ctx.getImageData(0, 0, ctx.canvas.width, ctx.canvas.height),
-          ]);
-        }
-
-        if (needs$creenshot) {
-          needs$creenshot(
-            ctx.getImageData(0, 0, ctx.canvas.width, ctx.canvas.height),
-          );
-          needs$creenshot = null;
-        }
-
-        paintOverlays["tapeProgressBar"]?.(); // tape progress
-
-        if (glaze.on) {
-          ThreeD?.pasteTo(glazeCompositeCtx);
-          glazeCompositeCtx.drawImage(canvas, 0, 0);
-          Glaze.update(glazeComposite);
-        }
-
-        // TODO: Is this actually updating with a blank image at first? How to prevent the glaze.clear flicker? 2022.6.8
-      }
-
-      if (glaze.on) {
-        Glaze.render(now, pen.normalizedPosition(canvasRect));
-      } else {
-        Glaze.off();
-        canvas.style.removeProperty("opacity");
-      }
-
-      // 🅱️ Draw anything from the system UI layer on top.
-
-      const dpi = window.devicePixelRatio;
-
-      uiCtx.scale(dpi, dpi);
-
-      uiCtx.clearRect(0, 0, 64, 64); // Clear 64 pixels from the top left to remove any
-      //                                previously rendered corner icons.
-
-      uiCtx.clearRect(0, uiCtx.canvas.height / dpi - 64, 64, 64); // Clear 64 pixels from the bottom left to remove any
-      //                                previously rendered corner icons.
-
-      uiCtx.clearRect(uiCtx.canvas.width / dpi - 64, 0, 64, 64);
-      // Also clear 64 pixels from the top right to remove any previously rendered corner icons.
-
-      pen.render(uiCtx, canvasRect); // ️ 🐭 Draw the cursor.
-
-      // Show the spinner on any piece other than the first, and never
-      // on the prompt.
-      if (
-        content.loading === true &&
-        currentPiece !== null &&
-        currentPiece !== "aesthetic.computer/disks/prompt"
-      ) {
-        UI.spinner(uiCtx, now);
-      }
-
-      if (debug && frameCached && content.loading !== true) UI.cached(uiCtx); // Pause icon.
-      uiCtx.resetTransform();
-    }
-
-    if (
-      pixelsDidChange ||
-      needs$creenshot ||
-      mediaRecorder?.state === "recording" ||
-      pen.changedInPiece
-    ) {
-      frameCached = false;
-      pen.changedInPiece = false;
-      draw();
-    } else if (frameCached === false) {
-      frameCached = true;
-      draw();
-      //console.log("Caching frame...");
-      // } else if (content.loading === true && debug === true) {
-    } else if (content.loading === true) {
-      draw();
-    } else if (frameCached === true) {
-      //draw(); // TODO: This is causing stuttering.
-      // console.log("Cached...");
-    }
-
-    // Hide the freezeFrame.
-    if (freezeFrame && freezeFrameFrozen) {
-      if (glaze.on === false) {
-        canvas.style.removeProperty("opacity");
-      }
-      //freezeFrameCan.style.opacity = 0;
-      freezeFrameCan.remove();
-      freezeFrame = false;
-      freezeFrameGlaze = false;
-      freezeFrameFrozen = false;
-    }
-
-    if (glaze.on) {
-      Glaze.unfreeze();
-    } else {
-      canvas.style.removeProperty("opacity");
-    }
-
-    if (needsReappearance && wrapper.classList.contains("hidden")) {
-      wrapper.classList.remove("hidden");
-      needsReappearance = false;
-    }
-
-    frameAlreadyRequested = false; // 🗨️ Signal readiness for the next frame.
-    // if (lastRender) console.log(performance.now() - lastRender)
-    // lastRender = performance.now()
-  }
-
-  // 📤 Reads a file and uploads it to the server.
-  async function receivedUpload(
-    { filename, data, bucket },
-    callbackMessage = "upload",
-  ) {
-    console.log("📤 Uploading file:", filename, typeof data || "...");
-    const ext = extension(filename);
-    let MIME = "application/octet-stream"; // Default content type.
-
-    if (ext === "json") {
-      // JSON
-      MIME = "application/json";
-
-      // Parse JSON strings if they haven't been already, including support for `bigints`.
-      if (typeof data !== "string") {
-        data = JSON.stringify(
-          data,
-          (k, v) => (typeof v === "bigint" ? v.toString() : v),
-          // 2 // Also make sure we indent by 2 spaces so it's nicely formatted.
-        );
-      }
-    }
-
-    if (ext === "mjs") MIME = "application/javascript";
-    if (ext === "lisp") MIME = "text/x-lisp";
-
-    if (ext === "obj") MIME = "application/object";
-    if (ext === "glb") MIME = "model/gltf-binary";
-
-    if (ext === "mp4") {
-      MIME = "video/mp4";
-      // data = mediaRecorderBlob;
-    }
-
-    if (ext === "png") {
-      MIME = "image/png";
-      data = await bufferToBlob(data, MIME); // Could be adding modifiers here...
-    }
-
-    if (ext === "zip") MIME = "application/zip";
-
-    let prefetchURL = "/presigned-upload-url/" + ext;
-
-    if (bucket === "wand") prefetchURL += "/" + filename + "/" + bucket; // Add filename info.
-
-    // if (bucket === undefined) prefetchURL += "/" + filename; // "art" bucket.
-    // 📓 This is handled on the server if an empty bucket is sent.
-
-    // Authorization: Check to see if we will use a user or a guest bucket.
-    const headers = {};
-
-    // If no bucket is specified, then try and use the "user" bucket.
-    let userMedia = false,
-      token;
-    if (!bucket) {
-      token = await authorize();
-      if (token) {
-        userMedia = true;
-        bucket = "user";
-        headers.Authorization = `Bearer ${token}`;
-        // This filename gets sorted into the user bucket via their own
-        // directory upon uploading.
-        // Otherwise if there is no authorization, we just send an empty filename
-        // slug with an extension and an identifier gets generated via nanoid on
-        // the server.
-        prefetchURL += "/" + filename + "/" + bucket; // Add filename info.
-      }
-    }
-
-    function error(err) {
-      send({
-        type: callbackMessage,
-        content: { result: "error", data: err },
-      });
-    }
-
-    // Now send a request to the server...
-    fetch(prefetchURL, { headers })
-      .then(async (res) => {
-        const resData = await res.json();
-
-        const presignedUrl = resData.uploadURL;
-
-        // Probably the download code... maybe something else if a custom
-        // name is used.
-        const url = new URL(presignedUrl);
-        const filename = url.pathname.split("/").pop();
-        const slug = filename.substring(0, filename.lastIndexOf("."));
-        const path = url.pathname.slice(1); // Remove prepending "/";
-
-        if (debug) console.log("🔐 Presigned URL:", presignedUrl);
-
-        const xhr = new XMLHttpRequest();
-        xhr.open("PUT", presignedUrl, true);
-        xhr.setRequestHeader("Content-Type", MIME);
-        xhr.setRequestHeader("Content-Disposition", "inline");
-        xhr.setRequestHeader("x-amz-acl", "public-read");
-
-        const blob = new Blob([data]);
-
-        xhr.upload.addEventListener("progress", (event) => {
-          console.log(`Uploaded ${event.loaded} of ${blob.size} bytes...`);
-          send({
-            type: "upload:progress",
-            content: event.loaded / event.total,
-          }); // Send a progress callback.
-        });
-
-        // Browser is online, send the request
-        xhr.onerror = error;
-
-        xhr.onreadystatechange = async function () {
-          if (xhr.readyState === XMLHttpRequest.DONE && xhr.status === 200) {
-            if (
-              (userMedia && token && ext === "png") ||
-              ext === "mjs" ||
-              ext === "lisp"
-            ) {
-              // TODO: Go ahead and add this media to the database.
-              if (debug) {
-                console.log(
-                  "🗞️ Adding media to the database:",
-                  slug,
-                  path,
-                  ext,
-                );
-              }
-
-              // TODO: Write an authorized POST request that contains the slug
-              //       to "api/track-media"
-              const headers = {
-                Authorization: `Bearer ${token}`,
-                "Content-Type": "application/json",
-              };
-
-              const options = { method: "POST", headers };
-              options.body = JSON.stringify({ slug, ext });
-              const added = await fetch("api/track-media", options);
-              if (debug) console.log("🗞️ Added to database...", added);
-            }
-
-            let data = { slug, url: url.toString(), ext };
-
-            if (!userMedia && (ext === "mjs" || ext === "lisp")) {
-              data.url =
-                "https://art.aesthetic.computer/" + data.slug + "." + data.ext;
-            }
-
-            send({
-              type: callbackMessage,
-              content: { result: "success", data },
-            });
-
-            if (debug) console.log("✔️ File uploaded:", xhr.responseURL);
-          }
-        };
-
-        try {
-          xhr.send(blob, { type: MIME });
-        } catch (err) {
-          error(err);
-        }
-      })
-      .catch((err) => {
-        if (debug) console.log("⚠️ Failed to get presigned URL:", err);
-        error(err);
-      });
-  }
-
-  // Request and open local file from the user.
-  // TODO: Only supports images for now.
-  // TODO: Make sure this works on mobile platforms.
-  async function openFile() {
-    pen?.up(); // Synthesize a pen `up` event so it doesn't stick
-    //            due to the modal.
-    const input = document.createElement("input");
-    input.type = "file";
-    input.accept = "image/*";
-    input.style.position = "absolute";
-    input.style.left = "-9999px"; // Position off-screen
-
-    return new Promise((resolve, reject) => {
-      // Simulate click event on a visible element
-      const button = document.createElement("button");
-      button.style.opacity = 0;
-      button.onclick = () => {
-        input.click();
-        document.body.removeChild(button);
-      };
-
-      document.body.appendChild(button);
-      button.click();
-
-      input.onchange = () => {
-        const file = input.files[0];
-        if (!file) {
-          reject("No file was selected!");
-        } else if (!file.type.startsWith("image/")) {
-          reject("Selected file is not an image.");
-        } else {
-          const reader = new FileReader();
-
-          reader.onload = async () => {
-            const blob = new Blob([reader.result], { type: file.type });
-            resolve(await toBitmap(blob));
-          };
-          reader.onerror = (error) => {
-            reject(error);
-          };
-          reader.readAsArrayBuffer(file);
-        }
-      };
-    });
-  }
-
-  async function authorize() {
-    let token;
-    try {
-      token = window.acTOKEN;
-
-      if (token) {
-        // console.log("🔐 Hosted token found...");
-
-        try {
-          // Attempt to fetch user info using the token
-          window.auth0Client.token = token;
-          await window.auth0Client.getUser();
-          // console.log("✅🔐 Token is valid!");
-        } catch (error) {
-          console.error("🔴🔐 Token is invalid or expired:", token);
-          if (window.parent) window.parent.postMessage({ type: "logout" }, "*");
-        }
-      } else {
-        // If acTOKEN is not available, get a new one
-        // console.log("🔐 Retrieving auth token...");
-        token = await window.auth0Client.getTokenSilently();
-        // await window.auth0Client.getUser();
-        // console.log("✅ Token is valid");
-      }
-
-      // console.log("🔐 Authorized");
-    } catch (err) {
-      // console.log("🔐️ ❌ Unauthorized", err);
-    }
-    return token;
-  }
-
-  // Reads the extension off of filename to determine the mimetype and then
-  // handles the data accordingly and downloads the file in the browser.
-  // Downloads both cached files via `data` and network stored files for
-  // users and guests.
-  async function receivedDownload({ filename, data, modifiers }) {
-    console.log("💾 Downloading:", filename);
-    // if (data) console.log("Data:", typeof data);
-    // if (modifiers.sharing === true) presharingFile = true;
-
-    let object, blob;
-    let MIME = "application/octet-stream"; // Default content type.
-    const ext = extension(filename);
-
-    if (ext === "glb") {
-      MIME = "model/gltf+binary";
-      object = URL.createObjectURL(new Blob([data], { type: MIME }));
-    } else if (ext === "json" || ext === "gltf") {
-      // ✍️ Text + 3D
-      // JSON
-      MIME = "application/json";
-      // GLTF
-      if (extension(filename === "gltf")) MIME = "model/gltf+json"; // Hacky conditional above...
-
-      // Parse JSON strings if they haven't been already, including support for `bigints`.
-      if (typeof data !== "string") {
-        data = JSON.stringify(
-          data,
-          (k, v) => (typeof v === "bigint" ? v.toString() : v),
-          // 2 // Also make sure we indent by 2 spaces so it's nicely formatted.
-        );
-      }
-      object = URL.createObjectURL(new Blob([data], { type: MIME }));
-    } else if (ext === "png" || ext === "webp") {
-      // 🖼️ Images
-      MIME = "image/png"; // PNG
-
-      if (extension(filename) === "webp") {
-        MIME = "image/webp";
-      }
-
-      if (data) {
-        // Download locally if data is provided.
-        blob = await bufferToBlob(data, MIME, modifiers);
-        object = URL.createObjectURL(blob, { type: MIME });
-      } else {
-        // Or from the storage network.
-        // Check to see if filename has user handle data.
-        const hasEmailOrHandle = filename.split("/")[0].indexOf("@") > -1;
-        object = hasEmailOrHandle
-          ? `/media/${filename}`
-          : `https://art.aesthetic.computer/${filename}`;
-      }
-    } else if (ext === "mp4" || ext === "webm") {
-      // TODO: ⚠️ `webm` could eventually mean audio here...
-      // 🎥 Video
-      // Use stored data from the global Media Recorder.
-      const tape = data || (await Store.get("tape")).blob;
-
-      // 🫲 Make sure the container matches the extension.
-      const tapeMIME = tape.type; // Check the tape's blob's type.
-      if (tapeMIME.indexOf("webm") > -1) {
-        filename = filename.replace(".mp4", ".webm"); // Replaces ".mp4" set from `video`.
-      } else {
-        filename = filename.replace(".webm", ".mp4");
-      }
-
-      if (tape) {
-        object = URL.createObjectURL(tape);
-      } else {
-        // console.warn(
-        //   "🕸️ No local video available... Trying art bucket:",
-        //   filename,
-        // );
-        // object = `https://art.aesthetic.computer/${filename}`;
-      }
-    } else if (ext === "mjs") {
-      MIME = "application/javascript; charset=utf-8";
-      object = URL.createObjectURL(new Blob([data], { type: MIME }));
-    } else if (extension === "zip") {
-      object = URL.createObjectURL(data, { type: MIME });
-    }
-
-    // Fetch download url from `/presigned-download-url?for=${filename}` if we
-    // don't already have a blob string.
-
-    if (!object.startsWith("blob:")) {
-      try {
-        const response = await fetch(`/presigned-download-url?for=${filename}`);
-        const json = await response.json();
-        object = json.url;
-      } catch (err) {
-        console.log(err);
-      }
-    }
-
-    // Check if navigator.share is supported
-    if (modifiers?.sharing === true && navigator.share) {
-      shareFile = new File(
-        [blob || new Blob([data], { type: MIME })],
-        filename.split("/").pop(),
-        { type: MIME, lastModified: new Date().getTime() },
-      );
-      shareFileCallback?.(); // Run the callback if necessary, which should
-      // prevent any special race conditions.
-    } else {
-      // Fallback to download if navigator.share is not supported
-      const a = document.createElement("a");
-      a.href = object;
-      a.target = "_blank";
-      a.download = filename.split("/").pop(); // Remove any extra paths.
-      a.click();
-      if (typeof a.href !== "string") URL.revokeObjectURL(a.href);
-    }
-
-    // Picture in Picture: Image Download UI? 22.11.24.08.51
-    //const container = document.createElement('div');
-    //const iframe = document.createElement('iframe');
-
-    //container.id = "pip-wrapper";
-    //iframe.id = "pip";
-    //iframe.src = "/blank";
-
-    //container.append(iframe);
-    //wrapper.append(container);
-  }
-
-  // Used above in `receivedUpload` and `receivedDownload` to generate image files.
-
-  // Add a crop to square modifier.
-
-  async function bufferToBlob(data, MIME = "image/png", modifiers) {
-    let can;
-    // Encode a pixel buffer as a png.
-    // See also: https://stackoverflow.com/questions/11112321/how-to-save-canvas-as-png-image
-
-    const imageData = data.data
-      ? data
-      : new ImageData(data.pixels, data.width, data.height);
-    // Convert to imageData if it isn't already.
-
-    can = document.createElement("canvas");
-    const ctx = can.getContext("2d");
-
-    if (modifiers?.cropToScreen) {
-      can.width = screen.width;
-      can.height = screen.height;
-    } else {
-      can.width = imageData.width;
-      can.height = imageData.height;
-    }
-
-    if (modifiers?.crop === "square") {
-      // debugger;
-    }
-
-    ctx.putImageData(imageData, 0, 0);
-
-    // Scale or modify the image as needed.
-    if ((modifiers?.scale !== 1 && modifiers?.scale > 0) || modifiers?.flipY) {
-      const scale = modifiers?.scale || 1;
-      const flipY = modifiers?.flipY;
-      const can2 = document.createElement("canvas");
-      const ctx2 = can2.getContext("2d");
-      can2.width = can.width * scale;
-      can2.height = can.height * scale;
-      ctx2.imageSmoothingEnabled = false;
-      if (flipY) {
-        ctx2.scale(1, -1);
-        ctx2.drawImage(can, 0, 0, can2.width, -can2.height);
-      } else {
-        ctx2.drawImage(can, 0, 0, can2.width, can2.height);
-      }
-      can = can2;
-    }
-
-    const blob = await new Promise((resolve) => {
-      if (modifiers?.dataURL === true) {
-        resolve(can.toDataURL(MIME));
-      } else {
-        can.toBlob(resolve, MIME, 100);
-      }
-    });
-    return blob;
-  }
-
-  // Opens a file chooser that is filtered by a given extension / mimetype list.
-  // And sends the text contents of an individual file back to the disk.
-  function receivedImport(type) {
-    const input = document.createElement("input");
-    input.type = "file";
-    input.accept = type;
-
-    input.onchange = (e) => {
-      // Grab the only selected file in the file input.
-      const file = e.target.files[0];
-
-      // Does type match nothing in the comma separated `input.accept` list?
-      const noMatch = type.split(",").every((t) => {
-        return t !== file.type && t !== `.${extension(file.name)}`;
-      });
-
-      // Relay error if chosen file does not match the `input.accept` list.
-      if (noMatch) {
-        send({
-          type: "import",
-          content: {
-            result: "error",
-            data: `Chosen file was not of type "${type}"`,
-          },
-        });
-        return;
-      }
-
-      // Read the file.
-      const reader = new FileReader();
-      reader.readAsText(file);
-
-      // Send the content back to the disk once the file loads.
-      reader.onload = (e) => {
-        send({
-          type: "import",
-          content: { result: "success", data: e.target.result },
-        });
-      };
-
-      // Relay an error if the file fails to load for any reason.
-      reader.onerror = () => {
-        send({
-          type: "import",
-          content: { result: "error", data: reader.error },
-        });
-      };
-    };
-
-    input.click();
-  }
-
-  // Connects the Microphone to the current audioContext.
-  function receivedMicrophone(data = {}) {
-    if (data.detach) {
-      detachMicrophone?.();
-    } else {
-      attachMicrophone?.(data);
-    }
-  }
-
-  // Takes a request for a video and then either uses a media query (for a camera)
-  // or loads a video file from a given url (unimplemented).
-
-  // Then it puts that into a new video tag and starts playing it,
-  // sending the disk the thread frames as they update (optional).
-
-  // This module also is used to pull data from frames for
-  // features like hand-tracking.
-  let videoResize; // Holds a function defined after initialization.
-  let handAPI;
-  //let handLandmarker, HandLandmarker, FilesetResolver, vision;
-  async function receivedVideo({ type, options }) {
-    // if (debug) console.log("🎥 Type:", type, options);
-
-    if (type === "camera:update") videoResize?.(options);
-
-    if (type === "camera") {
-      // TODO: Give video and canvas a unique identifier that
-      //       will create a link in the worker so that frame updates
-      //       for multiple videos can be routed simultaneously.
-      const video = document.createElement("video");
-
-      // Camera properties.
-      let facingMode = options.facing || "user",
-        zoom = 1;
-
-      video.id = "camera-feed";
-      video.autoplay = true; // Allow video footage to play automatically.
-      video.setAttribute("playsinline", ""); // Only for iOS.
-      video.setAttribute("muted", ""); // Don't include audio with video.
-
-      const hands = options.hands === true; // Hand-tracking globals.
-      let handVideoTime = -1;
-      const useLegacyHandsAPI = true; // Performance of both libraries is
-      //                                 equivalent on iPhone 14 Pro but vastly
-      //                                 different on iPhone 13 Pro. 23.05.12.14.23
-
-      const buffer = document.createElement("canvas");
-      let animationRequest;
-
-      function getAnimationRequest() {
-        return animationRequest;
-      }
-
-      videos.push({ video, buffer, getAnimationRequest });
-
-      buffer.width = options.width || 1280;
-      buffer.height = options.height || 720;
-
-      const bufferCtx = buffer.getContext("2d", { willReadFrequently: true });
-
-      wrapper.appendChild(video);
-
-      video.style = `position: absolute;
-                     top: 0;
-                     left: 0;
-                     opacity: 0;
-                     transform: scaleX(${facingMode === "user" ? -1 : 1});
-                     width: 100%;`;
-
-      buffer.style = `position: absolute;
-                      opacity: 0;`;
-
-      let settings, stream, videoTrack;
-      let facingModeChange = false;
-
-      try {
-        // Grab video from the user using a requested width and height based
-        // on the frame size.
-        let cWidth = options.width,
-          cHeight = options.height;
-
-        async function getDevice(facingModeChoice) {
-          // Swap width and height on iOS. (Implementation default differences.)
-          // Set a height / width aspect ratio on iOS because
-          // of implementation differences.
-
-          // console.log("Trying: Width:", cWidth, "Height:", cHeight);
-
-          const constraints = {
-            facingMode: facingModeChoice,
-            frameRate: { ideal: 30 },
-          };
-
-          if (
-            (iOS || Android) &&
-            window.matchMedia("(orientation: portrait)").matches &&
-            (facingModeChoice === "environment" || facingModeChoice === "user")
-            // &&
-            // firstVideo
-          ) {
-            const temp = cWidth;
-            cWidth = cHeight;
-            cHeight = temp;
-            // firstVideo = false;
-          }
-
-          // alert(cWidth + " " + cHeight);
-
-          constraints.width = { ideal: cWidth };
-          constraints.height = { ideal: cHeight };
-
-          stream = await navigator.mediaDevices.getUserMedia({
-            video: { ...constraints },
-            audio: false,
-          });
-
-          video.srcObject = stream;
-          videoTrack = stream.getVideoTracks()[0];
-          // const capabilities = videoTrack.getCapabilities();
-          settings = videoTrack.getSettings();
-
-          // console.log(
-          //   "Got: Width:",
-          //   settings.width,
-          //   "Height:",
-          //   settings.height,
-          // ); // ❤️‍🔥
-
-          // Update global facingMode in case different from requested.
-          facingMode = videoTrack.getConstraints().facingMode;
-
-          const devices = await navigator.mediaDevices.enumerateDevices();
-          const videoDevices = devices.filter(
-            (device) => device.kind === "videoinput",
-          );
-
-          send({ type: "video-devices", content: videoDevices.length });
-
-          if (debug) {
-            videoDevices.forEach((device, index) => {
-              if (index === 0) {
-                console.log(
-                  `Camera ${index + 1} (usually environment):`,
-                  device.label,
-                  device,
-                );
-              } else if (index === 1) {
-                console.log(`Camera ${index + 1} (usually user):`, device);
-              } else {
-                console.log(`Camera ${index + 1} (additional camera):`, device);
-              }
-            });
-          }
-        }
-
-        await getDevice(facingMode);
-
-        video.addEventListener(
-          "loadedmetadata",
-          () => {
-            video.play();
-            if (debug)
-              console.log("🎥 Resolution:", buffer.width, buffer.height);
-          },
-          { once: true },
-        );
-
-        // Resizing the video after creation. (Window resize or device rotate.)
-        videoResize = async function ({ width, height, facing }) {
-          cancelAnimationFrame(getAnimationRequest());
-
-          try {
-            const sizeChange = !isNaN(width) && !isNaN(height);
-
-            if (sizeChange) {
-              video.addEventListener(
-                "loadedmetadata",
-                () => {
-                  buffer.width = cWidth;
-                  buffer.height = cHeight;
-                  process();
-                  send({ type: "camera:updated" });
-                  if (debug)
-                    console.log("🎥 Resolution:", buffer.width, buffer.height);
-                },
-                { once: true },
-              );
-
-              if (iOS || Android) {
-                await getDevice(facing);
-              } else {
-                video.srcObject = null; // Refresh the video `srcObject`.
-                await videoTrack.applyConstraints({
-                  width: { ideal: cWidth },
-                  height: { ideal: cHeight },
-                });
-              }
-            }
-
-            if (settings.facingMode !== facing) {
-              facingModeChange = true;
-              await getDevice(facing);
-              facingModeChange = false;
-
-              video.addEventListener(
-                "canplay",
-                () => {
-                  process();
-                  send({ type: "camera:updated", content: facingMode });
-                },
-                { once: true },
-              );
-            } else {
-            }
-
-            // video.srcObject = stream;
-            // if (!sizeChange && !facingModeChange) process();
-          } catch (error) {
-            process();
-            if (debug) console.warn("🎥 Resolution update failed.", error);
-          }
-        };
-
-        // ✋ Optional Hand-tracking (only load once)
-        if (hands === true && !handAPI) {
-          if (useLegacyHandsAPI) {
-            // Load older mediapipe lib.
-            const script = document.createElement("script");
-            script.src = "/aesthetic.computer/dep/@mediapipe/hands/hands.js";
-            script.crossOrigin = "anonymous";
-
-            script.onload = function () {
-              const config = {
-                locateFile: (file) => {
-                  return `aesthetic.computer/dep/@mediapipe/hands/${file}`;
-                },
-              };
-
-              handAPI = { hands: new Hands(config) }; // Globally def. handAPI.
-              window.handAPI = handAPI; // For production debugging.
-
-              handAPI.hands.setOptions({
-                selfieMode: false,
-                maxNumHands: 1,
-                modelComplexity: 0,
-                minDetectionConfidence: 0.5,
-                minTrackingConfidence: 0.5,
-              });
-
-              handAPI.hands.onResults((data) => {
-                diagram({
-                  screen: data.multiHandLandmarks[0] || [],
-                  world: data.multiHandWorldLandmarks[0] || [],
-                  hand: data.multiHandedness[0]?.label.toLowerCase() || "none",
-                });
-              });
-            };
-
-            document.head.appendChild(script);
-          } else {
-            if (!handAPI.HandLandmarker) {
-              const { HandLandmarker, FilesetResolver } = await import(
-                "/aesthetic.computer/dep/@mediapipe/tasks-vision/vision_bundle.js"
-              );
-
-              const vision = await FilesetResolver.forVisionTasks(
-                "/aesthetic.computer/dep/@mediapipe/tasks-vision/wasm",
-              );
-
-              handAPI.HandLandmarker = HandLandmarker;
-              handAPI.vision = vision;
-            }
-
-            if (!handAPI.hl) {
-              handAPI.hl = await handAPI.HandLandmarker.createFromOptions(
-                handAPI.vision,
-                {
-                  baseOptions: {
-                    modelAssetPath: "../models/hand_landmarker.task",
-                    delegate: "GPU", // or "CPU"
-                  },
-                  canvas: document.createElement("canvas"),
-                  runningMode: "VIDEO",
-                  //runningMode: "LIVE_STREAM",
-                  minHandDetectionConfidence: 0.25,
-                  minHandPresenceConfidence: 0.25,
-                  minTrackingConfidence: 0.25,
-                  numHands: 1,
-                },
-              );
-            }
-          }
-        }
-
-        process(); // Start processing data.
-      } catch (err) {
-        send({ type: "camera:denied" });
-        console.log(err);
-      }
-
-      function diagram(hand) {
-        if (facingMode === "user") {
-          // hand.screen.forEach((l) => (l.x = 1 - l.x));
-          // Reverse handedness because our data is mirrored.
-          // if (hand.handedness === "left") {
-          //   hand.handedness = "right";
-          // } else if (hand.handedness === "right") {
-          //   hand.handedness = "left";
-          // }
-        }
-        handData = hand;
-      }
-
-      function process() {
-        cancelAnimationFrame(getAnimationRequest());
-        if (facingModeChange) return;
-        // cancelAnimationFrame(getAnimationRequest());
-        // TODO: Video effects / filter kernels could be added here...
-        // 💡 For GPU backed visuals. 23.04.29.20.47
-
-        // Send frames by default.
-        if (facingMode === "user" || (!iOS && !Android)) {
-          bufferCtx.translate(buffer.width / 2, buffer.height / 2);
-          const zoom = 1;
-          // if (hands) {
-          // bufferCtx.scale(zoom, zoom);
-          // } else {
-          bufferCtx.scale(-zoom, zoom);
-          // }
-          bufferCtx.translate(-buffer.width / 2, -buffer.height / 2);
-        }
-
-        // 🤚 Track Hands on the GPU if flagged.
-        if (hands === true && handAPI) {
-          if (handVideoTime !== video.currentTime && video.videoWidth > 0) {
-            handVideoTime = video.currentTime;
-            if (useLegacyHandsAPI && !handAPI?.legacyProcessing) {
-              handAPI.hands?.send({ image: bufferCtx.canvas }).then(() => {
-                handAPI.legacyProcessing = false;
-                // Don't process more than one frame at a time.
-              });
-              handAPI.legacyProcessing = true;
-            } else {
-              // const data = handAPI.hl?.detectForVideo(video, handVideoTime);
-              // TODO: This will no longer work. 23.5.24
-              //       Check the other `diagram` call.
-              // diagram(data?.landmarks[0] || []);
-            }
-            // send({type: "hand-tracking-data", content: landmarks});
-          }
-        }
-
-        // Drawing a video frame to the buffer (mirrored, proportion adjusted).
-        const videoAR = video.videoWidth / video.videoHeight;
-        const bufferAR = buffer.width / buffer.height;
-        let outWidth,
-          outHeight,
-          outX = 0,
-          outY = 0;
-
-        if (videoAR <= bufferAR) {
-          // Tall to wide.
-          outWidth = buffer.width;
-          outHeight = outWidth / videoAR;
-        } else {
-          // Wide to tall.
-          outHeight = buffer.height;
-          outWidth = outHeight * videoAR;
-        }
-
-        outY = (buffer.height - outHeight) / 2; // Adjusting position.
-        outX = (buffer.width - outWidth) / 2;
-
-        bufferCtx.drawImage(video, outX, outY, outWidth, outHeight);
-        bufferCtx.resetTransform();
-
-        if (options.hidden !== true) {
-          const pixels = bufferCtx.getImageData(
-            0,
-            0,
-            buffer.width,
-            buffer.height,
-          );
-
-          send(
-            {
-              type: "video-frame",
-              content: {
-                width: pixels.width,
-                height: pixels.height,
-                pixels: pixels.data,
-              },
-            },
-            [pixels.data.buffer],
-          );
-        }
-
-        animationRequest = requestAnimationFrame(process);
-      }
-    }
-  }
-
-  /*
-  document.addEventListener("pointerdown", () => {
-    wrapper.requestPointerLock();
-  });
-  */
-
-  // Pointer Lock 🔫
-  document.addEventListener("pointerlockchange", () => {
-    console.log("Pointer lock changed!");
-    send({
-      type:
-        document.pointerLockElement === wrapper ? "pen:locked" : "pen:unlocked",
-    });
-  });
-
-  // Window Scroll 📜
-  window.addEventListener("wheel", function (event) {
-    send({
-      type: "scroll",
-      content: {
-        x: event.deltaX / subdivisions,
-        y: event.deltaY / subdivisions,
-      },
-    });
-  });
-
-  // Window Focus
-  window.addEventListener("focus", function (e) {
-    send({ type: "focus-change", content: true });
-  });
-
-  // Window Blur
-  window.addEventListener("blur", function (e) {
-    send({ type: "focus-change", content: false });
-  });
-
-  // Window Visibility
-  document.addEventListener("visibilitychange", function () {
-    if (!document.hidden) wrapper.classList.remove("reloading");
-    // if (document.hidden) mediaRecorder?.stop();
-    send({
-      type: "visibility-change",
-      content: !document.hidden,
-    });
-  });
-
-  // 🚨 Signal (Used to pass messages via window... important for embedded HTML
-  //           `content` used within pieces that needs communication with the
-  //           main system)
-
-  // Send signals to the running piece.
-  window.signal = function (message) {
-    if (debug) console.log("🚨 Signal sent:", message);
-    send({
-      type: "signal",
-      content: message,
-    });
-  };
-
-  // Receive signals from the piece & assign callbacks.
-  // These get flushed between pieces.
-  // Note: These are useful for
-  window.when = function (message, callback) {
-    whens[message] = callback;
-  };
-
-  // 📚 History
-  // TODO: Extract all the history features into a class of some kind?
-  // TODO: Eventually add an API so that a disk can list all the history of
-  //       a user's session. This could also be used for autocompletion of
-  //       pieces / up + down arrow prev-next etc.
-  window.onpopstate = function (e) {
-    if (
-      document.location.hash === "#debug" ||
-      document.location.hash === "#nodebug"
-    ) {
-      document.location.reload();
-    }
-
-    const sluggy = slug(document.location.href);
-    if (sluggy === "prompt") keyboard?.input.focus();
-
-    send({
-      type: "history-load",
-      content: parse(sluggy || window.acSTARTING_PIECE),
-    });
-  };
-
-  // Fullscreen
-  // Note: This doesn't work in Safari because you can't fullscreen the body element.
-  //       (Or anything other than a video element?) 22.2.13
-
-  const requestFullscreen =
-    document.body.requestFullscreen || wrapper.webkitRequestFullscreen;
-
-  // const exitFullscreen =
-  //   document.exitFullscreen || document.webkitExitFullscreen;
-
-  // Tries to toggle fullscreen. Must be called within a user interaction.
-  function enableFullscreen() {
-    const fullscreenElement =
-      document.fullscreenElement || document.webkitFullscreenElement;
-
-    if (!fullscreenElement) {
-      requestFullscreen.apply(document.body)?.catch((e) => console.error(e));
-    } else {
-      // exitFullscreen();
-    }
-  }
-
-  document.body.onfullscreenchange = (event) => {
-    const fullscreenElement =
-      document.fullscreenElement || document.webkitFullscreenElement;
-
-    if (fullscreenElement) {
-      console.log("😱 Entered fullscreen mode!", fullscreenElement);
-    } else {
-      console.log("😱 Leaving fullscreen mode!");
-    }
-  };
-
-  // 🔘 Button Hitboxes
-  // (Created for 📋 Clipboard Events)
-  let hitboxes = {};
-  window.addEventListener("pointerup", async (e) => {
-    keys(hitboxes).forEach((key) => hitboxes[key]?.(e));
-  });
-
-  window.addEventListener("pointerdown", async (e) => {
-    keys(hitboxes).forEach((key) => hitboxes[key]?.(e));
-  });
-
-  // 📄 Drag and Drop File API
-
-  // Drag over...
-  document.body.addEventListener("dragover", function (e) {
-    e.stopPropagation();
-    e.preventDefault();
-    e.dataTransfer.dropEffect = "copy"; // Show as copy
-    // copy, move, link, or none
-  });
-
-  document.body.addEventListener("drop", async function (e) {
-    e.stopPropagation();
-    e.preventDefault();
-    const files = e.dataTransfer.files; // Get the file(s).
-    // Check if a file was dropped and process only the first one.
-    if (files.length > 0) {
-      const file = files[0];
-      const ext = extension(file.name);
-      console.log("💧 Dropped:", file.name, ext);
-      // 🗒️ Source code file.
-      if (ext === "mjs") {
-        const reader = new FileReader();
-        reader.onload = function (e) {
-          send({
-            type: "dropped:piece",
-            content: {
-              name: file.name.replace(".mjs", ""),
-              source: e.target.result,
-            },
-          });
-        };
-
-        reader.readAsText(file);
-        // 🖼️ Image file
-      } else if (
-        ext === "png" ||
-        ext === "jpeg" ||
-        ext === "jpg" ||
-        ext === "gif" ||
-        ext === "webp"
-      ) {
-        const bitmap = await toBitmap(file);
-        send({
-          type: "dropped:bitmap",
-          content: {
-            name: file.name.replace("." + ext, ""),
-            source: bitmap,
-          },
-        });
-        // 🖼️⌛ Recorded Painting (or other complex media)
-      } else if (ext === "zip") {
-        const reader = new FileReader();
-        reader.onload = async function (e) {
-          const data = e.target.result;
-          if (!window.JSZip) await loadJSZip();
-          const record = await unzip(data);
-          if (record)
-            send({ type: "painting:record:dropped", content: record });
-        };
-        reader.readAsArrayBuffer(file);
-      }
-    }
-  });
-}
-
-// Utilities
-
-// Convert an img or blob object to an ac formatted bitmap  / "painting".
-async function toBitmap(imgOrBlob) {
-  const img = await createImageBitmap(imgOrBlob);
-  const canvas = document.createElement("canvas");
-  canvas.width = img.width;
-  canvas.height = img.height;
-  const ctx = canvas.getContext("2d");
-  ctx.drawImage(img, 0, 0);
-  const imageData = ctx.getImageData(0, 0, canvas.width, canvas.height);
-  return {
-    width: imageData.width,
-    height: imageData.height,
-    pixels: imageData.data,
-  };
-}
-
-// Unzip a file.
-async function unzip(data) {
-  try {
-    const zip = await window.JSZip.loadAsync(data);
-
-    console.log("🤐 Zip opened...");
-    // Detect type of media based on presence of "steps" file...
-    const steps = JSON.parse(await zip.file("painting.json")?.async("text"));
-    const record = [];
-
-    if (steps) {
-      console.log("🖼️⌛ Painting record detected.");
-
-      // TODO: Parse the JSON from steps.
-      const lines = steps; // Remove timestamp.
-
-      // Load `painting:recording` step text format.
-      for (let i = 0; i < lines.length; i += 1) {
-        const components = lines[i].step.split(" - ");
-        const step = { timestamp: components[0], label: components[1] };
-        if (lines[i].gesture?.length > 0) step.gesture = lines[i].gesture;
-        const picture = zip.file(`${lines[i].step}.png`);
-
-        if (picture) {
-          const blob = await picture.async("blob");
-          step.painting = await toBitmap(blob);
-        }
-        record.push(step);
-      }
-      console.log("🖼️⌛ Loaded record:", record);
-
-      return record;
-    } else {
-      console.warn("🤐 Could not detect ZIP media type.");
-      return record;
-    }
-  } catch (err) {
-    console.error("🤐 Error reading ZIP:", err);
-    return record;
-  }
-}
-
-// Convert a blob oobject to an ArrayBuffer.
-function blobToArrayBuffer(blob) {
-  return new Promise((resolve, reject) => {
-    const reader = new FileReader();
-    reader.onloadend = () => resolve(reader.result);
-    reader.onerror = reject;
-    reader.readAsArrayBuffer(blob);
-  });
-}
-
-window.iMessageExtensionResize = (mode) => {
-  console.log("📱 iMessage Extension Resized:", mode);
-  window.acSEND({ type: "imessage-extension:resized", content: { mode } });
-};
-
-window.iOSAppSwitchPiece = (piece) => {
-  console.log("📱 iOS Switch Piece:", piece);
-  window.acSEND({
-    type: "jump",
-    content: { piece, ahistorical: false, alias: false },
-  });
-};
-
-function iOSAppSend(message) {
-  const packedMessage = JSON.stringify(message);
-  console.log("📱 Sending to iOS App:", packedMessage);
-  window.webkit?.messageHandlers?.iOSApp.postMessage(packedMessage);
-}
-
-export { boot };
+// 💻 BIOS
+
+// 📦 All Imports
+import * as Loop from "./lib/loop.mjs";
+import { Pen } from "./lib/pen.mjs";
+import { Box } from "./lib/geo.mjs";
+import { Keyboard } from "./lib/keyboard.mjs";
+import { startCapturingMotion, stopCapturingMotion } from "./lib/motion.mjs";
+import { speak, speakAPI } from "./lib/speech.mjs";
+import * as UI from "./lib/ui.mjs";
+import * as Glaze from "./lib/glaze.mjs";
+import { apiObject, extension } from "./lib/helpers.mjs";
+import { choose } from "./lib/help.mjs";
+import { parse, slug } from "./lib/parse.mjs";
+import * as Store from "./lib/store.mjs";
+import {
+  MetaBrowser,
+  iOS,
+  Android,
+  TikTok,
+  Safari,
+  Aesthetic,
+  AestheticExtension,
+} from "./lib/platform.mjs";
+import { headers } from "./lib/headers.mjs";
+import { logs } from "./lib/logs.mjs";
+import { soundWhitelist } from "./lib/sound/sound-whitelist.mjs";
+import { timestamp, radians } from "./lib/num.mjs";
+import { UDP } from "./lib/udp.mjs";
+
+// import * as TwoD from "./lib/2d.mjs"; // 🆕 2D GPU Renderer.
+const TwoD = undefined;
+let JSZip; // Dynamic import of `jszip` as needed.
+
+const { assign, keys } = Object;
+const { round, floor, min, max } = Math;
+
+const diskSends = [];
+let diskSendsConsumed = false;
+
+window.acDISK_SEND = function (message) {
+  !diskSendsConsumed ? diskSends.push(message) : window.acSEND(message);
+};
+
+function consumeDiskSends(send) {
+  if (diskSendsConsumed) return;
+  diskSends.forEach((message) => send(message));
+  diskSends.length = 0;
+  diskSendsConsumed = true;
+}
+
+// 💾 Boot the system and load a disk.
+async function boot(parsed, bpm = 60, resolution, debug) {
+  headers(); // Print console headers.
+
+  if (debug) {
+    if (window.isSecureContext) {
+      // console.log("🔒 Secure");
+    } else {
+      console.warn("🔓 Insecure");
+    }
+  }
+
+  window.acCONTENT_EVENTS = [];
+
+  let HANDLE; // Populated with the user's handle from `disk`.
+
+  let pen,
+    keyboard,
+    keyboardFocusLock = false,
+    keyboardSoftLock = false;
+  let handData; // Hand-tracking.
+
+  let frameCount = 0n;
+  let now = 0;
+
+  let diskSupervisor;
+  let currentPiece = null; // Gets set to a path after `loaded`.
+  let currentPieceHasKeyboard = false;
+
+  // Media Recorder
+  let mediaRecorder;
+  let recordedFrames = [];
+  const mediaRecorderChunks = [];
+  let mediaRecorderDuration = 0,
+    mediaRecorderStartTime;
+  let needs$creenshot = false; // Flag when a capture is requested.
+
+  // Events
+  let whens = {};
+
+  // Video storage
+  const videos = [];
+
+  // Media preloading tracker (for cancellations).
+  const mediaPathsLoading = {};
+
+  // Rendering
+
+  // Wrap everything in an #aesthetic-computer div.
+  const wrapper = document.createElement("div");
+  wrapper.id = "aesthetic-computer";
+
+  // 🖥️ Our main display surface. (Software Renderer)
+  const canvas = document.createElement("canvas");
+  const ctx = canvas.getContext("2d", { willReadFrequently: true });
+
+  // 🖥️🔌 Secondary main display surface. (GPU Renderer)
+  // TODO: Eventually deprecate the software renderer in favor of this?
+  //       (Or even reuse the same tag if pieces swap.)
+  //       TODO: Would it be possible for pieces to use both... and why?
+  //             (Probably Not)
+  TwoD?.initialize(wrapper);
+
+  // An extra canvas reference for passing through or buffering video recording streams.
+  let streamCanCtx;
+  let paintToStreamCanvas = false;
+  let startTapePlayback,
+    stopTapePlayback,
+    pauseTapePlayback,
+    resumeTapePlayback;
+
+  let shareFile, shareFileCallback; // A temporary storage container for a pre-prepped
+  // file download to use on a user interaction.
+
+  // A layer for modal messages such as "audio engine is off".
+  const modal = document.createElement("div");
+  modal.id = "modal";
+
+  // A ui canvas for rendering a native resolution ui on top of everything.
+  const uiCanvas = document.createElement("canvas");
+  const uiCtx = uiCanvas.getContext("2d");
+  uiCanvas.dataset.type = "ui";
+
+  const debugCanvas = document.createElement("canvas");
+  const debugCtx = debugCanvas.getContext("2d");
+  debugCanvas.dataset.type = "debug";
+
+  // A buffer for nicer resolution switches, nice when moving from
+  // low resolution back to high resolution. Could eventually be used
+  // for transition effects.
+  const freezeFrameCan = document.createElement("canvas");
+  const ffCtx = freezeFrameCan.getContext("2d");
+  freezeFrameCan.dataset.type = "freeze";
+
+  // A buffer for corner label overlays.
+  const overlayCan = document.createElement("canvas");
+  const octx = overlayCan.getContext("2d");
+
+  let imageData;
+  let fixedWidth, fixedHeight;
+  let projectedWidth, projectedHeight;
+  let canvasRect;
+
+  // A post-process / effects layer.
+  let glaze = { on: false };
+  let currentGlaze;
+
+  const glazeComposite = document.createElement("canvas");
+  const glazeCompositeCtx = glazeComposite.getContext("2d");
+
+  let needsReframe = false;
+  let needsReappearance = false;
+  let freezeFrame = false,
+    freezeFrameFrozen = false,
+    freezeFrameGlaze = false;
+
+  const screen = apiObject("pixels", "width", "height");
+  let subdivisions = 1; // Gets set in frame.
+
+  const REFRAME_DELAY = 250;
+  let curReframeDelay = REFRAME_DELAY;
+  let lastGap = undefined;
+  let density = 2; // added to window.devicePixelRatio
+
+  const startGap =
+    location.host.indexOf("botce") > -1 || AestheticExtension ? 0 : 8;
+
+  // Runs one on boot & every time display resizes to adjust the framebuffer.
+  function frame(width, height, gap) {
+    gap === 0
+      ? document.body.classList.add("nogap")
+      : document.body.classList.remove("nogap");
+
+    if (gap === undefined) gap = lastGap ?? startGap;
+    lastGap = gap;
+
+    // Cache the current canvas if needed.
+    if (
+      freezeFrame &&
+      imageData?.data.length > 0 &&
+      !document.body.contains(freezeFrameCan)
+    ) {
+      if (debug && logs.frame) {
+        console.log(
+          "🥶 Freezing:",
+          freezeFrame,
+          imageData.width,
+          imageData.height,
+        );
+      }
+
+      freezeFrameCan.style.width = canvas.getBoundingClientRect().width + "px";
+      freezeFrameCan.style.height =
+        canvas.getBoundingClientRect().height + "px";
+
+      // TODO: Get margin of canvasRect or make freezeFrame work on top of everything...
+      // Is this still relevant? 2022.4.09
+
+      /*
+      console.log(
+        "Freezeframe offset",
+        wrapper.offsetLeft,
+        canvasRect.x,
+        canvasRect.width - canvasRect.x
+      );
+      */
+
+      freezeFrameCan.style.left = canvasRect.x + "px";
+      freezeFrameCan.style.top = canvasRect.y + "px";
+
+      // TODO: Save the Glaze canvas if glaze is enabled / figure out how to deal
+      //       with Glaze.
+
+      if (freezeFrameGlaze) {
+        Glaze.freeze(ffCtx);
+        // ffCtx.fillStyle = "lime";
+        // ffCtx.fillRect(0, 0, ffCtx.canvas.width, ffCtx.canvas.height);
+        freezeFrameGlaze = false;
+      } else {
+        ffCtx.drawImage(canvas, 0, 0);
+        // ffCtx.putImageData(imageData, 0, 0); // TODO: Fix source data detached error here.
+      }
+
+      if (!wrapper.contains(freezeFrameCan)) wrapper.append(freezeFrameCan);
+      else freezeFrameCan.style.removeProperty("opacity");
+      canvas.style.opacity = 0;
+      freezeFrameFrozen = true;
+    }
+
+    // Find the width and height of our default screen and native projection.
+    width = width || fixedWidth;
+    height = height || fixedHeight;
+
+    const gapSize = gap * window.devicePixelRatio;
+
+    subdivisions = 1;
+
+    if (width === undefined && height === undefined) {
+      // Automatically set and frame a reasonable resolution.
+      // Or pull from density.
+      let ratio = density || window.devicePixelRatio;
+      if (!density && window.devicePixelRatio === 1) ratio = 3; // Always force a screen density of 3 on non-retina displays.
+      subdivisions = ratio;
+
+      width =
+        floor(window.innerWidth / subdivisions) - floor(gapSize / subdivisions);
+      height =
+        floor(window.innerHeight / subdivisions) -
+        floor(gapSize / subdivisions);
+
+      if (TikTok) height -= gap * 3;
+
+      projectedWidth = round(width * density);
+      projectedHeight = round(height * density);
+    } else {
+      // Or do it manually if both width and height are defined.
+      fixedWidth = width;
+      fixedHeight = height;
+
+      const scale = min(window.innerWidth / width, window.innerHeight / height);
+
+      projectedWidth = round(width * scale - gapSize);
+      projectedHeight = round(height * scale - gapSize);
+    }
+
+    if (debug && logs.frame)
+      console.info(
+        "🖼 Frame:",
+        width,
+        height,
+        "🖥 Window:",
+        window.innerWidth,
+        window.innerHeight,
+      );
+
+    // Send a message about this new width and height to any hosting frames.
+    // parent.postMessage({ width: projectedWidth, height: projectedHeight }, "*");
+
+    canvas.width = width;
+    canvas.height = height;
+
+    glazeComposite.width = canvas.width;
+    glazeComposite.height = canvas.height;
+
+    uiCanvas.width = projectedWidth * window.devicePixelRatio;
+    uiCanvas.height = projectedHeight * window.devicePixelRatio;
+
+    // Horizontal and vertical offsetting of the wrapper.
+
+    if (TikTok) {
+      wrapper.style.top = `${8 * 1.5}px`;
+    } else {
+      wrapper.style.top = (window.innerHeight - projectedHeight) / 2 + "px";
+    }
+
+    wrapper.style.left = (window.innerWidth - projectedWidth) / 2 + "px";
+    wrapper.style.width = projectedWidth + "px";
+    wrapper.style.height = projectedHeight + "px";
+
+    canvas.style.width = projectedWidth + "px";
+    canvas.style.height = projectedHeight + "px";
+    uiCanvas.style.width = projectedWidth + "px";
+    uiCanvas.style.height = projectedHeight + "px";
+
+    if (debug) {
+      debugCanvas.width = projectedWidth;
+      debugCanvas.height = projectedHeight;
+      debugCanvas.style.width = projectedWidth + "px";
+      debugCanvas.style.height = projectedHeight + "px";
+    }
+
+    if (imageData?.length > 0) {
+      ctx.putImageData(imageData, 0, 0);
+    } else {
+      imageData = ctx.getImageData(0, 0, canvas.width, canvas.height);
+      // This will have zero alpha.
+    }
+
+    assign(screen, { pixels: imageData.data, width, height });
+
+    TwoD?.frame(width, height, wrapper); // Reframe the 2D GPU layer.
+
+    // Add the canvas, modal, and uiCanvas when we first boot up.
+    if (!wrapper.contains(canvas)) {
+      wrapper.append(canvas);
+      wrapper.append(modal);
+
+      const bumper = document.createElement("div");
+      bumper.id = "bumper";
+      modal.append(bumper);
+
+      wrapper.append(uiCanvas);
+      if (debug) wrapper.append(debugCanvas);
+      document.body.append(wrapper);
+
+      const fonts = [
+        "berkeley-mono-variable.css",
+        "ywft-processing-regular.css",
+        "ywft-processing-light.css",
+        "ywft-processing-bold.css",
+      ];
+
+      // Load fonts post-boot.
+      fonts.forEach((font) => {
+        const link = document.createElement("link");
+        link.rel = "stylesheet";
+        link.crossOrigin = "anonymous";
+        link.href = "/type/webfonts/" + font;
+        document.body.append(link);
+      });
+
+      // Trigger it to re-draw whenever the window resizes.
+      let timeout;
+      let lastWidth = window.innerWidth;
+      let lastHeight = window.innerHeight;
+
+      window.addEventListener("resize", (e) => {
+        if (
+          lastWidth === window.innerWidth &&
+          lastHeight === window.innerHeight
+        ) {
+          return;
+        }
+
+        lastWidth = window.innerWidth;
+        lastHeight = window.innerHeight;
+
+        // Check to see if we are in "native-cursor" mode and hide
+        // #aesthetic.computer for the resize if we aren't.
+        if (document.body.classList.contains("native-cursor") === false) {
+          wrapper.classList.add("hidden");
+        }
+
+        window.clearTimeout(timeout); // Small timer to save on performance.
+        timeout = setTimeout(() => {
+          needsReframe = true; // This makes zooming work / not work.
+          curReframeDelay = REFRAME_DELAY;
+        }, curReframeDelay); // Is this needed?
+      });
+
+      // Prevent canvas touchstart events from triggering magnifying glass on
+      // iOS Safari, unless a link is pressed.
+      wrapper.addEventListener(
+        "touchstart",
+        function (event) {
+          if (
+            document.hasFocus() &&
+            !ticketWrapper &&
+            event.target.tagName !== "A" &&
+            event.target.tagName !== "IMG"
+          ) {
+            event.preventDefault();
+          }
+        },
+        false,
+      );
+    }
+
+    canvasRect = canvas.getBoundingClientRect();
+
+    Glaze.clear();
+
+    // A native resolution canvas for drawing cursors, system UI, and effects.
+    if (glaze.on) {
+      currentGlaze = Glaze.on(
+        canvas.width,
+        canvas.height,
+        canvasRect,
+        projectedWidth,
+        projectedHeight,
+        wrapper,
+        glaze.type,
+        () => {
+          send({ type: "needs-paint" }); // Once all the glaze shaders load, render a single frame.
+          // canvas.style.opacity = 0;
+        },
+      );
+    } else {
+      Glaze.off();
+      glaze.on = false;
+      canvas.style.removeProperty("opacity");
+    }
+
+    needsReframe = false;
+    needsReappearance = true; // Only for `native-cursor` mode.
+    send({ type: "needs-paint" });
+    send({
+      type: "reframed",
+      content: {
+        innerWidth: window.innerWidth,
+        innerHeight: window.innerHeight,
+        subdivisions,
+      },
+    });
+  }
+
+  // Used by `disk` to set the metatags by default when a piece loads. It can
+  // be overridden using `meta` inside of `boot` for any given piece.
+  // TODO: Some meta tags in practice use image_url & icon_url it seems.
+  //       (Like in `hell_-world` or `freaky-flowers`) 23.10.25.20.32
+  function setMetatags(meta) {
+    if (meta?.title) {
+      document.title = meta.title;
+      document.querySelector('meta[name="og:title"]').content = meta.title;
+      document.querySelector('meta[name="twitter:title"]').content = meta.title;
+    }
+    if (meta?.desc) {
+      document.querySelector('meta[name="og:description"]').content = meta.desc;
+      document.querySelector('meta[name="description"]').content = meta.desc;
+    }
+    if (meta?.img?.og) {
+      document.querySelector('meta[name="og:image"]').content = meta.img.og;
+    }
+    if (meta?.img?.twitter) {
+      document.querySelector('meta[name="twitter:image"]').content =
+        meta.img.twitter;
+    }
+
+    const icon = document.querySelector('link[rel="icon"]');
+
+    if (icon) {
+      if (meta?.icon_url) {
+        if (icon.href !== meta.icon_url) icon.href = meta.icon_url;
+      } else if (meta?.img?.icon) {
+        if (icon.href !== meta.img.icon) icon.href = meta.img.icon;
+      }
+    }
+
+    if (meta?.url) {
+      // This might need to be conditional / opt-in?
+      // document.querySelector('meta[name="twitter:player"').content = meta.url;
+    }
+  }
+
+  // *** External Library Dependency Injection ***
+
+  // FFMPEG.WASM
+  async function loadFFmpeg() {
+    return new Promise((resolve, reject) => {
+      const script = document.createElement("script");
+      script.src = "/aesthetic.computer/dep/ffmpeg/ffmpeg.min.js";
+
+      script.onerror = function (err) {
+        reject(err, s);
+      };
+
+      script.onload = function handleScriptLoaded() {
+        if (debug && logs.deps) console.log("📼 FFmpeg has loaded.", FFmpeg);
+        resolve(FFmpeg);
+      };
+      document.head.appendChild(script);
+    });
+    // return await import(`/aesthetic.computer/dep/@ffmpeg/ffmpeg-core.js`);
+  }
+
+  async function loadJSZip() {
+    return new Promise((resolve, reject) => {
+      const script = document.createElement("script");
+      script.src = "/aesthetic.computer/dep/jszip.min.js";
+
+      script.onerror = function (err) {
+        reject(err, s);
+      };
+
+      script.onload = function handleScriptLoaded() {
+        if (debug && logs.deps)
+          console.log("🤐 JSZip has loaded.", window.JSZip);
+        resolve(window.JSZip);
+      };
+
+      document.head.appendChild(script);
+    });
+  }
+
+  async function loadStripe() {
+    return new Promise((resolve, reject) => {
+      const script = document.createElement("script");
+      script.src = "https://js.stripe.com/v3/";
+      script.crossOrigin = "anonymous";
+
+      script.onerror = function (err) {
+        reject(err, s);
+      };
+
+      script.onload = function handleScriptLoaded() {
+        if (debug && logs.deps)
+          console.log("🦓 Stripe has loaded.", window.Stripe);
+        resolve(window.Stripe);
+      };
+
+      document.head.appendChild(script);
+    });
+  }
+
+  // THREE.JS (With a thin wrapper called ThreeD).
+  let ThreeD;
+  let ThreeDBakeQueue = [];
+  async function loadThreeD() {
+    ThreeD = await import(`./lib/3d.mjs`);
+    ThreeD.initialize(
+      wrapper,
+      Loop.mainLoop,
+      receivedDownload,
+      receivedUpload,
+      send,
+    );
+  }
+
+  // Web3
+  async function loadWeb3() {
+    return new Promise((resolve, reject) => {
+      const script = document.createElement("script");
+      script.src = "/aesthetic.computer/dep/web3/web3.min.js";
+
+      script.onerror = (err) => reject(err, s);
+
+      script.onload = function handleScriptLoaded() {
+        if (debug) console.log("🕸️3️⃣ Ready...");
+        resolve(Web3);
+      };
+
+      document.head.appendChild(script);
+    });
+  }
+
+  // 2. 🔈 Audio
+  const sound = {
+    bpm: new Float32Array(1),
+  };
+
+  const sfx = {}; // Buffers of sound effects that have been loaded.
+  const sfxPlaying = {}; // Sound sources that are currently playing.
+  const sfxCancel = [];
+  speakAPI.sfx = sfx;
+  // TODO: Some of these need to be kept (like system ones) and others need to
+  // be destroyed after pieces change.
+
+  let updateMetronome,
+    activateSound,
+    activatedSoundCallback,
+    triggerSound,
+    updateBubble,
+    updateSound,
+    killSound,
+    killAllSound,
+    requestSpeakerWaveforms,
+    requestSpeakerAmplitudes,
+    attachMicrophone,
+    detachMicrophone,
+    audioContext,
+    audioStreamDest,
+    sfxStreamGain,
+    micStreamGain,
+    micGainNode,
+    speakerGain;
+
+  let requestMicrophoneAmplitude,
+    requestMicrophoneWaveform,
+    requestMicrophonePitch,
+    requestMicrophoneRecordingStart,
+    requestMicrophoneRecordingStop;
+
+  // TODO: Eventually this would be replaced with a more dynamic system.
+
+  const backgroundTrackURLs = [
+    "0 - analog multiplication",
+    "1 - castlecowards",
+    "2 - epanodos clinamen",
+    "3 - for not being able",
+    "4 - pantoum chain rhyme",
+    "5 - they sit so nicely",
+    "6 - vociferatings witchbefooled",
+    "7 - an accuracy which it seems as impossible to attain",
+    "8 - bivariate beamforming",
+    "9 - and the three of them began to make",
+    "10 - or perhaps destroyed",
+    "11 - sunsmidnought",
+    "12 - improvements design",
+    "13 - consideration",
+    "14 - magellanic clouds",
+    "15 - syncopation demotic",
+    "16 - textual criticism ambiguity",
+  ];
+
+  const backgroundMusicEl = document.createElement("audio");
+  backgroundMusicEl.id = "background-music";
+  backgroundMusicEl.crossOrigin = "anonymous";
+  wrapper.appendChild(backgroundMusicEl);
+
+  let analyserCtx, analyserSrc, analyser, frequencyData;
+  let currentBackgroundTrack;
+
+  function playBackgroundMusic(n, volume) {
+    if (currentBackgroundTrack !== n && !isNaN(n)) {
+      let origin;
+
+      if (window.production === true) {
+        origin = "https://assets.aesthetic.computer/bgm/";
+      } else {
+        origin = "/assets/bgm/";
+      }
+
+      const ext = Safari ? "m4a" : "ogg";
+      backgroundMusicEl.src = origin + backgroundTrackURLs[n] + "." + ext;
+      backgroundMusicEl.volume = parseFloat(volume);
+      if (audioContext) {
+        backgroundMusicEl.play();
+      }
+      currentBackgroundTrack = n;
+    }
+  }
+
+  function stopBackgroundMusic() {
+    currentBackgroundTrack = null;
+    backgroundMusicEl.src = "";
+  }
+
+  function startSound() {
+    if (navigator.audioSession) navigator.audioSession.type = "ambient";
+
+    // Main audio feed
+    audioContext = new AudioContext({
+      latencyHint: "interactive",
+      // TODO: Eventually choose a good sample rate and/or make it settable via
+      //       the current disk.
+      // sampleRate: 44100,
+      // sampleRate: 48000,
+      // sampleRate: 96000,
+      // sampleRate: 192000,
+    });
+
+    // BGM Analyser
+    analyserCtx = new AudioContext();
+    analyserSrc = analyserCtx.createMediaElementSource(backgroundMusicEl);
+    analyser = analyserCtx.createAnalyser();
+    analyser.fftSize = 256; // See also: https://developer.mozilla.org/en-US/docs/Web/API/AnalyserNode/frequencyBinCount
+
+    analyserSrc.connect(analyser);
+    analyser.connect(analyserCtx.destination);
+    frequencyData = new Uint8Array(analyser.frequencyBinCount);
+
+    // console.log("Sound started.");
+
+    speakAPI.audioContext = audioContext; // Make audioContext global, for
+    //                                       `speech` and perhaps other
+    //                                       modules. 23.08.17.12.31
+
+    audioStreamDest = audioContext.createMediaStreamDestination();
+    sfxStreamGain = audioContext.createGain();
+    sfxStreamGain.gain.value = 1;
+    sfxStreamGain.connect(audioStreamDest);
+
+    speakerGain = audioContext.createGain();
+    speakerGain.gain.value = 1;
+    speakerGain.connect(audioContext.destination);
+
+    if (audioContext.state === "running") {
+      // audioContext.suspend();
+    }
+
+    // TODO: Check to see if there is support for AudioWorklet or not...
+    //       and and use ScriptProcessorNode as a fallback. 2022.01.13.21.00
+
+    // Microphone Input Processor
+    // (Gets attached via a message from the running disk.)
+    attachMicrophone = async (data) => {
+      // if (navigator.audioSession)
+      //   navigator.audioSession.type = "play-and-record";
+      if (navigator.audioSession)
+        navigator.audioSession.type = "play-and-record"; //play-and-record";
+
+      let micStream;
+      try {
+        micStream = await navigator.mediaDevices.getUserMedia({
+          audio: {
+            echocancellation: true, // put this behind a flag?
+            latency: 0,
+            noisesuppression: false,
+            autogaincontrol: true,
+          },
+        });
+      } catch (err) {
+        if (debug) console.warn("🎙 Microphone disabled:", err);
+      }
+
+      // send({ type: "microphone:connect:success" });
+      // return;
+
+      if (!micStream) {
+        send({ type: "microphone:connect:failure" });
+        return;
+      }
+
+      const micNode = new MediaStreamAudioSourceNode(audioContext, {
+        mediaStream: micStream,
+      });
+
+      // TODO: Why can't there be separate audioWorklet modules?
+      await audioContext.audioWorklet.addModule(
+        "/aesthetic.computer/lib/microphone.mjs",
+      );
+
+      const micProcessorNode = new AudioWorkletNode(
+        audioContext,
+        "microphone-processor",
+        {
+          outputChannelCount: [2],
+          processorOptions: { debug },
+        },
+      );
+
+      // Receive messages from the microphone processor thread.
+      micProcessorNode.port.onmessage = (e) => {
+        const msg = e.data;
+
+        if (msg.type === "amplitude") {
+          send({ type: "microphone-amplitude", content: msg.content });
+        }
+
+        if (msg.type === "waveform") {
+          send({ type: "microphone-waveform", content: msg.content });
+        }
+
+        if (msg.type === "pitch") {
+          send({ type: "microphone-pitch", content: msg.content });
+        }
+
+        if (msg.type === "recording:complete") {
+          // Turn this into a sample with a playback ID here and send
+          // the sample ID back.
+          const id = "microphone-recording";
+
+          if (debug)
+            console.log("🔈 Buffer length:", msg.content.recording.length);
+
+          // Create an empty mono AudioBuffer (1 channel)
+          const buffer = audioContext.createBuffer(
+            1,
+            msg.content.recording.length,
+            audioContext.sampleRate,
+          );
+          const channel = buffer.getChannelData(0); // Ref to the first channel.
+          channel.set(msg.content.recording);
+          // Copy your Float32Array data into the buffer's channel
+
+          sfx[id] = buffer; // Set the sfx id so the sfx system
+          //                   can play back the sample.
+
+          send({
+            type: "microphone:recording:complete",
+            content: { id, data: msg.content.recording },
+          });
+        }
+      };
+
+      requestMicrophoneRecordingStart = () => {
+        micProcessorNode.port.postMessage({ type: "record:start" });
+      };
+
+      requestMicrophoneRecordingStop = () => {
+        micProcessorNode.port.postMessage({ type: "record:stop" });
+      };
+
+      // Request data / send message to the mic processor thread.
+      requestMicrophoneAmplitude = () => {
+        micProcessorNode.port.postMessage({ type: "get-amplitude" });
+      };
+
+      requestMicrophoneWaveform = () => {
+        micProcessorNode.port.postMessage({ type: "get-waveform" });
+      };
+
+      requestMicrophonePitch = () => {
+        micProcessorNode.port.postMessage({ type: "get-pitch" });
+      };
+
+      micStreamGain = audioContext.createGain();
+      micGainNode = audioContext.createGain();
+
+      // Connect mic to the mediaStream.
+
+      // TODO: How to automatically dip the mic gain node?
+
+      // micNode.connect(micProcessorNode);
+      micNode.connect(micGainNode);
+      micGainNode.connect(micProcessorNode);
+
+      micProcessorNode.connect(micStreamGain);
+      micStreamGain.connect(audioStreamDest);
+      speakerGain.gain.value = 0.35;
+      // micStreamGain.gain.value = 1.5;
+
+      micGainNode.gain.value = 1;
+      micStreamGain.gain.value = 1;
+      sfxStreamGain.gain.value = 1;
+
+      // Connect to the speaker if we are monitoring audio.
+      if (data?.monitor === true)
+        micProcessorNode.connect(audioContext.destination);
+
+      // Setup microphone detachment function.
+      detachMicrophone = () => {
+        if (navigator.audioSession) navigator.audioSession.type = "ambient";
+        micProcessorNode.disconnect();
+        micNode.disconnect();
+        micStream.getTracks().forEach((t) => t.stop());
+        speakerGain.gain.value = 1;
+        sfxStreamGain.gain.value = 1;
+        if (debug) console.log("🎙💀 Microphone:", "Detached");
+        send({ type: "microphone:disconnect" });
+      };
+
+      // Send a message back to `disk` saying the microphone is connected.
+      send({ type: "microphone:connect:success" });
+      if (debug) console.log("🎙 Microphone connected:", data);
+    };
+
+    // Sound Synthesis Processor
+    try {
+      (async () => {
+        await audioContext.audioWorklet.addModule(
+          "/aesthetic.computer/lib/speaker.mjs",
+        );
+
+        const soundProcessor = new AudioWorkletNode(
+          audioContext,
+          "sound-processor",
+          {
+            outputChannelCount: [2],
+            processorOptions: { bpm: sound.bpm, debug },
+          },
+        );
+
+        updateMetronome = function (newBPM) {
+          soundProcessor.port.postMessage({ type: "new-bpm", data: newBPM });
+        };
+
+        triggerSound = function (sound) {
+          soundProcessor.port.postMessage({ type: "sound", data: sound });
+        };
+
+        updateBubble = function (bubble) {
+          soundProcessor.port.postMessage({ type: "bubble", data: bubble });
+        };
+
+        killSound = function (id) {
+          // console.log("kill"); // TODO: Add fade here...
+          soundProcessor.port.postMessage({ type: "kill", data: id });
+        };
+
+        updateSound = function (data) {
+          soundProcessor.port.postMessage({ type: "update", data });
+        };
+
+        killAllSound = function () {
+          soundProcessor.port.postMessage({ type: "kill:all" });
+        };
+
+        // Request data / send message to the mic processor thread.
+        requestSpeakerWaveforms = function () {
+          soundProcessor.port.postMessage({ type: "get-waveforms" });
+        };
+
+        requestSpeakerAmplitudes = function () {
+          soundProcessor.port.postMessage({ type: "get-amplitudes" });
+        };
+
+        soundProcessor.port.onmessage = ({ data: msg }) => {
+          if (msg.type === "waveforms") {
+            send({ type: "speaker-waveforms", content: msg.content });
+            return;
+          }
+
+          if (msg.type === "amplitudes") {
+            send({ type: "speaker-amplitudes", content: msg.content });
+            return;
+          }
+
+          if (msg.type === "metronome") {
+            diskSupervisor.requestBeat?.(msg.content); // Update metronome.
+            return;
+          }
+        };
+
+        soundProcessor.connect(sfxStreamGain); // Connect to the mediaStream.
+        soundProcessor.connect(speakerGain);
+
+        // Run any held audio on resume / sounds on initial button presses or taps.
+        // audioContext.onstatechange = function () {
+        //   if (audioContext.state === "running") activatedSoundCallback?.();
+        // };
+        activatedSoundCallback?.();
+
+        // audioContext.resume();
+
+        modal.classList.remove("on");
+      })();
+    } catch (e) {
+      console.log("Sound failed to initialize:", e);
+    }
+
+    function enableAudioPlayback(skip = false) {
+      if (backgroundMusicEl.paused && currentBackgroundTrack !== null) {
+        backgroundMusicEl.play();
+      }
+      if (!skip && ["suspended", "interrupted"].includes(audioContext.state)) {
+        audioContext.resume();
+      }
+    }
+
+    //enableAudioPlayback(true);
+    window.addEventListener("pointerdown", () => enableAudioPlayback());
+    window.addEventListener("keydown", () => enableAudioPlayback());
+  }
+
+  // Play a sound back through the sfx system.
+  async function playSfx(id, sound, options, completed) {
+    if (audioContext) {
+      if (sfxCancel.includes(id)) {
+        console.log(sfxCancel, "Cancelling...", id);
+        sfxCancel.length = 0;
+        return;
+      }
+
+      // Instantly decode the audio before playback if it hasn't been already.
+      // 🌡️ TODO: `sfx` could be scraped for things that need to be decoded
+      //          upon audio activation. This would probably be helpful
+      //          in terms of creating a sampler and asynchronously
+      //          decoding all the sounds after an initial tap.
+
+      if (sfx[sound] instanceof ArrayBuffer) {
+        let audioBuffer;
+        try {
+          const buf = sfx[sound];
+          sfx[sound] = null;
+          if (buf) {
+            audioBuffer = await audioContext.decodeAudioData(buf);
+            if (debug && logs.audio) console.log("🔈 Decoded:", sound);
+            sfx[sound] = audioBuffer;
+          }
+        } catch (err) {
+          console.error("🔉", err, "➡️", sound);
+        }
+      }
+
+      if (sfx[sound] instanceof ArrayBuffer) return;
+      if (!sfx[sound]) {
+        console.log("🔉 No buffer found for:", sound);
+        return;
+      }
+
+      // If decoding has failed or no sound is present then silently fail.
+
+      // 🌡️ TODO; Performance: Cache these buffers per sound effect in each piece?
+
+      const gainNode = audioContext.createGain();
+      gainNode.gain.value = options?.volume !== undefined ? options.volume : 1;
+
+      const panNode = audioContext.createStereoPanner();
+      panNode.pan.value = options?.pan || 0; // -1 for left, 0 for center, 1 for right
+
+      let source = audioContext.createBufferSource();
+      const buffer = sfx[sound];
+
+      // Reverse the playback if specified.
+      if (options?.reverse) {
+        // Make new AudioBuffer of the same size and sample rate as original.
+        const tempBuffer = audioContext.createBuffer(
+          buffer.numberOfChannels,
+          buffer.length,
+          buffer.sampleRate,
+        );
+
+        // Copy and reverse the data for each channel.
+        for (let i = 0; i < buffer.numberOfChannels; i++) {
+          const originalData = buffer.getChannelData(i);
+          const tempData = tempBuffer.getChannelData(i);
+          tempData.set(originalData);
+          tempData.reverse();
+        }
+
+        source.buffer = tempBuffer; // Remap the source buffer to the copy.
+      } else {
+        source.buffer = buffer;
+      }
+
+      let paused = false;
+
+      function connect() {
+        if (options?.loop) source.loop = true; // Loop playback.
+
+        source.connect(panNode);
+        panNode.connect(gainNode);
+        if (!options?.stream) {
+          gainNode.connect(speakerGain);
+        }
+        gainNode.connect(options?.stream || sfxStreamGain);
+
+        source.addEventListener("ended", () => {
+          source.disconnect();
+          gainNode.disconnect();
+          panNode.disconnect();
+          completed?.();
+          if (paused === false) delete sfxPlaying[id];
+        });
+      }
+
+      connect();
+
+      if (debug && logs.audio) console.log("🔈 Playing:", sound);
+
+      let startTime = audioContext.currentTime;
+      source.start();
+      let pausedAt;
+
+      // Return a playback handle here to be able to pause or kill the sample.
+      sfxPlaying[id] = {
+        kill: () => {
+          if (debug && logs.audio) console.log("🔈 Killing...", id);
+          source.disconnect();
+          gainNode.disconnect();
+          panNode.disconnect();
+          delete sfxPlaying[id];
+        },
+        pause: () => {
+          if (debug && logs.audio) console.log("🔈 Pausing...", id);
+          paused = true;
+          source.stop();
+          pausedAt = audioContext.currentTime - startTime;
+        },
+        resume: () => {
+          if (debug && logs.audio) console.log("🔈 Resuming...", id);
+          paused = false;
+          source.disconnect(); // Disconnect the old source first
+          gainNode.disconnect();
+          panNode.disconnect();
+          source = audioContext.createBufferSource(); // New source from buffer.
+          source.buffer = buffer;
+          connect();
+          source.start(0, pausedAt); // Start from the paused time
+          startTime = audioContext.currentTime - pausedAt;
+        },
+        progress: () => {
+          const elapsed = audioContext.currentTime - startTime;
+          const progress = max(
+            0,
+            (elapsed % buffer.duration) / buffer.duration,
+          );
+          // You can return either the elapsedTime or percentage, or both, based on your needs.
+          return { elapsed, progress };
+        },
+      };
+    }
+  }
+
+  speakAPI.playSfx = playSfx;
+
+  // TODO: Add mute
+  // function mute() {
+  //   audioContext.suspend();
+  //   // Or... audioContext.resume();
+  // }
+
+  // Try to load the disk boilerplate as a worker first.
+  // Safari and FF support is coming for worker module imports: https://bugs.webkit.org/show_bug.cgi?id=164860
+  //const worker = new Worker("./aesthetic.computer/lib/disk.js", {
+  //  type: "module",
+  //});
+  const fullPath =
+    "/aesthetic.computer/lib/disk.mjs" +
+    window.location.search +
+    "#" +
+    Date.now(); // bust the cache. This prevents an error related to Safari loading workers from memory.
+
+  const firstMessage = {
+    type: "init-from-bios",
+    content: {
+      parsed,
+      debug,
+      rootPiece: window.acSTARTING_PIECE,
+      user: window.acUSER,
+      lanHost: window.acLAN_HOST,
+      iframe: window.self !== window.top,
+      shareSupported: navigator.share !== undefined,
+    },
+  };
+
+  const onMessage = (m) => receivedChange(m);
+
+  let send = (msg) => {
+    console.warn("Send has not been wired yet!", msg);
+  };
+
+  // 🔥 Optionally use workers or not.
+  // Always use workers if they are supported, except for
+  // when we are in VR (MetaBrowser).
+  const sandboxed = window.origin === "null" || !window.origin;
+
+  // Disable workers if we are in a sandboxed iframe.
+  const workersEnabled = !sandboxed;
+  //const workersEnabled = false;
+
+  if (!MetaBrowser && workersEnabled) {
+    const worker = new Worker(new URL(fullPath, window.location.href), {
+      type: "module",
+    });
+
+    // Rewire things a bit if workers with modules are not supported (Firefox).
+    worker.onerror = async (err) => {
+      // if (
+      //   err.message ===
+      //   "SyntaxError: import declarations may only appear at top level of a module"
+      // ) {
+      console.error("🛑 Disk error:", err);
+      console.warn("🟡 Attempting a dynamic import...");
+      // https://bugzilla.mozilla.org/show_bug.cgi?id=1247687
+      const module = await import(`./lib/disk.mjs`);
+      module.noWorker.postMessage = (e) => onMessage(e); // Define the disk's postMessage replacement.
+      send = (e) => module.noWorker.onMessage(e); // Hook up our post method to disk's onmessage replacement.
+      window.acSEND = send; // Make the message handler global, used in `speech.mjs` and also useful for debugging.
+      send(firstMessage);
+      consumeDiskSends(send);
+      // } else {
+      // TODO: Try and save the crash here by restarting the worker
+      //       without a full system reload?
+      // }
+    };
+
+    if (worker.postMessage) {
+      // console.log("🟢 Worker");
+      send = (e, shared) => worker.postMessage(e, shared);
+      window.acSEND = send; // Make the message handler global, used in `speech.mjs` and also useful for debugging.
+      worker.onmessage = onMessage;
+    }
+  } else {
+    // B. No Worker Mode
+    if (debug) console.log("🔴 No Worker");
+    let module;
+    try {
+      module = await import(`./lib/disk.mjs`);
+    } catch (err) {
+      console.warn("Module load error:", err);
+    }
+    module.noWorker.postMessage = (e) => onMessage(e); // Define the disk's postMessage replacement.
+    send = (e) => module.noWorker.onMessage(e); // Hook up our post method to disk's onmessage replacement.
+    window.acSEND = send; // Make the message handler global, used in `speech.mjs` and also useful for debugging.
+  }
+
+  // The initial message sends the path and host to load the disk.
+  send(firstMessage);
+  consumeDiskSends(send);
+
+  // Beat
+
+  // Set the default bpm.
+  sound.bpm = bpm;
+
+  function requestBeat(time) {
+    send({
+      type: "beat",
+      content: { time, bpm: sound.bpm },
+    });
+  }
+
+  // Called inside of `requestFrame`, and on the `beat` message.
+  function receivedBeat(content) {
+    function beat() {
+      if (sound.bpm !== content.bpm) {
+        sound.bpm = content.bpm;
+        updateMetronome(sound.bpm);
+      }
+      for (const sound of content.sounds) triggerSound(sound);
+      for (const bubble of content.bubbles) updateBubble(bubble);
+      for (const id of content.kills) killSound(id);
+    }
+
+    if (
+      (!triggerSound || audioContext?.state !== "running") &&
+      (sound.bpm !== content.bpm ||
+        content.sounds.length > 0 ||
+        content.bubbles.length > 0 ||
+        content.kills.length > 0)
+    ) {
+      activatedSoundCallback = beat;
+      // 📓 Hold a single update frame if audio cuts out or is just beginning.
+      return;
+    } else beat();
+  }
+
+  // Update & Render
+  let frameAlreadyRequested = false;
+
+  function requestFrame(needsRender, updateCount, nowUpdate) {
+    now = nowUpdate;
+
+    if (needsRender && needsReframe) {
+      frame(undefined, undefined, lastGap);
+      pen.retransformPosition();
+      //frameAlreadyRequested = false; // Deprecated. 23.09.17.01.20
+      return;
+    }
+
+    if (frameAlreadyRequested) return;
+
+    frameAlreadyRequested = true;
+    frameCount += 1n;
+
+    // TODO: 📏 Measure performance of frame: test with different resolutions.
+
+    // console.log("Sending frame...", frameCount, performance.now())
+
+    // Grab a sample of any playing background music, calculate the frequency
+    // and send as needed.
+    let amplitude = 0;
+    if (backgroundMusicEl.paused === false) {
+      // Get the frequency data from the audio element
+      analyser.getByteFrequencyData(frequencyData);
+
+      // Calculate the maximum amplitude in the frequency data for this period.
+      for (let i = 0; i < frequencyData.length; i += 1) {
+        if (frequencyData[i] > amplitude) {
+          amplitude = frequencyData[i];
+        }
+      }
+    }
+
+    // Transferrable objects
+    const transferrableObjects = [screen.pixels.buffer];
+    //const transferrableObjects = [];
+
+    // TODO: Eventually make frequencyData transferrable?
+    // if (frequencyData) {
+    // transferrableObjects.push(frequencyData.buffer);
+    // }
+
+    send(
+      {
+        type: "frame",
+        content: {
+          needsRender,
+          updateCount,
+          pixels: screen.pixels.buffer,
+          audioTime: audioContext?.currentTime || 0,
+          audioBpm: sound.bpm, // TODO: Turn this into a messaging thing.
+          audioMusicAmplitude: amplitude,
+          audioMusicSampleData: amplitude > 0 ? frequencyData : [],
+          width: canvas.width,
+          height: canvas.height,
+          // TODO: Do all fields of `pointer` need to be sent? 22.09.19.23.30
+          pen: { events: pen.events, pointers: pen.pointers },
+          pen3d: ThreeD?.pollControllers(), // TODO: Implement pointers in 3D.
+          hand: handData,
+          keyboard: keyboard.events,
+          // clipboardText: pastedText,
+        },
+      },
+      transferrableObjects,
+    );
+
+    // if (Object.keys(pen.pointers).length > 1) {
+    //   console.log(pen.events, pen.pointers);
+    // }
+
+    //pastedText = undefined; // Clear any pasted text.
+
+    pen.updatePastPositions();
+
+    // Time budgeting stuff...
+    //const updateDelta = performance.now() - updateNow;
+    //console.log("Update Budget: ", round((updateDelta / updateRate) * 100));
+    // TODO: Output this number graphically.
+
+    // const renderNow = performance.now();
+    // const renderDelta = performance.now() - renderNow;
+    // console.log("Render Budget: ", round((renderDelta / renderRate) * 100));
+
+    // TODO: Output this number graphically.
+
+    //render3d();
+    // Clear pen events.
+    pen.events.length = 0;
+    if (ThreeD?.penEvents) ThreeD.penEvents.length = 0;
+
+    // Clear keyboard events.
+    keyboard.events.length = 0;
+  }
+
+  let frameCached = false;
+  let pixelsDidChange = false; // TODO: Can this whole thing be removed? 2021.11.28.03.50
+
+  let contentFrame;
+  let ticketWrapper;
+  let underlayFrame;
+  let underlayCan;
+
+  // const bakedCan = document.createElement("canvas", {
+  //  willReadFrequently: true,
+  // });
+  let pointerLockCooldown,
+    pointerLockReady = true;
+
+  // *** Received Frame ***
+  async function receivedChange({ data: { type, content } }) {
+    if (type === "pen:lock") {
+      /*
+      if (!pointerLockReady) return;
+      pointerLockReady = false;
+      wrapper
+        .requestPointerLock()
+        .then((e) => {
+          // ...
+        })
+        .catch((err) => {
+          console.warn(err.message);
+          pointerLockReady = true;
+          clearTimeout(pointerLockCooldown);
+        });
+      pointerLockCooldown = setTimeout(() => (pointerLockReady = true), 5000);
+      */
+      return;
+    }
+
+    // Respond to a request to send a message through to the iMessage extension.
+    if (type === "imessage-extension:send") {
+      let body = content.body.pixels
+        ? await bufferToBlob(content.body.pixels, undefined, {
+            scale: 6,
+            dataURL: true,
+          })
+        : content.body;
+      const message = { type: content.type, body };
+      const packedMessage = JSON.stringify(message);
+      if (debug) console.log("🗨️ Sending to iMessage:", packedMessage);
+      window.webkit?.messageHandlers?.iMessageExtension.postMessage(
+        packedMessage,
+      );
+      return;
+    }
+
+    if (type === "ios:send") {
+      iOSAppSend({ type: content.type, body: content.body });
+      return;
+    }
+
+    // Post a message to a potential iframe parent, like in the VSCode extension.
+    if (type === "post-to-parent") {
+      // if (debug) console.log("🏃‍♂️ Posting up to parent...", content);
+      if (window.parent) window.parent.postMessage(content, "*");
+      return;
+    }
+
+    // Connect to a UDP server,
+    // which will pass messages to the disk runner.
+    if (type === "udp:connect") {
+      UDP.connect(content.port, content.url, send);
+      return;
+    }
+
+    // Send a message to the UDP server.
+    if (type === "udp:send") {
+      UDP.send(content);
+      return;
+    }
+
+    // Disconect from the UDP server.
+    if (type === "udp:disconnect") {
+      UDP.disconnect();
+      return;
+    }
+
+    if (type === "ticket-wall") {
+      if (!window.Stripe) await loadStripe();
+      let pretext = ``;
+      let button = `buy ticket`;
+      let color = `white;`;
+      let desc = `Chat now or check email for tickets.<br><br><span id="stripe">Processed by <a href="https://stripe.com">Stripe</a></span>`;
+
+      if (content.item === "botce") {
+        pretext = `
+        <div id="pretext">
+          <img style="image-rendering: pixelated;" cross-origin="anonymous" src="https://sotce-media.aesthetic.computer/botce-b.gif">
+          <div id="pretext-bullets">
+            <span id="desc">visit with <code>botce</code></span>
+            <ul id="features">
+              <li><code>botce</code> is a helpful ai</li>
+              <li><code>botce</code> has advice</li>
+              <!--<li><code>botce</code> is here until 11/25</li>-->
+            </ul>
+          </div>
+        </div>
+        <style>
+         #pretext {
+           display: flex;
+           flex-direction: row;
+           padding-bottom: 1.5em;
+         }
+         #pretext-bullets {
+          display: flex;
+           flex-direction: column;
+           color: black;
+         }
+         #pretext img {
+          /* border: 2px solid white; */
+          border-radius: 10%;
+          max-width: 30%;
+          width: 100%;
+          height: 100%;
+         }
+         #features {
+          padding-left: 1.7em;
+          margin-top: 0.4em;
+          list-style-type: none;
+         }
+         #desc {
+          color: #30313D;
+          margin: 0 auto 0 1em;
+          background: rgba(255, 100, 100, 0.5);me
+          border-radius: 6px;
+          padding: 8px 12px;
+         }
+         code {
+          font-weight: bold;
+         }
+        </style>
+        `;
+
+        button = "$6";
+        color = "rgb(255, 200, 200, 0.95)";
+      }
+
+      const template = `
+        <link rel="stylesheet" href="aesthetic.computer/checkout.css" />
+        <form style="background: ${color};" id="payment-form" class=${content.item}>
+          ${pretext}
+          <div id="link-authentication-element">
+          </div>
+          <div id="payment-element">
+          </div>
+          <!-- <div id="payment-request-button"></div> -->
+          <button id="submit">
+            <div class="spinner hidden" id="spinner">Processing...</div>
+            <span id="button-text">${button}</span>
+          </button>
+          <div id="payment-description">${desc}</div>
+          <div id="payment-message-wrapper">
+            <div id="payment-message" class="hidden"></div>
+          </div>
+        </form>
+      `;
+      ticketWrapper = document.createElement("div");
+      ticketWrapper.id = "ticket";
+      ticketWrapper.innerHTML = template;
+      ticketWrapper.classList.add("hidden");
+      wrapper.appendChild(ticketWrapper);
+      const { ticket } = await import(`./lib/ticket.mjs`);
+      ticket(content.from, content.item, () => {
+        ticketWrapper.classList.remove("hidden");
+      }); // Open the ticket overlay.
+      return;
+    }
+
+    if (type === "handle") {
+      HANDLE = content; // Set the global HANDLE const to the user handle.
+      return;
+    }
+
+    // Zip up some data and download it.
+    if (type === "zip") {
+      if (!window.JSZip) await loadJSZip();
+      const zip = new window.JSZip(); // https://github.com/Stuk/jszip
+
+      if (content.painting) {
+        const steps = [];
+        const images = {};
+
+        // Encode `painting:recording` format.
+        content.painting.record.forEach((step) => {
+          const format = `${step.timestamp} - ${step.label}`;
+          const encodedStep = { step: format };
+          if (step.gesture?.length > 0) encodedStep.gesture = step.gesture;
+          steps.push(encodedStep);
+          if (step.painting) {
+            images[format] = bufferToBlob(step.painting, "image/png");
+          }
+        });
+
+        const stepFile = JSON.stringify(steps); // Encode a JSON file for steps.
+
+        zip.file("painting.json", stepFile);
+
+        // Add all images based on step and index.
+        keys(images).forEach((label) => {
+          zip.file(`${label}.png`, images[label]);
+        });
+
+        const finalTimestamp =
+          content.painting.record[content.painting.record.length - 1].timestamp;
+
+        const zipped = await zip.generateAsync({ type: "blob" });
+        const filename = `painting-${finalTimestamp}.zip`;
+
+        if (content.destination === "download") {
+          // See also: `receivedDownload`.
+          const a = document.createElement("a");
+          a.href = URL.createObjectURL(zipped);
+          a.target = "_blank";
+          a.download = filename; // Remove any extra paths.
+          a.click();
+          URL.revokeObjectURL(a.href);
+          send({ type: "zipped", content: { result: "success", data: true } });
+        } else if (content.destination === "upload") {
+          // TODO: Put this on the S3 server somewhere...
+          console.log("🤐 Uploading zip...", zipped);
+          receivedUpload({ filename, data: zipped }, "zipped");
+        }
+      } else {
+        send({ type: "zipped", content: { result: "error", data: false } });
+      }
+
+      return;
+    }
+
+    // Load a zip from a URL and return its unpacked contents to the piece.
+    if (type === "zip:load") {
+      console.log("Load zip remotely...", content);
+      fetch(decodeURI(content))
+        .then((response) => {
+          // console.log("Response", response);
+          if (response.status == 200) {
+            return response.arrayBuffer();
+          } else {
+            throw new Error(`Zip not found. Status: ${response.status}`);
+          }
+        })
+        .then(async (buffer) => {
+          if (!window.JSZip) await loadJSZip();
+          const record = await unzip(buffer);
+          if (record.length === 0) throw new Error("Record is an empty array");
+          send({
+            type: "loaded-zip-success",
+            content: { url: content, data: record },
+          });
+        })
+        .catch((error) => {
+          send({ type: "loaded-zip-rejection", content: { url: content } });
+        });
+      return;
+    }
+
+    // Capture device motion.
+    if (type === "motion:start") {
+      startCapturingMotion();
+      return;
+    }
+
+    if (type === "motion:stop") {
+      stopCapturingMotion();
+      return;
+    }
+
+    // Speech synthesis. (local and remote)
+    if (type === "speak") {
+      speak(content.utterance, content.voice, content.mode, content.opts);
+      return;
+    }
+
+    // Show a classic DOM / window style alert box.
+    if (type === "alert") {
+      window.alert(content);
+      return;
+    }
+
+    // Add a DOM event hitbox for the `Button Hitboxes`
+    // event listener on the document.
+    // 📓 Adding the same label multiple times will have no additional effect.
+    if (type === "button:hitbox:add") {
+      if (hitboxes[content.label] !== undefined) return;
+
+      let state = "up";
+      // Event handler for each button press.
+      hitboxes[content.label] = async (e) => {
+        const frame = canvas.getBoundingClientRect();
+        const xscale = projectedWidth / canvas.width;
+        const yscale = projectedHeight / canvas.height;
+        const hitbox = Box.from({
+          x: frame.left + content.box.x * xscale,
+          y: frame.top + content.box.y * yscale,
+          w: content.box.w * xscale,
+          h: content.box.h * yscale,
+        });
+
+        // 📓 Uncomment to debug the hitboxes and see how they line up.
+        // const dbg = Box.from({
+        //   x: content.box.x * xscale,
+        //   y: content.box.y * yscale,
+        //   w: content.box.w * xscale,
+        //   h: content.box.h * yscale,
+        // });
+        // debugCtx.fillStyle = "red";
+        // debugCtx.globalAlpha = 0.5;
+        // debugCtx.fillRect(dbg.x, dbg.y, dbg.w, dbg.h);
+
+        const hit = hitbox.contains({ x: e.x, y: e.y });
+
+        if (e.type === "pointerup" && state === "down" && hit) {
+          // This is pretty specific to the "copy" clipboard
+          // stuff for now. 23.06.16.15.03
+          // console.log("🔘 Button tap label:", content.label);
+
+          if (content.label === "copy") {
+            try {
+              await navigator.clipboard.writeText(content.message);
+              send({ type: "copy:copied" });
+            } catch (err) {
+              console.warn("📋 Clipboard copy failed:", err);
+              if (window.parent) {
+                console.log("📋 Trying via message...");
+                window.parent.postMessage(
+                  { type: "clipboard:copy", value: content.message },
+                  "*",
+                );
+              } else {
+                send({ type: "copy:failed" });
+              }
+            }
+          }
+
+          // Paste should always happen on a pointerdown.
+          if (content.label === "paste") {
+            try {
+              const pastedText = await navigator.clipboard.readText();
+              // This routes through to the `pasted:text` event in `disk`.
+              // where `pastedText` is sent on the next frame.
+              if (pastedText.length === 0) {
+                send({ type: "paste:pasted:empty" });
+              } else {
+                // Insert pasted text at current caret position.
+                if (keyboard) {
+                  const start = keyboard.input.selectionStart;
+                  const end = keyboard.input.selectionEnd;
+                  const selLen = end - start;
+
+                  const beforeCursor = keyboard.input.value.substring(0, start);
+                  const afterCursor = keyboard.input.value.substring(
+                    selLen > 0 ? end : start,
+                  );
+
+                  keyboard.input.value =
+                    beforeCursor + pastedText + afterCursor;
+
+                  const newCursorPosition = start + pastedText.length;
+                  keyboard.input.setSelectionRange(
+                    newCursorPosition,
+                    newCursorPosition,
+                  );
+
+                  send({
+                    type: "prompt:text:replace",
+                    content: {
+                      text: keyboard.input.value,
+                      cursor: keyboard.input.selectionStart,
+                    },
+                  });
+
+                  if (document.activeElement !== keyboard.input) {
+                    keyboard.input.focus();
+                  }
+                }
+              }
+              // send({
+              //   type:
+              //     pastedText.length > 0 ? "paste:pasted" : "paste:pasted:empty",
+              // });
+            } catch (err) {
+              console.warn(err);
+              send({ type: "paste:failed" });
+            }
+          }
+
+          state = "up";
+        } else if (e.type === "pointerdown" && hit) {
+          state = "down";
+        } else if (e.type === "pointerup" && !hit) {
+          state = "up";
+        }
+      };
+
+      return;
+    }
+
+    // Remove a hitbox via its label.
+    if (type === "button:hitbox:remove") {
+      delete hitboxes[content];
+      return;
+    }
+
+    // Removed in favor of the above. 23.06.16.15.04
+    // Copy text to clipboard.
+    // if (type === "copy") {
+    //   try {
+    //     await navigator.clipboard.writeText(content);
+    //     send({ type: "copy:copied" });
+    //   } catch (err) {
+    //     send({ type: "copy:failed" });
+    //   }
+    //   return;
+    // }
+
+    // Authenticate / signup or login a user.
+    if (type === "login") {
+      if (window.self !== window.top) {
+        window.parent.postMessage({ type: "login" }, "*");
+      } else {
+        window.acLOGIN?.();
+      }
+      return;
+    }
+
+    if (type === "signup") {
+      if (window.self === window.top) {
+        window.acLOGIN?.("signup");
+      }
+      return;
+    }
+
+    if (type === "logout") {
+      if (window.acTOKEN) {
+        if (window.parent) window.parent.postMessage({ type: "logout" }, "*");
+        // Just use the logout services of the host.
+      } else {
+        window.acLOGOUT?.();
+        window.flutter_inappwebview?.callHandler("closeWebview"); // Close A.C. webview on logout inside of Autonomy wallet.
+      }
+      return;
+    }
+
+    // Send a locally opened file across the thread.
+    if (type === "file-open:request") {
+      const file = await openFile();
+      send({
+        type: "file-open:response",
+        content: { data: file, result: file ? "success" : "error" },
+      });
+      return;
+    }
+
+    // Send a locally opened file across the thread.
+    if (type === "file-encode:request") {
+      let file;
+      if (content.type === "png")
+        file = await bufferToBlob(content.file, "image/png", content.modifiers);
+      send({
+        type: "file-encode:response",
+        content: { data: file, result: file ? "success" : "error" },
+      });
+      return;
+    }
+
+    // Send a user authorization token (or undefined) across the thread.
+    if (type === "authorization:request") {
+      // console.log("Getting token...");
+      const token = await authorize();
+      // console.log("Failure token:", token);
+      send({
+        type: "authorization:response",
+        content: { data: token || null, result: token ? "success" : "error" },
+      });
+      return;
+    }
+
+    // *** Route to different functions if this change is not a full frame update.
+    if (type === "load-failure" && MetaBrowser) {
+      document.querySelector("#software-keyboard-input")?.blur();
+      return;
+    }
+
+    // if (type === "alert-popup:instagram" && Instagram) {
+    //   window.alert(content);
+    //   return;
+    // }
+
+    // Connect to an ethereum wallet extension.
+    if (type === "web3-connect") {
+      if (window.ethereum) {
+        const addresses = await (typeof window.ethereum.request === "function"
+          ? window.ethereum.request({ method: "eth_requestAccounts" })
+          : window.ethereum.enable());
+
+        const address = addresses[0];
+        await loadWeb3(); // Load the web3.js library.
+        // const w3 = new Web3(window.ethereum);
+
+        // From: https://github.com/web3/web3.js/issues/2683#issuecomment-1304496119
+        async function ensReverse(address) {
+          const web3 = new Web3("https://eth.public-rpc.com/");
+          const namehash = await web3.eth.call({
+            to: "0x084b1c3c81545d370f3634392de611caabff8148", // ENS: Reverse Registrar
+            data: web3.eth.abi.encodeFunctionCall(
+              {
+                name: "node",
+                type: "function",
+                inputs: [{ type: "address", name: "addr" }],
+              },
+              [address],
+            ),
+          });
+          return web3.eth.abi.decodeParameter(
+            "string",
+            await web3.eth.call({
+              to: "0xa2c122be93b0074270ebee7f6b7292c7deb45047", // ENS: Default Reverse Resolver
+              data: web3.eth.abi.encodeFunctionCall(
+                {
+                  name: "name",
+                  type: "function",
+                  inputs: [{ type: "bytes32", name: "hash" }],
+                },
+                [namehash],
+              ),
+            }),
+          );
+        }
+
+        const ensName = await ensReverse(address);
+        const id = ensName || address;
+        if (debug) console.log("🕸️3️⃣ Connected to:", id);
+        send({
+          type: "web3-connect-response",
+          content: { result: "success", id },
+        });
+      } else {
+        send({ type: "web3-connect-response", content: { result: "error" } });
+        console.warn(
+          "🔴 Web3 is unavailable. Please install an Ethereum wallet or enable your extension.",
+        );
+      }
+      return;
+    }
+
+    if (type === "rewrite-url-path") {
+      const newPath = content.path;
+      // if (window.origin !== "null") {
+      if (content.historical) {
+        console.log("Rewriting to:", newPath);
+        history.pushState("", document.title, newPath);
+      } else {
+        history.replaceState("", document.title, newPath);
+      }
+      // }
+      return;
+    }
+
+    if (type === "bgm-change") {
+      playBackgroundMusic(content.trackNumber, content.volume || 1);
+      return;
+    }
+
+    if (type === "bgm-stop") {
+      stopBackgroundMusic();
+      return;
+    }
+
+    if (type === "disk-defaults-loaded") {
+      // Pen (also handles touch & pointer events)
+      pen = new Pen((x, y) => {
+        const p = {
+          x: floor(((x - canvasRect.x) / projectedWidth) * screen.width),
+          y: floor(((y - canvasRect.y) / projectedHeight) * screen.height),
+        };
+        return p;
+      });
+
+      // ⌨️ Keyboard
+      keyboard = new Keyboard();
+      {
+        // console.log("⌨️ 🤖 Initializing Virtual Keyboard");
+        /**
+         * Insert a hidden input element that is used to toggle the software
+         * keyboard on touchscreen devices like iPhones and iPads.
+         * *Only works in "disks/prompt".
+         */
+        let keyboardOpen = false;
+        let keyboardOpenMethod;
+        const input = document.createElement("textarea");
+        const form = document.createElement("form");
+        form.id = "software-keyboard-input-form";
+        form.style.opacity = 0;
+        input.style.position = "absolute";
+        input.id = "software-keyboard-input";
+        input.autocapitalize = "none";
+        // input.autofocus = true;
+        // input.type = "text";
+        input.autocomplete = "off";
+        input.style.opacity = 0;
+        input.style.width = 0 + "px";
+        input.style.height = 0 + "px";
+        // input.enterkeyhint = "go"; // Why doesn't this work?
+
+        // 📓 Uncomment to debug text editing form synchronization.
+        // form.style.opacity = 1;
+        // input.style.zIndex = 100;
+        // input.style.top = "50px";
+        // input.style.left = "100px";
+        // input.style.opacity = 1;
+        // input.style.width = 200 + "px";
+        // input.style.height = 50 + "px";
+
+        form.append(input);
+        wrapper.append(form);
+
+        keyboard.focusHandler = function (e) {
+          if (!currentPieceHasKeyboard) return;
+          if (keyboardFocusLock || keyboardSoftLock) return;
+          if (
+            document.activeElement !== input &&
+            e.key !== "`" &&
+            e.key !== "Escape"
+          ) {
+            keyboardOpenMethod = "keyboard";
+            input.focus();
+
+            if (e.key.length !== 1 || e.ctrl) {
+              send({
+                type: "prompt:text:replace",
+                content: { text: "", cursor: 0, mute: true },
+              });
+            }
+
+            return true;
+          } else if (e.key === "Enter" && e.shiftKey === false) {
+            // input.blur(); // Deprecated 23.07.29.17.44
+            return false;
+          }
+        };
+
+        keyboard.input = input;
+
+        // Generate an "Enter" keyboard event if the form was submitted.
+        // - Don't use the submit event if we are sandboxed though!
+        // - Which is required for the Meta Browser keyboard 23.02.08.12.30
+
+        const enterEvent = {
+          name: "keyboard:down:enter",
+          key: "Enter",
+          repeat: false,
+          shift: false,
+          alt: false,
+          ctrl: false,
+        };
+
+        form.addEventListener("submit", (e) => {
+          e.preventDefault();
+        });
+
+        form.addEventListener("keydown", (e) => {
+          if (e.key === "Enter") {
+            e.preventDefault();
+
+            const enter = { ...enterEvent };
+            enter.shift = e.shiftKey;
+            enter.alt = e.altKey;
+            enter.ctrl = e.ctrlKey;
+            keyboard.events.push(enter);
+
+            if (
+              (input.value === "dl" || input.value === "download") &&
+              shareFile
+            ) {
+              const share = () => {
+                navigator
+                  .share({
+                    files: [shareFile],
+                    title: "Share Painting",
+                    // text: "Share your painting!",
+                  })
+                  .then(() => {
+                    console.log("📥 Share was successful.");
+                    shareFile = null;
+                  })
+                  .catch((error) => {
+                    console.log("📥 Sharing failed:", error);
+                    shareFile = null;
+                  });
+                shareFileCallback = null;
+              };
+
+              if (shareFile) {
+                share();
+              } else {
+                shareFileCallback = share;
+              }
+            }
+          } else if (e.key === "Home") {
+            e.preventDefault();
+            const home = { name: "keyboard:down:home", key: "Home" };
+            home.shift = e.shiftKey;
+            home.alt = e.altKey;
+            home.ctrl = e.ctrlKey;
+            keyboard.events.push(home);
+          } else if (e.key === "Tab") {
+            e.preventDefault();
+            const tab = { name: "keyboard:down:tab", key: "Tab" };
+            tab.shift = e.shiftKey;
+            tab.alt = e.altKey;
+            tab.ctrl = e.ctrlKey;
+            keyboard.events.push(tab);
+          } /*else if (
+            // Don't send the backtick unless we are on the prompt.
+            e.key === "`" &&
+            currentPiece.split("/").pop() !== "prompt"
+          ) {
+            e.preventDefault();
+            keyboard.events.push({ name: "keyboard:down:`", key: "`" });
+          }*/
+        });
+
+        input.addEventListener("beforeinput", (e) => {
+          // console.log("Input Type:", e.inputType, input, e);
+
+          const pressedKeys = [];
+
+          if (e.inputType === "deleteContentBackward") {
+            // console.log(e.inputType, e.target.value);
+            // alert(e.inputType);
+            // pressedKeys.push("Backspace");
+          } else if (
+            ["insertText", "insertCompositionText"].includes(e.inputType)
+          ) {
+            // Sanitize input if it arrives in chunks... like if it was dictated.
+            // This is still basic, and is usable in the Meta Quest Browser. 22.10.24.17.07
+            // let sanitizedInput = input;
+            // if (input.length > 1) {
+            //   sanitizedInput = input
+            //     .trim()
+            //     .toLowerCase()
+            //     .replace(",", "")
+            //     .replace(".", "");
+            //   console.log("👄 Spoken / pasted input:", sanitizedInput);
+            // }
+            // [...sanitizedInput].forEach((chr) => pressedKeys.push(chr));
+          }
+
+          pressedKeys.forEach((pk) => {
+            keyboard.events.push({
+              name: "keyboard:down:" + pk.toLowerCase(),
+              key: pk,
+              repeat: false,
+              shift: false,
+              alt: false,
+              ctrl: false,
+            });
+          });
+        });
+
+        function handleInput(e) {
+          input.removeEventListener("input", handleInput);
+
+          let text = e.target.value;
+
+          // Replace curly single and double quotes with straight quotes
+          text = text
+            .replace(/[\u2018\u2019]/g, "'")
+            .replace(/[\u201C\u201D]/g, '"');
+
+          e.target.value = text;
+
+          send({
+            type: "prompt:text:replace",
+            content: {
+              text: text,
+              cursor: input.selectionStart,
+            },
+          });
+
+          input.addEventListener("input", handleInput);
+        }
+
+        input.addEventListener("input", handleInput);
+
+        input.addEventListener("keydown", (e) => {
+          if (keyboardFocusLock) {
+            e.preventDefault();
+            return;
+          }
+
+          if (e.key === "ArrowLeft" || e.key === "ArrowRight") {
+            let cursor =
+              input.selectionDirection === "backward"
+                ? input.selectionStart
+                : input.selectionEnd;
+
+            const selectionLength = input.selectionEnd - input.selectionStart;
+
+            if (!e.shiftKey && selectionLength > 1) {
+              cursor =
+                e.key === "ArrowLeft"
+                  ? max(0, input.selectionStart)
+                  : input.selectionEnd;
+            } else {
+              cursor += e.key === "ArrowLeft" ? -1 : 1;
+              cursor = max(0, min(input.value.length, cursor));
+            }
+
+            let start, end;
+            if (e.shiftKey) {
+              if (e.key === "ArrowLeft") {
+                if (input.selectionDirection === "backward") {
+                  start = cursor;
+                  end = input.selectionEnd;
+                } else {
+                  start = input.selectionStart;
+                  end =
+                    cursor > input.selectionStart ? cursor : input.selectionEnd;
+                }
+              } else {
+                if (input.selectionDirection === "forward") {
+                  start = input.selectionStart;
+                  end = cursor;
+                } else {
+                  end =
+                    cursor < input.selectionEnd ? cursor : input.selectionStart;
+                  start = cursor;
+                }
+              }
+            }
+
+            send({
+              type: "prompt:text:cursor",
+              content: {
+                cursor,
+                start,
+                end,
+              },
+            });
+          }
+        });
+
+        window.addEventListener("blur", (e) => {
+          input.blur();
+        });
+
+        window.addEventListener("pointerdown", (e) => {
+          if (currentPieceHasKeyboard) {
+            e.preventDefault();
+          }
+          if (!document.hasFocus()) window.focus();
+        });
+
+        window.addEventListener("pointerup", (e) => {
+          if (keyboard.needsImmediateOpen) {
+            keyboard.needsImmediateOpen = false;
+            return;
+          }
+
+          if (currentPieceHasKeyboard) e.preventDefault();
+
+          if (e.target === window) return; // This prevents.
+
+          if (
+            currentPieceHasKeyboard &&
+            !keyboardFocusLock &&
+            !keyboardSoftLock
+          ) {
+            if (keyboardOpen) {
+              input.blur();
+            } else {
+              keyboardOpenMethod = "pointer";
+              // console.log("Active Element:", document.activeElement);
+              window.focus();
+              input.focus();
+            }
+          }
+        });
+
+        input.addEventListener("focus", (e) => {
+          if (keyboardOpen) return;
+          keyboardOpen = true;
+          keyboard.events.push({
+            name: "keyboard:open",
+            method: keyboardOpenMethod,
+          });
+          keyboardOpenMethod = undefined;
+        });
+
+        input.addEventListener("blur", (e) => {
+          keyboardOpen = false;
+          keyboard.events.push({ name: "keyboard:close" });
+        });
+
+        window.addEventListener("blur", (e) => {
+          //console.log("blurred window...");
+          // keyboardOpen = false;
+          // keyboard.events.push({ name: "keyboard:close" });
+        });
+      }
+
+      // Turn off all layers onbeforeunload. (Prevents a white flicker in chrome.)
+      window.addEventListener("beforeunload", (e) => {
+        send({ type: "before-unload" });
+        wrapper.classList.add("reloading");
+      });
+
+      // 🌒 Detect light or dark mode.
+      // See also: https://flaviocopes.com/javascript-detect-dark-mode,
+      //           https://developer.mozilla.org/en-US/docs/Web/CSS/@media/prefers-color-scheme
+
+      if (window.matchMedia) {
+        if (window.matchMedia("(prefers-color-scheme: dark)").matches) {
+          send({ type: "dark-mode", content: { enabled: true } });
+        } else {
+          send({ type: "dark-mode", content: { enabled: false } });
+        }
+
+        window
+          .matchMedia("(prefers-color-scheme: dark)")
+          .addEventListener("change", (event) => {
+            if (event.matches) {
+              send({ type: "dark-mode", content: { enabled: true } });
+            } else {
+              send({ type: "dark-mode", content: { enabled: false } });
+            }
+          });
+      }
+
+      // 📋 User pasting of content.
+      //window.addEventListener("paste", (event) => {
+      // pastedText = event.clipboardData.getData("text/plain");
+      //});
+
+      // 🖥️ Display (Load the display, with 0 margin if sandboxed)
+      frame(
+        resolution?.width,
+        resolution?.height,
+        resolution?.gap ?? (sandboxed ? 0 : undefined),
+      );
+
+      // 🔊 Sound
+      // TODO: Disable sound engine entirely... unless it is enabled by a disk. 2022.04.07.03.33
+      // Only start this after a user-interaction to prevent warnings.
+
+      activateSound = () => {
+        startSound();
+        window.removeEventListener("keydown", activateSound);
+        window.removeEventListener("pointerdown", activateSound);
+      };
+
+      diskSupervisor = { requestBeat, requestFrame };
+
+      // ➰ Core Loops for User Input, Music, Object Updates, and Rendering
+      Loop.start(
+        () => {
+          // TODO: What is this now?
+          // pen.poll();
+          // TODO: Key.input();
+          // TODO: Voice.input();
+        },
+        function (needsRender, updateTimes, now) {
+          // TODO: How can I get the pen data into the disk and back
+          //       to Three.JS as fast as possible? 22.10.26.23.25
+          diskSupervisor.requestFrame?.(needsRender, updateTimes, now);
+
+          if (ThreeD?.status.alive === true && ThreeDBakeQueue.length > 0) {
+            ThreeD.collectGarbage();
+            // Bake all forms, while keeping track of baked forms, and any form that is missing after the queue ends needs to be cleared.
+            const touchedForms = [];
+            ThreeDBakeQueue.forEach((baker) => touchedForms.push(...baker()));
+            ThreeD.checkForRemovedForms(touchedForms);
+            ThreeDBakeQueue.length = 0;
+            ThreeD?.render(now);
+          }
+
+          TwoD?.render();
+        },
+      );
+    }
+
+    // 💾 Disk Loading
+    // Initialize some global stuff after the first piece loads.
+    // Unload some already initialized stuff if this wasn't the first load.
+    if (type === "disk-loaded") {
+      // Clear any active parameters once the disk has been loaded.
+      window.history.replaceState({}, "", window.location.pathname);
+
+      // if (currentPiece !== null) firstPiece = false;
+      currentPiece = content.path;
+      currentPieceHasKeyboard = false;
+      if (keyboard) keyboard.input.value = "";
+
+      if (!content.taping) {
+        detachMicrophone?.(); // Remove any attached microphone unless we
+        //                       are taping 📼.
+      }
+
+      // Kill any previously loading media.
+      keys(mediaPathsLoading).forEach((key) => mediaPathsLoading[key].abort());
+
+      killAllSound?.(); // Kill any pervasive sounds in `speaker`.
+
+      // ⚠️ Remove any sounds that aren't in the whitelist.
+      const sfxKeys = keys(sfx);
+      sfxKeys.forEach((key) => {
+        if (key !== sound) delete sfx[key];
+      });
+      if (sfxKeys.length > 0 && logs.audio && debug)
+        console.log("🔉 SFX Cleaned up:", sfx);
+
+      // Stop any playing samples.
+      keys(sfxPlaying).forEach((sfx) => sfxPlaying[sfx].kill());
+
+      // Reset preloading.
+      window.waitForPreload = false;
+      window.preloaded = false;
+
+      // Clear any 3D content.
+      ThreeD?.clear();
+
+      // Kill the 3D engine.
+      ThreeD?.kill();
+
+      // Clear any DOM hitboxes added for Buttons that need
+      // user interaction to trigger browser APIs. (Like clipboard)
+      hitboxes = {};
+
+      // Clear any DOM content that was added by a piece.
+      contentFrame?.remove(); // Remove the contentFrame if it exists.
+      contentFrame = undefined;
+
+      // Clear any ticket overlay that was added by a piece.
+      ticketWrapper?.remove();
+      ticketWrapper = undefined;
+
+      underlayFrame?.remove(); // Remove the underlayFrame if it exists.
+      underlayFrame = undefined;
+      underlayCan = undefined;
+      stopTapePlayback?.();
+
+      // Remove any event listeners added by the content frame.
+      window?.acCONTENT_EVENTS.forEach((e) => e());
+      window.acCONTENT_EVENTS = []; // And clear all events from the list.
+
+      // Remove existing video tags.
+      videos.forEach(({ video, buffer, getAnimationRequest }) => {
+        console.log("🎥 Removing:", video, buffer, getAnimationRequest());
+
+        if (video.srcObject) {
+          const stream = video.srcObject;
+          const tracks = stream.getTracks();
+          tracks.forEach((track) => track.stop());
+        }
+
+        video.remove();
+
+        // buffer.remove();
+        cancelAnimationFrame(getAnimationRequest());
+        handData = undefined; // Clear any handData.
+      });
+
+      videos.length = 0;
+      // Note: Any other disk state cleanup that needs to take place on unload
+      //       should happen here.
+
+      // Reset the framing to a system default when unloading a disk if using
+      // a customized resolution.
+      // TODO: Do disks with custom resolutions need to be reset
+      //       if they are being reloaded?
+
+      if (fixedWidth && fixedHeight) {
+        freezeFrame = true;
+        freezeFrameGlaze = glaze.on;
+
+        freezeFrameCan.width = imageData.width;
+        freezeFrameCan.height = imageData.height;
+
+        fixedWidth = undefined;
+        fixedHeight = undefined;
+        needsReframe = true;
+      }
+
+      if (lastGap !== 0) {
+        // lastGap = 0; No longer needed... 22.10.04.15.28
+        freezeFrame = true;
+        freezeFrameCan.width = imageData.width;
+        freezeFrameCan.height = imageData.height;
+        needsReframe = true;
+      }
+
+      // Turn off glaze.
+      glaze.on = false;
+      canvas.style.removeProperty("opacity");
+
+      // Clear pen events.
+      pen.events.length = 0;
+
+      // Clear keyboard events.
+      keyboard.events.length = 0;
+
+      // Clear when events.
+      whens = {};
+
+      // Close (defocus) software keyboard if we are NOT on the prompt.
+      // debugger;
+      if (content.text !== "prompt") {
+        document.querySelector("#software-keyboard-input")?.blur();
+      }
+      // keyboard.events.push({ name: "keyboard:close" });
+
+      setMetatags(content.meta);
+
+      // TODO: Make this automatic for pieces that use 3d.
+      if (
+        content.text === "wand" ||
+        content.text?.indexOf("wand") === 0 ||
+        content.text === "oldwand" ||
+        content.text?.indexOf("oldwand") === 0
+      ) {
+        loadThreeD();
+      }
+
+      // Show an "audio engine: off" message.
+      //if (content.noBeat === false && audioContext?.state !== "running") {
+      //bumper.innerText = "audio engine off";
+      //modal.classList.add("on");
+      //}
+
+      // Clear the ThreeD buffer.
+      // ThreeD.clear();
+
+      // Emit a push state for the old disk if it was not the first. This is so
+      // a user can use browser history to switch between disks.
+      if (content.pieceCount > 0 || content.alias === true) {
+        if (content.fromHistory === false /*&& window.origin !== "null"*/) {
+          history.pushState(
+            "",
+            document.title,
+            content.text === "/prompt" ? "/" : "/" + content.text, // Replace "prompt" with "/".
+          );
+        }
+
+        // Replace the state if we are running an aliased `load` or `jump`.
+        // (That doesn't avoid the history stack.)
+        // Note: History state changes do not work in a sandboxed iframe!
+        if (
+          content.fromHistory === true &&
+          content.alias === false //&&
+          // window.origin !== "null"
+        ) {
+          try {
+            history.replaceState(
+              "",
+              document.title,
+              content.text === "/prompt" ? "/" : "/" + content.text, // Replace "prompt" with "/".
+            );
+          } catch (err) {
+            console.warn("⚠️ Couldn't change url state. Going too fast!? ➿🚗");
+          }
+        }
+      }
+
+      UI.spinnerReset(); // Reset the timer on the yellow UI loading spinner.
+
+      if (content.pieceHasSound && !audioContext) {
+        // Enable sound engine on interaction.
+        window.addEventListener("keydown", activateSound, { once: true });
+        window.addEventListener("pointerdown", activateSound, { once: true });
+      }
+
+      send({ type: "loading-complete" });
+      return;
+    }
+
+    if (type === "forms") {
+      const willBake = content.cam !== undefined;
+
+      if (willBake) {
+        // if (ThreeD?.status.alive === false) ThreeD.initialize(wrapper);
+
+        // Add / update forms in a queue and then run all the bakes in render.
+        ThreeDBakeQueue.push(() => {
+          return ThreeD?.bake(content, screen, {
+            width: projectedWidth,
+            height: projectedHeight,
+          });
+        });
+
+        //send({ type: "forms:baked", content: true });
+      } else {
+        //send({ type: "forms:baked", content: false });
+      }
+
+      // TODO: Measure the time this takes.
+      //const pixels = ThreeD.bake(content, screen, {width: projectedWidth, height: projectedHeight});
+      // bakedCan.width = screen.width;
+      // bakedCan.height = screen.height;
+      // bakedCtx.drawImage(ThreeD.domElement, 0, 0);
+      // const pixels = bakedCtx.getImageData(0, 0, screen.width, screen.height).data;
+
+      // send({
+      //   type: "forms:baked",
+      //   content: { width: screen.width, height: screen.height, pixels },
+      // }, [pixels]);
+
+      return;
+    }
+
+    if (type === "$creenshot") {
+      needs$creenshot = (data) => receivedDownload({ ...content, data });
+      return;
+    }
+
+    if (type === "keyboard:enabled") {
+      currentPieceHasKeyboard = true;
+      keyboardFocusLock = false;
+      keyboardSoftLock = false;
+      return;
+    }
+
+    if (type === "keyboard:disabled") {
+      currentPieceHasKeyboard = false;
+      return;
+    }
+
+    if (type === "keyboard:close") {
+      // if (keyboardFocusLock) return; // Deprecated: 23.10.02.23.18
+      // console.log("⌨️ Keyboard closing...");
+      keyboard?.input.blur();
+      return;
+    }
+
+    if (type === "keyboard:open") {
+      // console.log("⌨️ Keyboard opening...");
+      if (keyboardFocusLock) return;
+      keyboardFocusLock = false;
+      currentPieceHasKeyboard = true;
+      keyboard?.input.focus();
+      // if (keyboard) keyboard.needsImmediateOpen = true; // For iOS.
+      return;
+    }
+
+    // Prevents any touch or keyboard activation events directly on the input.
+    if (type === "keyboard:soft-lock") {
+      keyboardSoftLock = true;
+      if (logs.hid && debug) console.log("⌨️ Virtual Keyboard: Soft-locked.");
+    }
+
+    if (type === "keyboard:soft-unlock") {
+      keyboardSoftLock = false;
+      if (logs.hid && debug) console.log("⌨️ Virtual Keyboard: Soft-unlocked.");
+    }
+
+    if (type === "keyboard:lock") {
+      keyboardFocusLock = true;
+      if (logs.hid && debug) console.log("⌨️ Virtual Keyboard: Locked");
+      return;
+    }
+
+    if (type === "keyboard:unlock") {
+      keyboardFocusLock = false;
+      if (logs.hid && debug) console.log("⌨️ Virtual Keyboard: Unlocked");
+      return;
+    }
+
+    if (type === "keyboard:cursor") {
+      const input = keyboard.input;
+      // Get the current position of the caret
+
+      // Quit if keyboard is not open.
+      if (document.activeElement !== keyboard.input) return;
+
+      if (typeof content === "number") {
+        const currentPosition =
+          input.selectionDirection === "backward"
+            ? input.selectionStart
+            : input.selectionEnd;
+        let newPosition = currentPosition + content;
+        if (newPosition < 0) newPosition = 0;
+        if (newPosition > input.value.length) newPosition = input.value.length;
+        input.setSelectionRange(newPosition, newPosition);
+      } else {
+        // Set based on a specific value.
+        input.setSelectionRange(content.cursor, content.cursor);
+      }
+      return;
+    }
+
+    if (type === "keyboard:text:replace") {
+      const input = keyboard.input;
+      input.value = content.text;
+      if (content.cursor && document.activeElement === keyboard.input)
+        input.setSelectionRange(content.cursor, content.cursor);
+      return;
+    }
+
+    if (type === "gpu-event") {
+      ThreeD?.handleEvent(content);
+      return;
+    }
+
+    // Adding custom DOM content.
+    if (type === "content-create") {
+      // Create a DOM container, if it doesn't already exist,
+      // and add it here along with the requested content in the
+      // template
+      if (!contentFrame) {
+        contentFrame = document.createElement("div");
+        contentFrame.id = "content";
+        wrapper.appendChild(contentFrame);
+        contentFrame.innerHTML += content.content; // Add content to contentFrame.
+      } else {
+        contentFrame.innerHTML += content.content; // Add content to contentFrame.
+      }
+
+      // Evaluate any added scripts inside of contentFrame.
+      // TODO: This should only evaluate new scripts, as they are added...
+      // It should also run if new scripts are added with the `html` function.
+      const script = contentFrame.querySelector("script");
+
+      if (script && !script.dataset.evaluated) {
+        if (script?.src.length > 0) {
+          const s = document.createElement("script");
+          s.type = "module";
+          // s.onload = callback; // s.onerror = callback;
+
+          // The hash `time` parameter busts the cache so that the environment is
+          // reset if a disk is re-entered while the system is running.
+          // Why a hash? See also: https://github.com/denoland/deno/issues/6946#issuecomment-668230727
+          s.src = script.src + "#" + Date.now();
+          contentFrame.appendChild(s); // Re-insert the new script tag.
+          script.remove(); // Remove old script element.
+          s.dataset.evaluated = true;
+        } else if (script?.innerText.length > 0) {
+          window.eval(script.innerText);
+          script.dataset.evaluated = true;
+        }
+      }
+
+      send({
+        type: "content-created",
+        content: { id: content.id, response: "Content was made!" }, // TODO: Return an API / better object?
+      });
+
+      return;
+    }
+
+    // Removing custom DOM content.
+    if (type === "content-remove") {
+      // Clear any DOM content that was added by a piece.
+      contentFrame?.remove(); // Remove the contentFrame if it exists.
+      contentFrame = undefined;
+      // Remove any event listeners added by the content frame.
+      window?.acCONTENT_EVENTS.forEach((e) => e());
+      window.acCONTENT_EVENTS = []; // And clear all events from the list.
+      return;
+    }
+
+    if (type === "signal") {
+      if (debug) console.log("📻 Signal received:", content);
+      if (typeof content === "string") content = { type: content };
+      if (whens[content.type]) whens[content.type](content.content);
+    }
+
+    // 📦 Storage
+
+    // Can store data to localStorage (user settings),
+    //                   indexedDB (large files)
+    //                   remote (with user account or anonymous)
+
+    // *** 🏪 Store: Persist ***
+    if (type === "store:persist") {
+      // Local Storage
+      if (content.method === "local") {
+        try {
+          localStorage.setItem(content.key, JSON.stringify(content.data));
+        } catch (e) {
+          // console.warn(e);
+        }
+
+        if (debug && logs.store)
+          console.log("📦 Persisted locally:", content, localStorage);
+      }
+
+      // IndexedDB
+      // Potentially use this library: github.com/jakearchibald/idb
+      // For images: https://hacks.mozilla.org/2012/02/storing-images-and-files-in-indexeddb/
+      // Using: https://github.com/jakearchibald/idb
+      // See also: web.dev/indexeddb-best-practices
+      if (content.method === "local:db") {
+        await Store.set(content.key, content.data);
+        // const set = await Store.set(content.key, content.data);
+        // const get = await Store.get(content.key);
+        if (debug && logs.store)
+          console.log("📦 Persisted on local:db:", content);
+      }
+
+      if (content.method === "remote:temporary") {
+        // Upload to S3 with a code.
+      }
+
+      if (content.method === "remote:permanent") {
+        // Combine token-gated web3 authentication here along
+        // with IPFS storage.
+        // This would be used as part of a `mint` function. 22.10.04.11.31
+      }
+
+      return;
+    }
+
+    // Store: Retrieve
+    if (type === "store:retrieve") {
+      if (content.method === "local") {
+        let data;
+
+        try {
+          data = JSON.parse(localStorage.getItem(content.key));
+        } catch (err) {
+          // console.warn(err);
+          // Probably in a sandboxed environment here...
+        }
+
+        if (debug && logs.store)
+          console.log("📦 Retrieved local data:", content.key, data);
+        send({
+          type: "store:retrieved",
+          content: data,
+        });
+      }
+
+      if (content.method === "local:db") {
+        const retrievedContent = await Store.get(content.key);
+        if (debug && logs.store)
+          console.log(
+            "📦 Retrieved local:db data:",
+            content.key,
+            retrievedContent,
+          );
+        send({ type: "store:retrieved", content: retrievedContent });
+      }
+
+      return;
+    }
+
+    // Store: Delete
+    if (type === "store:delete") {
+      if (content.method === "local") {
+        if (debug && logs.store)
+          console.log("📦 Delete local data:", content.key);
+        localStorage.removeItem(content.key);
+        send({
+          type: "store:deleted",
+          content: true,
+        });
+        // Just assume this is deleted.
+      }
+
+      if (content.method === "local:db") {
+        const hasKey = (await Store.keys())?.includes(content.key);
+        let deleted;
+
+        if (hasKey) {
+          await Store.del(content.key);
+          const alteredKeys = await Store.keys();
+          deleted = !alteredKeys.includes(content.key);
+        } else {
+          deleted = false;
+        }
+
+        if (debug && logs.store)
+          console.log("📦 Delete local:db data:", content.key, deleted);
+        send({
+          type: "store:deleted",
+          content: deleted,
+        });
+      }
+      return;
+    }
+
+    if (type === "meta") {
+      setMetatags(content);
+      return;
+    }
+
+    if (type === "refresh") {
+      window.location.reload();
+      return;
+    }
+
+    if (type === "web") {
+      // console.log("Jumping to:", content.url, content.blank);
+      if (content.blank === true) {
+        if (Aesthetic) {
+          iOSAppSend({ type: "url", body: content.url });
+        } else {
+          window.open(content.url); // Open URL in a new tab
+        }
+      } else {
+        window.location.href = content.url; // Redirect in the current tab
+      }
+      return;
+    }
+
+    if (type === "preload-ready") {
+      window.preloaded = true;
+      if (debug) console.log("⏳ Preloaded: ✅️");
+      return;
+    }
+
+    if (type === "wait-for-preload") {
+      window.waitForPreload = true;
+      return;
+    }
+
+    if (type === "beat") {
+      receivedBeat(content);
+      return;
+    }
+
+    if (type === "beat:update") {
+      updateSound(content);
+      return;
+    }
+
+    if (type === "download") {
+      receivedDownload(content);
+      return;
+    }
+
+    if (type === "upload") {
+      receivedUpload(content);
+      return;
+    }
+
+    if (type === "import") {
+      receivedImport(content);
+      return;
+    }
+
+    if (type === "microphone") {
+      receivedMicrophone(content);
+      return;
+    }
+
+    if (type === "microphone:record") {
+      requestMicrophoneRecordingStart?.();
+      return;
+    }
+
+    if (type === "microphone:cut") {
+      requestMicrophoneRecordingStop?.();
+      return;
+    }
+
+    if (type === "get-microphone-amplitude") {
+      requestMicrophoneAmplitude?.();
+      return;
+    }
+
+    if (type === "get-microphone-waveform") {
+      requestMicrophoneWaveform?.();
+      return;
+    }
+
+    if (type === "get-speaker-waveforms") {
+      requestSpeakerWaveforms?.();
+      return;
+    }
+
+    if (type === "get-speaker-amplitudes") {
+      requestSpeakerAmplitudes?.();
+      return;
+    }
+
+    if (type === "get-microphone-pitch") {
+      requestMicrophonePitch?.();
+      return;
+    }
+
+    if (type === "video") {
+      receivedVideo(content);
+      return;
+    }
+
+    // Audio-visual recording of the main audio track and microphone.
+    if (type === "recorder:rolling") {
+      // mediaRecorderBlob = null; // Clear the current blob when we start recording.
+
+      const colonSplit = content.split(":");
+      // tiktokVideo = colonSplit[1] === "tiktok";
+      content = colonSplit[0];
+
+      if (mediaRecorder && mediaRecorder.state === "paused") {
+        mediaRecorder.resume();
+        mediaRecorderStartTime = performance.now();
+        send({
+          type: "recorder:rolling:resumed",
+          content: {
+            mime: mediaRecorder.mimeType,
+            time: audioContext?.currentTime,
+          },
+        });
+        if (debug) console.log("🔴 Recorder: Resumed", content);
+        return;
+      }
+
+      if (mediaRecorder && mediaRecorder.state !== "paused") {
+        stop();
+      }
+
+      function stop() {
+        recordedFrames.length = 0;
+        startTapePlayback = undefined;
+        mediaRecorder = undefined; // ❌ Trash the recorder.
+        mediaRecorderStartTime = undefined;
+        mediaRecorderDuration = null;
+        mediaRecorderChunks.length = 0;
+      }
+
+      let mimeType;
+
+      // if (content === "audio" || content === "video") {
+
+      // if (MediaRecorder.isTypeSupported(content + "/mp4")) {
+      //   mimeType = content + "/mp4"; // This is the setup for Safari.
+      // } else if (MediaRecorder.isTypeSupported(content + "/webm")) {
+      //   mimeType = content + "/webm"; // And for Chrome & Firefox.
+      //   // mimeType = content + "/webm;codecs=h264"; // Possible optimization.
+      // } else {
+      //   console.error("🔴 Mimetypes mp4 and webm are unsupported.");
+      // }
+
+      // } else {
+      //   console.error("🔴 Option must be 'audio' or 'video'.");
+      // }
+
+      // Set the audio recorder mimetypes.
+      // TODO: Should WAV also be here?
+      if (MediaRecorder.isTypeSupported("audio/webm;codecs=opus")) {
+        mimeType = "audio/webm;codecs=opus";
+      } else if (MediaRecorder.isTypeSupported("audio/ogg;codecs=vorbis")) {
+        mimeType = "audio/ogg;codecs=vorbis";
+      } else if (MediaRecorder.isTypeSupported("audio/aac")) {
+        mimeType = "audio/aac";
+      }
+
+      let options = { mimeType };
+
+      if (content === "video") {
+        // Start recording audio.
+        mediaRecorder = new MediaRecorder(audioStreamDest.stream, options);
+      }
+
+      // 🗺️ mediaRecorder:Start
+      mediaRecorder.onstart = function () {
+        // mediaRecorderResized = false;
+        mediaRecorderStartTime = performance.now();
+        send({
+          type: "recorder:rolling:started",
+          content: {
+            mime: mediaRecorder.mimeType,
+            time: audioContext?.currentTime,
+          },
+        });
+        if (debug) console.log("🔴 Recorder: Rolling", content);
+
+        // window.addEventListener("resize", () => (mediaRecorderResized = true), {
+        // once: true,
+        // });
+      };
+
+      // 🗺️ mediaRecorder:Stop (Recorder Printing)
+      mediaRecorder.onstop = async function (evt) {
+        stop();
+        // recordingDuration = (performance.now() - recordingStartTime) / 1000;
+
+        // Reset global streamCanvas state.
+        // streamCanvasContext = undefined;
+        // resizeToStreamCanvas = null;
+
+        // let blob = new Blob(chunks, {
+        //  type: options.mimeType,
+        // });
+
+        // Load FFmpeg so the recording can be transcribed to a proper video format.
+        // if (content === "video") {
+        //   if (options.mimeType === "video/mp4") {
+        //     console.warn("Encoding can be skipped!");
+        //     // TODO: Skip encoding.
+        //   }
+
+        //   const { createFFmpeg, fetchFile } = await loadFFmpeg();
+
+        //   let transcodeProgress = 0;
+
+        //   const ffmpeg = createFFmpeg({
+        //     log: debug,
+        //     progress: (p) => {
+        //       // Send a message to the piece that gives the transcode progress.
+        //       let time = p.time;
+        //       if (time === undefined) {
+        //         if (transcodeProgress === 0) {
+        //           time = 0;
+        //         } else {
+        //           time = recordingDuration;
+        //         }
+        //       }
+        //       transcodeProgress = min(1, time / recordingDuration);
+        //       send({
+        //         type: "recorder:transcode-progress",
+        //         content: transcodeProgress,
+        //       });
+        //     },
+        //   });
+
+        //   ffmpeg.setLogging(debug); // Enable ffmpeg logging only if we are in `debug` mode.
+
+        //   await ffmpeg.load();
+        //   ffmpeg.FS("writeFile", "input.video", await fetchFile(blob));
+
+        //   await ffmpeg.run(
+        //     "-i",
+        //     "input.video",
+        //     "-movflags",
+        //     "+faststart",
+        //     "-vf",
+        //     // General shaving to make even sides (required by the pixel format)
+        //     // "pad=ceil(iw/2)*2:ceil(ih/2)*2",
+        //     // TikTok
+        //     //"fps=30, scale=1080x1920:flags=neighbor:force_original_aspect_ratio=decrease, pad=1080:1920:(ow-iw)/2:(oh-ih)/2",
+        //     "fps=30",
+        //     "output.mp4",
+        //   );
+        //   // Notes on these options:
+        //   // width expression: https://stackoverflow.com/a/20848224/8146077
+        //   // scaling: https://trac.ffmpeg.org/wiki/Scaling
+        //   // general info: https://avpres.net/FFmpeg/im_H264
+
+        //   const file = ffmpeg.FS("readFile", "output.mp4");
+
+        //   blob = new Blob([file.buffer], { type: "video/mp4" }); // Re-assign blob.
+        // }
+
+        // Add the recording wrapper to the DOM, among other recordings that may exist.
+
+        // if (debug) console.log("📼 Recorder: Printed");
+
+        // mediaRecorderBlob = blob;
+
+        // TODO: Store an index into the blob if its an audio clip or loaded sample.
+
+        // send({ type: "recorder:printed", content: { id: "test-sample-id" } });
+        // TODO: Can send the download code back here...
+        // send({ type: "recorder:uploaded", code });
+
+        // mediaRecorderBlob = new Blob(mediaRecorderChunks, {
+        //   type: mediaRecorder.mimeType,
+        // });
+
+        // if (content === "video") {
+        //   await receivedChange({
+        //     data: {
+        //       type: "store:persist",
+        //       content: {
+        //         key: "tape",
+        //         method: "local:db",
+        //         data: {
+        //           blob: mediaRecorderBlob,
+        //           duration: mediaRecorderDuration,
+        //         },
+        //       },
+        //     },
+        //   });
+        // }
+
+        // send({ type: "recorder:rolling:ended" });
+      };
+
+      mediaRecorder.ondataavailable = function (e) {
+        if (e.data && e.data.size > 0) mediaRecorderChunks.push(e.data);
+      };
+
+      // Always cut off mediaRecorders on unload.
+      window.addEventListener("unload", function () {
+        mediaRecorder?.stop();
+      });
+
+      window.addEventListener("beforeunload", function () {
+        mediaRecorder?.stop();
+      });
+
+      //if (content === "video") {
+      // Start media recorder once svg loads.
+      //svgCursor.onload = function (e) {
+      // Use small chunk sizes. (`1000` broke TikTok)
+      //  mediaRecorder.start(100);
+      //};
+      //svgCursor.src = "/aesthetic.computer/cursors/precise.svg";
+      //} else {
+      console.log("Start audio recording...");
+      mediaRecorder.start(100);
+      //}
+      return;
+    }
+
+    if (type === "recorder:cut") {
+      if (!mediaRecorder) return;
+      if (debug) console.log("✂️ Recorder: Cut");
+      mediaRecorderDuration += performance.now() - mediaRecorderStartTime;
+      // mediaRecorder?.stop();
+      mediaRecorder?.pause(); // Single clips for now.
+      send({ type: "recorder:rolling:ended" });
+      return;
+    }
+
+    if (type === "recorder:present") {
+      // let retrievedTape;
+      // if (!mediaRecorder) retrievedTape = await Store.get("tape");
+
+      if (
+        // retrievedTape ||
+        mediaRecorder &&
+        mediaRecorder.state === "paused"
+      ) {
+        // const type = retrievedTape
+        //   ? "video"
+        //   : mediaRecorder.mimeType.split("/")[0];
+
+        // if (type === "video") {
+
+        const blob = new Blob(mediaRecorderChunks, {
+          type: mediaRecorder.mimeType,
+        });
+
+        sfx["tape:audio"] = await blobToArrayBuffer(blob);
+
+        underlayFrame = document.createElement("div");
+        underlayFrame.id = "underlay";
+
+        const frameCan = document.createElement("canvas");
+        const fctx = frameCan.getContext("2d");
+
+        underlayCan = frameCan;
+
+        frameCan.width = recordedFrames[0][1].width;
+        frameCan.height = recordedFrames[0][1].height;
+        // frameCan.style.width = "100%";
+        // frameCan.style.height = "100%";
+        // TODO: ^ Letterbox this canvas appropriately when the screen
+        //         resizes.
+
+        // console.log(mediaRecorderDuration, blob, recordedFrames);
+
+        startTapePlayback = (
+          transmitProgress = true,
+          doneCb,
+          stream,
+          render,
+        ) => {
+          let f = 0;
+          let playbackStart;
+          let playbackProgress = 0;
+          let continuePlaying = true;
+          let stopped = false;
+
+          let tapeSoundId;
+
+          stopTapePlayback = () => {
+            continuePlaying = false;
+            stopped = true;
+            sfxPlaying[tapeSoundId]?.kill();
+            //sfxCancel.push(tapeSoundId);
+          };
+
+          let pauseStart;
+
+          pauseTapePlayback = () => {
+            continuePlaying = false;
+            pauseStart = performance.now();
+            sfxPlaying[tapeSoundId]?.pause();
+            send({ type: "recorder:present-paused" });
+          };
+
+          resumeTapePlayback = () => {
+            if (stopped) {
+              send({ type: "recorder:present-playing" });
+              return startTapePlayback(true);
+            }
+            continuePlaying = true;
+            window.requestAnimationFrame(update);
+            sfxPlaying[tapeSoundId]?.resume();
+            playbackStart += performance.now() - pauseStart;
+            send({ type: "recorder:present-playing" });
+          };
+
+          async function update() {
+            if (!continuePlaying || !underlayFrame) return;
+
+            if (f === 0) {
+              tapeSoundId = "tape:audio_" + performance.now();
+              await playSfx(tapeSoundId, "tape:audio", { stream });
+              // Will be silent if stream is here. ^
+              playbackStart = performance.now();
+              playbackProgress = 0;
+            }
+
+            // Resize fctx here if the width and
+            // height is different.
+            const pic = recordedFrames[f][1];
+            if (
+              fctx.canvas.width !== pic.width ||
+              fctx.canvas.height !== pic.height
+            ) {
+              fctx.canvas.width = pic.width;
+              fctx.canvas.height = pic.height;
+
+              // TODO: Set the css style of the canvas so that it always letterboxes
+              //       inside of the window and is centered horizontally
+            }
+
+            fctx.putImageData(recordedFrames[f][1], 0, 0);
+
+            render?.(frameCan, playbackProgress / mediaRecorderDuration); // Render a video as needed, using this canvas.
+
+            playbackProgress = performance.now() - playbackStart;
+
+            // Advance frames.
+            if (f === 0) f += 1;
+            while (playbackProgress > recordedFrames[f][0] && f !== 0) {
+              f = (f + 1) % recordedFrames.length;
+            } // Skip any necessary frames to better match the audio.
+
+            if (f === 0 && doneCb) {
+              send({ type: "recorder:present-progress", content: 1 });
+              return doneCb(); // Completed a cycle.
+            }
+
+            if (transmitProgress) {
+              send({
+                type: "recorder:present-progress",
+                content: playbackProgress / mediaRecorderDuration,
+              });
+            }
+
+            window.requestAnimationFrame(update);
+          }
+
+          update();
+        };
+
+        startTapePlayback();
+
+        underlayFrame.appendChild(frameCan);
+        wrapper.appendChild(underlayFrame);
+        send({ type: "recorder:presented" });
+        send({ type: "recorder:present-playing" });
+
+        /*
+
+          const el = document.createElement(type); // "audio" or "video"
+          el.autoplay = true; // Allow video footage play automatically.
+          el.setAttribute("playsinline", ""); // Only for iOS.
+          el.loop = true;
+
+          el.addEventListener("loadedmetadata", () => {
+            const videoAspect = el.videoWidth / el.videoHeight;
+            const screenAspect = canvas.width / canvas.height;
+
+            if (
+              !firstPiece &&
+              videoAspect !== screenAspect &&
+              !mediaRecorderResized
+            ) {
+              el.style.objectFit = "cover";
+            }
+
+            window.addEventListener(
+              "resize",
+              () => (el.style.objectFit = "contain"),
+              { once: true },
+            );
+          });
+
+          el.muted = firstPiece || iOS; // auto-play on mute as needed
+
+          el.addEventListener("play", () => {
+            send({ type: "recorder:present-playing" });
+          });
+
+          el.addEventListener("pause", () => {
+            send({ type: "recorder:present-paused" });
+          });
+
+          el.addEventListener(
+            "pointerdown",
+            () => {
+              el.play();
+              el.muted = false;
+            },
+            { once: true },
+          );
+
+          // Report the progress of this element back to the `disk`.
+          function start(blob, duration) {
+            el.src = URL.createObjectURL(blob);
+            el.play();
+
+            // Once the video starts playing, request the animation frame to track progress
+            window.requestAnimationFrame(function update() {
+              let d = el.duration === Infinity ? duration : el.duration;
+              const content = el.currentTime / d;
+              send({ type: "recorder:present-progress", content });
+              if (underlayFrame) window.requestAnimationFrame(update);
+            });
+          }
+
+          if (retrievedTape) {
+            console.log(retrievedTape);
+            start(retrievedTape.blob, retrievedTape.duration);
+          } else {
+            const blob = new Blob(mediaRecorderChunks, {
+              type: mediaRecorder.mimeType,
+            });
+
+            await receivedChange({
+              data: {
+                type: "store:persist",
+                content: {
+                  key: "tape",
+                  method: "local:db",
+                  data: { blob, duration: mediaRecorderDuration },
+                },
+              },
+            });
+
+            start(blob, mediaRecorderDuration);
+          }
+
+          // el.srcObject = mediaRecorder.stream; // Live feed.
+          // 🧠 Eventually this could be useful for live feedback? 23.01.27.16.59
+
+          underlayFrame.appendChild(el);
+          wrapper.appendChild(underlayFrame);
+          send({ type: "recorder:presented" });
+          */
+        //} else if (type === "audio") {
+        //  console.log("🎵🙁 Audio recorder playback unimplemented.");
+        //}
+      } else {
+        console.error("No media recorder to present from!");
+        send({ type: "recorder:presented:failure" });
+      }
+      return;
+    }
+
+    if (type === "recorder:present:play") {
+      if (underlayFrame) {
+        // const media = underlayFrame.querySelector("video, audio");
+        // media.play();
+        resumeTapePlayback?.();
+      }
+      return;
+    }
+
+    if (type === "recorder:present:pause") {
+      if (underlayFrame) {
+        //const media = underlayFrame.querySelector("video, audio");
+        //media.pause();
+        pauseTapePlayback?.();
+      }
+      return;
+    }
+
+    if (type === "recorder:unpresent") {
+      if (underlayFrame) {
+        const media = underlayFrame.querySelector("video, audio");
+        if (media?.src) URL.revokeObjectURL(media.src);
+        underlayFrame?.remove(); // Remove the underlayFrame if it exists.
+        underlayFrame = undefined;
+        send({ type: "recorder:unpresented" });
+      }
+      return;
+    }
+
+    // 🎞️ 🎥 Exporting stamped media.
+    if (type === "recorder:print") {
+      if (!mediaRecorder) return;
+      // This should create a new mediastream that includes the audio
+      // track / sound effect in addition to the dumped frames
+      // on the dump canvas.
+
+      // It should just linearly record everything, and then
+      // download a video file after rendering...
+      send({ type: "recorder:present-playing" });
+
+      let mimeType;
+      const content = "video";
+      if (MediaRecorder.isTypeSupported(content + "/mp4")) {
+        mimeType = content + "/mp4"; // This is the setup for Safari.
+      } else if (MediaRecorder.isTypeSupported(content + "/webm")) {
+        mimeType = content + "/webm"; // And for Chrome & Firefox.
+      } else {
+        console.error("🔴 Mimetypes mp4 and webm are unsupported.");
+      }
+
+      streamCanCtx = document.createElement("canvas").getContext("2d", {
+        alpha: false,
+        willReadFrequently: true,
+      });
+      const sctx = streamCanCtx;
+
+      // TODO: `tiktokVideo` could eventually be defined by an export option
+      //        instead of in `recorder:rolling`.
+      //if (tiktokVideo) {
+      // Portrait Mode / TikTok (this is the default for recording)
+      // This is hardcoded at half 720p for TikTok right now.
+      // sctx.canvas.width = 1080; //720 / 2;
+      // sctx.canvas.height = 1920; //1280 / 2;
+      //} else {
+      const originalWidth = canvas.width;
+      const originalHeight = canvas.height;
+      const aspectRatio = originalWidth / originalHeight;
+
+      let newWidth = originalWidth * 4;
+      let newHeight = originalHeight * 4;
+
+      if (newWidth > 1080) {
+        newWidth = originalWidth * 2;
+        newHeight = newWidth / aspectRatio;
+      }
+
+      if (newHeight > 1920) {
+        newHeight = originalHeight * 2;
+        newWidth = newHeight * aspectRatio;
+      }
+      sctx.canvas.width = newWidth;
+      sctx.canvas.height = newHeight;
+      //}
+
+      sctx.imageSmoothingEnabled = false; // Must be set after resize.
+
+      const canvasStream = sctx.canvas.captureStream();
+      const tapeRenderStreamDest = audioContext.createMediaStreamDestination();
+
+      tapeRenderStreamDest.stream.getAudioTracks().forEach((track) => {
+        canvasStream.addTrack(track);
+      });
+
+      const options = {
+        mimeType,
+        videoBitsPerSecond: 5000000,
+        audioBitsPerSecond: 256000,
+      };
+
+      const videoRecorder = new MediaRecorder(canvasStream, options);
+
+      const chunks = [];
+
+      videoRecorder.ondataavailable = function (e) {
+        if (e.data && e.data.size > 0) chunks.push(e.data);
+      };
+
+      function startRendering() {
+        stopTapePlayback?.();
+        videoRecorder.start(100);
+        startTapePlayback(
+          true,
+          () => {
+            setTimeout(function () {
+              videoRecorder.stop();
+            }, 500); // Seems like this is necessary or recordings get cut-off.
+          },
+          tapeRenderStreamDest,
+          // 🎫 Renders and watermarks the frames for export.
+          function renderTape(can, progress) {
+            const frameWidth = sctx.canvas.width;
+            const frameHeight = sctx.canvas.height;
+            const frameAspectRatio = frameHeight / frameWidth;
+            const aspectRatio = can.height / can.width;
+
+            sctx.clearRect(0, 0, frameWidth, frameHeight);
+
+            // if (glaze.on) can = Glaze.getCan();
+
+            let x = 0,
+              y = 0,
+              width,
+              height;
+
+            if (frameAspectRatio > aspectRatio) {
+              height = sctx.canvas.width * aspectRatio;
+              y = floor(frameHeight / 2 - height / 2);
+              width = sctx.canvas.width;
+            } else {
+              width = sctx.canvas.height / aspectRatio;
+              x = floor(frameWidth / 2 - width / 2);
+              height = sctx.canvas.height;
+            }
+
+            if (ThreeD)
+              sctx.drawImage(
+                ThreeD.getCan(),
+                x,
+                y,
+                floor(width),
+                floor(height),
+              );
+
+            sctx.drawImage(can, x, y, floor(width), floor(height));
+
+            if (pen.pointers[1]) {
+              const originalX = pen.pointers[1].x;
+              const originalY = pen.pointers[1].y;
+              const scaledX = (originalX / canvas.width) * width + x;
+              const scaledY = (originalY / canvas.height) * height + y;
+
+              if (pen.pointers[1].device === "mouse") {
+                sctx.drawImage(
+                  svgCursor,
+                  floor(scaledX - 12),
+                  floor(scaledY - 12),
+                  svgCursor.naturalWidth,
+                  svgCursor.naturalHeight,
+                );
+              } else {
+                // Draw a soft tap.
+                // const circleRadius = 16; // example value, adjust as needed
+                // shuffleInPlace(["magenta", "lime", "white"]).forEach((color) => {
+                //   const ox = choose(-4, -2, 0, 2, 4);
+                //   const oy = choose(-4, -2, 0, 2, 4);
+                //   sctx.globalAlpha = 0.15 + Math.random() * 0.25;
+                //   sctx.beginPath();
+                //   sctx.arc(
+                //     scaledX + ox,
+                //     scaledY + oy,
+                //     circleRadius,
+                //     0,
+                //     2 * Math.PI,
+                //   );
+                //   sctx.fillStyle = color; // or any desired color
+                //   sctx.fill();
+                //   sctx.closePath();
+                // });
+                // sctx.globalAlpha = 1;
+              }
+            }
+
+            // if (pen.pointers[1]) {
+            // console.log(pen.pointers[1]);
+
+            // TODO: Draw a circle based on pen.points[1].x and y
+            //       that fits inside of the scaled can drawImage
+            //       below, because these ranges are within
+            //       the original width and height before the aspect
+            //       ratio scale.
+            // }
+
+            // 2. Set up the font.
+            const typeSize = min(32, max(24, floor(sctx.canvas.height / 20)));
+            // const textHeight = typeSize;
+            const gap = typeSize * 0.75;
+
+            sctx.save(); // Save the current state of the canvas
+
+            drawTextAtPosition(0, 90); // Left
+            drawTextAtPosition(sctx.canvas.width, -90); // Right
+
+            sctx.restore();
+            sctx.globalAlpha = 1;
+
+            function drawTextAtPosition(positionX, deg) {
+              sctx.save();
+              sctx.translate(positionX, 0);
+              sctx.rotate(radians(deg));
+              const yDist = 0.05;
+
+              sctx.font = `${typeSize}px YWFTProcessing-Regular`;
+              const text = "aesthetic.computer";
+              const measured = sctx.measureText(text);
+              const textWidth = measured.width;
+
+              ["red", "lime", "blue", "white"].forEach((color) => {
+                let offsetX, offsetY;
+                if (color !== "white") {
+                  sctx.globalAlpha = 0.45;
+                  offsetX = choose(-2, -4, 0, 2, 4);
+                  offsetY = choose(-2, -4, 0, 2, 4);
+                } else {
+                  sctx.globalAlpha = choose(0.5, 0.4, 0.6);
+                  offsetX = choose(-1, 0, 1);
+                  offsetY = choose(-1, 0, 1);
+                  color = choose(
+                    "white",
+                    "white",
+                    "white",
+                    "magenta",
+                    "yellow",
+                  );
+                }
+
+                sctx.fillStyle = color;
+
+                if (deg === 90) {
+                  sctx.fillText(
+                    text,
+                    floor(
+                      sctx.canvas.height * (1 - yDist) - textWidth + offsetY,
+                    ),
+                    -floor(offsetX + gap),
+                  );
+                } else if (deg === -90) {
+                  sctx.fillText(
+                    text,
+                    -floor(sctx.canvas.height * yDist + textWidth + offsetY),
+                    floor(offsetX - gap),
+                  );
+                }
+              });
+
+              if (HANDLE) {
+                sctx.font = `${typeSize * 1.25}px YWFTProcessing-Light`;
+                sctx.fillStyle = choose("yellow", "red", "blue");
+                let offsetX, offsetY;
+                const handleWidth =
+                  textWidth / 2 + sctx.measureText(HANDLE).width / 2;
+                const handleSpace = typeSize * 1.35;
+                offsetX = choose(-1, 0, 1);
+                offsetY = choose(-1, 0, 1);
+
+                if (deg === 90) {
+                  // Handle
+                  sctx.fillText(
+                    HANDLE,
+                    floor(
+                      sctx.canvas.height * (1 - yDist) - handleWidth + offsetY,
+                    ),
+                    -floor(offsetX + handleSpace + gap),
+                  );
+                } else if (deg === -90) {
+                  sctx.fillText(
+                    HANDLE,
+                    -floor(sctx.canvas.height * yDist + handleWidth + offsetY),
+                    floor(offsetX - handleSpace - gap),
+                  );
+                }
+              }
+
+              sctx.restore();
+            }
+
+            send({
+              type: "recorder:transcode-progress",
+              content: progress,
+            });
+          },
+        );
+      }
+
+      const svgCursor = new Image();
+      svgCursor.onload = (e) => startRendering();
+      svgCursor.src = "/aesthetic.computer/cursors/precise.svg";
+
+      // Video rendered, now download...
+      videoRecorder.onstop = async function (e) {
+        const blob = new Blob(chunks, { type: videoRecorder.mimeType });
+        const filename = `tape-${timestamp()}.mp4`;
+
+        await receivedChange({
+          data: {
+            type: "store:persist",
+            content: {
+              key: "tape",
+              method: "local:db",
+              data: { blob, duration: mediaRecorderDuration },
+            },
+          },
+        });
+
+        // 📥 Download the video.
+        receivedDownload({ filename, data: blob });
+        send({ type: "recorder:printed", content: { id: filename } });
+        stopTapePlayback?.();
+        send({ type: "recorder:present-paused" });
+        // startTapePlayback(true);
+        // pauseTapePlayback?.();
+      };
+
+      send({ type: "recorder:printing:started" });
+      return;
+    }
+
+    if (type === "recorder:slate") {
+      if (mediaRecorder?.mimeType.indexOf("video") !== -1) {
+        await Store.del("tape");
+      }
+      mediaRecorder?.stop();
+      return;
+    }
+
+    // Load a bitmap off the network.
+    if (type === "load-bitmap") {
+      const controller = new AbortController();
+      mediaPathsLoading[content] = controller;
+
+      const img = document.createElement("img");
+      img.src = content;
+      img.crossOrigin = "anonymous";
+
+      const onLoad = async () => {
+        const bitmap = await toBitmap(img);
+        send(
+          {
+            type: "loaded-bitmap-success",
+            content: { url: content, img: bitmap },
+          },
+          [bitmap.pixels.buffer],
+        );
+        img.removeEventListener("error", onError);
+      };
+
+      const onError = (err) => {
+        console.error(err);
+        send({ type: "loaded-bitmap-rejection", content: { url: content } });
+        img.removeEventListener("load", onLoad); // Remove the other listener too
+      };
+
+      img.addEventListener("load", onLoad);
+      img.addEventListener("error", onError);
+
+      controller.signal.addEventListener("abort", () => {
+        if (debug) console.log("🖼️ Aborted image load:", content);
+        img.removeEventListener("load", onLoad);
+        img.removeEventListener("error", onError);
+        // Update src to stop current loading.
+        img.src =
+          "data:image/gif;base64,R0lGODlhAQABAIAAAAAAAP///yH5BAEAAAAALAAAAAABAAEAAAIBRAA7";
+      });
+
+      return;
+    }
+
+    // Abort a loading piece of media if it exists.
+    // TODO: Only implemented on bitmaps for now. 23.10.02.15.13
+    if (type === "load:abort") {
+      mediaPathsLoading[content]?.abort();
+      return;
+    }
+
+    // Load a sound from a url.
+    if (type === "sfx:load") {
+      let internal = false;
+
+      for (let wl of soundWhitelist) {
+        if (content === wl) {
+          internal = true;
+          break;
+        }
+      }
+
+      let url;
+      if (internal) {
+        const ext = Safari ? "m4a" : "ogg";
+        url = `/sounds/AeCo_${content}.${ext}`;
+        if (window.production === true) {
+          url = `https://assets.aesthetic.computer` + url;
+        } else {
+          url = `/assets` + url;
+        }
+      } else url = content;
+
+      fetch(url)
+        .then((response) => {
+          return response.arrayBuffer();
+        })
+        .then(async (arrayBuffer) => {
+          // console.log("🔉", url, audioContext, arrayBuffer);
+          try {
+            if (!audioContext) {
+              sfx[content] = arrayBuffer;
+              send({
+                type: "loaded-sfx-success",
+                content: { url, sfx: content },
+              });
+            } else {
+              const audioBuffer =
+                await audioContext.decodeAudioData(arrayBuffer);
+              sfx[content] = audioBuffer;
+              send({
+                type: "loaded-sfx-success",
+                content: { url, sfx: content },
+              });
+            }
+          } catch (error) {
+            if (debug && logs.audio)
+              console.error("Sound loading failed:", error);
+            send({
+              type: "loaded-sfx-rejection",
+              content: { sfx: content },
+            });
+          }
+        })
+        .catch((error) => {
+          send({ type: "loaded-sfx-rejection", content: { sfx: content } });
+        });
+
+      return;
+    }
+
+    // Trigger a sound to playback.
+    if (type === "sfx:play") {
+      playSfx(content.id, content.sfx, content.options);
+      return;
+    }
+
+    // Stop a playing sound or sample if it exists.
+    if (type === "sfx:kill") {
+      sfxPlaying[content.id]?.kill();
+      return;
+    }
+
+    //if (type === "sfx:kill-fade") {
+    // sfxPlaying[content.id]?.kill();
+    //  return;
+    //}
+
+    // Report progress of a playing sound back to the disk.
+    if (type === "sfx:progress") {
+      send({
+        type: "sfx:progress:report",
+        content: { id: content.id, ...sfxPlaying[content.id]?.progress() },
+      });
+      return;
+    }
+
+    if (type === "fullscreen-enable") {
+      curReframeDelay = 0;
+      enableFullscreen();
+      return;
+    }
+
+    if (type === "fps-change") {
+      console.log("🎞️ FPS:", content);
+      Loop.frameRate(content);
+      return;
+    }
+
+    if (type === "glaze") {
+      if (debug && logs.glaze) {
+        console.log("🪟 Glaze:", content, "Type:", content.type || "prompt");
+      }
+      glaze = content;
+      if (glaze.on === false) {
+        Glaze.off();
+        canvas.style.removeProperty("opacity");
+      }
+      // Note: Glaze gets turned on only on a call to `resize` or `gap` via a piece.
+      return;
+    }
+
+    if (type === "disk-loaded-and-booted") {
+      // Skip preload marker on default init piece, and toggle it if necessary.
+      if (currentPiece !== null && !window.waitForPreload)
+        window.preloaded = true;
+      if (debug && logs.loading)
+        console.log("⏳ Preloaded:", window.preloaded ? "✅" : "❌");
+      consumeDiskSends(send);
+      return;
+    }
+
+    if (type === "back-to-piece") {
+      history.back();
+      return false;
+    }
+
+    if (type === "disk-unload") {
+      return;
+    }
+
+    // 🌟 Update & Render (Compositing)
+    if (!(type === "render" || type === "update")) return;
+    if (!content) return;
+
+    if (content.TwoD) {
+      TwoD?.pack(content.TwoD);
+    }
+
+    receivedBeat(content.sound); // 🔈 Trigger any audio that was called upon.
+
+    // 🖥️ Compositing
+
+    // This is a bit messy compared to what happens inside of content.reframe -> frame below. 22.10.27.02.05
+    if (
+      content.pixels?.byteLength > 0 &&
+      content.width === screen.width &&
+      content.height === screen.height
+    ) {
+      screen.pixels = new Uint8ClampedArray(content.pixels);
+      // screen.width = content.width;
+      // screen.height = content.height;
+      let width = screen.width;
+      let height = screen.height;
+
+      if (content.reframe && content.reframe.width && content.reframe.height) {
+        width = content.reframe.width;
+        height = content.reframe.height;
+      }
+
+      imageData = new ImageData(screen.pixels, width, height);
+    }
+
+    // old threed garbage collection (remove)
+
+    // Check for a change in resolution.
+    if (content.reframe) {
+      // Reframe the captured pixels.
+      frame(content.reframe.width, content.reframe.height, content.reframe.gap);
+      pen.retransformPosition();
+    }
+
+    if (content.cursorCode) pen.setCursorCode(content.cursorCode);
+
+    // Abort the render if pixels don't match.
+    if (
+      content.dirtyBox === undefined &&
+      content.pixels?.length !== undefined &&
+      content.pixels?.length !== screen.pixels.length
+    ) {
+      console.warn("Aborted render. Pixel buffers did not match.");
+      console.log(
+        "Content pixels:",
+        content.pixels.length,
+        "Screen:",
+        screen.pixels.length,
+        content.didntRender,
+        content.reframe,
+        "Freeze:",
+        freezeFrame,
+      );
+      //frameAlreadyRequested = false; // 🗨️ Tell the system we are ready for another frame.
+      // ^ Deprecated: 23.09.17.01.20
+      return;
+    }
+
+    let dirtyBoxBitmapCan;
+
+    // 👌 Otherwise, grab all the pixels, or some, if `dirtyBox` is present.
+    if (content.dirtyBox) {
+      // 🅰️ Cropped update.
+      const imageData = new ImageData(
+        new Uint8ClampedArray(content.pixels), // Is this the only necessary part?
+        content.dirtyBox.w,
+        content.dirtyBox.h,
+      );
+
+      // Paint everything to a secondary canvas buffer.
+      // TODO: Maybe this should be instantiated when the system starts to better
+      //       optimize things? (Only if it's ever slow...)
+      // TODO: Use ImageBitmap objects to make this faster once it lands in Safari.
+      dirtyBoxBitmapCan = document.createElement("canvas");
+      dirtyBoxBitmapCan.width = imageData.width;
+      dirtyBoxBitmapCan.height = imageData.height;
+
+      const dbCtx = dirtyBoxBitmapCan.getContext("2d");
+      dbCtx.putImageData(imageData, 0, 0);
+
+      // Use this alternative once it's faster. 2022.01.29.02.46
+      // const dbCtx = dirtyBoxBitmapCan.getContext("bitmaprenderer");
+      // dbCtx.transferFromImageBitmap(dirtyBoxBitmap);
+    } else if (content.paintChanged && content.pixels) {
+      // 🅱️ Normal full-screen update.
+      imageData = new ImageData(
+        new Uint8ClampedArray(content.pixels),
+        content.width,
+        content.height,
+      );
+    }
+
+    pixelsDidChange = content.paintChanged || false;
+
+    // ✨ UI Overlay (Composite) Layer
+    // This currently paints corner labels and tape progress bars only.
+    // (So they can be skipped for recordings?)
+    let paintOverlays = {};
+    function buildOverlay(name, o) {
+      if (!o) return;
+
+      paintOverlays[name] = () => {
+        octx.imageSmoothingEnabled = false;
+
+        overlayCan.width = o.img.width;
+        overlayCan.height = o.img.height;
+
+        octx.putImageData(
+          new ImageData(o.img.pixels, o.img.width, o.img.height),
+          0,
+          0,
+        );
+        ctx.drawImage(overlayCan, o.x, o.y);
+      };
+    }
+
+    buildOverlay("label", content.label);
+    buildOverlay("tapeProgressBar", content.tapeProgressBar);
+
+    function draw() {
+      // 🅰️ Draw updated content from the piece.
+
+      const db = content.dirtyBox;
+      if (db) {
+        ctx.drawImage(dirtyBoxBitmapCan, db.x, db.y);
+        if (glaze.on) Glaze.update(dirtyBoxBitmapCan, db.x, db.y);
+      } else if (
+        pixelsDidChange ||
+        needs$creenshot ||
+        mediaRecorder?.state === "recording"
+      ) {
+        ctx.putImageData(imageData, 0, 0); // Comment out for a `dirtyBox` visualization.
+
+        paintOverlays["label"]?.(); // label
+
+        //
+        if (
+          // typeof paintToStreamCanvas === "function" &&
+          mediaRecorder?.state === "recording" &&
+          mediaRecorderStartTime !== undefined
+          // frameCount % 2n === 0n
+        ) {
+          // Dump each frame frame if we are recording.
+          recordedFrames.push([
+            performance.now() - mediaRecorderStartTime,
+            ctx.getImageData(0, 0, ctx.canvas.width, ctx.canvas.height),
+          ]);
+        }
+
+        if (needs$creenshot) {
+          needs$creenshot(
+            ctx.getImageData(0, 0, ctx.canvas.width, ctx.canvas.height),
+          );
+          needs$creenshot = null;
+        }
+
+        paintOverlays["tapeProgressBar"]?.(); // tape progress
+
+        if (glaze.on) {
+          ThreeD?.pasteTo(glazeCompositeCtx);
+          glazeCompositeCtx.drawImage(canvas, 0, 0);
+          Glaze.update(glazeComposite);
+        }
+
+        // TODO: Is this actually updating with a blank image at first? How to prevent the glaze.clear flicker? 2022.6.8
+      }
+
+      if (glaze.on) {
+        Glaze.render(now, pen.normalizedPosition(canvasRect));
+      } else {
+        Glaze.off();
+        canvas.style.removeProperty("opacity");
+      }
+
+      // 🅱️ Draw anything from the system UI layer on top.
+
+      const dpi = window.devicePixelRatio;
+
+      uiCtx.scale(dpi, dpi);
+
+      uiCtx.clearRect(0, 0, 64, 64); // Clear 64 pixels from the top left to remove any
+      //                                previously rendered corner icons.
+
+      uiCtx.clearRect(0, uiCtx.canvas.height / dpi - 64, 64, 64); // Clear 64 pixels from the bottom left to remove any
+      //                                previously rendered corner icons.
+
+      uiCtx.clearRect(uiCtx.canvas.width / dpi - 64, 0, 64, 64);
+      // Also clear 64 pixels from the top right to remove any previously rendered corner icons.
+
+      pen.render(uiCtx, canvasRect); // ️ 🐭 Draw the cursor.
+
+      // Show the spinner on any piece other than the first, and never
+      // on the prompt.
+      if (
+        content.loading === true &&
+        currentPiece !== null &&
+        currentPiece !== "aesthetic.computer/disks/prompt"
+      ) {
+        UI.spinner(uiCtx, now);
+      }
+
+      if (debug && frameCached && content.loading !== true) UI.cached(uiCtx); // Pause icon.
+      uiCtx.resetTransform();
+    }
+
+    if (
+      pixelsDidChange ||
+      needs$creenshot ||
+      mediaRecorder?.state === "recording" ||
+      pen.changedInPiece
+    ) {
+      frameCached = false;
+      pen.changedInPiece = false;
+      draw();
+    } else if (frameCached === false) {
+      frameCached = true;
+      draw();
+      //console.log("Caching frame...");
+      // } else if (content.loading === true && debug === true) {
+    } else if (content.loading === true) {
+      draw();
+    } else if (frameCached === true) {
+      //draw(); // TODO: This is causing stuttering.
+      // console.log("Cached...");
+    }
+
+    // Hide the freezeFrame.
+    if (freezeFrame && freezeFrameFrozen) {
+      if (glaze.on === false) {
+        canvas.style.removeProperty("opacity");
+      }
+      //freezeFrameCan.style.opacity = 0;
+      freezeFrameCan.remove();
+      freezeFrame = false;
+      freezeFrameGlaze = false;
+      freezeFrameFrozen = false;
+    }
+
+    if (glaze.on) {
+      Glaze.unfreeze();
+    } else {
+      canvas.style.removeProperty("opacity");
+    }
+
+    if (needsReappearance && wrapper.classList.contains("hidden")) {
+      wrapper.classList.remove("hidden");
+      needsReappearance = false;
+    }
+
+    frameAlreadyRequested = false; // 🗨️ Signal readiness for the next frame.
+    // if (lastRender) console.log(performance.now() - lastRender)
+    // lastRender = performance.now()
+  }
+
+  // 📤 Reads a file and uploads it to the server.
+  async function receivedUpload(
+    { filename, data, bucket },
+    callbackMessage = "upload",
+  ) {
+    console.log("📤 Uploading file:", filename, typeof data || "...");
+    const ext = extension(filename);
+    let MIME = "application/octet-stream"; // Default content type.
+
+    if (ext === "json") {
+      // JSON
+      MIME = "application/json";
+
+      // Parse JSON strings if they haven't been already, including support for `bigints`.
+      if (typeof data !== "string") {
+        data = JSON.stringify(
+          data,
+          (k, v) => (typeof v === "bigint" ? v.toString() : v),
+          // 2 // Also make sure we indent by 2 spaces so it's nicely formatted.
+        );
+      }
+    }
+
+    if (ext === "mjs") MIME = "application/javascript";
+    if (ext === "lisp") MIME = "text/x-lisp";
+
+    if (ext === "obj") MIME = "application/object";
+    if (ext === "glb") MIME = "model/gltf-binary";
+
+    if (ext === "mp4") {
+      MIME = "video/mp4";
+      // data = mediaRecorderBlob;
+    }
+
+    if (ext === "png") {
+      MIME = "image/png";
+      data = await bufferToBlob(data, MIME); // Could be adding modifiers here...
+    }
+
+    if (ext === "zip") MIME = "application/zip";
+
+    let prefetchURL = "/presigned-upload-url/" + ext;
+
+    if (bucket === "wand") prefetchURL += "/" + filename + "/" + bucket; // Add filename info.
+
+    // if (bucket === undefined) prefetchURL += "/" + filename; // "art" bucket.
+    // 📓 This is handled on the server if an empty bucket is sent.
+
+    // Authorization: Check to see if we will use a user or a guest bucket.
+    const headers = {};
+
+    // If no bucket is specified, then try and use the "user" bucket.
+    let userMedia = false,
+      token;
+    if (!bucket) {
+      token = await authorize();
+      if (token) {
+        userMedia = true;
+        bucket = "user";
+        headers.Authorization = `Bearer ${token}`;
+        // This filename gets sorted into the user bucket via their own
+        // directory upon uploading.
+        // Otherwise if there is no authorization, we just send an empty filename
+        // slug with an extension and an identifier gets generated via nanoid on
+        // the server.
+        prefetchURL += "/" + filename + "/" + bucket; // Add filename info.
+      }
+    }
+
+    function error(err) {
+      send({
+        type: callbackMessage,
+        content: { result: "error", data: err },
+      });
+    }
+
+    // Now send a request to the server...
+    fetch(prefetchURL, { headers })
+      .then(async (res) => {
+        const resData = await res.json();
+
+        const presignedUrl = resData.uploadURL;
+
+        // Probably the download code... maybe something else if a custom
+        // name is used.
+        const url = new URL(presignedUrl);
+        const filename = url.pathname.split("/").pop();
+        const slug = filename.substring(0, filename.lastIndexOf("."));
+        const path = url.pathname.slice(1); // Remove prepending "/";
+
+        if (debug) console.log("🔐 Presigned URL:", presignedUrl);
+
+        const xhr = new XMLHttpRequest();
+        xhr.open("PUT", presignedUrl, true);
+        xhr.setRequestHeader("Content-Type", MIME);
+        xhr.setRequestHeader("Content-Disposition", "inline");
+        xhr.setRequestHeader("x-amz-acl", "public-read");
+
+        const blob = new Blob([data]);
+
+        xhr.upload.addEventListener("progress", (event) => {
+          console.log(`Uploaded ${event.loaded} of ${blob.size} bytes...`);
+          send({
+            type: "upload:progress",
+            content: event.loaded / event.total,
+          }); // Send a progress callback.
+        });
+
+        // Browser is online, send the request
+        xhr.onerror = error;
+
+        xhr.onreadystatechange = async function () {
+          if (xhr.readyState === XMLHttpRequest.DONE && xhr.status === 200) {
+            if (
+              (userMedia && token && ext === "png") ||
+              ext === "mjs" ||
+              ext === "lisp"
+            ) {
+              // TODO: Go ahead and add this media to the database.
+              if (debug) {
+                console.log(
+                  "🗞️ Adding media to the database:",
+                  slug,
+                  path,
+                  ext,
+                );
+              }
+
+              // TODO: Write an authorized POST request that contains the slug
+              //       to "api/track-media"
+              const headers = {
+                Authorization: `Bearer ${token}`,
+                "Content-Type": "application/json",
+              };
+
+              const options = { method: "POST", headers };
+              options.body = JSON.stringify({ slug, ext });
+              const added = await fetch("api/track-media", options);
+              if (debug) console.log("🗞️ Added to database...", added);
+            }
+
+            let data = { slug, url: url.toString(), ext };
+
+            if (!userMedia && (ext === "mjs" || ext === "lisp")) {
+              data.url =
+                "https://art.aesthetic.computer/" + data.slug + "." + data.ext;
+            }
+
+            send({
+              type: callbackMessage,
+              content: { result: "success", data },
+            });
+
+            if (debug) console.log("✔️ File uploaded:", xhr.responseURL);
+          }
+        };
+
+        try {
+          xhr.send(blob, { type: MIME });
+        } catch (err) {
+          error(err);
+        }
+      })
+      .catch((err) => {
+        if (debug) console.log("⚠️ Failed to get presigned URL:", err);
+        error(err);
+      });
+  }
+
+  // Request and open local file from the user.
+  // TODO: Only supports images for now.
+  // TODO: Make sure this works on mobile platforms.
+  async function openFile() {
+    pen?.up(); // Synthesize a pen `up` event so it doesn't stick
+    //            due to the modal.
+    const input = document.createElement("input");
+    input.type = "file";
+    input.accept = "image/*";
+    input.style.position = "absolute";
+    input.style.left = "-9999px"; // Position off-screen
+
+    return new Promise((resolve, reject) => {
+      // Simulate click event on a visible element
+      const button = document.createElement("button");
+      button.style.opacity = 0;
+      button.onclick = () => {
+        input.click();
+        document.body.removeChild(button);
+      };
+
+      document.body.appendChild(button);
+      button.click();
+
+      input.onchange = () => {
+        const file = input.files[0];
+        if (!file) {
+          reject("No file was selected!");
+        } else if (!file.type.startsWith("image/")) {
+          reject("Selected file is not an image.");
+        } else {
+          const reader = new FileReader();
+
+          reader.onload = async () => {
+            const blob = new Blob([reader.result], { type: file.type });
+            resolve(await toBitmap(blob));
+          };
+          reader.onerror = (error) => {
+            reject(error);
+          };
+          reader.readAsArrayBuffer(file);
+        }
+      };
+    });
+  }
+
+  async function authorize() {
+    let token;
+    try {
+      token = window.acTOKEN;
+
+      if (token) {
+        // console.log("🔐 Hosted token found...");
+
+        try {
+          // Attempt to fetch user info using the token
+          window.auth0Client.token = token;
+          await window.auth0Client.getUser();
+          // console.log("✅🔐 Token is valid!");
+        } catch (error) {
+          console.error("🔴🔐 Token is invalid or expired:", token);
+          if (window.parent) window.parent.postMessage({ type: "logout" }, "*");
+        }
+      } else {
+        // If acTOKEN is not available, get a new one
+        // console.log("🔐 Retrieving auth token...");
+        token = await window.auth0Client.getTokenSilently();
+        // await window.auth0Client.getUser();
+        // console.log("✅ Token is valid");
+      }
+
+      // console.log("🔐 Authorized");
+    } catch (err) {
+      // console.log("🔐️ ❌ Unauthorized", err);
+    }
+    return token;
+  }
+
+  // Reads the extension off of filename to determine the mimetype and then
+  // handles the data accordingly and downloads the file in the browser.
+  // Downloads both cached files via `data` and network stored files for
+  // users and guests.
+  async function receivedDownload({ filename, data, modifiers }) {
+    console.log("💾 Downloading:", filename);
+    // if (data) console.log("Data:", typeof data);
+    // if (modifiers.sharing === true) presharingFile = true;
+
+    let object, blob;
+    let MIME = "application/octet-stream"; // Default content type.
+    const ext = extension(filename);
+
+    if (ext === "glb") {
+      MIME = "model/gltf+binary";
+      object = URL.createObjectURL(new Blob([data], { type: MIME }));
+    } else if (ext === "json" || ext === "gltf") {
+      // ✍️ Text + 3D
+      // JSON
+      MIME = "application/json";
+      // GLTF
+      if (extension(filename === "gltf")) MIME = "model/gltf+json"; // Hacky conditional above...
+
+      // Parse JSON strings if they haven't been already, including support for `bigints`.
+      if (typeof data !== "string") {
+        data = JSON.stringify(
+          data,
+          (k, v) => (typeof v === "bigint" ? v.toString() : v),
+          // 2 // Also make sure we indent by 2 spaces so it's nicely formatted.
+        );
+      }
+      object = URL.createObjectURL(new Blob([data], { type: MIME }));
+    } else if (ext === "png" || ext === "webp") {
+      // 🖼️ Images
+      MIME = "image/png"; // PNG
+
+      if (extension(filename) === "webp") {
+        MIME = "image/webp";
+      }
+
+      if (data) {
+        // Download locally if data is provided.
+        blob = await bufferToBlob(data, MIME, modifiers);
+        object = URL.createObjectURL(blob, { type: MIME });
+      } else {
+        // Or from the storage network.
+        // Check to see if filename has user handle data.
+        const hasEmailOrHandle = filename.split("/")[0].indexOf("@") > -1;
+        object = hasEmailOrHandle
+          ? `/media/${filename}`
+          : `https://art.aesthetic.computer/${filename}`;
+      }
+    } else if (ext === "mp4" || ext === "webm") {
+      // TODO: ⚠️ `webm` could eventually mean audio here...
+      // 🎥 Video
+      // Use stored data from the global Media Recorder.
+      const tape = data || (await Store.get("tape")).blob;
+
+      // 🫲 Make sure the container matches the extension.
+      const tapeMIME = tape.type; // Check the tape's blob's type.
+      if (tapeMIME.indexOf("webm") > -1) {
+        filename = filename.replace(".mp4", ".webm"); // Replaces ".mp4" set from `video`.
+      } else {
+        filename = filename.replace(".webm", ".mp4");
+      }
+
+      if (tape) {
+        object = URL.createObjectURL(tape);
+      } else {
+        // console.warn(
+        //   "🕸️ No local video available... Trying art bucket:",
+        //   filename,
+        // );
+        // object = `https://art.aesthetic.computer/${filename}`;
+      }
+    } else if (ext === "mjs") {
+      MIME = "application/javascript; charset=utf-8";
+      object = URL.createObjectURL(new Blob([data], { type: MIME }));
+    } else if (extension === "zip") {
+      object = URL.createObjectURL(data, { type: MIME });
+    }
+
+    // Fetch download url from `/presigned-download-url?for=${filename}` if we
+    // don't already have a blob string.
+
+    if (!object.startsWith("blob:")) {
+      try {
+        const response = await fetch(`/presigned-download-url?for=${filename}`);
+        const json = await response.json();
+        object = json.url;
+      } catch (err) {
+        console.log(err);
+      }
+    }
+
+    // Check if navigator.share is supported
+    if (modifiers?.sharing === true && navigator.share) {
+      shareFile = new File(
+        [blob || new Blob([data], { type: MIME })],
+        filename.split("/").pop(),
+        { type: MIME, lastModified: new Date().getTime() },
+      );
+      shareFileCallback?.(); // Run the callback if necessary, which should
+      // prevent any special race conditions.
+    } else {
+      // Fallback to download if navigator.share is not supported
+      const a = document.createElement("a");
+      a.href = object;
+      a.target = "_blank";
+      a.download = filename.split("/").pop(); // Remove any extra paths.
+      a.click();
+      if (typeof a.href !== "string") URL.revokeObjectURL(a.href);
+    }
+
+    // Picture in Picture: Image Download UI? 22.11.24.08.51
+    //const container = document.createElement('div');
+    //const iframe = document.createElement('iframe');
+
+    //container.id = "pip-wrapper";
+    //iframe.id = "pip";
+    //iframe.src = "/blank";
+
+    //container.append(iframe);
+    //wrapper.append(container);
+  }
+
+  // Used above in `receivedUpload` and `receivedDownload` to generate image files.
+
+  // Add a crop to square modifier.
+
+  async function bufferToBlob(data, MIME = "image/png", modifiers) {
+    let can;
+    // Encode a pixel buffer as a png.
+    // See also: https://stackoverflow.com/questions/11112321/how-to-save-canvas-as-png-image
+
+    const imageData = data.data
+      ? data
+      : new ImageData(data.pixels, data.width, data.height);
+    // Convert to imageData if it isn't already.
+
+    can = document.createElement("canvas");
+    const ctx = can.getContext("2d");
+
+    if (modifiers?.cropToScreen) {
+      can.width = screen.width;
+      can.height = screen.height;
+    } else {
+      can.width = imageData.width;
+      can.height = imageData.height;
+    }
+
+    if (modifiers?.crop === "square") {
+      // debugger;
+    }
+
+    ctx.putImageData(imageData, 0, 0);
+
+    // Scale or modify the image as needed.
+    if ((modifiers?.scale !== 1 && modifiers?.scale > 0) || modifiers?.flipY) {
+      const scale = modifiers?.scale || 1;
+      const flipY = modifiers?.flipY;
+      const can2 = document.createElement("canvas");
+      const ctx2 = can2.getContext("2d");
+      can2.width = can.width * scale;
+      can2.height = can.height * scale;
+      ctx2.imageSmoothingEnabled = false;
+      if (flipY) {
+        ctx2.scale(1, -1);
+        ctx2.drawImage(can, 0, 0, can2.width, -can2.height);
+      } else {
+        ctx2.drawImage(can, 0, 0, can2.width, can2.height);
+      }
+      can = can2;
+    }
+
+    const blob = await new Promise((resolve) => {
+      if (modifiers?.dataURL === true) {
+        resolve(can.toDataURL(MIME));
+      } else {
+        can.toBlob(resolve, MIME, 100);
+      }
+    });
+    return blob;
+  }
+
+  // Opens a file chooser that is filtered by a given extension / mimetype list.
+  // And sends the text contents of an individual file back to the disk.
+  function receivedImport(type) {
+    const input = document.createElement("input");
+    input.type = "file";
+    input.accept = type;
+
+    input.onchange = (e) => {
+      // Grab the only selected file in the file input.
+      const file = e.target.files[0];
+
+      // Does type match nothing in the comma separated `input.accept` list?
+      const noMatch = type.split(",").every((t) => {
+        return t !== file.type && t !== `.${extension(file.name)}`;
+      });
+
+      // Relay error if chosen file does not match the `input.accept` list.
+      if (noMatch) {
+        send({
+          type: "import",
+          content: {
+            result: "error",
+            data: `Chosen file was not of type "${type}"`,
+          },
+        });
+        return;
+      }
+
+      // Read the file.
+      const reader = new FileReader();
+      reader.readAsText(file);
+
+      // Send the content back to the disk once the file loads.
+      reader.onload = (e) => {
+        send({
+          type: "import",
+          content: { result: "success", data: e.target.result },
+        });
+      };
+
+      // Relay an error if the file fails to load for any reason.
+      reader.onerror = () => {
+        send({
+          type: "import",
+          content: { result: "error", data: reader.error },
+        });
+      };
+    };
+
+    input.click();
+  }
+
+  // Connects the Microphone to the current audioContext.
+  function receivedMicrophone(data = {}) {
+    if (data.detach) {
+      detachMicrophone?.();
+    } else {
+      attachMicrophone?.(data);
+    }
+  }
+
+  // Takes a request for a video and then either uses a media query (for a camera)
+  // or loads a video file from a given url (unimplemented).
+
+  // Then it puts that into a new video tag and starts playing it,
+  // sending the disk the thread frames as they update (optional).
+
+  // This module also is used to pull data from frames for
+  // features like hand-tracking.
+  let videoResize; // Holds a function defined after initialization.
+  let handAPI;
+  //let handLandmarker, HandLandmarker, FilesetResolver, vision;
+  async function receivedVideo({ type, options }) {
+    // if (debug) console.log("🎥 Type:", type, options);
+
+    if (type === "camera:update") videoResize?.(options);
+
+    if (type === "camera") {
+      // TODO: Give video and canvas a unique identifier that
+      //       will create a link in the worker so that frame updates
+      //       for multiple videos can be routed simultaneously.
+      const video = document.createElement("video");
+
+      // Camera properties.
+      let facingMode = options.facing || "user",
+        zoom = 1;
+
+      video.id = "camera-feed";
+      video.autoplay = true; // Allow video footage to play automatically.
+      video.setAttribute("playsinline", ""); // Only for iOS.
+      video.setAttribute("muted", ""); // Don't include audio with video.
+
+      const hands = options.hands === true; // Hand-tracking globals.
+      let handVideoTime = -1;
+      const useLegacyHandsAPI = true; // Performance of both libraries is
+      //                                 equivalent on iPhone 14 Pro but vastly
+      //                                 different on iPhone 13 Pro. 23.05.12.14.23
+
+      const buffer = document.createElement("canvas");
+      let animationRequest;
+
+      function getAnimationRequest() {
+        return animationRequest;
+      }
+
+      videos.push({ video, buffer, getAnimationRequest });
+
+      buffer.width = options.width || 1280;
+      buffer.height = options.height || 720;
+
+      const bufferCtx = buffer.getContext("2d", { willReadFrequently: true });
+
+      wrapper.appendChild(video);
+
+      video.style = `position: absolute;
+                     top: 0;
+                     left: 0;
+                     opacity: 0;
+                     transform: scaleX(${facingMode === "user" ? -1 : 1});
+                     width: 100%;`;
+
+      buffer.style = `position: absolute;
+                      opacity: 0;`;
+
+      let settings, stream, videoTrack;
+      let facingModeChange = false;
+
+      try {
+        // Grab video from the user using a requested width and height based
+        // on the frame size.
+        let cWidth = options.width,
+          cHeight = options.height;
+
+        async function getDevice(facingModeChoice) {
+          // Swap width and height on iOS. (Implementation default differences.)
+          // Set a height / width aspect ratio on iOS because
+          // of implementation differences.
+
+          // console.log("Trying: Width:", cWidth, "Height:", cHeight);
+
+          const constraints = {
+            facingMode: facingModeChoice,
+            frameRate: { ideal: 30 },
+          };
+
+          if (
+            (iOS || Android) &&
+            window.matchMedia("(orientation: portrait)").matches &&
+            (facingModeChoice === "environment" || facingModeChoice === "user")
+            // &&
+            // firstVideo
+          ) {
+            const temp = cWidth;
+            cWidth = cHeight;
+            cHeight = temp;
+            // firstVideo = false;
+          }
+
+          // alert(cWidth + " " + cHeight);
+
+          constraints.width = { ideal: cWidth };
+          constraints.height = { ideal: cHeight };
+
+          stream = await navigator.mediaDevices.getUserMedia({
+            video: { ...constraints },
+            audio: false,
+          });
+
+          video.srcObject = stream;
+          videoTrack = stream.getVideoTracks()[0];
+          // const capabilities = videoTrack.getCapabilities();
+          settings = videoTrack.getSettings();
+
+          // console.log(
+          //   "Got: Width:",
+          //   settings.width,
+          //   "Height:",
+          //   settings.height,
+          // ); // ❤️‍🔥
+
+          // Update global facingMode in case different from requested.
+          facingMode = videoTrack.getConstraints().facingMode;
+
+          const devices = await navigator.mediaDevices.enumerateDevices();
+          const videoDevices = devices.filter(
+            (device) => device.kind === "videoinput",
+          );
+
+          send({ type: "video-devices", content: videoDevices.length });
+
+          if (debug) {
+            videoDevices.forEach((device, index) => {
+              if (index === 0) {
+                console.log(
+                  `Camera ${index + 1} (usually environment):`,
+                  device.label,
+                  device,
+                );
+              } else if (index === 1) {
+                console.log(`Camera ${index + 1} (usually user):`, device);
+              } else {
+                console.log(`Camera ${index + 1} (additional camera):`, device);
+              }
+            });
+          }
+        }
+
+        await getDevice(facingMode);
+
+        video.addEventListener(
+          "loadedmetadata",
+          () => {
+            video.play();
+            if (debug)
+              console.log("🎥 Resolution:", buffer.width, buffer.height);
+          },
+          { once: true },
+        );
+
+        // Resizing the video after creation. (Window resize or device rotate.)
+        videoResize = async function ({ width, height, facing }) {
+          cancelAnimationFrame(getAnimationRequest());
+
+          try {
+            const sizeChange = !isNaN(width) && !isNaN(height);
+
+            if (sizeChange) {
+              video.addEventListener(
+                "loadedmetadata",
+                () => {
+                  buffer.width = cWidth;
+                  buffer.height = cHeight;
+                  process();
+                  send({ type: "camera:updated" });
+                  if (debug)
+                    console.log("🎥 Resolution:", buffer.width, buffer.height);
+                },
+                { once: true },
+              );
+
+              if (iOS || Android) {
+                await getDevice(facing);
+              } else {
+                video.srcObject = null; // Refresh the video `srcObject`.
+                await videoTrack.applyConstraints({
+                  width: { ideal: cWidth },
+                  height: { ideal: cHeight },
+                });
+              }
+            }
+
+            if (settings.facingMode !== facing) {
+              facingModeChange = true;
+              await getDevice(facing);
+              facingModeChange = false;
+
+              video.addEventListener(
+                "canplay",
+                () => {
+                  process();
+                  send({ type: "camera:updated", content: facingMode });
+                },
+                { once: true },
+              );
+            } else {
+            }
+
+            // video.srcObject = stream;
+            // if (!sizeChange && !facingModeChange) process();
+          } catch (error) {
+            process();
+            if (debug) console.warn("🎥 Resolution update failed.", error);
+          }
+        };
+
+        // ✋ Optional Hand-tracking (only load once)
+        if (hands === true && !handAPI) {
+          if (useLegacyHandsAPI) {
+            // Load older mediapipe lib.
+            const script = document.createElement("script");
+            script.src = "/aesthetic.computer/dep/@mediapipe/hands/hands.js";
+            script.crossOrigin = "anonymous";
+
+            script.onload = function () {
+              const config = {
+                locateFile: (file) => {
+                  return `aesthetic.computer/dep/@mediapipe/hands/${file}`;
+                },
+              };
+
+              handAPI = { hands: new Hands(config) }; // Globally def. handAPI.
+              window.handAPI = handAPI; // For production debugging.
+
+              handAPI.hands.setOptions({
+                selfieMode: false,
+                maxNumHands: 1,
+                modelComplexity: 0,
+                minDetectionConfidence: 0.5,
+                minTrackingConfidence: 0.5,
+              });
+
+              handAPI.hands.onResults((data) => {
+                diagram({
+                  screen: data.multiHandLandmarks[0] || [],
+                  world: data.multiHandWorldLandmarks[0] || [],
+                  hand: data.multiHandedness[0]?.label.toLowerCase() || "none",
+                });
+              });
+            };
+
+            document.head.appendChild(script);
+          } else {
+            if (!handAPI.HandLandmarker) {
+              const { HandLandmarker, FilesetResolver } = await import(
+                "/aesthetic.computer/dep/@mediapipe/tasks-vision/vision_bundle.js"
+              );
+
+              const vision = await FilesetResolver.forVisionTasks(
+                "/aesthetic.computer/dep/@mediapipe/tasks-vision/wasm",
+              );
+
+              handAPI.HandLandmarker = HandLandmarker;
+              handAPI.vision = vision;
+            }
+
+            if (!handAPI.hl) {
+              handAPI.hl = await handAPI.HandLandmarker.createFromOptions(
+                handAPI.vision,
+                {
+                  baseOptions: {
+                    modelAssetPath: "../models/hand_landmarker.task",
+                    delegate: "GPU", // or "CPU"
+                  },
+                  canvas: document.createElement("canvas"),
+                  runningMode: "VIDEO",
+                  //runningMode: "LIVE_STREAM",
+                  minHandDetectionConfidence: 0.25,
+                  minHandPresenceConfidence: 0.25,
+                  minTrackingConfidence: 0.25,
+                  numHands: 1,
+                },
+              );
+            }
+          }
+        }
+
+        process(); // Start processing data.
+      } catch (err) {
+        send({ type: "camera:denied" });
+        console.log(err);
+      }
+
+      function diagram(hand) {
+        if (facingMode === "user") {
+          // hand.screen.forEach((l) => (l.x = 1 - l.x));
+          // Reverse handedness because our data is mirrored.
+          // if (hand.handedness === "left") {
+          //   hand.handedness = "right";
+          // } else if (hand.handedness === "right") {
+          //   hand.handedness = "left";
+          // }
+        }
+        handData = hand;
+      }
+
+      function process() {
+        cancelAnimationFrame(getAnimationRequest());
+        if (facingModeChange) return;
+        // cancelAnimationFrame(getAnimationRequest());
+        // TODO: Video effects / filter kernels could be added here...
+        // 💡 For GPU backed visuals. 23.04.29.20.47
+
+        // Send frames by default.
+        if (facingMode === "user" || (!iOS && !Android)) {
+          bufferCtx.translate(buffer.width / 2, buffer.height / 2);
+          const zoom = 1;
+          // if (hands) {
+          // bufferCtx.scale(zoom, zoom);
+          // } else {
+          bufferCtx.scale(-zoom, zoom);
+          // }
+          bufferCtx.translate(-buffer.width / 2, -buffer.height / 2);
+        }
+
+        // 🤚 Track Hands on the GPU if flagged.
+        if (hands === true && handAPI) {
+          if (handVideoTime !== video.currentTime && video.videoWidth > 0) {
+            handVideoTime = video.currentTime;
+            if (useLegacyHandsAPI && !handAPI?.legacyProcessing) {
+              handAPI.hands?.send({ image: bufferCtx.canvas }).then(() => {
+                handAPI.legacyProcessing = false;
+                // Don't process more than one frame at a time.
+              });
+              handAPI.legacyProcessing = true;
+            } else {
+              // const data = handAPI.hl?.detectForVideo(video, handVideoTime);
+              // TODO: This will no longer work. 23.5.24
+              //       Check the other `diagram` call.
+              // diagram(data?.landmarks[0] || []);
+            }
+            // send({type: "hand-tracking-data", content: landmarks});
+          }
+        }
+
+        // Drawing a video frame to the buffer (mirrored, proportion adjusted).
+        const videoAR = video.videoWidth / video.videoHeight;
+        const bufferAR = buffer.width / buffer.height;
+        let outWidth,
+          outHeight,
+          outX = 0,
+          outY = 0;
+
+        if (videoAR <= bufferAR) {
+          // Tall to wide.
+          outWidth = buffer.width;
+          outHeight = outWidth / videoAR;
+        } else {
+          // Wide to tall.
+          outHeight = buffer.height;
+          outWidth = outHeight * videoAR;
+        }
+
+        outY = (buffer.height - outHeight) / 2; // Adjusting position.
+        outX = (buffer.width - outWidth) / 2;
+
+        bufferCtx.drawImage(video, outX, outY, outWidth, outHeight);
+        bufferCtx.resetTransform();
+
+        if (options.hidden !== true) {
+          const pixels = bufferCtx.getImageData(
+            0,
+            0,
+            buffer.width,
+            buffer.height,
+          );
+
+          send(
+            {
+              type: "video-frame",
+              content: {
+                width: pixels.width,
+                height: pixels.height,
+                pixels: pixels.data,
+              },
+            },
+            [pixels.data.buffer],
+          );
+        }
+
+        animationRequest = requestAnimationFrame(process);
+      }
+    }
+  }
+
+  /*
+  document.addEventListener("pointerdown", () => {
+    wrapper.requestPointerLock();
+  });
+  */
+
+  // Pointer Lock 🔫
+  document.addEventListener("pointerlockchange", () => {
+    console.log("Pointer lock changed!");
+    send({
+      type:
+        document.pointerLockElement === wrapper ? "pen:locked" : "pen:unlocked",
+    });
+  });
+
+  // Window Scroll 📜
+  window.addEventListener("wheel", function (event) {
+    send({
+      type: "scroll",
+      content: {
+        x: event.deltaX / subdivisions,
+        y: event.deltaY / subdivisions,
+      },
+    });
+  });
+
+  // Window Focus
+  window.addEventListener("focus", function (e) {
+    send({ type: "focus-change", content: true });
+  });
+
+  // Window Blur
+  window.addEventListener("blur", function (e) {
+    send({ type: "focus-change", content: false });
+  });
+
+  // Window Visibility
+  document.addEventListener("visibilitychange", function () {
+    if (!document.hidden) wrapper.classList.remove("reloading");
+    // if (document.hidden) mediaRecorder?.stop();
+    send({
+      type: "visibility-change",
+      content: !document.hidden,
+    });
+  });
+
+  // 🚨 Signal (Used to pass messages via window... important for embedded HTML
+  //           `content` used within pieces that needs communication with the
+  //           main system)
+
+  // Send signals to the running piece.
+  window.signal = function (message) {
+    if (debug) console.log("🚨 Signal sent:", message);
+    send({
+      type: "signal",
+      content: message,
+    });
+  };
+
+  // Receive signals from the piece & assign callbacks.
+  // These get flushed between pieces.
+  // Note: These are useful for
+  window.when = function (message, callback) {
+    whens[message] = callback;
+  };
+
+  // 📚 History
+  // TODO: Extract all the history features into a class of some kind?
+  // TODO: Eventually add an API so that a disk can list all the history of
+  //       a user's session. This could also be used for autocompletion of
+  //       pieces / up + down arrow prev-next etc.
+  window.onpopstate = function (e) {
+    if (
+      document.location.hash === "#debug" ||
+      document.location.hash === "#nodebug"
+    ) {
+      document.location.reload();
+    }
+
+    const sluggy = slug(document.location.href);
+    if (sluggy === "prompt") keyboard?.input.focus();
+
+    send({
+      type: "history-load",
+      content: parse(sluggy || window.acSTARTING_PIECE),
+    });
+  };
+
+  // Fullscreen
+  // Note: This doesn't work in Safari because you can't fullscreen the body element.
+  //       (Or anything other than a video element?) 22.2.13
+
+  const requestFullscreen =
+    document.body.requestFullscreen || wrapper.webkitRequestFullscreen;
+
+  // const exitFullscreen =
+  //   document.exitFullscreen || document.webkitExitFullscreen;
+
+  // Tries to toggle fullscreen. Must be called within a user interaction.
+  function enableFullscreen() {
+    const fullscreenElement =
+      document.fullscreenElement || document.webkitFullscreenElement;
+
+    if (!fullscreenElement) {
+      requestFullscreen.apply(document.body)?.catch((e) => console.error(e));
+    } else {
+      // exitFullscreen();
+    }
+  }
+
+  document.body.onfullscreenchange = (event) => {
+    const fullscreenElement =
+      document.fullscreenElement || document.webkitFullscreenElement;
+
+    if (fullscreenElement) {
+      console.log("😱 Entered fullscreen mode!", fullscreenElement);
+    } else {
+      console.log("😱 Leaving fullscreen mode!");
+    }
+  };
+
+  // 🔘 Button Hitboxes
+  // (Created for 📋 Clipboard Events)
+  let hitboxes = {};
+  window.addEventListener("pointerup", async (e) => {
+    keys(hitboxes).forEach((key) => hitboxes[key]?.(e));
+  });
+
+  window.addEventListener("pointerdown", async (e) => {
+    keys(hitboxes).forEach((key) => hitboxes[key]?.(e));
+  });
+
+  // 📄 Drag and Drop File API
+
+  // Drag over...
+  document.body.addEventListener("dragover", function (e) {
+    e.stopPropagation();
+    e.preventDefault();
+    e.dataTransfer.dropEffect = "copy"; // Show as copy
+    // copy, move, link, or none
+  });
+
+  document.body.addEventListener("drop", async function (e) {
+    e.stopPropagation();
+    e.preventDefault();
+    const files = e.dataTransfer.files; // Get the file(s).
+    // Check if a file was dropped and process only the first one.
+    if (files.length > 0) {
+      const file = files[0];
+      const ext = extension(file.name);
+      console.log("💧 Dropped:", file.name, ext);
+      // 🗒️ Source code file.
+      if (ext === "mjs") {
+        const reader = new FileReader();
+        reader.onload = function (e) {
+          send({
+            type: "dropped:piece",
+            content: {
+              name: file.name.replace(".mjs", ""),
+              source: e.target.result,
+            },
+          });
+        };
+
+        reader.readAsText(file);
+        // 🖼️ Image file
+      } else if (
+        ext === "png" ||
+        ext === "jpeg" ||
+        ext === "jpg" ||
+        ext === "gif" ||
+        ext === "webp"
+      ) {
+        const bitmap = await toBitmap(file);
+        send({
+          type: "dropped:bitmap",
+          content: {
+            name: file.name.replace("." + ext, ""),
+            source: bitmap,
+          },
+        });
+        // 🖼️⌛ Recorded Painting (or other complex media)
+      } else if (ext === "zip") {
+        const reader = new FileReader();
+        reader.onload = async function (e) {
+          const data = e.target.result;
+          if (!window.JSZip) await loadJSZip();
+          const record = await unzip(data);
+          if (record)
+            send({ type: "painting:record:dropped", content: record });
+        };
+        reader.readAsArrayBuffer(file);
+      }
+    }
+  });
+}
+
+// Utilities
+
+// Convert an img or blob object to an ac formatted bitmap  / "painting".
+async function toBitmap(imgOrBlob) {
+  const img = await createImageBitmap(imgOrBlob);
+  const canvas = document.createElement("canvas");
+  canvas.width = img.width;
+  canvas.height = img.height;
+  const ctx = canvas.getContext("2d");
+  ctx.drawImage(img, 0, 0);
+  const imageData = ctx.getImageData(0, 0, canvas.width, canvas.height);
+  return {
+    width: imageData.width,
+    height: imageData.height,
+    pixels: imageData.data,
+  };
+}
+
+// Unzip a file.
+async function unzip(data) {
+  try {
+    const zip = await window.JSZip.loadAsync(data);
+
+    console.log("🤐 Zip opened...");
+    // Detect type of media based on presence of "steps" file...
+    const steps = JSON.parse(await zip.file("painting.json")?.async("text"));
+    const record = [];
+
+    if (steps) {
+      console.log("🖼️⌛ Painting record detected.");
+
+      // TODO: Parse the JSON from steps.
+      const lines = steps; // Remove timestamp.
+
+      // Load `painting:recording` step text format.
+      for (let i = 0; i < lines.length; i += 1) {
+        const components = lines[i].step.split(" - ");
+        const step = { timestamp: components[0], label: components[1] };
+        if (lines[i].gesture?.length > 0) step.gesture = lines[i].gesture;
+        const picture = zip.file(`${lines[i].step}.png`);
+
+        if (picture) {
+          const blob = await picture.async("blob");
+          step.painting = await toBitmap(blob);
+        }
+        record.push(step);
+      }
+      console.log("🖼️⌛ Loaded record:", record);
+
+      return record;
+    } else {
+      console.warn("🤐 Could not detect ZIP media type.");
+      return record;
+    }
+  } catch (err) {
+    console.error("🤐 Error reading ZIP:", err);
+    return record;
+  }
+}
+
+// Convert a blob oobject to an ArrayBuffer.
+function blobToArrayBuffer(blob) {
+  return new Promise((resolve, reject) => {
+    const reader = new FileReader();
+    reader.onloadend = () => resolve(reader.result);
+    reader.onerror = reject;
+    reader.readAsArrayBuffer(blob);
+  });
+}
+
+window.iMessageExtensionResize = (mode) => {
+  console.log("📱 iMessage Extension Resized:", mode);
+  window.acSEND({ type: "imessage-extension:resized", content: { mode } });
+};
+
+window.iOSAppSwitchPiece = (piece) => {
+  console.log("📱 iOS Switch Piece:", piece);
+  window.acSEND({
+    type: "jump",
+    content: { piece, ahistorical: false, alias: false },
+  });
+};
+
+function iOSAppSend(message) {
+  const packedMessage = JSON.stringify(message);
+  console.log("📱 Sending to iOS App:", packedMessage);
+  window.webkit?.messageHandlers?.iOSApp.postMessage(packedMessage);
+}
+
+export { boot };