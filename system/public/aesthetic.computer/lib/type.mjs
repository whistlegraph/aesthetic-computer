// Type, 22.12.10.14.06
// Abstraction for typography and text input.

/* #region 🏁 todo
 + Next Version of `TextInput` (before recording)
  - [-] Add support for creating line breaks.
 - [] Add multi-select / shift+select to replace or modify whole regions. 
 - [] Add support for spaces to be inserted before the
      first character.

 + Later
 - [] Add tab auto-completion feature that can be side-loaded with contextual
      data based on where the text module is used.
 -
 - [] Make history on message input optional?
 - [] Gracefully allow for multiple instances of TextInput in a single piece? 
 + Done
 - [x] Enter after a reply does not clear the cursor posiiton Enter after a reply does not clear the cursor position.
 - [x] Don't Backspace when cursor is on first character. 
 - [x] Test line break printing again.
  - [x] Word wrapping.
  - [x] Character wrapping.
 - [x] Get character wrapping working.
 - [x] Can't move cursor to the right when under a single character text.
 - [x] Disallow opening spaces.
 - [x] Rewrite paste to work. 
 - [x] Test movable cursor again.
 - [x] Add debug flag for drawing of spaces.
 - [x️‍] Scrubbing does not respect word wrapping.
 - [x] Infinite loop while adding spaces before the first character of the
       first line.
 - [x] Adding space between two words / causing a break from inside will
       shove the cursor to the top left.
 - [x] Backspacing the cursor on the first character of any line
       doesn't work.
 - [x] The cursor does not jump accordingly when inserting a character
       inside a word that will break it to the next line.
 - [x‍] Re-calculate gutter on resize.
 - [x] Add a gutter command to change the prompt gutter.
 - [x] Moving cursor to the right does not respect word breaks
 - [x] Draw glyphs under the moved cursor.
 - [x] "`" hotkeying back should start with the cursor non-visible.
 - [x] Receiving a bot reply should update the spinner. 
 - [x] Pressing return should reset the cursor and just work...
 - [😃] Rewrite Prompt with index maps to finish word wrapping support.
 - [x] Upcycling commands should reset the cursor position.
 - [x] Add different colors to "print" / storing the ink color / writing
      a backdrop somehow... maybe using layer?
#endregion */

import { font1 } from "../disks/common/fonts.mjs";
import { repeat } from "../lib/help.mjs";

const { floor } = Math;
const { keys, entries } = Object;
const undef = undefined;

// Preloads and holds the glyphs for a system typeface.
class Typeface {
  data;
  name;
  glyphs = {};
  //loaded = false;

  constructor(data = font1, name = "font-1") {
    this.data = data;
    this.name = name;
  }

  // Return only the character index from the data.
  get glyphData() {
    const glyphsOnly = { ...this.data };
    // TODO: Remove other "glyph" prefixes here if they ever exist. 23.06.07.01.10
    delete glyphsOnly.glyphHeight;
    return glyphsOnly;
  }

  async load($preload) {
    // 1. Ignore any keys with a "glyph" prefix because these are settings.
    const glyphsToLoad = entries(this.data).filter(
      ([g, loc]) => !g.startsWith("glyph")
    );
    const promises = glyphsToLoad.map(([glyph, location], i) => {
      // 2. Load all other keys / glyphs over the network.
      return $preload(
        `aesthetic.computer/disks/drawings/${this.name}/${location}.json`
      ).then((res) => {
        this.glyphs[glyph] = res;
      });
    });

    // Wait for all the promises to resolve before returning
    await Promise.all(promises);
    return this;
  }

  print(
    $,
    pos = { x: undef, y: undef, size: 1, thickness: 1, rotation: 0 },
    lineNumber,
    text,
    bg = null
  ) {
    // TODO: Pass printLine params through / make a state machine.
    const font = this.glyphs;
    const lineHeightGap = 2;
    const size = pos.size || 1;
    const blockHeight = (this.data.glyphHeight || 9) * size + lineHeightGap;
    const blockWidth = 6;
    const thickness = pos.thickness || 1;
    const rotation = pos.rotation || 0;

    if (Array.isArray(pos)) {
      pos = { x: pos[0], y: pos[1] };
    }

    // Randomize pos.x and pos.y if undefined.
    if (pos.center === undefined) {
      if (pos.x === undefined) pos.x = $.num.randInt($.screen.width);
      if (pos.y === undefined) pos.y = $.num.randInt($.screen.height);
    }

    // Set x, y position and override if centering is specified.
    let x = pos.x || 0,
      y = (pos.y || 0) + lineNumber * blockHeight;

    pos.center = pos.center || "";

    if (pos.center.includes("x")) {
      const hw = (text.length * blockWidth * size) / 2;
      x = pos.x === undef ? $.screen.width / 2 - hw : x - hw;
    }
    if (pos.center.includes("y")) {
      const hh = blockHeight / 2;
      y = pos.y === undef ? $.screen.height / 2 - hh : y - hh;
    }

    const rn = $.inkrn(); // Remember the current ink color.

    // Background
    if (bg !== null) {
      $.ink(bg).box(x, y, blockWidth * size * text.length, blockHeight);
    }

    $.ink(rn).printLine(
      text,
      font,
      x,
      y,
      blockWidth,
      size,
      0,
      thickness,
      rotation
    ); // Text
  }
}

// An interactive text prompt object.
class TextInput {
  #text; // text content
  sanitized; // sanitized text

  #renderSpaces = false; // Whether to render invisible space characters. " "
  //                        For debugging purposes.

  blink; // block cursor blink timer
  showBlink = true;
  cursor = "blink";
  go;

  canType = false;

  #autolock = true;
  lock = false;

  #prompt;

  typeface;
  pal; // color palette
  scheme;

  processCommand; // text processing callback
  historyDepth = 0;

  inputStarted = false; // Flipped when the TextInput is first activated.
  //                       (To clear any starting text.)
  //               using the arrow keys.
  #moveThreshold = 6; // Drag threshold.
  #moveDeltaX = 0;

  runnable = false; // Whether a command can be tried.
  lastText; // Store the last text reply.
  didReset; // Callback for blank reset.

  key;

  editableCallback; // A function that can run when the TextInput is made
  //                   editable.

  set gutter(n) {
    this.#prompt.colWidth = n;
    this.#prompt.gutter = this.#prompt.colWidth * this.#prompt.blockWidth;
  }

  // Snap cursor to the end of text.
  snap() {
    this.#prompt.snapTo(this.text);
  }

  set text(str) {
    this.#text = str;
    this.flow();
  }

  flow() {
    this.#prompt.mapTo(this.#text); // Rebuild the text map index.
    this.sanitized = this.text.replace(/[\r\n]+/g, "");
  }

  get text() {
    return this.#text;
  }

  // Add support for loading from preloaded system typeface.
  constructor(
    $,
    text = "",
    processCommand,
    options = {
      palette: undefined,
      font: font1,
      autolock: true,
      wrap: "char",
      didReset,
      editable
    }
  ) {
    this.key = `${$.slug}:history`; // This is "per-piece" and should
    //                                be per TextInput object...23.05.23.12.50

    this.editableCallback = options.editable;

    // Load typeface, preventing double loading of the system default.
    if ($.typeface?.data !== options.font) {
      this.typeface = new Typeface(options.font); // Load custom typeface.
      this.typeface.load($.net.preload);
    } else {
      this.typeface = $.typeface; // Set to system typeface.
    }

    this.#autolock = options.autolock;
    this.didReset = options.didReset;

    this.#prompt = new Prompt(
      6,
      6,
      options.wrap, // "char" or "word"
      floor($.screen.width / 6) - 2 // colWidth
    );

    this.text = text;
    this.lastText = this.text;

    this.startingInput = this.text;
    this.scheme = options.scheme || {
      dark: {
        fg: 255,
        bg: 0,
        block: 255,
        blockHi: 0,
        line: 255,
      },
      light: {
        fg: 0,
        bg: 255,
        block: 0,
        blockHi: 255,
        line: 0,
      },
    };

    const {
      ui: { TextButton: TB },
    } = $;
    this.go = new TB("Enter");

    if (this.text.length === 0) {
      this.go.btn.disabled = true;
    }

    this.processCommand = processCommand;
    $.send({ type: "keyboard:enabled" });
  }

  // Paint the TextInput, with an optional `frame` for placement.
  // TODO: Provide a full frame along with an x, y position..
  paint($, clear = false, frame = $.screen) {
    this.pal = this.scheme[$.dark ? "dark" : "light"] || this.scheme;

    if (!clear && this.pal.bg !== undefined) $.ink(this.pal.bg).box(frame); // Paint bg.
    const ti = this;
    const prompt = this.#prompt;

    // 🗺️ Render the text from the maps! (Can go both ways...)

    function paintBlockLetter(char, pos) {
      if (char !== " ") {
        const pic = ti.typeface.glyphs[char] || ti.typeface.glyphs["?"];
        $.ink(ti.pal.fg).draw(pic, pos, prompt.scale);
      } else if (ti.#renderSpaces) {
        $.ink(ti.pal.fg).box(pos.x, pos.y, 3);
      }
    }

    // A. Draw all text from displayToTextMap.
    Object.keys(prompt.cursorToTextMap).forEach((key) => {
      const [x, y] = key.split(":").map((c) => parseInt(c));
      // console.log(this.sanitized, this.text);
      const char = this.sanitized[prompt.cursorToTextMap[key]];
      paintBlockLetter(char, prompt.pos({ x, y }));
    });

    // Or...
    // B. Draw all text from textToDisplayMap
    // prompt.textToCursorMap.forEach((pos, i) => {
    //   const char = this.sanitized[i];
    //   paintBlockLetter(char, prompt.pos(pos));
    // });

    if (this.canType) {
      $.ink(this.pal.line).line(
        prompt.gutter,
        0,
        prompt.gutter,
        $.screen.height
      ); // Ruler
      $.ink(127).box(0, 0, $.screen.width, $.screen.height, "inline"); // Focus
    }

    if (this.lock) {
      // Show a spinner if the prompt is "locked".
      const center = $.geo.Box.from(prompt.pos()).center;
      const distance = 2; // You can adjust this value as per your needs

      const topL = [center.x - distance, center.y - distance];
      const topR = [center.x + distance, center.y - distance];
      const bottomL = [center.x - distance, center.y + distance];
      const bottomR = [center.x + distance, center.y + distance];
      const middleL = [center.x - distance, center.y];
      const middleR = [center.x + distance, center.y];

      $.ink(this.pal.block);
      if ($.paintCount % 60 < 20) {
        $.line(...topR, ...bottomL);
      } else if ($.paintCount % 60 < 40) {
        $.line(...middleL, ...middleR);
      } else {
        $.line(...topL, ...bottomR);
      }
    } else {
      if (this.cursor === "blink" && this.showBlink && this.canType) {
        $.ink(this.pal.block).box(prompt.pos()); // Draw blinking cursor.
        const char = this.text[this.#prompt.textPos()];
        const pic = this.typeface.glyphs[char];
        if (pic) $.ink(this.pal.blockHi).draw(pic, prompt.pos());
      }
    }

    if (this.cursor === "stop" && !this.canType) {
      const pos = prompt.pos();
      $.ink(255, 0, 0).box(pos.x + 1, pos.y + 3, 3);
    }

    // Prompt Button
    if (!this.go.btn.disabled) {
      this.go.reposition({ right: 6, bottom: 6, screen: frame });
      // if (this.go.txt === "Enter") {
      // this.go.paint({ ink: $.ink }, [
      //   [0, 100, 0],
      //   [0, 255, 0, 150],
      //   [0, 200, 0],
      //   [0, 50, 0, 0],
      // ]);
      // } else
      this.go.paint({ ink: $.ink });
    }

    // Return false if we have loaded every glyph.
    // (Can be wired up to the return value of the parent's `paint`)
    // TODO: This causes some extra paints on startup.
    return !(
      keys(this.typeface.glyphs).length === keys(this.typeface.glyphData).length
    );
  }

  // Simulate anything necessary.
  sim({ seconds, needsPaint, gizmo: { Hourglass } }) {
    this.blink =
      this.blink ||
      new Hourglass(seconds(0.75), {
        flipped: (showBlinkOverride) => {
          if (showBlinkOverride !== undefined)
            this.showBlink = showBlinkOverride;
          else this.showBlink = !this.showBlink;
          needsPaint();
        },
        autoFlip: true,
      });

    if (this.lock) needsPaint();
    if (this.canType) this.blink.step();
  }

  showButton(txt) {
    this.go.btn.disabled = false;
    this.go.txt = txt || "Enter";
  }

  // Forget the original finished message.
  forget() {
    this.lastText = "";
  }

  // Run a command.
  async #execute(store) {
    // Make a history stack if one doesn't exist already.
    store[this.key] = store[this.key] || [];
    // Push input to a history stack, avoiding repeats.
    if (store[this.key][0] !== this.text) store[this.key].unshift(this.text);
    // console.log("📚 Stored prompt history:", store[key]);
    store.persist(this.key); // Persist the history stack across tabs.

    // 🍎 Process commands for a given context, passing the text input.
    if (this.#autolock) this.lock = true; // TODO: This might be redundant now. 23.06.07.23.32
    await this.processCommand?.(this.text);
    if (this.#autolock) this.lock = false;
  }

  // Clear the TextInput object and flip the cursor to ON.
  blank(cursor) {
    if (cursor) this.cursor = cursor;
    this.text = "";
    this.#prompt.cursor = { x: 0, y: 0 };
    this.blink.flip(true);
  }

  // Set the UI state to be that of a completed reply.
  replied() {
    this.lock = false;
    this.runnable = false;
    this.inputStarted = false;
    this.canType = false;
    this.showButton("Enter");
  }

  // Handle user input.
  async act($) {
    const { event: e, store, needsPaint } = $;

    // Reflow the prompt on frame resize.
    if (e.is("reframed")) {
      this.#prompt.resize(floor($.screen.width / 6) - 2);
      this.flow();
      needsPaint();
    }

    // ✂️ Paste from user clipboard.
    if (e.is("pasted:text") && this.lock === false && this.canType) {
      const paste = e.text;
      const index = this.#prompt.textPos();

      // Just add the text to the end.
      if (index === undefined) {
        this.text += paste;
        this.#prompt.snapTo(this.text);
      } else {
        // Or inside.
        this.text = this.text.slice(0, index) + paste + this.text.slice(index);
        const newCursor = this.#prompt.textToCursorMap[index + paste.length];
        this.#prompt.cursor = { ...newCursor };
      }

      this.blink.flip(true);
    }

    // ⌨️ Add text via the keyboard.
    if (e.is("keyboard:down") && this.lock === false) {
      if (this.canType === false) {
        this.canType = true;
        this.text = "";
        this.inputStarted = true;
        this.editableCallback?.(this);
        this.#prompt.cursor = { x: 0, y: 0 };
      }

      if (e.key.length === 1 && e.ctrl === false && e.key !== "`") {
        if (this.text === "" && e.key === " ") {
          this.blink.flip(true);
          return; // Skip opening spaces.
        }

        // Printable keys with subbed punctuation.
        let insert = e.key.replace(/[“”]/g, '"').replace(/[‘’]/g, "'");
        let index = this.#prompt.textPos();
        const underCursor = index !== undefined;

        // Don't allow any spaces to be inserted before the first
        // character.
        if (underCursor && index === 0 && insert === " ") {
          return;
        }

        // Move backwards until we reach a character
        // (Assume we are one step ahead and adjust the index accordingly.)

        while (index === undefined) {
          index = this.#prompt.textPos(
            this.#prompt.backward({ ...this.#prompt.cursor })
          );
        }

        const sliceIndex = underCursor ? index : index + 1;

        this.text =
          this.text.slice(0, sliceIndex) + insert + this.text.slice(sliceIndex);

        if (!underCursor || index === 0) {
          // Append at end of line.
          let skipForward = false;

          const newIndex = this.#prompt.textPos();
          const mapped = this.#prompt.textToCursorMap[newIndex];
          if (mapped) {
            this.#prompt.cursor = { ...mapped };
          } else {
            skipForward = true;
          }
          if (newIndex <= index && index > 0) {
            // We broke a line so jump ahead the difference.
            this.#prompt.forward(this.#prompt.cursor, index - newIndex + 2);
          } else if (!skipForward) this.#prompt.forward(); // Move forward a space.
        } else {
          let newCursor =
            this.#prompt.textToCursorMap[sliceIndex + insert.length];
          // Check for the skipped new line character.
          if (!newCursor)
            newCursor =
              this.#prompt.textToCursorMap[sliceIndex + insert.length + 1];
          if (newCursor) this.#prompt.cursor = { ...newCursor };
        }

        // TODO: Move the prompt cursor directly to the index.
        // Check for breaks here.
      } else {
        // Other keys.
        if (e.key === "Delete") {
          // Delete the character under the cursor.
          const index = this.#prompt.index;
          this.text =
            this.text.slice(0, index) + this.text.slice(index + 1) || "";
        } else if (e.key === "Backspace") {
          const prompt = this.#prompt;

          // Move an invisible cursor back and retrieve the text index for it.
          const back = prompt.backward({ ...prompt.cursor });
          const cursorTextIndex = prompt.cursorToTextMap[`${back.x}:${back.y}`];
          const currentCursorIndex = prompt.textPos();

          if (currentCursorIndex === 0) return; // Don't delete if on first character.

          // Exception for moving backwards at the start of a word-wrapped line.
          if (cursorTextIndex === undefined && currentCursorIndex !== 0) {
            this.text =
              this.text.slice(0, currentCursorIndex - 1) +
              this.text.slice(currentCursorIndex);
            prompt.cursor = prompt.textToCursorMap[currentCursorIndex - 1];
          }

          if (cursorTextIndex >= 0) {
            this.text =
              this.text.slice(0, cursorTextIndex) +
              this.text.slice(cursorTextIndex + 1);

            let cursor = prompt.textToCursorMap[cursorTextIndex - 1];
            if (!cursor) cursor = prompt.textToCursorMap[cursorTextIndex];

            if (cursor) {
              prompt.cursor = { ...cursor };
              if (cursorTextIndex > 0) prompt.forward();
            } else {
              prompt.crawlBackward();
            }
          }
        }

        if (e.key === "Escape") {
          this.text = "";
          this.#prompt.cursor = { x: 0, y: 0 };
        }

        // Move backwards through history stack.
        if (e.key === "ArrowUp") {
          const history = (await store.retrieve(this.key)) || [""];
          this.text = history[this.historyDepth];
          this.#prompt.snapTo(this.text);
          this.historyDepth = (this.historyDepth + 1) % history.length;
        }

        // ... and forwards.
        if (e.key === "ArrowDown") {
          const history = (await store.retrieve(this.key)) || [""];
          this.text = history[this.historyDepth];
          this.#prompt.snapTo(this.text);
          this.historyDepth -= 1;
          if (this.historyDepth < 0) this.historyDepth = history.length - 1;
        }

        // Move cursor forward.
        if (e.key === "ArrowRight") this.#prompt.crawlForward();

        // Move cursor backward.
        if (e.key === "ArrowLeft") this.#prompt.crawlBackward();
      }

      if (e.key !== "Enter") {
        if (this.text.length > 0) {
          this.go.btn.disabled = false;
          this.go.txt = "Enter";
          this.runnable = true;
        } else {
          this.go.btn.disabled = true;
          this.runnable = false;
        }
      }

      if (e.key === "Enter") {
        if (e.shift) {
          // console.log(this.#prompt.textToCursorMap, this.text.length, this.text);
          // this.#prompt.snapTo(this.text);
          this.text += `\n`;
          this.#prompt.newLine();
          // TODO: Insert new line character.
        } else if (this.runnable) {
          await this.#execute(store); // Send a command.
        }
      }

      this.blink.flip(true);
      this.showBlink = true;
    }

    // Handle activation / focusing of the input
    // (including os-level software keyboard overlays)
    // if (e.is("keyboard:open") && this.inputStarted) this.canType = true;
    // if (e.is("keyboard:open")) {}

    // if (e.is("keyboard:close")) {
    //  console.log("keyboard close...");
    //  $.send({ type: `keyboard:${!this.lock ? "unlock" : "lock"}` });
    // }

    // if (e.is("focus")) {}
    // if (e.is("defocus")) {}

    if (e.is("touch") && !this.lock && !this.inputStarted && !this.canType) {
      $.send({ type: "keyboard:lock" });
    }

    if (!this.lock) {
      this.go.btn.act(e, {
        down: () => {
          $.send({ type: "keyboard:unlock" });
          needsPaint();
        },
        push: async () => {
          if (this.runnable) {
            await this.#execute(store);
          } else {
            this.lastText = this.text;
            this.go.btn.disabled = true;
            this.canType = true;
            this.blank("blink");
            this.inputStarted = true;
            this.editableCallback?.(this);
<<<<<<< HEAD
=======
            needsPaint();
>>>>>>> 918c0e59
            $.send({ type: "keyboard:unlock" });
          }
        },
        cancel: () => {
          $.send({ type: "keyboard:lock" });
          needsPaint();
        },
        rollover: (btn) => {
          if (btn) $.send({ type: "keyboard:unlock" });
          needsPaint();
        },
        rollout: () => {
          $.send({ type: "keyboard:lock" });
          needsPaint();
        },
      });
    }

    if (e.is("touch") && e.device === "mouse" && !this.lock) {
      this.blink.flip(true);
    }

    if (e.is("lift") && !this.lock) {
      this.moveDeltaX = 0;
      $.send({ type: "keyboard:unlock" });
    }

    if (e.is("draw") && !this.lock && this.canType && !this.go.btn.down) {
      $.send({ type: "keyboard:lock" });

      if (
        (this.#moveDeltaX > 0 && e.delta.x < 0) ||
        (this.#moveDeltaX < 0 && e.delta.x > 0)
      ) {
        this.#moveDeltaX = 0; // Reset delta on every directional change.
      }

      this.#moveDeltaX += e.delta.x; // Add up the deltas.

      while (this.#moveDeltaX <= -this.#moveThreshold) {
        this.#moveDeltaX += this.#moveThreshold;
        this.#prompt.crawlBackward();
      }

      while (this.#moveDeltaX >= this.#moveThreshold) {
        this.#moveDeltaX -= this.#moveThreshold;
        this.#prompt.crawlForward();
      }

      this.blink.flip(true);
    }
  }
}

// Manages the scale / wrapping of text and the interaction of a cursor.
// (Just for rendering of `Text`)
class Prompt {
  top = 0;
  left = 0;

  wrap = "char"; // auto-wrap setting, could also be "word".
  scale = 1;
  blockWidth = 6;
  blockHeight = 10;
  letterWidth = this.blockWidth * this.scale;
  letterHeight = this.blockHeight * this.scale;

  colWidth = 48; // Maximum character width of each line before wrapping.

  cursor = { x: 0, y: 0 };
  gutter; // A y-position at the end of the colWidth.

  lineBreaks = []; // Legacy?

  cursorToTextMap = {}; // Keep track of text data in relationship to whitespace.
  textToCursorMap = [];

  #mappedTo = ""; // Text that has been mapped.

  constructor(top = 0, left = 0, wrap, colWidth = 48) {
    this.top = top;
    this.left = left;
    this.wrap = wrap;
    this.colWidth = colWidth;
    this.gutter = this.colWidth * this.blockWidth;
  }

  // Snap the cursor to the end of a text.
  snapTo(text) {
    this.cursor = { ...this.textToCursorMap[text.length - 1] };
    this.forward(); // Move ahead one space after the end.
  }

  // Generate text map for rendering and UI operations.
  mapTo(text) {
    // Begin the cursor / text-wrapping crawl.
    this.#mappedTo = text;
    this.cursorToTextMap = {};
    this.textToCursorMap = [];
    const cursor = { x: 0, y: 0 };

    // Wrap and map the text either by character or word.
    // (Word wrapping is complex and skips text indices for invisible
    //  characters and in some edge cases with line breaks)
    if (this.wrap === "char") {
      let textIndex = 0;
      let brokeLine = false;

      for (let c = 0; c < text.length; c += 1) {
        if (c === 0) {
          this.#updateMaps(textIndex, cursor); // Update cursor<->text indexing.
          continue;
        }

        const char = text[c];
        if (char.charCodeAt(0) === 10) {
          this.newLine(cursor);
          brokeLine = true;
          textIndex += 1;
        } else {
          if (!brokeLine) {
            this.forward(cursor); // Move cursor on a match.
            textIndex += 1;
          } else {
            brokeLine = false;
          }
          this.#updateMaps(textIndex, cursor); // Update cursor<->text indexing.
        }
      }
    } else if (this.wrap === "word") {
      const words = text.split(" ");

      let textIndex = 0;
      let brokeLine = true; // Start on a broke line to updateMaps at index 0.

      words.forEach((word, i) => {
        let skipSpace = false;

        // Move forward through each character in the word.
        [...word].forEach((char, index) => {
          // Detect new line character.
          if (char.charCodeAt(0) === 10) {
            this.newLine(cursor);
            brokeLine = true;

            // console.log("BROKE LINE!");

            textIndex += 1;
            if (index === word.length - 1) {
              // On the last char of word...
              // If we aren't on the last word, then...
              if (i < words.length - 1) {
                // Not the last word.
                skipSpace = true; // Skip the extra space for when "\n" ends a word.
                textIndex += 1;
                // console.log("Skipping space..., not the last word.");
              } else {
                // Last word, last character.
                // console.log("Last word, last char:", textIndex, cursor, text[textIndex]);
                // console.log("Pre update:", this.textToCursorMap, this.cursorToTextMap, textIndex);
                // textIndex += 1;
                // console.log("text index:", textIndex);
                // this.#updateMaps(textIndex, cursor);
                this.textToCursorMap[textIndex] = undefined;
                this.cursorToTextMap[`${cursor.x}:${cursor.y}`] = textIndex;
              }
            }
          } else {
            if (!brokeLine) {
              this.forward(cursor); // Bring cursor forward. (Character insert.)
              textIndex += 1;
            } else {
              brokeLine = false;
            }
            this.#updateMaps(textIndex, cursor); // Update cursor<->text indexing.
          }
        });

        // Check to see if this word needs to be on a new line...
        if (i < words.length - 1) {
          const nextWord = words[i + 1]?.trim(); //.split("\n")[0];
          // console.log("next word", nextWord);
          // Measure up through the next line break.
          if (nextWord && cursor.x + 2 + nextWord.length >= this.colWidth) {
            this.newLine(cursor);
            brokeLine = true;
            textIndex += 2;
          } else if (!skipSpace) {
            // Or just add a space after the current word so long as it doesn't
            // end in a `\n`.
            this.forward(cursor);
            textIndex += 1;
            this.#updateMaps(textIndex, cursor); // Update cursor<->text indexing.
          }
        }
      });
    }

    // console.log("Current:", this.textToCursorMap, this.cursorToTextMap, text, this.cursor);
  }

  #updateMaps(textIndex, cursor = this.cursor) {
    this.textToCursorMap[textIndex] = { ...cursor };
    this.cursorToTextMap[`${cursor.x}:${cursor.y}`] = textIndex;
  }

  resize(newColWidth) {
    this.colWidth = newColWidth;
  }

  textPos(cursor = this.cursor) {
    if (this.textToCursorMap.length === 0) {
      return 0;
    } else {
      return this.cursorToTextMap[`${cursor.x}:${cursor.y}`];
    }
  }

  // Flatten the coordinates of the cursor to return a linear value.
  // (Does not necessarily match text, due to line breaks, etc.)
  get index() {
    const x = this.cursor.x;
    const y = this.cursor.y;
    const cols = this.colWidth;
    const lineBreaks = y; // Number of line breaks before the current row
    return y * (cols + 1) + x - lineBreaks;
  }

  // Caluclate the screen x, y position of the top left of the cursor.
  // (Also include the width and height of the block.)
  pos(cursor = this.cursor) {
    const x = this.top + cursor.x * this.letterWidth;
    const y = this.left + cursor.y * this.letterHeight;
    return { x, y, w: this.letterWidth, h: this.letterHeight };
  }

  // Move the cursor forward, optionally input an override cursor.
  forward(cursor = this.cursor, amount = 1) {
    repeat(amount, () => {
      cursor.x = (cursor.x + 1) % (this.colWidth - 1);
      if (cursor.x === 0) cursor.y += 1;
    });
    return cursor;
  }

  // Move one space forward, but never beyond "text".
  //forwardStop() {
  //}

  // Move the cursor forward only by the mapped text.
  crawlForward() {
    if (this.#mappedTo.length === 0) return;

    let back = this.backward({ ...this.cursor });
    let backIndex = this.textPos(back);

    if (backIndex === this.#mappedTo.length) return; // We are at the end.

    let startIndex = this.textPos();

    // Keep stepping forward if startIndex is undefined.
    // Otherwise, move forward.
    if (backIndex !== this.#mappedTo.length - 1) {
      this.forward();
      // Skip any undefined / wrapped sections.
      if (startIndex !== this.#mappedTo.length - 1) {
        while (this.textPos() === undefined) {
          this.forward();
        }
      }
    } else if (startIndex === 0) {
      //console.log(startIndex);
      this.forward();
    }
  }

  // Move the cursor backward only by the mapped text.
  crawlBackward() {
    const back = this.backward({ ...this.cursor });
    let backIndex = this.textPos(back);
    if (backIndex === undefined) {
      while (backIndex === undefined) {
        this.backward();
        backIndex = this.textPos(this.backward(back));
      }
    }
    this.backward();
  }

  // Move cursor backward, with optional override cursor.
  backward(cursor = this.cursor) {
    if (cursor.x === 0) {
      if (cursor.y > 0) {
        cursor.x = this.colWidth - 2;
        cursor.y -= 1;
      }
    } else {
      cursor.x -= 1;
    }
    return cursor;
  }

  // Create and track a cursor line break.
  newLine(cursor = this.cursor) {
    cursor.y += 1;
    cursor.x = 0;
  }
}

export { Typeface, TextInput, Prompt };<|MERGE_RESOLUTION|>--- conflicted
+++ resolved
@@ -491,6 +491,7 @@
         this.text = "";
         this.inputStarted = true;
         this.editableCallback?.(this);
+        this.editableCallback?.(this);
         this.#prompt.cursor = { x: 0, y: 0 };
       }
 
@@ -683,10 +684,7 @@
             this.blank("blink");
             this.inputStarted = true;
             this.editableCallback?.(this);
-<<<<<<< HEAD
-=======
             needsPaint();
->>>>>>> 918c0e59
             $.send({ type: "keyboard:unlock" });
           }
         },
