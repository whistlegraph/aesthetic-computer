// Manages a piece and the transitions between pieces like a
// hypervisor or shell.

/* #region 🏁 todo
#endregion */

import * as graph from "./graph.mjs";
import * as num from "./num.mjs";
import * as text from "./text.mjs";
import * as geo from "./geo.mjs";
import * as gizmo from "./gizmo.mjs";
import * as ui from "./ui.mjs";
import * as help from "./help.mjs";
import * as platform from "./platform.mjs";
import { parse, metadata } from "./parse.mjs";
import { Socket } from "./socket.mjs"; // TODO: Eventually expand to `net.Socket`
// import { UDP } from "./udp.mjs"; // TODO: Eventually expand to `net.Socket`
import { notArray, defaultTemplateStringProcessor } from "./helpers.mjs";
const { round, sin, random, max, floor } = Math;
import { nopaint_boot, nopaint_act, nopaint_is } from "../systems/nopaint.mjs";
import * as prompt from "../systems/prompt-system.mjs";
import { headers } from "./console-headers.mjs";
import { logs } from "./logs.mjs";
import { soundWhitelist } from "./sound/sound-whitelist.mjs";

import { Typeface } from "../lib/type.mjs";
let tf; // Typeface global.

export const noWorker = { onMessage: undefined, postMessage: undefined };

let ROOT_PIECE = "prompt"; // This gets set straight from the host html file for the ac.
let USER; // A holder for the logged in user. (Defined in `boot`)
let debug = false; // This can be overwritten on boot.

const projectionMode = location.search.indexOf("nolabel") > -1; // Skip loading noise.

import { setDebug } from "../disks/common/debug.mjs";

const defaults = {
  boot: ({ resize, cursor, screen: { width, height }, resolution, slug }) => {
    // resize(width / 2, height / 2);
    if (slug?.startsWith("botce")) resolution(width, height, 0);
    cursor("native");
  }, // aka Setup
  sim: () => false, // A framerate independent of rendering.
  paint: ({ noise16Aesthetic, noise16Sotce, slug, wipe }) => {
    // TODO: Make this a boot choice via the index.html file?
    if (!projectionMode) {
      if (slug?.startsWith("botce")) {
        noise16Sotce();
      } else {
        noise16Aesthetic();
      }
    }
  },
  beat: () => false, // Runs every bpm.
  act: () => false, // All user interaction.
  leave: () => false, // Before unload.
  preview: ({ wipe, slug }) => {
    wipe(64).ink(255).write(slug, { center: "xy", size: 1 });
  },
  icon: ({ glaze, wipe }) => {
    glaze({ on: false });
    wipe(70, 50, 100)
      .ink(200, 30, 100)
      .box(screen.width / 2, screen.height / 2, 48, 72, "*center");
  },
};

let loadAfterPreamble = null;
let hotSwap = null;

// let jumpDelay; // a setInterval for jumping between disks or pages.

// let showHUD = true;

// 🔎 NoPaint
// Inheritable via `export const system = "nopaint"` from any piece.
// Boilerplate for a distributed raster editor.
const nopaint = {
  leave: function leave($) {
    const { store, system, page, screen, flatten } = $;
    if (NPnoOnLeave === false) {
      // ^ This is set when reloading a brush without storing changes. (`N` key)

      if (system.nopaint.bakeOnLeave) {
        // Add bake commands.
        page(system.painting);
        //$activePaintApi = $; // In case of recursive paint functions like `write`.
        bake($);
        // page(screen); // TODO: This should work but it doesnt...
        //                        Seems to have something to do with
        //                        the $activePaintAPI being set
        //                        and it's specific to the `write`
        //                        implementation.
        flatten(); // Force-run the above painting commands.
      }
      // Bake any changes into the existing painting using the screen buffer.
      // Note... this may not include the full API that `paint` has...
      // Which could lead to inconsistencies in `bake` calls.  23.05.04.13.01

      //  const p = system.nopaint.translation; // Offset by the pan position.
      //  page(system.painting).paste(screen, -p.x, -p.y); // TODO: Why the + 1 offset here...
      //  painting.paint(); // TODO: Why is this here?
      //  page(screen);
      //}

      addUndoPainting(system.painting, $.slug);

      // Idea: Check to see if anything actually got painted by doing a diff on
      //       the pixels?

      store["painting"] = system.painting; // Remember the painting data.
      store.persist("painting", "local:db");

      // And its transform.
      store["painting:transform"] = { translation: system.nopaint.translation };
      store.persist("painting:transform", "local:db");
    } else {
      // Restore a painting if `no`ing.
      const paintings = system.nopaint.undo.paintings;
      page(system.painting)
        .paste(paintings[paintings.length - 1])
        .page(screen);
    }

    NPnoOnLeave = false;
  },
};

const undoPaintings = []; // Stores the last two paintings.
let undoPosition = 0;

function addUndoPainting(painting, step = "unspecified") {
  if (!painting) return; // If there is no painting present, silently pass.
  const op = painting.pixels;
  const pixels = new Uint8ClampedArray(op.length);
  pixels.set(op);

  if (undoPaintings.length > undoPosition + 1) {
    undoPaintings.length = undoPosition + 1;
  }

  if (undoPaintings.length > 0) {
    const lastPainting = undoPaintings[undoPaintings.length - 1];

    // Check for equality in the two states.
    // TODO: How long does this take?
    const eq =
      painting.width === lastPainting.width &&
      painting.height === lastPainting.height &&
      pixels.every((value, index) => value === lastPainting.pixels[index]);

    if (eq) {
      console.log("💩 The undo stack was not changed:", undoPaintings.length);
      return;
    }
  }

  undoPaintings.push({
    pixels,
    width: painting.width,
    height: painting.height,
  });

  if ($commonApi.system.nopaint.recording) {
    $commonApi.system.nopaint.addToRecord({
      label: step,
      painting: {
        pixels,
        width: painting.width,
        height: painting.height,
      },
    });
  }

  undoPosition = undoPaintings.length - 1;

  // Note: This could be extended to increase the size of the
  //       undo stack, and images could be diffed? 23.01.31.01.30
  const maxUndoSteps = 32;
  if (undoPaintings.length > maxUndoSteps) undoPaintings.shift();

  if (debug && logs.painting)
    console.log("💩 Added undo painting...", undoPaintings.length);
}

let system = null; // Used to add built-in templated behaviors like `nopaint`.
let boot = defaults.boot;
let sim = defaults.sim;
let paint = defaults.paint;
let beat = defaults.beat;
let act = defaults.act;
let leave = defaults.leave;
let preview = defaults.preview;
let icon = defaults.icon;
let bake; // Currently only used by the `nopaint` system.

let leaving = false; // Set to true on first piece.
let leaveLoad; // A callback for loading the next disk after leaving.

let previewMode = false; // Detects ?preview on a piece and yields its
//                          preview function if it exists.
let firstPreviewOrIcon = true;
let iconMode = false; // Detects ?icon on a piece and yields its
//                          icon function if it exists.
let hideLabel = false;

let module; // Currently loaded piece module code.
let currentPath,
  currentHost,
  currentSearch,
  currentColon,
  currentParams,
  currentHash,
  currentText,
  currentCode,
  currentHUDText,
  currentHUDTextColor,
  currentHUDButton,
  currentHUDOffset;
let loading = false;
let reframe;

const sfxProgressReceivers = {};

const signals = []; // Easy messages from embedded DOM content.
const actAlerts = []; // Messages that get put into act and cleared after
// every frame.
let reframed = false;

let screen;
let currentDisplay; // TODO: Remove this? 22.09.29.11.38
let cursorCode;
let pieceHistoryIndex = -1; // Gets incremented to 0 when first piece loads.
let paintCount = 0n;
let simCount = 0n;
let booted = false;
// let initialSim = true;
let noPaint = false;

let storeRetrievalResolution, storeDeletionResolution;

let socket, socketStartDelay;
let scream = null; // 😱 Allow priviledged users to send alerts to everyone.
//                       (A great end<->end socket + redis test.)
let screaming = false;
let screamingTimer; // Keep track of scream duration.

const ambientPenPoints = []; // Render cursor points of other active users,
//                              dumped each frame.

let glazeEnabled = false; // Keep track of whether glaze is on or off.

// *** Dark Mode ***
// Pass `true` or `false` to override or `default` to the system setting.
function darkMode(enabled = !$commonApi.dark) {
  if (enabled === "default") {
    // default
    store.delete("dark-mode");
    console.log("🌜 Dark mode:", $commonApi.dark);
    return $commonApi.dark;
  } else {
    // true or false
    store["dark-mode"] = enabled;
    store.persist("dark-mode");
    $commonApi.dark = enabled;
    console.log("🌜 Dark mode:", $commonApi.dark);
    return enabled;
  }
}

// *** Store ***
// This object is used to store and retrieve data across disks
// The `local` method encodes everything as a JSON string.

// Note: It strangely also contains an API which could be redefined
//       unintentionally. 22.10.15.01.57
// 22.11.25.11.07: The methods should be refactored out of the storage object / not share keys.
const store = {
  persist: function (key, method = "local") {
    // Send data over the thread through a key in this object.
    send({
      type: "store:persist",
      content: {
        key,
        data: this[key],
        method,
      },
    });
    // TODO: Turn the existing key into a retrieval function / promise?
  },
  retrieve: function (key, method = "local") {
    const promise = new Promise((resolve) => {
      storeRetrievalResolution = resolve;
    });

    send({
      type: "store:retrieve",
      content: {
        key,
        method,
      },
    });

    return promise;
  },
  delete: function (key, method = "local") {
    // Remove the key from the ram store, no matter what the method.
    delete store[key];

    const promise = new Promise((resolve) => {
      storeDeletionResolution = resolve;
    });

    send({
      type: "store:delete",
      content: {
        key,
        method,
      },
    });
    return promise;
  },
};

// Promise based API calls (through `bios` and back)
let fileImport;
let serverUpload, serverUploadProgressReporter;
let zipCreation;
let authorizationRequest;
let fileOpenRequest;
let fileEncodeRequest;
let gpuResponse;
let web3Response;

// Other
let activeVideo; // TODO: Eventually this can be a bank to store video textures.
let preloadPromises = {};
let inFocus;
let loadFailure;

// 1. ✔ API

// TODO: Eventually add a wiggle bank so all wiggles are indexed
//       and start at random angles.
// let wiggler = 0;
let wiggleAngle = 0;

// TODO; Change this to true and update all brushes.
// let NPdontPaintOnLeave = false;
let NPnoOnLeave = false;

// 🔴 Recorder (Singleton)
class Recorder {
  printProgress = 0;
  presentProgress = 0;
  printing = false; // Set by a callback from `bios`.
  printed = false; // "
  recording = false; // "
  recorded = false; // "
  presenting = false; // "
  playing = false; // "
  cutCallback;
  printCallback;

  constructor() {}

  slate() {
    send({ type: "recorder:slate" }); // Kill the MediaRecorder instance.
    // TODO: Should printing and playing also be set to false?
    //$commonApi.rec.printing = false; // "

    $commonApi.rec.recording = false; // Reset this singleton.
    $commonApi.rec.recorded = false; //
    $commonApi.rec.printed = false; // "
    $commonApi.rec.printProgress = 0; // "
  }

  rolling(opts) {
    send({ type: "recorder:rolling", content: opts });
  }

  cut(cb) {
    $commonApi.rec.cutCallback = cb;
    send({ type: "recorder:cut" });
  }

  print(cb) {
    // $commonApi.rec.printing = true; // Set this to `true` right away.
    $commonApi.rec.printCallback = cb;
    send({ type: "recorder:print" });
  }

  present() {
    send({ type: "recorder:present" });
  }

  unpresent() {
    send({ type: "recorder:unpresent" });
  }

  play() {
    send({ type: "recorder:present:play" });
  }

  pause() {
    send({ type: "recorder:present:pause" });
  }
}

let cachedAPI; // 🪢 This is a bit hacky. 23.04.21.14.59

const hourGlasses = [];

// For every function to access.
const $commonApi = {
<<<<<<< HEAD
  notice: (msg, color = ["white", "green"]) => {
    notice = msg;
    noticeColor = color;
    const sound = {};
    if (color[0] === "yellow" && color[1] === "red") sound.tone = 300;
    noticeBell(cachedAPI, sound);
=======
  // ⌛
  delay: (fun, time) => {
    hourGlasses.push(new gizmo.Hourglass(time, { completed: () => fun() }));
>>>>>>> c53b80ca
  },
  // 🪙 Mint a url or the `pixels` that get passed into the argument to a
  // network of choice.
  mint: async (picture) => {
    console.log("🪙 Minting...", picture);
    $commonApi.jump("https://zora.co/create/edition"); // Redirect to Zora create.
  },
  // 🖨️ Print either a url or the `pixels` that get passed into
  // the argument, with N quantity.
  print: async (picture, quantity = 1, progress) => {
    console.log("🖨️ Printing:", picture, "Quantity:", quantity);

    // Determine if picture is a string or an object.
    let pixels;
    if (typeof picture === "string") {
      pixels = picture; // Assume picture is a URL to an image.
    } else {
      // Assume picture is a buffer with `{ pixels, width, height }`
      // Upload it to the temporary bucket.
      const filename = `painting-${num.timestamp()}.png`;

      try {
        const data = await $commonApi.upload(
          filename,
          picture,
          (p) => {
            console.log("Painting upload progress:", p);
            progress?.(p);
          },
          "art", // Store in temporary bucket no matter what.
        );
        console.log("🪄 Painting uploaded:", data.slug, data.ext, data.url);
        pixels = `${data.slug}.${data.ext}`;
      } catch (err) {
        console.error("🪄 Painting upload failed:", err);
      }

      // ❤️‍🔥 Standardize the waiting...
      // - [💛] Uploading stuff image from the prompt should be easy and have
      //      working progress bars.
    }

    try {
      const headers = { "Content-Type": "application/json" };
      try {
        // Include authorization token if logged in.
        const token = await $commonApi.authorize(); // Get user token.
        if (token) headers.Authorization = `Bearer ${token}`;
      } catch (err) {} // Handled up-stream.

      const res = await fetch(`/api/print?new=true&pixels=${pixels}`, {
        method: "POST",
        headers,
        body: JSON.stringify({ quantity, slug: $commonApi.slug }),
        // TODO: Add order info here. ^
      });

      const data = await res.json();
      if (!res.ok)
        throw new Error(
          `🖨️ Print: HTTP error! Status: ${JSON.stringify(data)}`,
        );
      console.log("🖨️ Print order:", data);
      $commonApi.jump(data.location); // Redirect to checkout.
    } catch (error) {
      console.error("🖨️ Print order error:", error);
    }
  },
  // Create a zip file of specified content. (Used for storing painting data.)
  zip: (content, progress) => {
    const prom = new Promise((resolve, reject) => {
      zipCreation = { resolve, reject };
    });

    if (content.destination === "upload") {
      serverUploadProgressReporter = progress;
      serverUploadProgressReporter?.(0);
    }

    send({ type: "zip", content });
    return prom;
  },
  // Track device motion.
  motion: {
    start: () => {
      send({ type: "motion:start" });
    },
    stop: () => {
      send({ type: "motion:stop" });
      // TODO: Automatically stop when changing a disk?
    },
    current: {}, // Will get replaced by an update event.
  },
  speak: (utterance, voice, mode, opts) => {
    send({ type: "speak", content: { utterance, voice, mode, opts } });
  },
  // Broadcast an event through the entire act system.
  act: (event, data = {}) => {
    data.is = (e) => e === event;
    cachedAPI.event = data;
    try {
      act(cachedAPI);
    } catch (e) {
      console.warn("️ ✒ Act failure...", e);
    }
  },
  // `Get` api
  // Retrieve assets from a user account.
  get: {
    painting: (code, opts) => {
      return {
        by: async (handle = "anon") => {
          // Add support for pulling paintings from the `art` bucket...
          const extension = opts?.record ? "zip" : "png";
          if (handle === "anon") {
            return $commonApi.net.preload(
              `https://art.aesthetic.computer/${code}.${extension}`,
            );
          } else {
            // Get the user sub from the handle...
            const url = `/user?from=${handle}`;
            try {
              const res = await fetch(url);
              if (res.ok) {
                const json = await res.json();
                return $commonApi.net.preload(
                  `https://user.aesthetic.computer/${json.sub}/painting/${code}.${extension}`,
                );
              } else {
                console.error(`Error: ${res.status} ${res.statusText}`);
                console.error(
                  `Response headers: ${JSON.stringify(
                    Array.from(res.headers.entries()),
                  )}`,
                );
              }
            } catch (error) {
              console.error(`Fetch failed: ${error}`);
            }
          }
        },
      };
    },
  },
  // ***Actually*** upload a file to the server.
  // 📓 The file name can have `media-` which will sort it on the server into
  // a directory via `presigned-url.js`.
  upload: async (filename, data, progress, bucket) => {
    const prom = new Promise((resolve, reject) => {
      serverUpload = { resolve, reject };
    });
    serverUploadProgressReporter = progress;
    serverUploadProgressReporter?.(0);
    send({ type: "upload", content: { filename, data, bucket } });
    return prom;
  },
  code: {
    channel: (chan) => {
      codeChannel = chan; // Set the current `codeChannel`.
      store["code-channel"] = codeChannel; // Store and keep it in the browser.
      store.persist("code-channel");
      console.log("💻 Code channel set to:", codeChannel);
      socket.send("code-channel:sub", codeChannel);
      //       ❤️‍🔥
      // TODO: Should return a promise here, and wait for a `code-channel:subbed`
      //       event, that way users get better confirmation if the socket
      //       doesn't go through / there is a server issue. 23.07.04.18.01
    },
  },
  // File should be { type, data } where type is "png", "webp", "jef", etc.
  encode: async (file) => {
    const prom = new Promise((resolve, reject) => {
      fileEncodeRequest = { resolve, reject };
    });
    send({ type: "file-encode:request", content: file });
    return prom;
  },
  file: async () => {
    const prom = new Promise((resolve, reject) => {
      fileOpenRequest = { resolve, reject };
    });
    send({ type: "file-open:request" });
    return prom;
  },
  // Authorize a user.
  authorize: async () => {
    // TODO: This should always fail while running user code.
    const prom = new Promise((resolve, reject) => {
      authorizationRequest = { resolve, reject };
    });
    send({ type: "authorization:request" });
    return prom;
  }, // Get a token for a logged in user.
  hand: { mediapipe: { screen: [], world: [], hand: "None" } }, // Hand-tracking. 23.04.27.10.19 TODO: Move eventually.
  hud: {
    label: (text, color, offset) => {
      currentHUDText = text;
      currentHUDTextColor = color;
      currentHUDOffset = offset;
    },
    currentLabel: () => ({ text: currentHUDText, btn: currentHUDButton }),
  },
  send,
  platform,
  history: [], // Populated when a disk loads and sets the former piece.
  // Trigger background music.
  // Eventually add an "@" style parameter similar to what a stamp system would have.
  bgm: {
    set: function (trackNumber, volume) {
      send({ type: "bgm-change", content: { trackNumber, volume } });
    },
    stop: () => send({ type: "bgm-stop" }),
    data: {},
  },
  system: {
    // prompt: { input: undefined }, Gets set in `prompt_boot`.
    nopaint: {
      //boot: nopaint_boot, // TODO: Why are these in the commonApi? 23.02.12.14.26
      // act: nopaint_act,
      recording: false,
      record: [], // Store a recording here.
      gestureRecord: [], // Store the active gesture.
      addToRecord: function (record) {
        record.timestamp = num.timestamp(); // Insert the timestamp data.
        record.gesture = $commonApi.system.nopaint.gestureRecord.slice();
        $commonApi.system.nopaint.gestureRecord = [];
        $commonApi.system.nopaint.record.push(record);
        store["painting:record"] = $commonApi.system.nopaint.record;
        store.persist("painting:record", "local:db");
        console.log("🖌️🟠 Recorded a step:", record.label);
      },
      is: nopaint_is,
      undo: { paintings: undoPaintings },
      needsBake: false,
      needsPresent: false,
      bakeOnLeave: false,
      addUndoPainting,
      // Regresses the system painting to a previous state.
      // Or the reverse... ("yes")
      no: ({ system, store, needsPaint }, yes = false) => {
        const paintings = system.nopaint.undo.paintings;

        let dontRecord = false;

        if (yes) {
          // ⏩ Fast-forward mode.
          undoPosition += 1;
          if (undoPosition > paintings.length - 1) {
            undoPosition = paintings.length - 1;
            dontRecord = true;
          }
        } else {
          // ⏪ Rewind mode.
          undoPosition -= 1;
          if (undoPosition < 0) {
            undoPosition = 0;
            dontRecord = true;
          }
        }

        if (paintings.length > 1) {
          // Copy over the old picture here...
          const p = paintings[undoPosition];

          const op = p.pixels;
          const pixels = new Uint8ClampedArray(op.length);
          pixels.set(op);

          store["painting"] = {
            width: p.width,
            height: p.height,
            pixels,
          };

          const resolutionChange =
            paintings[0].width !== paintings[1].width ||
            paintings[0].height !== paintings[1].height;

          // 🦢 Swap mode.
          // 'no' should swap...
          // const temp = paintings[0];
          // paintings[0] = paintings[1];
          // paintings[1] = temp;

          store.persist("painting", "local:db");

          system.painting = store["painting"];

          if (system.nopaint.recording && dontRecord === false) {
            const label = yes ? "yes" : "no";
            system.nopaint.addToRecord({
              label, //,
              // painting: {
              //   width: system.painting.width,
              //   height: system.painting.height,
              //   pixels: new Uint8Array(system.painting.pixels),
              // },
            });
          }

          if (resolutionChange) {
            system.nopaint.resetTransform({ system });
            system.nopaint.storeTransform(store, system);
          }

          needsPaint();
        }
      },
      // Center the picture within the screen / default translation.
      resetTransform: ({ system: sys }) => {
        if (!sys.painting) {
          sys.nopaint.translation = { x: 0, y: 0 };
          return;
        }

        sys.nopaint.translation.x = floor(
          screen.width / 2 - sys.painting.width / 2,
        );
        sys.nopaint.translation.y = floor(
          screen.height / 2 - sys.painting.height / 2,
        );
      },
      storeTransform: (store, sys) => {
        store["painting:transform"] = { translation: sys.nopaint.translation };
        store.persist("painting:transform", "local:db");
      },
      translation: { x: 0, y: 0 },
      zoomLevel: 1,
      translate: ({ system }, x, y) => {
        system.nopaint.translation.x += x;
        system.nopaint.translation.y += y;
      },
      // zoom: ({ system }, dir) => {
      //   system.nopaint.zoomLevel += dir === "in" ? 1 : -1;
      //   console.log("🔭 Zoom level:", system.nopaint.zoomLevel);
      //   if (system.nopaint.zoomLevel <= 0) system.nopaint.zoomLevel = 1;
      //   // TODO: Adjust the translation based on system.nopaint.brush.x and y
      //   //       Which would serve as the zoom origin point.
      // },
      zoom: ({ system }, dir, cursor) => {
        // Store old zoom level
        const oldZoomLevel = system.nopaint.zoomLevel;

        // Adjust the zoom level
        system.nopaint.zoomLevel += dir === "in" ? 1 : -1;

        // Ensure zoom level is at least 1
        if (system.nopaint.zoomLevel <= 0) system.nopaint.zoomLevel = 1;

        // Calculate the scaling factor based on the change in zoom levels
        const scale = system.nopaint.zoomLevel / oldZoomLevel;

        // Adjust the translation based on the scaling factor and the cursor's position
        system.nopaint.translation.x = floor(
          cursor.x + (system.nopaint.translation.x - cursor.x) * scale,
        );
        system.nopaint.translation.y = floor(
          cursor.y + (system.nopaint.translation.y - cursor.y) * scale,
        );
      },
      brush: { x: 0, y: 0 },
      transform: (p) => {
        return {
          x: p.x - nopaintAPI.translation.x,
          y: p.y - nopaintAPI.translation.y,
        };
      },
      updateBrush: ({ pen, system }) => {
        let { x, y } = system.nopaint.translation;
        x *= system.nopaint.zoomLevel;
        y *= system.nopaint.zoomLevel;

        const pos = { x: (pen?.x || 0) - x, y: (pen?.y || 0) - y };

        // Transform the original dragBox
        const dragBox = new geo.Box(
          pen?.dragBox?.x - x,
          pen?.dragBox?.y - y,
          pen?.dragBox?.w,
          pen?.dragBox?.h,
        );

        system.nopaint.brush = { x: pos.x, y: pos.y, dragBox };
      },
      // Helper to display the existing painting on the screen, with an
      // optional pan amount, that returns an adjusted pen pointer as `brush`.

      // TODO: - [] Add Zoom
      //       - [] And Rotation!

      present: ({ system, screen, wipe, paste }, tx, ty) => {
        system.nopaint.needsPresent = false;

        const x = tx || system.nopaint.translation.x;
        const y = ty || system.nopaint.translation.y;

        system.nopaint.translation = { x, y };

        const fullbleed =
          x === 0 &&
          y === 0 &&
          screen.width <= system.painting.width &&
          screen.height <= system.painting.height;

        if (fullbleed) {
          // If we are not panned and the painting fills the screen.
          paste(system.painting);
        } else {
          // If we are panned or the painting is a custom resolution.
          wipe(32)
            .paste(system.painting, x, y, system.nopaint.zoomLevel)
            .ink(128)
            .box(
              x,
              y,
              system.painting.width * system.nopaint.zoomLevel,
              system.painting.height * system.nopaint.zoomLevel,
              "outline",
            );
        }

        return {
          x,
          y, //,
          //brush: { x: (pen?.x || 0) - x, y: (pen?.y || 0) - y },
        };
      },
      // Kill an existing painting.
      noBang: async ({ system, store, needsPaint, painting }) => {
        const deleted = await store.delete("painting", "local:db");
        await store.delete("painting:resolution-lock", "local:db");
        await store.delete("painting:transform", "local:db");
        system.nopaint.undo.paintings.length = 0; // Reset undo stack.
        system.painting = null;
        system.nopaint.resetTransform({ system, screen }); // Reset transform.
        needsPaint();

        // Make a blank painting.
        system.painting = painting(screen.width, screen.height, ($) => {
          $.wipe(64);
        });

        // Clear any existing painting recording in RAM and
        // storage.
        await store.delete("painting:record", "local:db");
        if (system.nopaint.recording) {
          system.nopaint.recording = false;
          system.nopaint.record.length = 0;
          console.log("🖌️🛑 Recording cleared.");
        }

        return deleted;
      },
      // Replace a painting entirely, remembering the last one.
      // (This will always enable fixed resolution mode.)
      replace: ({ system, screen, store, needsPaint }, painting) => {
        system.painting = painting; // Update references.
        store["painting"] = system.painting;
        store.persist("painting", "local:db"); // Persist to storage.
        store["painting:resolution-lock"] = true;
        store.persist("painting:resolution-lock", "local:db");
        system.nopaint.resetTransform({ system, screen }); // Reset transform.
        system.nopaint.storeTransform(store, system);
        system.nopaint.addUndoPainting(system.painting, "(replace)");
        system.nopaint.needsPresent = true;
        needsPaint();
      },
      abort: () => (NPnoOnLeave = true),
    },
  },
  // Paint all queued rendering commands immediately.
  flatten: () => {
    return painting.paint(true);
  },
  connect: () => {
    const p = new Promise((resolve, reject) => {
      web3Response = { resolve, reject };
    });
    send({ type: "web3-connect" });
    return p;
  },
  wiggle: function (n, level = 0.2, speed = 6) {
    wiggleAngle = (wiggleAngle + 1 * speed) % 360;
    const osc = sin(num.radians(wiggleAngle));
    return n + n * level * osc;
  },
  dark: true, // Dark mode. (Gets set on startup and on any change.)
  darkMode, // Toggle dark mode or set to `true` or `false`.
  // content: added programmatically: see Content class
  gpuReady: false,
  gpu: {
    message: (content) => {
      const p = new Promise((resolve, reject) => {
        gpuResponse = { resolve, reject };
      });
      send({ type: "gpu-event", content });
      return p;
    },
  },
  // Deprecated in favor of `bios` -> `hitboxes`. (To support iOS)
  // clipboard: {
  //   copy: (text) => {
  //     send({ type: "copy", content: text });
  //   },
  // },
  text: {
    capitalize: text.capitalize,
  },
  num: {
    add: num.add,
    wrap: num.wrap,
    even: num.even,
    odd: num.odd,
    clamp: num.clamp,
    rand: num.rand,
    randInt: num.randInt,
    randIntArr: num.randIntArr,
    randIntRange: num.randIntRange,
    rangedInts: num.rangedInts,
    multiply: num.multiply,
    dist: num.dist,
    dist3d: num.dist3d,
    radians: num.radians,
    degrees: num.degrees,
    lerp: num.lerp,
    map: num.map,
    arrMax: num.arrMax,
    arrCompress: num.arrCompress,
    Track: num.Track,
    timestamp: num.timestamp,
    p2: num.p2,
    midp: num.midp,
    vec2: num.vec2,
    vec3: num.vec3,
    vec4: num.vec4,
    mat3: num.mat3,
    mat4: num.mat4,
    quat: num.quat,
    parseColor: num.parseColor,
    findColor: num.findColor,
    saturate: num.saturate,
    desaturate: num.desaturate,
    shiftRGB: num.shiftRGB,
    rgbToHexStr: num.rgbToHexStr,
    hexToRgb: num.hexToRgb,
    blend: num.blend,
  },
  geo: {
    Box: geo.Box,
    DirtyBox: geo.DirtyBox,
    Grid: geo.Grid,
    Circle: geo.Circle,
    linePointsFromAngle: geo.linePointsFromAngle,
    pointFrom: geo.pointFrom,
    Race: geo.Race,
    Quantizer: geo.Quantizer,
  },
  ui: {
    Button: ui.Button,
    TextButton: ui.TextButton,
  },
  help: {
    choose: help.choose,
    flip: help.flip,
    repeat: help.repeat,
    every: help.every,
    any: help.any,
    anyIndex: help.anyIndex,
    anyKey: help.anyKey,
    each: help.each,
    shuffleInPlace: help.shuffleInPlace,
  },
  gizmo: { Hourglass: gizmo.Hourglass },
  rec: new Recorder(),
  net: {
    signup: () => {
      send({ type: "signup" });
    },
    login: () => {
      send({ type: "login" });
    }, // { email }
    logout: () => send({ type: "logout" }),
    pieces: `${location.protocol}//${location.host}/aesthetic.computer/disks`,
    parse, // Parse a piece slug.
  },
  needsPaint: () => {
    noPaint = false;
    if (system === "nopaint") $commonApi.system.nopaint.needsPresent = true;
  }, // TODO: Does "paint" needs this?
  store,
  pieceCount: -1, // Incs to 0 when the first piece (usually the prompt) loads.
  //                 Increments by 1 each time a new piece loads.
  debug,
};

const nopaintAPI = $commonApi.system.nopaint;

// Spawn a session backend for a piece.
async function session(slug, forceProduction = false, service) {
  let endPoint = "/session/" + slug;
  const params = { service };
  if (forceProduction) params.forceProduction = 1;
  endPoint += "?" + new URLSearchParams(params);

  const req = await fetch(endPoint);

  const session = await req.json();

  if (debug && logs.session)
    console.log(
      `🐕‍🦺 Session: ${slug} - ${session.backend || session.name || session.url}`,
    );
  // Return the active session if the server knows it's "Ready", otherwise
  // wait for the one we requested to spin up.
  // (And in debug mode we just get a local url from "/session" so no need
  // to check that.)
  if (session.state === "Ready" || (debug && !forceProduction)) {
    return session;
  } else {
    let eventSource = new EventSource(
      `https://api.jamsocket.com/backend/${session.name}/status/stream`,
      // See also: https://docs.jamsocket.com/api-docs/#get-a-backends-status-stream
    );

    return new Promise((resolve, reject) => {
      eventSource.onmessage = (event) => {
        const update = JSON.parse(event.data);
        const colors = {
          Ready: "🟢",
          Loading: "🟠",
          Starting: "🟡",
        };
        const color = colors[update.state] || "🔵";
        console.log(color + " Backend:", update.state);
        if (update.state === "Ready") {
          resolve(session);
        } else {
          if (update.state !== "Loading" && update.state !== "Starting") {
            eventSource = null; // Clears the event stream handler.
          }
        }
      };
    });
  }
}

// Just for "update".
const $updateApi = {};

// 🖼 Painting

// Pre-fab models:
const QUAD = {
  type: "quad",
  positions: [
    // Triangle 1 (Left Side)
    [-1, -1, 0, 1], // Bottom Left
    [-1, 1, 0, 1], // Top Left
    [1, 1, 0, 1], // Top Right
    // Triangle 2 (Right Side)
    [-1, -1, 0, 1], // Bottom Left
    [1, -1, 0, 1], // Bottom Right
    [1, 1, 0, 1], // Top Right
  ],
  indices: [
    // These are not re-used for now.
    // One
    0, 1, 2,
    //Two
    3, 4, 5,
  ],
};

// A cube of lines.
const CUBEL = {
  type: "line",
  positions: [
    // Back
    [-0.5, -0.5, 0.5, 1], // Down
    [-0.5, 0.5, 0.5, 1],

    [-0.5, 0.5, 0.5, 1], // Across
    [0.5, 0.5, 0.5, 1],

    [0.5, 0.5, 0.5, 1], // Up
    [0.5, -0.5, 0.5, 1],

    [0.5, -0.5, 0.5, 1], // Back
    [-0.5, -0.5, 0.5, 1],
    // Front
    [-0.5, -0.5, -0.5, 1], // Down
    [-0.5, 0.5, -0.5, 1],

    [-0.5, 0.5, -0.5, 1], // Across
    [0.5, 0.5, -0.5, 1],

    [0.5, 0.5, -0.5, 1], // Up
    [0.5, -0.5, -0.5, 1],

    [0.5, -0.5, -0.5, 1], // Back
    [-0.5, -0.5, -0.5, 1],
    // Bars (back to front)
    [-0.5, -0.5, 0.5, 1], // Top Left
    [-0.5, -0.5, -0.5, 1],

    [-0.5, 0.5, 0.5, 1], // Bottom Left
    [-0.5, 0.5, -0.5, 1],

    [0.5, 0.5, 0.5, 1], // Up
    [0.5, 0.5, -0.5, 1],

    [0.5, -0.5, 0.5, 1], // Back
    [0.5, -0.5, -0.5, 1],
  ],
};

const ORIGIN = {
  type: "line",
  positions: [
    [-0.5, 0, 0, 1], // Horizontal X
    [0.5, 0, 0, 1],
    [0, 0, -0.5, 1], // Horizontal Z
    [0, 0, 2, 1],
    [0, -0.5, 0, 1], // Vertical
    [0, 0.5, 0, 1],
  ],
  colors: [
    [255, 0, 0, 255],
    [255, 0, 0, 255],
    [0, 255, 0, 255],
    [0, 255, 0, 255],
    [0, 0, 255, 255],
    [0, 0, 255, 255],
  ],
};

const TRI = {
  type: "triangle",
  positions: [
    [-1, -1, 0, 1], // Bottom Left
    [0, 1, 0, 1], // Top Left
    [1, -1, 0, 1], // Top Right
    // Triangle 2 (Right Side)
  ],
  indices: [0, 1, 2],
};

const LINE = {
  type: "line",
  positions: [
    [0, 0, 0, 1], // Bottom
    [0, 1, 0, 1], // Top
  ],
  indices: [0, 1],
};

// Inputs: (r, g, b), (r, g, b, a) or an array of those.
//         (rgb) for grayscale or (rgb, a) for grayscale with alpha.
//         Or hex with "#000000" or "0x000000" or 0x000000.
// TODO: Add `erase` anc all css color alpha support. 23.07.20.14.45
// TODO: Add transparency and short hex to hex support.
// TODO: Add better hex support via: https://stackoverflow.com/a/53936623/8146077
function color() {
  let args = [...arguments];

  if (args.length === 1 && args[0] !== undefined) {
    const isNumber = () => typeof args[0] === "number";
    const isArray = () => Array.isArray(args[0]);
    const isString = () => typeof args[0] === "string";

    // If it's not a Number or Array or String, then assume it's an object,
    // randomly pick a key & re-run.
    if (!isNumber() && !isArray() && !isString())
      return color(help.any(args[0]));

    // Single number argument.
    if (isNumber()) {
      // Treat as raw hex if we hit a certain limit.
      if (args[0] > 255) {
        args = num.hexToRgb(args[0]);
      } else {
        // Otherwise, replicate the first number across all three fields.
        args = Array.from(args);
        args.push(args[0], args[0]);
      }
    } else if (isArray()) {
      // Or if it's an array, then spread it out and re-ink.
      // args = args[0];
      return color(...args[0]);
    } else if (isString()) {
      // See if it's a hex.
      const cleanedHex = args[0].replace("#", "").replace("0x", "");
      if (num.isHexString(cleanedHex) === true) {
        args = num.hexToRgb(cleanedHex);
      } else if (args[0] === "erase") {
        args = [-1, -1, -1];
        // if (args[1]) alpha = parseFloat(args[1]);
      } else {
        args = num.cssColors[args[0]]; // Try to match it to a table.
      }

      // TODO: Add an error message here. 22.08.29.13.03
    }
  } else if (args.length === 2) {
    // rgb, a
    args = [arguments[0], arguments[0], arguments[0], arguments[1]];
  } else if (
    args.length === 0 ||
    (args.length === 1 && args[0] === undefined)
  ) {
    args = num.randIntArr(255, 3);
    args.push(255); // Generate random values here, always leave alpha 255.
  }

  if (args.length === 3) args = [...args, 255]; // Always be sure we have alpha.

  // Randomized any undefined or null values across all 4 arguments.
  args.forEach((a, i) => {
    if (isNaN(args[i])) args[i] = num.randInt(255);
  });

  return args;
}

function ink() {
  return graph.color(...color(...arguments));
}

// 🔎 PAINTAPI
const $paintApi = {
  // 1. Composite functions (that use $activePaintApi)
  //    (Must be unwrapped)

  // Prints a line of text using the default / current global font.
  // Argument options:
  // text, pos: {x, y, center}, bg (optional)
  write: function (text, pos, bg, bounds) {
    if (!text || !tf) return $activePaintApi; // Fail silently if no text.
    text = text.toString();

    // TODO:
    // See if the text length is greater than the bounds, and if it is then
    // print on a new line.

    if (bounds) {
      let run = 0;
      const blockWidth = 6; // TODO: Eventually replace this. 23.08.22.19.36
      const words = text.split(" ");
      const lines = [[]];
      let line = 0;

      words.forEach((word) => {
        const len = (word.length + 1) * blockWidth;

        if (run + len >= bounds) {
          run = 0;
          line += 1;
          lines[line] = [];
        }

        lines[line].push(word);
        run += len;
      });

      // Center multi-line text. (Kinda hacky? 23.08.22.20.30)
      if (lines.length > 1 && pos.center.indexOf("y") !== -1) {
        const blockHeight = 11;
        pos.y = screen.height / 2 - (lines.length * blockHeight) / 4;
      }

      lines.forEach((line, index) => {
        tf?.print($activePaintApi, pos, index, line.join(" "), bg);
      });
    } else {
      tf?.print($activePaintApi, pos, 0, text, bg);
    }

    return $activePaintApi;
  },
  // 2. Image Utilities
  clonePixels: graph.cloneBuffer,
  color,
  resize: graph.resize,
  // 3. 3D Classes & Objects
  Camera: graph.Camera,
  Form: graph.Form,
  Dolly: graph.Dolly,
  TRI,
  QUAD,
  LINE,
  CUBEL,
  ORIGIN,
};

// This is where I map the API functions that anyone can use, to the internal
// code that represents them...

// Rendering of 3D forms.

const formsToClear = [];
let backgroundColor3D = [0, 0, 0, 255];
let formsSent = {}; // TODO: This should be cleared more often...

// `cpu: true` enabled software rendering
function form(
  forms,
  cam,
  { cpu, background } = {
    cpu: false,
    keep: true,
    background: backgroundColor3D,
  },
) {
  // Exit silently if no forms are present.
  if (forms === undefined || forms?.length === 0) return;

  if (cpu === true) {
    if (Array.isArray(forms))
      forms.filter(Boolean).forEach((form) => form.graph(cam));
    else forms.graph(cam);
  } else {
    // GPU forms.
    if (!Array.isArray(forms)) forms = [forms];

    // Clear out any forms that need deleting.
    formsToClear.forEach((id) => delete formsSent[id]);
    formsToClear.length = 0;

    // Build a list of forms to send, ignoring already sent ones by UID.
    const formsToSend = [];

    forms.filter(Boolean).forEach((form) => {
      // Clear out any trash in `formsSent` that do not have IDs left in forms.
      //if (formsSent[forms.uid])

      // A. If the form has not been sent yet...
      if (formsSent[form.uid] === undefined && form.vertices.length > 0) {
        // Set the form to expire automatically if keep is false.
        formsToSend.push(form);
        formsSent[form.uid] = form;
        //console.log("Forms sent:", Object.keys(formsSent).length);
        form.gpuVerticesSent = form.vertices.length;
        form.gpuReset = false;
      } else {
        // B. If the form has been sent, but the form has changed and
        //    needs a partial state update or is simply being redrawn.
        let msgCount = 0;

        if (form.gpuRecolored === true) {
          formsToSend.push({
            update: "form:color",
            uid: form.uid,
            color: form.color,
          });
          msgCount += 1;
          form.gpuRecolored = false;
        }

        // Transform the geometry.
        if (form.gpuTransformed === true) {
          formsToSend.push({
            update: "form:transform",
            uid: form.uid,
            rotation: form.rotation,
            position: form.position,
            scale: form.scale,
          });
          form.gpuTransformed = false;
          msgCount += 1;
        }

        if (form.vertices.length > form.gpuVerticesSent || form.gpuReset) {
          // Add vertices to buffered forms.
          formsToSend.push({
            update: "form:buffered:add-vertices",
            uid: form.uid,
            reset: form.gpuReset,
            vertices: form.vertices.slice(form.gpuVerticesSent),
            length: form.vertices.length, // TODO: These aren't being used anymore / they are generated from the GPU.
            pastLength: form.gpuVerticesSent,
          });

          // Update form state now that we are sending the message.
          // TODO: Put these both under a "gpu" object in form.
          //console.log(form.gpuReset);
          form.gpuReset = false;
          form.gpuVerticesSent = form.vertices.length;
          msgCount += 1;
        }

        if (msgCount === 0) {
          // Simply tell the system we are still drawing the form... otherwise
          // it will get cleared.
          formsToSend.push({
            update: "form:touch",
            uid: form.uid,
          });
        }
      }
    });

    if (formsToSend.length === 0) return;

    // console.log("Sending form...", performance.now())

    // Only send a background update if the value changed.
    if (background !== backgroundColor3D) {
      send({
        type: "gpu-event",
        content: {
          type: "background-change",
          content: background,
        },
      });
      backgroundColor3D = background;
    }

    send({
      type: "forms",
      content: {
        forms: formsToSend,
        cam: {
          position: cam.position,
          rotation: cam.rotation,
          scale: cam.scale,
          fov: cam.fov,
          near: cam.near,
          far: cam.far,
        },
        color: graph.color(),
      },
    });

    // paintFormsResolution?.();
    // return new Promise((resolve) => {
    // paintFormsResolution = resolve;
    // });
  }
}

const $paintApiUnwrapped = {
  // Shortcuts
  // l: graph.line,
  // i: ink,
  // Defaults
  page: graph.setBuffer,
  edit: graph.changePixels, // Edit pixels by pasing a callback.
  ink: function () {
    const out = ink(...arguments);
    twoDCommands.push(["ink", ...out]);
  }, // Color
  // inkrn: () => graph.c.slice(), // Get current inkColor.
  // 2D
  wipe: function () {
    ink(...arguments);
    graph.clear();
  },
  copy: graph.copy,
  paste: graph.paste,
  plot: function () {
    if (arguments.length === 1) {
      graph.plot(arguments[0].x, arguments[0].y);
    } else {
      graph.plot(...arguments);
    }
  }, // TODO: Should this be renamed to set?
  point: graph.point,
  line: function () {
    const out = graph.line(...arguments);
    twoDCommands.push(["line", ...out]);
  },
  lineAngle: graph.lineAngle,
  pline: graph.pline,
  pppline: graph.pixelPerfectPolyline,
  oval: graph.oval,
  circle: graph.circle,
  poly: graph.poly,
  box: graph.box,
  shape: graph.shape,
  grid: graph.grid,
  draw: graph.draw,
  printLine: graph.printLine, // TODO: This is kind of ugly and I need a state machine for type.
  form,
  pan: graph.pan,
  unpan: graph.unpan,
  skip: graph.skip,
  noise16: graph.noise16,
  noise16DIGITPAIN: graph.noise16DIGITPAIN,
  noise16Aesthetic: graph.noise16Aesthetic,
  noise16Sotce: graph.noise16Sotce,
  noiseTinted: graph.noiseTinted,
  // glaze: ...
};

// TODO: Eventually restructure this a bit. 2021.12.16.16.0
//       Should global state like color and transform be stored here?

let $activePaintApi;

let paintingAPIid = 0n;

const twoDCommands = [];

class Painting {
  #layers = [];
  #layer = 0;
  api = {};
  inkrn;

  constructor() {
    Object.assign(this.api, $paintApi);
    const p = this;

    p.api.index = paintingAPIid;
    paintingAPIid += 1n;

    p.inkrn = graph.c.slice(); // Init global state machine read-outs.

    // Filter for and then wrap every rendering behavior of $paintApi into a
    // system to be deferred in groups, using layer.
    // ⛓️ This wrapper also makes the paint API chainable.

    function globals(k, args) {
      if (k === "ink") p.inkrn = [...args].flat();
      // TODO: 😅 Add other state globals like line thickness? 23.1.25
    }

    for (const k in $paintApiUnwrapped) {
      if (typeof $paintApiUnwrapped[k] === "function") {
        // Wrap and then transfer to #api.
        p.api[k] = function () {
          globals(k, arguments); // Keep track of global state, like ink, via `inkrn`.
          // Create layer if necessary.
          if (notArray(p.#layers[p.#layer])) p.#layers[p.#layer] = [];
          // Add each deferred paint api function to the layer, to be run
          // all at once in `paint` on each frame update.
          p.#layers[p.#layer].push([
            k,
            () => {
              globals(k, arguments); // Update globals again on chainable calls.
              $paintApiUnwrapped[k](...arguments);
            },
          ]);
          return p.api;
        };
      }
    }

    // Allows grouping & composing painting order using an AofA (Array of Arrays).
    // n: 0-n (Cannot be negative.)
    // fun: A callback that contains $paintApi commands or any other code.
    this.api.layer = function (n) {
      p.#layer = n;
      // TODO: ❤️‍🔥 Current layer needs to be set on each API state...!
      return p.api;
    };

    // Creates a new pixel buffer with its own layering wrapper / context
    // on top of the base painting API.
    this.api.painting = function () {
      const oldActivePaintApi = $activePaintApi;
      const painting = new Painting();
      $activePaintApi = painting.api;
      const pix = graph.makeBuffer(...arguments, painting, painting.api);

      $activePaintApi = oldActivePaintApi;
      return pix;
    };

    this.api.pixel = function () {
      return graph.pixel(...arguments);
    };

    this.api.inkrn = () => this.inkrn; // Return current ink color.

    // This links to abstract, solitary graph functions that do not need
    // to be wrapped or deferred for rendering.
    // TODO: Maybe these functions should be under a graphics algorithms label?
    this.api.abstract = { bresenham: graph.bresenham };
  }

  // Paints every layer.
  //async paint(immediate = false) {
  paint(immediate = false) {
    for (let layer of this.#layers) {
      layer ||= []; // Evaporate empty layers.
      for (const paint of layer) {
        // if (immediate) {
        // console.log("Label:", paint[0]);
        paint[1]();
        // } else {
        // await paint();
        // }
      }
    }
    this.#layers.length = 0;
    this.#layer = 0;
  }
}

const painting = new Painting();

let glazeAfterReframe;

// *** Resolution ***
// Accepts width, height and gap either as numbers or as
// an object with those keys.
//
// Usage: resolution(64);
//        resolution(320, 240);
//        resolution(display); // "display" is a global object whose width
//                                 and height matches the hardware display
//                                 hosting aesthetic.computer.
let lastGap = 8;
$commonApi.resolution = function (width, height = width, gap = 8) {
  if (typeof width === "object") {
    const props = width;
    height = props.height;
    width = props.width || props.height;
    gap = props.gap === 0 ? 0 : props.gap || 8;
  }

  if (typeof width === "number" && typeof height === "number") {
    width = round(width);
    height = round(height);
  }

  // Don't do anything if there is no change and no gap update.
  if (screen.width === width && screen.height === height && gap === lastGap)
    return;

  lastGap = gap;

  // width = width || currentDisplay.innerWidth;
  // height = height || currentDisplay.innerHeight;

  // TODO: Paint anything that needs to be painted before resizing...
  // TODO: Does this even work right now?
  painting.paint();

  if (width === undefined && height === undefined) {
    // 1. Generate a new width and height.
    width = round(currentDisplay.width / currentDisplay.subdivisions);
    height = round(currentDisplay.height / currentDisplay.subdivisions);
    // Build a reframe request that will be sent to the main thread, mirroring this.
    reframe = {
      width: undefined,
      height: undefined,
      gap,
    };
  } else {
    // 2. Manually set the width and height.
    reframe = { width, height, gap };
  }

  console.log(
    "🖼 Reframe to:",
    width,
    height,
    "from",
    screen.width,
    screen.height,
  );

  // 3. Assign the generated or manual width and height.
  const oldScreen = {
    width: screen.width,
    height: screen.height,
    pixels: screen.pixels,
  };

  screen.width = width;
  screen.height = height;

  // Reset / recreate the depth buffer. (This is only used for the 3D software renderer in `graph`)
  // graph.depthBuffer.length = screen.width * screen.height;
  // graph.depthBuffer.fill(Number.MAX_VALUE);
  // graph.writeBuffer.length = screen.width * screen.height;
  // graph.writeBuffer.fill(Number.MAX_VALUE);

  screen.pixels = new Uint8ClampedArray(screen.width * screen.height * 4);
  screen.pixels.fill(255);

  graph.setBuffer(screen);
  graph.paste({
    painting: oldScreen,
    crop: new geo.Box(0, 0, oldScreen.width, oldScreen.height),
  });
};

// Add new content to the DOM.
// (Requires `send`)
class Content {
  nodes = [];
  #id = 0;

  constructor() {}

  // Make a request to add new content to the DOM.
  add(content) {
    // if (debug) console.log("📃 Adding content:", content);
    this.nodes.push({ id: this.#id });
    this.#id = this.nodes.length - 1;
    send({ type: "content-create", content: { id: this.#id, content } });
    return this.nodes[this.nodes.length - 1];
  }

  remove() {
    send({ type: "content-remove" });
    this.nodes = [];
    this.#id = 0;
  }

  receive({ id, response }) {
    this.nodes[id].response = response;
  }

  //update({ id, msg }) {
  //  send({ type: "content-update", content: { id, msg } });
  //}
}

// 🔈 Sound

// Microphone State (Audio Input)
class Microphone {
  amplitude = 0;
  waveform = [];
  pitch = 0;
  connected = false; // Flips to true on a callback message from `bios`.
  recordingPromise;

  // Note: can send `{monitor: true}` in `options` for audio feedback.
  connect(options) {
    send({ type: "microphone", content: options });
    return this;
  }

  disconnect() {
    send({ type: "microphone", content: { detach: true } });
  }

  poll() {
    send({ type: "get-microphone-amplitude" });
    send({ type: "get-microphone-waveform" });
    send({ type: "get-microphone-pitch" });
  }

  // Start recording.
  rec() {
    send({ type: "microphone:record" });
  }

  // Stop recording.
  cut() {
    const prom = new Promise((resolve, reject) => {
      this.recordingPromise = { resolve, reject };
    });
    send({ type: "microphone:cut" });
    return prom;
  }
}

class Speaker {
  waveforms = { left: [], right: [] };
  amplitudes = { left: 0, right: 0 };

  poll() {
    send({ type: "get-speaker-waveforms" });
    send({ type: "get-speaker-amplitudes" });
  }
}

let sound,
  soundClear, // Used by receivedBeat and defined in first frame update.
  soundId = 0n, // Increment each sound / give it an id in the `bios`.
  soundTime; // Used by `$sound.synth` for global timing.

sound = {
  bpm: undefined,
  sounds: [],
  bubbles: [],
  kills: [],
};

const speaker = new Speaker();
const microphone = new Microphone();

// 2. ✔ Loading the disk.
let originalHost;
let firstLoad = true;

let notice, noticeTimer, noticeColor; // Renders a full-screen notice on piece-load if present.

async function load(
  parsed, // If parsed is not an object, then assume it's source code.
  fromHistory = false,
  alias = false,
  devReload = false,
  loadedCallback,
) {
  let fullUrl, source;
  let params,
    search,
    colon,
    hash,
    path,
    host = originalHost,
    slug;

  if (loading === false) {
    loading = true;
  } else {
    // TODO: If the piece is different, then there should be a way to abort
    //       or ignore a current load.
    console.warn(
      "Coudn't load:",
      parsed.path || parsed.name,
      "(Already loading.)",
    );
    return true;
  }

  // 🕸️ Loading over the network from a parsed path object with no source code.
  if (!parsed.source) {
    params = parsed.params;
    path = parsed.path;
    search = parsed.search;
    colon = parsed.colon;
    hash = parsed.hash;
    host = parsed.host;
    slug = parsed.text;

    // 👱 Route to the `profile` piece if we are just hitting an empty
    // username.
    if (slug.startsWith("@") && slug.indexOf("/") === -1) {
      params = [slug, ...params]; // Rewrite all params for `@user` slug urls.
      //slug = "profile"; // Go to `profile` instead of the `@user`.
      const hiddenSlug = "profile";
      // Rewrite path to `profile`.
      console.log("Profile Path:", path);
      path = [...path.split("/").slice(0, -1), hiddenSlug].join("/");
    }

    // Update the user handle if it changed between pieces.
    // TODO: This is not an optimal spot for this. 23.07.01.22.38
    if (store["handle:updated"]) {
      $commonApi.handle = "@" + store["handle:updated"];
      delete store["handle:updated"];
    }

    if (debug) console.log(debug ? "🟡 Development" : "🟢 Production");
    if (host === "") host = originalHost;
    loadFailure = undefined;
    host = host.replace(/\/$/, ""); // Remove any trailing slash from host.
    //                                 Note: This fixes a preview bug on teia.art. 2022.04.07.03.00

    if (path === "") path = ROOT_PIECE; // Set bare path to what "/" maps to.
    // if (path === firstPiece && params.length === 0) params = firstParams;

    fullUrl =
      location.protocol + "//" + host + "/" + path + ".mjs" + "#" + Date.now();
    // The hash `time` parameter busts the cache so that the environment is
    // reset if a disk is re-entered while the system is running.
    // Why a hash? See also: https://github.com/denoland/deno/issues/6946#issuecomment-668230727
    if (debug) console.log("🕸", fullUrl);
  } else {
    // 📃 Loading with provided local source code.
    //    Check to see if we are subscribed to thr right codeChannel only
    //    on devReload (coming from the server)
    if (
      devReload === true &&
      (parsed.codeChannel === undefined || parsed.codeChannel !== codeChannel)
    ) {
      console.warn(
        "🙅 Not reloading, code signal invalid:",
        codeChannel || "N/A",
      );
      return;
    }

    source = parsed.source;
    slug = parsed.name;
    path = "aesthetic.computer/disks/" + slug;
    // 📓 Might need to fill in hash, path, or slug here. 23.06.24.18.49

    if (devReload) {
      // Remember the source and slug for the `publish` command.
      store["publishable-piece"] = { source, slug };
    }
  }

  // 🅱️ Load the piece.
  // const moduleLoadTime = performance.now();
  let blobUrl, sourceCode;
  try {
    // If this is a reload (with no source change) then just create a new
    // blobURL off the old source.
    if (slug.split("~")[0] === currentText?.split("~")[0] && !devReload) {
      const blob = new Blob([currentCode], { type: "application/javascript" });
      blobUrl = URL.createObjectURL(blob);
      sourceCode = currentCode;
    } else {
      let response, sourceToRun;
      if (fullUrl) {
        // console.log("Attempting to load from local url:", fullUrl);
        response = await fetch(fullUrl);
        sourceToRun = await response.text();
      } else {
        sourceToRun = source;
      }

      if (sourceToRun.startsWith("// 404")) {
        let found = false;
        try {
          // Piece not found... try the guest server...
          const fullUrl = `https://art.aesthetic.computer/${
            path.split("/").slice(-1)[0]
          }.mjs#${Date.now()}`;
          console.warn("Local load failed. Attempting to run from: ", fullUrl);
          response = await fetch(fullUrl);
          sourceToRun = await response.text();
          found = true; // Found a piece on the guest server!
        } catch (err) {
          console.warn("😢 No guest piece found.");
        }

        if (!found) {
          if (!firstLoad) {
            throw new Error("📄 Piece not found.");
          } else {
            console.log("📄🚫 Piece not found:", slug);
          }
        }
      }

      // Automatically replace relative imports with absolute ones.
      const twoDots =
        /^(import|export) {([^{}]*?)} from ["'](\.\.\/|\.\.|\.\/)(.*?)["'];?/gm;
      const oneDot =
        /^(import|export) \* as ([^ ]+) from ["']\.?\/(.*?)["'];?/gm;

      let updatedCode = sourceToRun.replace(
        twoDots,
        (match, p1, p2, p3, p4) => {
          let url = `${location.protocol}//${host}/aesthetic.computer${
            p3 === "./" ? "/disks" : ""
          }/${p4.replace(/\.\.\//g, "")}`;
          return `${p1} { ${p2} } from "${url}";`;
        },
      );

      updatedCode = updatedCode.replace(oneDot, (match, p1, p2, p3) => {
        let url = `${location.protocol}//${host}/aesthetic.computer${
          p3.startsWith("disks/") ? "" : "/disks"
        }/${p3.replace(/^disks\//, "")}`;
        return `${p1} * as ${p2} from "${url}";`;
      });

      // 💉 Constant Injection (for pieces to use)
      // Inject the DEBUG constant into the updatedCode
      updatedCode = `const DEBUG = ${debug};\n${updatedCode}`;

      const blob = new Blob([updatedCode], { type: "application/javascript" });
      blobUrl = URL.createObjectURL(blob);
      sourceCode = updatedCode;
    }

    module = await import(blobUrl);
  } catch (err) {
    // 🧨 Continue with current module if one has already loaded.
    console.error(`😡 "${path}" load failure:`, err);
    loadFailure = err;
    loading = false;
    return false;
  }
  // console.log("Module load time:", performance.now() - moduleLoadTime, module);

  // 🧨 Fail out if no module is found.
  if (module === undefined) {
    loading = false;
    return false;
  }

  // 🧩 Piece code has been loaded...
  //    Now we can instantiate the piece.

  pieceHistoryIndex += fromHistory === true ? 0 : 1; // Adjust the history.

  if (!debug && !firstLoad) {
    // console.clear();
    headers(); // Clear console and re-print headers if we are in production.
  }

  console.log("🧩", path, "🌐", host);

  // Add debug to the common api.
  $commonApi.debug = debug;

  // Add reload to the common api.
  $commonApi.reload = ({ piece, name, source, codeChannel } = {}) => {
    if (loading) {
      console.log("🟡 A piece is already loading.");
      return;
    }

    if (piece === "*refresh*") {
      console.log("💥️ Restarting system...");
      send({ type: "refresh" }); // Refresh the browser.
    } else if (name && source) {
      // TODO: Check for existence of `name` and `source` is hacky. 23.06.24.19.27
      // Note: This is used for live development via the socket server.
      $commonApi.load({ source, name, codeChannel }, false, false, true); // Load source code.
    } else if (piece === "*" || piece === undefined || currentText === piece) {
      console.log("💾️ Reloading piece...", piece);
      const devReload = true;
      $commonApi.pieceCount = -1; // Reset pieceCount on developer reload.
      //                             (This can be disabled while testing pieces
      //                              that rely on pieceCount increments)
      $commonApi.load(
        {
          path: currentPath,
          host: currentHost,
          search: currentSearch,
          colon: currentColon,
          params: currentParams,
          hash: currentHash,
          text: currentText,
        },
        // Use the existing contextual values when live-reloading in debug mode.
        true, // (fromHistory) ... never add any reload to the history stack
        alias,
        devReload,
      );
    }
  };

  // Start the socket server
  // TODO: Before we load the disk, in case of needing to reload remotely on failure? 23.01.27.12.48
  let receiver; // Handles incoming messages from the socket.
  const forceProd = false; // For testing prod socket servers in development.

  // Requests a session-backend and connects via websockets.
  function startSocket() {
    if (debug) console.log("🧦 Initializing socket server...");
    socket?.kill(); // Kill any already open socket from a previous disk.
    socket = new Socket(debug); // Then redefine and make a new socket.

    const monolith = "monolith"; // or undefined for horizontal scaling.

    session(slug, forceProd, monolith)
      .then((sesh) => {
        socket?.connect(
          new URL(sesh.url).host,
          (id, type, content) => {
            // Globally receivable messages...
            // (There are also some messages handled in `Socket`)
            // 😱 Scream at everyone who is connected!
            if (type === "scream") {
              console.log("😱 Scream:", content, "❗");
              scream = content;
              return;
            }

            // 🧚 Ambient cursor support.
            if (type === "ambient-pen:point" && socket.id !== id) {
              ambientPenPoints.push({ x: content.x, y: content.y });
              return;
            }

            // 🧩 Pieces get all other messages not caught in `Socket`.
            receiver?.(id, type, content); // Run the piece receiver.
          },
          $commonApi.reload,
          "wss",
          () => {
            // Post-connection logic.
            if (codeChannel) socket.send("code-channel:sub", codeChannel);
          },
        );
      })
      .catch((err) => {
        console.error("Socket connection error:", err);
      });
  }

  // Delay session server by .75 seconds in order to prevent redundant
  //  connections being opened as pieces are quickly re-routing and jumping.
  clearTimeout(socketStartDelay);
  socketStartDelay = setTimeout(() => startSocket(), 250);

  $commonApi.net.socket = function (receive) {
    receiver = receive || (() => {});
    if (!socket) {
      // Just in case we init. in a `boot` before the timeout fires above.
      clearTimeout(socketStartDelay);
      startSocket();
    } else {
      receive(socket.id, "connected:already");
    }
    return socket;
  };

  // This would also get the source code, in case meta-programming is needed.
  // const source = await (await fetch(fullUrl)).text();

  if (!alias) currentHUDText = slug; // Update hud text if this is not an alias.
  if (module.nohud) currentHUDText = undefined; // Don't use hud text if needed.
  currentHUDOffset = undefined; // Always reset these to the defaults.
  currentHUDTextColor = undefined;
  currentHUDButton = undefined;

  // ***Client Metadata Fields***
  // Set default metadata fields for SEO and sharing,
  // (requires serverside prerendering, also via `index.js`).
  let meta;

  if (alias === false) {
    // Parse any special piece metadata.
    const {
      title,
      desc,
      ogImage,
      twitterImage,
      icon: iconUrl,
    } = metadata(
      location.host, // "aesthetic.computer",
      slug,
      // Adding the num API here is a little hacky, but needed for Freaky Flowers random metadata generation. 22.12.27
      module.meta?.({
        ...parsed,
        num: $commonApi.num,
        store: $commonApi.store,
      }),
    );

    meta = {
      title,
      desc, // Note: This doesn't auto-update externally hosted module descriptions, and may never need to? 22.07.19.06.00
      img: {
        og: ogImage,
        twitter: twitterImage,
        icon: iconUrl,
      },
      url: "https://aesthetic.computer/" + slug,
    };
  }

  // Add meta to the common api so the data can be overridden as needed.
  $commonApi.meta = (data) => send({ type: "meta", content: data });

  $commonApi.gap = function (newGap) {
    console.log("🟡 Gap has been deprecated. Use `resize` instead.");
  };

  // TODO: Eventually remove this deprecation notice. 22.09.29.11.07
  $commonApi.density = function (newDensity) {
    console.log("Density has been deprecated. Use `resize` instead.");
  };

  // Rewrite a new URL / parameter path without affecting the history.
  $commonApi.net.rewrite = (path) => {
    send({ type: "rewrite-url-path", content: { path } }); // Jump the browser to a new url.
  };

  // Add host to the networking api.
  $commonApi.net.host = host;

  // Add web to the networking api.
  $commonApi.net.web = (url) => {
    send({ type: "web", content: url }); // Jump the browser to a new url.
  };

  $commonApi.net.waitForPreload = () => {
    send({ type: "wait-for-preload", content: true }); // Tell the browser to wait until preloading is finished before painting.
  };

  $commonApi.net.preloaded = () => {
    send({ type: "preload-ready", content: true }); // Tell the browser that all preloading is done.
  };

  $commonApi.content = new Content();

  $commonApi.dom = {};

  $commonApi.dom.html = (strings, ...vars) => {
    const processed = defaultTemplateStringProcessor(strings, ...vars);
    $commonApi.content.add(processed);
  };

  $commonApi.dom.css = (strings, ...vars) => {
    const processed = defaultTemplateStringProcessor(strings, ...vars);
    $commonApi.content.add(`<style>${processed}</style>`);
  };

  $commonApi.dom.javascript = (strings, ...vars) => {
    const processed = defaultTemplateStringProcessor(strings, ...vars);
    $commonApi.content.add(`<script>${processed}</script>`);
  };
  // 💾 Uploading + Downloading
  // Add download event to trigger a file download from the main thread.
  $commonApi.download = (filename, data, modifiers) => {
    send({ type: "download", content: { filename, data, modifiers } });
  };

  // * Preload *
  // Add preload to the boot api.
  // Accepts paths local to the original disk server, full urls, and demos.
  // Usage:   preload("demo:drawings/2021.12.12.17.28.16.json") // pre-included
  //          preload("https://myserver.com/test.json") // remote
  //          preload("drawings/default.json") // hosted with disk
  // Results: preload().then((r) => ...).catch((e) => ...) // via promise

  $commonApi.net.preload = async function (
    path,
    parseJSON = true,
    progressReport,
  ) {
    let extension;
    if (soundWhitelist.includes(path)) {
      // Use shortnames for system sounds that are in the `preloadWhitelist`.
      extension = "m4a";
    } else {
      // Overload path with an object that can set a custom extension.
      // Implemented in `ordfish`. 23.05.08.14.07
      if (typeof path === "object") {
        extension = path.extension; // Custom extension.
        path = path.path; // Remap path reference to a string.
      } else {
        // Assume path is a string with a file extension,
        // filtering out any query parameters.
        extension = path.split(".").pop().split("?")[0];
      }

      // Remove any prepending "/" because it's already relative to root.
      if (path.indexOf("/") === 0) path = path.slice(1);

      // This is a hack for now. The only thing that should be encoded is the file slug.
      if (!path.startsWith("https://")) path = encodeURIComponent(path);

      try {
        const url = new URL(path);
        if (url.protocol === "demo:") {
          // Load from aesthetic.computer host.
          path = `/demo/${url.pathname}`;
        } else if (url.protocol === "https:") {
          // No need to change path because an original URL was specified.
        }
      } catch {
        // Not a valid URL so assume local file on disk server.
        path = `${location.protocol}//${$commonApi.net.host}/${path}`;
      }
    }

    // If we are loading a .json file then we can parse or not parse it here.
    if (extension === "json") {
      return new Promise((resolve, reject) => {
        const xhr = new XMLHttpRequest();
        xhr.open("GET", path, true);
        xhr.onprogress = function (event) {
          const progress = Math.min(event.loaded / event.total, 1);
          if (debug && logs.download)
            console.log(`💈 JSON Download: ${progress * 100}%`);
          progressReport?.(progress);
        };
        xhr.onload = function () {
          if (xhr.status === 200) {
            resolve(parseJSON ? JSON.parse(xhr.response) : xhr.response);
          } else {
            reject(xhr.status);
          }
        };
        xhr.onerror = reject;
        xhr.send();
      });
    } else if (
      // 🖼️ Image files.
      extension === "webp" ||
      extension === "jpg" ||
      extension === "png"
    ) {
      return new Promise((resolve, reject) => {
        send({ type: "load-bitmap", content: path });
        preloadPromises[path] = { resolve, reject };
      });
    } else if (extension === "m4a") {
      // 🔈 Audio files
      return new Promise((resolve, reject) => {
        send({ type: "sfx:load", content: path });
        preloadPromises[path] = { resolve, reject };
      });
    } else if (extension === "zip") {
      return new Promise((resolve, reject) => {
        send({ type: "zip:load", content: path });
        preloadPromises[path] = { resolve, reject };
      });
    }
  };

  $commonApi.slug = slug;
  $commonApi.query = Object.fromEntries(new URLSearchParams(search));
  $commonApi.params = params || [];
  $commonApi.colon = colon;

  $commonApi.load = async function () {
    // Load a piece, wrapping it in a leave function so a final frame
    // plays back.
    leaving = true;

    return new Promise((resolve) => {
      leaveLoad = async () => {
        const loaded = await load(...arguments);
        resolve(loaded); // Resolve with `true` or `false`.
      };
    });
  };

  // 💡 Eventually this could merge with net.web so there is one command
  //    to either go to a piece within the system if one loads... or an entirely
  //    different url somehow! 23.02.07.21.21

  // A wrapper for `load(parse(...))`
  // Make it `ahistorical` to prevent a url change.
  // Make it an `alias` to prevent a metadata change for writing landing or
  // router pieces such as `freaky-flowers` -> `wand`. 22.11.23.16.29
  // Jump delay...
  $commonApi.jump = function jump(to, ahistorical = false, alias = false) {
    leaving = true;

    let url;
    if (to.startsWith("http")) {
      try {
        url = new URL(to);
      } catch (e) {
        // Could not construct a valid url from the jump, so we will be
        // running a local aesthetic.computer piece.
      }
    }

    let callback;
    leaveLoad = url
      ? () => $commonApi.net.web(to)
      : () => load(parse(to), ahistorical, alias, false, callback);
    return (cb) => (callback = cb);
  };

  $commonApi.alias = function alias(name, colon, params) {
    $commonApi.jump(
      name +
        colon.map((c) => `:` + c).join("") +
        params.map((p) => `~` + p).join(""),
      true,
      false,
    );
  };

  // Go back to the previous piece, or to the prompt if there is no history.
  $commonApi.back = () => {
    if (pieceHistoryIndex > 0) {
      send({ type: "back-to-piece" });
    } else {
      $commonApi.jump("prompt");
    }
  };

  $commonApi.pieceCount += 1;

  // Load typeface if it hasn't been yet.
  // (This only has to happen when the first piece loads.)
  if (!tf) tf = await new Typeface().load($commonApi.net.preload);
  $commonApi.typeface = tf; // Expose a preloaded typeface globally.

  // This function actually hotSwaps out the piece via a callback from `bios` once fully loaded via the `loading-complete` message.
  hotSwap = () => {
    loadedCallback?.(); // Run the optional load callback. (See also: `jump`)

    if (module.system?.startsWith("nopaint")) {
      // If there is no painting is in ram, then grab it from the local store,
      // or generate one.

      $commonApi.system.nopaint.bakeOnLeave =
        module.system.split(":")[1] === "bake-on-leave"; // The default is to `bake` at the end of each gesture aka `bake-on-lift`.

      boot = module.boot || nopaint_boot;
      sim = module.sim || defaults.sim;
      paint = module.paint || (() => undefined);
      beat = module.beat || defaults.beat;
      act = ($) => {
        nopaint_act($); // Inherit base functionality.
        if (module.act) {
          return module.act($);
        } else {
          return defaults.act($);
        }
      };
      leave = ($) => {
        module.leave?.($); // Run the custom leave.
        nopaint.leave($); // And the inherited default leave from nopaint.
      };
      bake = module.bake || nopaint.bake;
      system = "nopaint";
    } else if (module.system?.startsWith("prompt")) {
      // Default wrap to "word" if using `prompt:character`.
      const wrap =
        module.wrap ||
        (module.system.indexOf("character") > -1 ? "word" : undefined);

      boot = async ($) => {
        await prompt.prompt_boot(
          $,
          {
            prompt: module.prompt,
            program: {
              before: module.before,
              after: module.after,
            },
            hint: module.system.split(":").slice(1).join(":"), // See `ask.ts`.
            forgetful: module.forgetful || false,
          },
          module.reply,
          module.halt,
          module.scheme,
          wrap,
          module.copied,
          module.activated,
        );
        await module.boot?.($);
      };

      sim = ($) => {
        module.sim?.($);
        prompt.prompt_sim($);
      };

      paint = ($) => {
        let noPaint = module.paint?.($); // Carry the return.
        noPaint = noPaint || prompt.prompt_paint($);
        return noPaint;
      };

      beat = module.beat || defaults.beat;

      act = ($) => {
        module.act?.($);
        prompt.prompt_act($);
      };

      leave = ($) => {
        module.leave?.($);
        prompt.prompt_leave($);
      };

      system = "prompt";
    } else {
      boot = module.boot || defaults.boot;
      sim = module.sim || defaults.sim;
      paint = module.paint || defaults.paint;
      beat = module.beat || defaults.beat;
      act = module.act || defaults.act;
      leave = module.leave || defaults.leave;
      system = null;

      // delete $commonApi.system.name; // No system in use.
    }

    preview = module.preview || defaults.preview; // Set preview method.
    icon = module.icon || defaults.icon; // Set preview method.

    // ♻️ Reset global state for this piece.
    paintCount = 0n;
    paintingAPIid = 0n;
    simCount = 0n;
    booted = false;
    // initialSim = true;
    activeVideo = null;
    preloadPromises = {};
    noPaint = false;
    formsSent = {}; // Clear 3D list for GPU.
    currentPath = path;
    currentHost = host;
    currentSearch = search;
    previewMode = parsed.search?.startsWith("preview") || false; // TODO: Parse all search params. 23.07.23.12.06
    firstPreviewOrIcon = true;
    iconMode = parsed.search?.startsWith("icon") || false;
    hideLabel = parsed.search?.startsWith("nolabel") || false;
    currentColon = colon;
    currentParams = params;
    currentHash = hash;
    // sound = null;
    glazeEnabled = null;
    soundClear = null;
    hourGlasses.length = 0;

    // 🪧 See if notice needs to be shown.
    if ($commonApi.query.notice === "success") {
      notice = "PRINTED!";
      noticeBell(cachedAPI);
    } else if ($commonApi.query.notice === "cancel") {
      notice = "CANCELLED";
      noticeColor = ["yellow", "red"];
      noticeBell(cachedAPI, { tone: 300 });
    } else if ($commonApi.query.notice?.length > 0) {
      notice = $commonApi.query.notice;
      noticeBell(cachedAPI, { tone: 300 });
    } else {
      notice = noticeTimer = undefined;
    }

    // Push last piece to a history list, skipping prompt and repeats.
    if (
      !fromHistory &&
      currentText &&
      currentText !== "prompt" &&
      currentText !== $commonApi.history[$commonApi.history.length - 1]
    ) {
      $commonApi.history.push(currentText);
    }

    currentText = slug;
    currentCode = sourceCode;

    if (screen) screen.created = true; // Reset screen to created if it exists.

    cursorCode = "precise"; // Set default cursor.

    if (firstLoad === true) {
      firstLoad = false;
      // firstPiece = path;
      // firstParams = params;
      // firstSearch = search;
    }
  };

  send({
    type: "disk-loaded",
    content: {
      path,
      host,
      search,
      params,
      hash,
      text: slug,
      pieceCount: $commonApi.pieceCount,
      pieceHasSound: true, // TODO: Make this an export flag for pieces that don't want to enable the sound engine. 23.07.01.16.40
      // 📓 Could also disable the sound engine if the flag is false on a subsequent piece, but that would never really make practical sense?
      fromHistory,
      alias,
      meta,
      // noBeat: beat === defaults.beat,
    },
  });

  return true; // Loaded successfully.
}

const isWorker = typeof importScripts === "function";

// ***Bootstrap***
// Start by responding to a load message, then change
// the message response to makeFrame.
if (isWorker) {
  onmessage = makeFrame;
} else {
  noWorker.onMessage = (d) => makeFrame({ data: d });
}

// The main messaging function to comumunicate back with the main thread.
function send(data, shared = []) {
  if (isWorker) {
    if (shared[0] === undefined) shared = [];
    postMessage(data, shared);
  } else {
    noWorker.postMessage({ data });
  }
}

// Used to subscribe to live coding / development reloads.
let codeChannel;

// 4. ✔ Respond to incoming messages, and probably produce a frame.
// Boot procedure:
// First `paint` happens after `boot`, then any `act` and `sim`s each frame
// before `paint`ing occurs. One `sim` always happens after `boot` and before
// any `act`. `paint` can return false to stop drawing every display frame,
// then, it must be manually restarted via `needsPaint();`).  2022.01.19.01.08
// 🔥
// TODO: makeFrame is no longer a great name for this function, which actually
//       receives every message from the main thread, one of which renders a
//       frame.
// TODO: Make simple needsPaint example.
// TODO: Try to remove as many API calls from here as possible.

async function makeFrame({ data: { type, content } }) {
  // Runs once on boot.
  if (type === "init-from-bios") {
    debug = content.debug;
    setDebug(content.debug);
    graph.setDebug(content.debug);
    ROOT_PIECE = content.rootPiece;
    USER = content.user;
    $commonApi.user = USER;

    codeChannel = await store.retrieve("code-channel");
    if (codeChannel?.length > 0) console.log("💻 Code channel:", codeChannel);
    await handle(); // Get the user's handle.
    originalHost = content.parsed.host;
    loadAfterPreamble = () => {
      loadAfterPreamble = null;
      load(content.parsed); // Load after some of the default frames run.
    };

    send({ type: "disk-defaults-loaded" });
    return;
  }

  if (type === "loading-complete") {
    loading = false;
    leaving = false;
    hotSwap?.(); // Actually swap out the piece functions and reset the state.
    return;
  }

  // if (type === "hand-tracking-data") {
  // $commonApi.hand = { mediapipe: content };
  // return;
  // }

  // Load the source code for a dropped `.mjs` file.
  if (type === "dropped:piece") {
    load(content, false, false, true);
    return;
  }

  if (type === "dropped:bitmap") {
    if (currentPath === "aesthetic.computer/disks/prompt") {
      $commonApi.system.nopaint.replace(
        { system: $commonApi.system, store, needsPaint: $commonApi.needsPaint },
        content.source,
      );
    } else {
      console.warn("🖼️ Dropped images only function in the `prompt`.");
    }
    return;
  }

  // 🗣️ An act that fires when an utterance has ended in the Web Speech API.
  if (type === "speech:completed") {
    actAlerts.push("speech:completed");
  }

  // Handles: clipboard:paste:pasted, clipboard:paste:pasted:empty
  if (type.startsWith("paste:pasted")) {
    actAlerts.push("clipboard:" + type);
    return;
  }

  if (type === "paste:failed") {
    actAlerts.push("clipboard:paste:failed");
    return;
  }

  if (type === "copy:copied") {
    actAlerts.push("clipboard:copy:copied");
    return;
  }

  if (type === "copy:failed") {
    actAlerts.push("clipboard:copy:failed");
    return;
  }

  if (type === "upload:progress") {
    serverUploadProgressReporter?.(content); // Report file upload progress if needed.
    return;
  }

  if (type === "focus-change") {
    if (!cachedAPI) return; // Hacky... 23.04.21.14.59
    const $api = cachedAPI;
    if (content !== inFocus) {
      inFocus = content;
      const data = {};
      Object.assign(data, {
        device: "none",
        is: (e) => e === (inFocus === true ? "focus" : "defocus"),
      });
      $api.event = data;
      try {
        act($api);
      } catch (e) {
        console.warn("️ ✒ Act failure...", e);
      }
    }
  }

  if (type === "visibility-change") {
    // 🧨 Just in case of a regression... 23.06.02.21.12
    //    Because the `bios` focus event changed from visibility behavior.
    // if (!lastActAPI) return; // Hacky... 23.04.21.14.59
    // const $api = lastActAPI; // Focus change events have an empty API.
    // if (content !== inFocus) {
    //   inFocus = content;
    //   const data = {};
    //   Object.assign(data, {
    //     device: "none",
    //     is: (e) => e === (inFocus === true ? "focus" : "defocus"),
    //   });
    //   $api.event = data;
    //   try {
    //     act($api);
    //   } catch (e) {
    //     console.warn("️ ✒ Act failure...", e);
    //   }
    // }
  }

  if (type === "before-unload") {
    // This has to be synchronous (no workers) to work, and is also often unreliable.
    // I should not design around using this event, other than perhaps
    // sending a beacon at the end. 22.11.03.14.53
    // See also: https://developer.mozilla.org/en-US/docs/Web/API/Navigator/sendBeacon

    /*
    try {
      leave({ store, screen, system: $commonApi.system }); // Trigger leave.
    } catch (e) {
      console.warn("👋 Leave failure...", e);
    }
    */
    return;
  }

  // Get the updated device motion.
  if (type === "motion:update") {
    $commonApi.motion.current = content;
    return;
  }

  if (type === "gpu-rendered-once") {
    $commonApi.gpuReady = true;
    return;
  }

  if (type === "gpu-forms-removed") {
    // Delete forms from the sent list that have been removed from the GPU scene.
    content.forEach((id) => {
      formsToClear.push(id);
    });
    return;
  }

  if (type === "dark-mode") {
    const current = await store.retrieve("dark-mode");
    if (current !== null) {
      darkMode(current);
    } else {
      darkMode(content.enabled);
    }
    return;
  }

  if (type === "forms:baked") {
    //console.log("🍞 Forms baked:", content);
    //noPaint = false;

    // if (content.pixels) {
    //  graph.paste(content, 0, 0, 1, true);
    // }

    // paintFormsResolution?.();
    return;
  }

  // Media Recorder Events

  if (type === "recorder:transcode-progress") {
    if (debug) console.log("📼 Recorder: Transcoding", content);
    $commonApi.rec.printProgress = content;
    if (content === 1) {
      send({ type: "signal", content: "recorder:transcoding-done" });
      $commonApi.rec.printing = false;
      // TODO: Is this the best place for this signal to be sent?
      //       Maybe it should go back in the BIOS? 22.08.19.13.44
    }
    return;
  }

  if (type === "recorder:rolling:started") {
    $commonApi.rec.recording = true;
    return;
  }

  if (type === "recorder:rolling:ended") {
    $commonApi.rec.recording = false;
    $commonApi.rec.recorded = true; // Also cleared when a recording "slates".
    $commonApi.rec.cutCallback?.();
    return;
  }

  if (type === "recorder:printing:started") {
    $commonApi.rec.printing = true;
    return;
  }

  if (type === "recorder:printed") {
    $commonApi.rec.printed = true;
    $commonApi.rec.printCallback?.(content);
    $commonApi.rec.printing = false;
    return;
  }

  if (type === "recorder:presented") {
    $commonApi.rec.presenting = true;
    return;
  }

  if (type === "recorder:present-progress") {
    $commonApi.rec.presentProgress = content;
    return;
  }

  if (type === "recorder:present-playing") {
    $commonApi.rec.playing = true;
    return;
  }

  if (type === "recorder:present-paused") {
    $commonApi.rec.playing = false;
    return;
  }

  if (type === "recorder:unpresented") {
    $commonApi.rec.presenting = false;
    return;
  }

  if (type === "signal") {
    signals.push(content);
    return;
  }

  if (type === "store:retrieved") {
    storeRetrievalResolution?.(content);
    return;
  }

  if (type === "store:deleted") {
    storeDeletionResolution?.(content);
    return;
  }

  if (type === "content-created") {
    $commonApi.content.receive(content);
    return;
  }

  if (type === "leave") {
    //const $api = {};
    console.log("🏃‍♂️ Leave:", content);
    return;
  }

  if (type === "sfx:progress:report") {
    sfxProgressReceivers[content.id]?.(content); // Resolve the progress report.
    return;
  }

  if (type === "microphone-amplitude") {
    microphone.amplitude = content;
    return;
  }

  if (type === "microphone-waveform") {
    microphone.waveform = content;
    return;
  }

  if (type === "speaker-waveforms") {
    speaker.waveforms = content;
    return;
  }

  if (type === "speaker-amplitudes") {
    speaker.amplitudes = content;
    return;
  }

  if (type === "microphone-pitch") {
    microphone.pitch = content;
    return;
  }

  if (type === "microphone:recording:complete") {
    microphone.recordingPromise?.resolve(content);
    return;
  }

  if (type === "microphone-connect:success") {
    microphone.connected = true;
    actAlerts.push("microphone-connect:success");
    return;
  }

  if (type === "microphone-connect:failure") {
    microphone.connected = false;
    actAlerts.push("microphone-connect:failure");
    return;
  }

  // 1a. Import // One send (returns afterwards)
  // Here we are receiving file data from main thread that was requested
  // by $api.upload 😱. We check to see if the upload promise exists and then
  // use it and/or throw it away.
  if (type === "import" && fileImport) {
    if (content.result === "success") {
      fileImport?.resolve(content.data);
    } else if (content.result === "error") {
      console.error("File failed to load:", content.data);
      fileImport?.reject(content.data);
    }
    fileImport = undefined;
    return;
  }

  // Resolve a web3 connection message.
  if (type === "web3-connect-response" && web3Response) {
    if (content.result === "success") {
      web3Response?.resolve(content.id);
    } else if (content.result === "error") {
      web3Response?.reject("error");
    }
    web3Response = undefined;
    return;
  }

  // Resolve a gpu message
  if (type === "gpu-response" && gpuResponse) {
    if (content.result === "success") {
      gpuResponse?.resolve(content.data);
    } else if (content.result === "error") {
      gpuResponse?.reject(content.data);
    }
    gpuResponse = undefined;
    return;
  }

  // Resolve a server uploaded file.
  if (type === "upload" && serverUpload) {
    if (content.result === "success") {
      serverUpload?.resolve(content.data);
    } else if (content.result === "error") {
      console.error("File failed to load:", content);
      serverUpload?.reject(content.data);
    }
    serverUpload = undefined;
    return;
  }

  if (type === "zipped" && zipCreation) {
    if (content.result === "success") {
      zipCreation.resolve(content.data);
    } else if (content.result === "error") {
      console.error("Zip failed to be created:", content);
      zipCreation?.reject(content.data);
    }
    zipCreation = undefined;
    return;
  }

  // Run when a painting record ZIP is succesfully parsed after being
  // dragged into the A.C window.
  if (type === "painting:record:dropped") {
    // Replace the active nopaint record with the loaded one.
    // $commonApi.system.nopaint.recording = true;
    $commonApi.system.nopaint.record = content;
    if ($commonApi.slug !== "painting") $commonApi.jump("painting");
    return;
  }

  // Resolve a locally requested file.
  if (type === "file-open:response" && fileOpenRequest) {
    if (content.result === "success") {
      fileOpenRequest?.resolve(content.data);
    } else if (content.result === "error") {
      console.error("Failed to open file.", content);
      fileOpenRequest?.reject(content.data);
    }
    fileOpenRequest = undefined;
    return;
  }

  // Resolve a file encoding request.
  if (type === "file-encode:response" && fileEncodeRequest) {
    if (content.result === "success") {
      fileEncodeRequest?.resolve(content.data);
    } else if (content.result === "error") {
      console.error("Failed to encode file.", content);
      fileEncodeRequest?.reject(content.data);
    }
    fileEncodeRequest = undefined;
    return;
  }

  // Resolve an authorization request.
  if (type === "authorization:response" && authorizationRequest) {
    if (content.result === "success") {
      authorizationRequest?.resolve(content.data);
    } else if (content.result === "error") {
      console.warn("Failed to authenticate.", content);
      authorizationRequest?.reject(content.data);
    }
    authorizationRequest = undefined;
    return;
  }

  // 1b. Video frames.
  if (type === "video-frame") {
    activeVideo = content;
    return;
  }

  // 1c. Loading from History
  if (type === "history-load") {
    if (debug) console.log("⏳ History:", content);
    $commonApi.load(content, true);
    return;
  }

  // 1d. Loading Bitmaps
  if (type === "loaded-bitmap-success") {
    if (debug) console.log("Bitmap load success:", content);
    preloadPromises[content.url].resolve(content.img);
    delete preloadPromises[content];
    return;
  }

  if (type === "loaded-bitmap-rejection") {
    if (debug) console.error("Bitmap load failure:", content);
    preloadPromises[content.url].reject(content.url);
    delete preloadPromises[content.url];
    return;
  }

  // 1e. Loading Sound Effects
  if (type === "loaded-sfx-success") {
    if (debug && logs.sound) console.log("Sound load success:", content);
    preloadPromises[content.sfx].resolve(content.sfx);
    delete preloadPromises[content];
    return;
  }

  if (type === "loaded-sfx-rejection") {
    if (debug && logs.sound) console.error("Sound load failure:", content);
    preloadPromises[content.sfx].reject(content.sfx);
    delete preloadPromises[content.sfx];
    return;
  }

  // 1f. Loading ZIP files.
  if (type === "loaded-zip-success") {
    if (debug) console.log("🤐 Zip load success:", content.url);
    preloadPromises[content.url].resolve(content.data);
    delete preloadPromises[content.url];
    return;
  }

  if (type === "loaded-zip-rejection") {
    if (debug) console.warn("🤐 Zip load failure:", content.url);
    preloadPromises[content.url].reject(content.url);
    delete preloadPromises[content.url];
    return;
  }

  // Request a repaint (runs when the window is resized.)
  if (type === "needs-paint") {
    noPaint = false;
    return;
  }

  if (type === "reframed") {
    // Always update the currentDisplay settings for synchronous
    // screen buffer updates.
    currentDisplay = {
      width: content.innerWidth,
      height: content.innerHeight,
      subdivisions: content.subdivisions,
    };
    $commonApi.display = currentDisplay;

    // Only trigger a reframe event if we have already passed `boot` (painted
    // at least once)
    if (booted) reframed = true;
    return;
  }

  // 1. Beat
  if (type === "beat") {
    if (!sound) return; // Just in case no `frame` has been sent yet.
    try {
      beat($activePaintApi);
    } catch (e) {
      console.warn(" 💗 Beat failure...", e);
    }

    send({ type: "beat", content: sound });
    soundClear?.();
    return;
  }

  // 2. Frame
  // Where each piece action (boot, sim, paint, etc...) is run.
  if (type === "frame") {
    // 🌟 Global Keyboard Shortcuts (these could also be seen via `act`)
    content.keyboard.forEach((data) => {
      if (data.name.indexOf("keyboard:down") === 0) {
        // [Escape] (Deprecated on 23.05.22.19.33)
        // If not on prompt, then move backwards through the history of
        // previously loaded pieces in a session.
        // if (
        //   data.key === "Escape" &&
        //   currentPath !== "aesthetic.computer/disks/prompt"
        // ) {
        //   if (pieceHistoryIndex > 0) {
        //     send({ type: "back-to-piece" });
        //   } else {
        //     // Load the prompt automatically.
        //     // $api.load("prompt"); Disabled on 2022.05.07.03.45
        //   }
        // }

        if (
          (data.key === "`" ||
            (data.key === "Escape" && system !== "prompt")) &&
          currentPath !== "aesthetic.computer/disks/prompt"
        ) {
          // $api.send({ type: "keyboard:enabled" }); // Enable keyboard flag.
          // $api.send({ type: "keyboard:unlock" });
          // Jump to prompt if the backtic is pressed.
          $commonApi.jump("prompt")(() => {
            send({ type: "keyboard:open" });
          });
        }

        // [Ctrl + X]
        // Enter and exit fullscreen mode.
        if (data.key === "x" && data.ctrl) {
          send({ type: "fullscreen-enable" });
        }
      }
    });

    // Take hold of a previously worker transferrable screen buffer
    // and re-assign it.
    let pixels;
    if (content.pixels) {
      pixels = new Uint8ClampedArray(content.pixels);
      if (screen) screen.pixels = pixels;
    }

    // Add 'loading' status to $commonApi.
    $commonApi.loading = loading; // Let the piece know if we are already
    //                               loading another piece.
    $commonApi.leaving = () => leaving; // Set a flag to tell whether we are leaving.

    // Globalize any background music data, retrievable via bgm.data
    $commonApi.bgm.data = {
      amplitude: content.audioMusicAmplitude,
      sample: content.audioMusicSampleData,
    };

    // Hand-tracking
    if (content.hand) $commonApi.hand = { mediapipe: content.hand };

    // Pens
    if (content.pen) {
      const primaryPointer = help.findKeyAndValue(
        content.pen.pointers,
        "isPrimary",
        true,
      );

      // Returns all [pens] if n is undefined, or can return a specific pen by 1 based index.
      // [pens] are sorted by `pointerIndex`

      // TODO: Including "help.findKeyAndValue" seems to bring a lot of
      //       allocation here because it keeps the whole API around?
      //       Re-test this when pointers is not empty! 22.11.12.20.02
      const pointers = content.pen.pointers;
      const pointersValues = Object.values(pointers);

      // Make all available dragBoxes into `Box` instances.
      pointersValues.forEach((p) => {
        if (p.dragBox) p.dragBox = geo.Box.from(p.dragBox);
      });

      const pens = pointersValues.reduce((arr, value) => {
        arr[value.pointerIndex] = value;
        return arr;
      }, []);

      // if (pens.length > 0 && debug)
      //   console.log("Pens:", pens, content.pen.events);

      $commonApi.pens = function (n) {
        if (n === undefined) return pens;
        return help.findKeyAndValue(pointers, "pointerIndex", n - 1) || {};
      };

      if (pointersValues.length > 1 && primaryPointer)
        primaryPointer.multipen = true; // Set a flag for multipen activity on main pen API object.

      $commonApi.pen = primaryPointer; // || { x: undefined, y: undefined };

      if (
        primaryPointer &&
        (primaryPointer.delta?.x !== 0 || primaryPointer.delta?.y !== 0)
      ) {
        socket?.send("ambient-pen:point", {
          x: primaryPointer.x / screen.width,
          y: primaryPointer.y / screen.height,
        });
      }
    }

    // 🕶️ VR Pen
    $commonApi.pen3d = content.pen3d?.pen;

    // Add upload event to allow the main thread to open a file chooser.
    // type: Accepts N mimetypes or file extensions as comma separated string.
    // Usage: upload(".jpg").then((data) => ( ... )).catch((err) => ( ... ));
    $commonApi.sideload = (type) => {
      const prom = new Promise((resolve, reject) => {
        fileImport = { resolve, reject };
      });
      send({ type: "import", content: type });
      return prom;
    };

    // 🤖 Sim // no send
    $commonApi.seconds = function (s) {
      return s * 120; // TODO: Get 120 dynamically from the Loop setting. 2022.01.13.23.28
    };

    // 🔈 Sound
    const $sound = {
      time: content.audioTime,
      // Get the bpm with bpm() or set the bpm with bpm(newBPM).
      bpm: function (newBPM) {
        if (newBPM) sound.bpm = newBPM;
        return sound.bpm;
      },
    };

    $sound.microphone = microphone;
    $sound.speaker = speaker;

    // TODO: Generalize square and bubble calls.
    // TODO: Move this stuff to a "sound" module.
    sound.bpm = content.audioBpm;

    // Clear synchronized audio triggers.
    soundClear = () => {
      sound.sounds.length = 0;
      sound.bubbles.length = 0;
      sound.kills.length = 0;
    };

    // Trigger a named audio sample to playback in the `bios`.
    // options: { volume: 0-n }
    $sound.play = function (sfx, options) {
      const id = sfx + "_" + performance.now(); // A *unique id for this sample.

      send({ type: "sfx:play", content: { sfx, id, options } });

      return {
        kill: () => {
          send({ type: "sfx:kill", content: { id } });
        },
        progress: async () => {
          const prom = new Promise((resolve, reject) => {
            sfxProgressReceivers[id] = resolve;
            return { resolve, reject };
          });
          send({ type: "sfx:progress", content: { id } });
          return prom;
        },
      };
    };

    soundTime = content.audioTime;

    $sound.synth = function ({
      type = "square",
      tone = 440, // TODO: Make random.
      beats = random(), // Wow, default func. params can be random!
      duration = undefined, // In seconds... (where beats is a shortcut)
      attack = 0,
      decay = 0,
      volume = 1,
      pan = 0,
    } = {}) {
      const id = soundId;
      if (duration !== undefined) beats = (duration * sound.bpm) / 60;
      sound.sounds.push({ id, type, tone, beats, attack, decay, volume, pan });

      soundId += 1n;

      let seconds;
      if (duration !== undefined) seconds = duration;
      else seconds = (60 / sound.bpm) * beats;
      const end = soundTime + seconds;

      return {
        id,
        kill: function () {
          sound.kills.push(id);
        },
        progress: function (time) {
          return 1 - max(0, end - time) / seconds;
        },
        update: function (properties) {
          // Property updates happen outside of beat timing.
          send({
            type: "beat:update",
            content: { id, properties },
          });
        },
      };
    };

    $sound.bubble = function ({ radius, rise, volume = 1, pan = 0 } = {}) {
      sound.bubbles.push({ radius: radius, rise, volume, pan });
    };

    $sound.kill = function (id) {
      sound.kills.push(id);
    };

    $commonApi.sound = $sound;

    // Act & Sim (Occurs after first boot and paint, `boot` occurs below.)
    if (booted && paintCount > 0n /*&& !leaving*/) {
      const $api = {};
      Object.keys($commonApi).forEach((key) => ($api[key] = $commonApi[key]));
      Object.keys($updateApi).forEach((key) => ($api[key] = $updateApi[key]));
      Object.keys(painting.api).forEach(
        (key) => ($api[key] = painting.api[key]),
      );
      $api.api = $api; // Add a reference to the whole API.

      cachedAPI = $api; // Remember this API for any other acts outside
      // of this loop, like a focus change or custom act broadcast.

      $api.inFocus = inFocus;

      // Don't pass pixels to updates.
      $api.screen = {
        width: content.width,
        height: content.height,
      };

      $api.cursor = (code) => (cursorCode = code);

      // 📻 Signaling
      $api.signal = (content) => {
        send({ type: "signal", content });
      };

      // Deprecated on 23.07.01.15.31 (Remove later if no regressions.)
      // if (initialSim) {
      //   console.log("initial", initialSim, content.updateCount, 'paintcount', paintCount);
      //   simCount += 1n;
      //   $api.simCount = simCount;
      //   try {
      //     sim($api);
      //   } catch (e) {
      //     console.warn("🧮 Sim failure...", e);
      //   }
      //   initialSim = false;
      // } else

      if (content.updateCount > 0 && paintCount > 0n) {
        // Run `sim` the number of times as requested from `bios`.
        for (let i = content.updateCount; i--; ) {
          simCount += 1n;
          $api.simCount = simCount;
          try {
            sim($api);
            noticeTimer?.step(); // Globally tick the noticeTimer if it exists.
            // Run through the global hourglass timers.
            for (let i = hourGlasses.length - 1; i >= 0; i--) {
              hourGlasses[i].step();
              if (hourGlasses[i].complete) hourGlasses.splice(i, 1);
            }
          } catch (e) {
            console.warn("🧮 Sim failure...", e);
          }
        }
      }

      // 🌟 Act
      // *Device Event Handling*

      // TODO: Shouldn't all these events come in as part of one array to
      //       keep their order of execution across devices?
      // TODO: Could "device" be removed in favor of "device:event" strings and
      //       if needed, a device method?

      // Window Events

      // Reframing the piece... (resizing the window).
      if (reframed === true) {
        $api.event = {
          device: "none",
          is: (e) => e === "reframed",
        };
        try {
          act($api);
        } catch (e) {
          console.warn("️ ✒ Act failure...", e);
        }
        reframed = false;
      }

      // If a disk failed to load, then notify the disk that loaded it
      // by checking to see if loadFailure has anything set.
      if (loadFailure) {
        $api.event = {
          error: loadFailure,
          is: (e) => e === "load-error",
        };
        try {
          act($api);
        } catch (e) {
          console.warn("️ ✒ Act failure...", e);
        }
        send({ type: "load-failure" });
        loadFailure = undefined;
      }

      // Signaling
      if (signals.length) {
        const data = { signal: signals };
        Object.assign(data, {
          device: "none",
          is: (e) => e === "signal",
        });
        $api.event = data;
        try {
          act($api);
        } catch (e) {
          console.warn("️ ✒ Act failure...", e);
        }
        signals.length = 0;
      }

      // Keyboard Paste Event
      if (content.clipboardText) {
        const data = { text: content.clipboardText };
        Object.assign(data, {
          device: "none",
          is: (e) => e === "pasted:text",
        });
        $api.event = data;
        try {
          act($api);
        } catch (e) {
          console.warn("️ ✒ Act failure...", e);
        }
      }

      // *** Pen Events ***
      // Ingest all pen input events by running act for each event.
      // TODO: I could also be transforming pen coordinates here...
      // TODO: Keep track of lastPen to see if it changed.
      content.pen?.events.forEach((data) => {
        Object.assign(data, {
          device: data.device,
          is: (e) => {
            let [name, pointer] = e.split(":");
            if (pointer) {
              if (pointer === "any") {
                return name === data.name;
              } else {
                return name === data.name && data.pointer === parseInt(pointer);
              }
            } else {
              return name === data.name && data.isPrimary === true;
            }
          },
        });
        //console.log(data)
        $api.event = data;
        try {
          // Always check to see if there was a tap on the corner.
          const { event: e, jump, send } = $api;
          let originalColor;

          let masked = false;

          // TODO: Show keyboard immediately when returning to prompt.
          currentHUDButton?.act(e, {
            down: () => {
              originalColor = currentHUDTextColor;
              currentHUDTextColor = [0, 255, 0];
              send({ type: "keyboard:enabled" }); // Enable keyboard flag.
              send({ type: "keyboard:unlock" });
              $api.needsPaint();
              masked = true;
              $api.sound.synth({
                tone: 300,
                beats: 0.1,
                attack: 0.01,
                decay: 0.5,
                volume: 0.25,
              });
            },
            push: () => {
              $api.sound.synth({
                tone: 600,
                beats: 0.1,
                attack: 0.01,
                decay: 0.5,
                volume: 0.15,
              });
              // send({ type: "keyboard:open" });
              jump("prompt");
              // pieceHistoryIndex > 0
              //   ? send({ type: "back-to-piece" })
              //   : jump("prompt");
              $api.needsPaint();
              masked = true;
            },
            cancel: () => {
              currentHUDTextColor = originalColor;
              // TODO: This might break on pieces where the keyboard is already
              //       open.
              send({ type: "keyboard:disabled" }); // Disable keyboard flag.
              send({ type: "keyboard:lock" });
              $api.needsPaint();
            },
            rollover: (btn) => {
              // if (btn) send({ type: "keyboard:unlock" });
            },
            rollout: () => {
              // send({ type: "keyboard:lock" });
            },
          });

          if (!masked) act($api); // Run the act function for all pen events.
        } catch (e) {
          console.warn("️ ✒ Act failure...", e);
        }
      });

      // *** 3D Pen Events ***
      content.pen3d?.events?.forEach((data) => {
        Object.assign(data, {
          is: (e) => {
            let [prefix, event, pointer] = e.split(":");
            if (
              prefix === "3d" &&
              event === data.name &&
              (pointer === undefined || parseInt(pointer) === data.pointer)
            )
              return true;
          },
        });
        $api.event = data;
        try {
          act($api);
        } catch (e) {
          console.warn("️ ✒ Act failure...", e);
        }
      });

      // Ingest all keyboard input events by running act for each event.
      content.keyboard?.forEach((data) => {
        Object.assign(data, {
          device: "keyboard",
          is: (e) => {
            const parts = e.split(":");
            if (parts.length > 2) {
              // Check for an exact match if `keyboard:action:?`
              return data.name === e;
            } else {
              // Or a subtring match if `keyboard:action`
              return data.name.indexOf(e) === 0;
            }
          },
        });
        $api.event = data;
        try {
          act($api); // Execute piece shortcut.
        } catch (e) {
          console.warn("️ ✒ Act failure...", e);
        }
      });

      // *** Act Alerts *** (Custom events defined in here.)
      actAlerts.forEach((name) => {
        const data = {
          name,
          is: (e) => e === name,
          of: (e) => name.startsWith(e),
        };
        $api.event = data;
        try {
          act($api);
        } catch (e) {
          console.warn("️ ✒ Act failure...", e);
        }
      });
      actAlerts.length = 0; // Clear act alerts.
    }

    // 🖼 Paint
    if (content.needsRender) {
      const $api = {};
      Object.keys($commonApi).forEach((key) => ($api[key] = $commonApi[key]));
      Object.keys(painting.api).forEach(
        (key) => ($api[key] = painting.api[key]),
      );
      $api.api = $api; // Add a reference to the whole API.

      cachedAPI = $api; // Remember this API for any other acts outside
      // of this loop, like a focus change or custom act broadcast.

      // Object.assign($api, $commonApi);
      // Object.assign($api, painting.api);

      $api.paintCount = Number(paintCount);

      $api.inFocus = content.inFocus;

      $api.glaze = function (content) {
        if (glazeEnabled === content.on) return; // Prevent glaze from being fired twice...
        glazeEnabled = content.on;
        glazeAfterReframe = { type: "glaze", content };
      };

      // Make a screen buffer or resize it automatically if it doesn't exist.

      if (
        !screen ||
        screen.width !== content.width ||
        screen.height !== content.height
      ) {
        const hasScreen = screen !== undefined;

        screen = {
          pixels:
            pixels || new Uint8ClampedArray(content.width * content.height * 4),
          width: content.width,
          height: content.height,
          load: function load(name) {
            if (store[name]?.pixels) {
              this.pixels = new Uint8ClampedArray(store[name].pixels);
              this.width = store[name].width;
              this.height = store[name].height;
              $commonApi.resize(this.width, this.height);
              return true;
            } else {
              return false;
            }
          },
          save: function save(name) {
            store[name] = {
              pixels: new Uint8ClampedArray(this.pixels),
              width: this.width,
              height: this.height,
            };
          },
        };

        screen[hasScreen ? "resized" : "created"] = true; // Screen change type.

        // TODO: Add the depth buffer back here.
        // Reset the depth buffer.
        // TODO: I feel like this is causing a memory leak...
        // graph.depthBuffer.length = screen.width * screen.height;
        // graph.depthBuffer.fill(Number.MAX_VALUE);

        graph.writeBuffer.length = screen.width * screen.height;

        graph.writeBuffer.fill(0);
      }

      // TODO: Disable the depth buffer for now... it doesn't need to be
      //       regenerated on every frame.
      // graph.depthBuffer.fill(Number.MAX_VALUE); // Clear depthbuffer.
      graph.writeBuffer.fill(0); // Clear writebuffer.

      $api.screen = screen;
      $api.screen.center = { x: screen.width / 2, y: screen.height / 2 };

      $api.fps = function (newFps) {
        send({ type: "fps-change", content: newFps });
      };

      $api.cursor = (code) => (cursorCode = code);

      /**
       * @function video
       * @descrption Make a live video feed. Returns an object that links to current frame.
       * @param {string} type - "camera" or "camera-update" or see below. 💡
       * @param {object} options - *unimplemented* { src, width, height }
       */
      $api.video = function (type, options) {
        // TODO: Options could eventually be { src, width, height }
        // const vid = video("youtube-link");
        // const vid = video("tiktok:@whistlegraph");
        // https://codepen.io/oceangermanique/pen/LqaPgO
        if (type === "camera:update") activeVideo = null;

        send({ type: "video", content: { type, options } });

        // Return an object that can grab whatever the most recent frame of
        // video was.
        return function videoFrame(shader) {
          if (activeVideo) {
            const { width, pixels } = activeVideo;

            if (shader) {
              for (let i = 0; i < pixels.length; i += 4) {
                const c = pixels.subarray(i, i + 4);
                const p = { x: (i / 4) % width, y: floor(i / 4 / width) };
                shader(p, c);
              }
            }
          }

          return activeVideo;
        };
      };

      graph.setBuffer(screen);

      // API Stops being modified here...
      $activePaintApi = $api;

      // TODO: Set bpm from boot.
      /*
      $api.sound = {
        time: content.time,
        bpm: function (newBPM) {
          if (newBPM) {
            content.bpm[0] = newBPM;
          }
          return content.bpm[0];
        },
      };
       */

      // TODO: Boot's painting is currently bound by whatever dirtyBox gets
      //       set to at the end of `paint`.

      // Run boot only once before painting for the first time.
      if (paintCount === 0n && loading === false) {
        const dark = await store.retrieve("dark-mode"); // Read dark mode.
        if (dark === true || dark === false) $commonApi.dark = dark;

        // System specific preloaders.
        //if ($commonApi?.system?.name === "nopaint" || currentText === "prompt") {

        // Create a new painting if one doesn't already exist.
        if (!store["painting"]) {
          store["painting"] =
            (await store.retrieve("painting", "local:db")) ||
            painting.api.painting(screen.width, screen.height, ($) => {
              $.wipe(64);
            });

          store["painting:resolution-lock"] = await store.retrieve(
            "painting:resolution-lock",
            "local:db",
          );

          store["painting:transform"] = await store.retrieve(
            "painting:transform",
            "local:db",
          );

          addUndoPainting(store["painting"]);
        }

        const sys = $commonApi.system;

        // Set the painting record if one is in storage.
        if (sys.nopaint.record.length === 0 && !sys.nopaint.recording) {
          sys.nopaint.record =
            (await store.retrieve("painting:record", "local:db")) || [];
          sys.nopaint.recording = sys.nopaint.record.length > 0;
        }

        sys.painting = store["painting"];

        sys.nopaint.translation =
          store["painting:transform"]?.translation || sys.nopaint.translation;

        try {
          if (system === "nopaint") nopaint_boot($api);
          await boot($api);
          booted = true;
        } catch (e) {
          console.warn("🥾 Boot failure...", e);
        }
        send({ type: "disk-loaded-and-booted" });
      }

      // Paint a frame, which can return false to enable caching via noPaint and by
      // default returns undefined (assume a repaint).
      // Once paint returns false and noPaint is marked true, `needsPaint` must be called.
      // Note: Always marked false on a disk's first frame.

      let painted = false;
      let dirtyBox;

      // Render a thumbnail instead of the piece.
      if (previewMode) {
        try {
          // Assign a default resolution on first preview,
          // which can be over-ridden using `resolution` inside the
          // `preview` function.
          if (firstPreviewOrIcon) {
            if (currentSearch === "preview") {
              $api.resolution(1200 / 8, 630 / 8, 0);
            } else {
              $api.resolution(
                ...currentSearch
                  .split("=")[1]
                  .split("x")
                  .map((n) => floor(parseInt(n) / 8)),
                0,
              );
            }
            firstPreviewOrIcon = false;
          }

          preview($api);
          painting.paint(true);
          painted = true;
          paintCount += 1n;
        } catch (err) {
          console.warn("🖼️ Preview failure...", err);
          previewMode = false;
        }
      } else if (iconMode) {
        // Render a favicon instead of the piece.
        try {
          if (firstPreviewOrIcon) {
            $api.resolution(128, 128, 0);
            if (currentSearch === "icon") {
              $api.resolution(128, 128, 0);
            } else {
              $api.resolution(
                ...currentSearch
                  .split("=")[1]
                  .split("x")
                  .map((n) => parseInt(n)),
                0,
              );
            }
            firstPreviewOrIcon = false;
          }
          icon($api);
          painting.paint(true);
          painted = true;
          paintCount += 1n;
        } catch (err) {
          console.warn("🪷 Icon failure...", err);
          iconMode = false;
        }
      }

      // Attempt a paint.
      if (
        previewMode === false &&
        iconMode === false &&
        (noPaint === false || scream || ambientPenPoints.length > 0) &&
        booted
      ) {
        let paintOut;

        try {
          // 📓 Bake any painting from the nopaint system before anything else.
          if (system === "nopaint") {
            const np = $api.system.nopaint;
            // No Paint: baking

            if (np.needsBake === true && bake) {
              $api.page($api.system.painting);
              bake($api);
              $api.page($api.screen);
              np.present($api);
              np.needsBake = false;
            } else if (np.is("painting") || np.needsPresent) {
              np.present($api); // No Paint: prepaint
            }
          }

          // All: Paint
          paintOut = paint($api); // Returns `undefined`, `false`, or `DirtyBox`.
        } catch (e) {
          console.warn("🎨 Paint failure...", e);
        }

        // `DirtyBox` and `undefined` always set `noPaint` to `true`.
        noPaint =
          paintOut === false || (paintOut !== undefined && paintOut !== true);

        // Run everything that was queued to be painted, then devour paintLayers.
        //await painting.paint();

        // Upper layer.
        const { layer, ink, needsPaint } = $api;
        layer(1000); // Always make sure this stuff draws on top.

        // 😱 Scream - Paint a scream if it exists.
        // TODO: Should this overlay after the fact and not force a paint? 23.05.23.19.21
        //       Yes probably, because of layering issues?
        if (scream || screaming) {
          ink(255)
            .wipe(255, 0, 0)
            .write(scream, { center: "xy", size: 3, thickness: 1 });
          needsPaint();
          if (!screaming) {
            screaming = true;
            clearTimeout(screamingTimer);
            screamingTimer = setTimeout(() => {
              screaming = false;
              scream = null;
            }, 1000);
          }
        }

        // 🧚 Ambient Pen Points - Paint if they exist.
        ambientPenPoints.forEach(({ x, y }) => {
          ink().point(x * screen.width, y * screen.height);
        });
        if (ambientPenPoints.length > 0) {
          needsPaint();
          // if (system === "nopaint") $api.system.nopaint.needsPresent = true;
        }
        ambientPenPoints.length = 0;

        // 🔴 Show a cross-piece "Recording" indicator.
        //    Currently only implemented for `painting:record`. 23.08.20.21.36
        if (
          $api.system.nopaint.recording &&
          !hideLabel &&
          pieceHistoryIndex > -1 &&
          !loading
        ) {
          ink("red").box(screen.width - 3, 1, 2);
        }

        // Show a notice if necessary.
        if (notice) {
          ink(noticeColor[0]).write(
            notice,
            { center: "x", y: 32, size: 2 },
            noticeColor[1],
          );
        }

        layer(0);

        painting.paint(true);
        painted = true;
        paintCount = paintCount + 1n;

        if (paintOut) dirtyBox = paintOut;

        delete screen.resized; // Remove status from screen after painting.
        delete screen.created;

        //console.log("bake")
        //send({ type: "3d-bake" });
      }

      // Draw any Global UI / HUD in an overlay buffer that will get
      // composited by the other thread.

      // TODO: ❤️‍🔥 Why is this being composited by a different thread?
      //       Also... where do I put a scream?

      // System info.
      let label;
      const piece = currentHUDText?.split("~")[0];
      const defo = 6; // Default offset

      if (
        !previewMode &&
        !iconMode &&
        !hideLabel &&
        piece !== undefined &&
        piece.length > 0 &&
        piece !== "download:painting" &&
        piece !== "prompt" &&
        piece !== "play" &&
        piece !== "gargoyle" &&
        piece !== "girlfriend" &&
        piece !== "textfence" &&
        piece !== "boyfriend" &&
        piece !== "botce" &&
        piece !== "angel" &&
        piece !== "dad" &&
        piece !== "kid" &&
        piece !== "decode" &&
        piece !== "liar" &&
        piece !== "mom" &&
        piece !== "encode" &&
        piece !== "alphapoet" &&
        piece !== "sing" &&
        piece !== "neoprompt" &&
        piece !== "video"
      ) {
        const w = currentHUDText.length * 6;
        const h = 11;
        label = $api.painting(w, h, ($) => {
          // $activePaintApi = $;
          $.ink(0).write(currentHUDText?.replaceAll("~", " "), { x: 1, y: 1 });
          let c;
          if (currentHUDTextColor) {
            c = num.shiftRGB(currentHUDTextColor, [255, 255, 255], 0.75);
          } else {
            c = [255, 200, 240];
          }
          $.ink(c).write(currentHUDText?.replaceAll("~", " "), { x: 0, y: 0 });
        });

        currentHUDButton =
          currentHUDButton ||
          new $api.ui.Button({
            x: 0,
            y: 0,
            w: w + (currentHUDOffset?.x || defo),
            h: h + (currentHUDOffset?.y || defo),
          });
        $commonApi.hud.currentLabel = {
          text: currentHUDText,
          btn: currentHUDButton,
        };
      }

      maybeLeave();

      // Return frame data back to the main thread.
      let sendData = { width: screen.width, height: screen.height };

      // TODO: Write this up to the data in `painting`.

      sendData.TwoD = {
        code: twoDCommands,
        // code: [
        //   ["ink", 1.0, 0, 0, 1.0],
        //   ["ink2", 0.0, 1.0, 0, 1.0],
        //   ["line", 0, 0, 30, 30],
        //   //     x1, y1, x2, y2, r1, g1, b1, a1, r2, g2, b2, a2
        // ],
      };

      // Attach a label buffer if necessary.
      if (label)
        sendData.label = {
          x: currentHUDOffset?.x || defo,
          y: currentHUDOffset?.y || defo,
          img: label,
        };

      let transferredPixels;

      // Check to see if we have a dirtyBox to render from.
      const croppedBox = dirtyBox?.croppedBox?.(screen);

      if (croppedBox?.w > 0 && croppedBox?.h > 0) {
        transferredPixels = dirtyBox.crop(screen);
        sendData.pixels = transferredPixels;
        sendData.dirtyBox = croppedBox;
      } else if (painted === true) {
        // TODO: Toggling this causes a flicker in `line`... but helps prompt. 2022.01.29.13.21
        // Otherwise render everything if we drew anything!
        transferredPixels = screen.pixels;
        sendData.pixels = transferredPixels;
      }

      // Optional messages to send.
      if (painted === true) sendData.paintChanged = true;
      if (loading === true) sendData.loading = true;

      // These fields are one time `signals`.
      if (reframe || glazeAfterReframe) {
        sendData.reframe = reframe || glazeAfterReframe !== undefined;
        if (glazeAfterReframe) {
          send(glazeAfterReframe);
          glazeAfterReframe = undefined;
        }
      }

      if (cursorCode) sendData.cursorCode = cursorCode;

      // Note: transferredPixels will be undefined when sendData === {}.
      if (sendData.pixels) {
        sendData.pixels = sendData.pixels.buffer;
      } else {
        sendData.pixels = content.pixels;
      }

      // new hud

      if (sendData.pixels?.byteLength === 0) sendData.pixels = undefined;

      let transferredObjects = [sendData.pixels];
      if (sendData.label)
        transferredObjects.push(sendData.label?.img.pixels.buffer);

      sendData.sound = sound;

      send({ type: "render", content: sendData }, transferredObjects);

      twoDCommands.length = 0; // Empty the 2D GPU command buffer.

      // Flush the `signals` after sending.
      if (reframe) reframe = undefined;
      if (cursorCode) cursorCode = undefined;
    } else {
      // Send update (sim).
      maybeLeave();
      // TODO: How necessary is this - does any info ever need to actually
      //       get sent? 23.01.06.16.02
      send(
        {
          type: "update",
          content: {
            didntRender: true,
            loading,
            pixels: pixels?.buffer,
            width: content.width,
            height: content.height,
            sound,
          },
        },
        [pixels?.buffer],
      );
    }

    // Wait 8 frames of the default piece before loading the next piece.
    if (paintCount > 8n) loadAfterPreamble?.(); // Start loading after the first disk if necessary.

    soundClear?.();

    // ***Frame State Reset***
    // Reset video transcoding / print progress.

    //console.log(performance.now() - frameTime, "ms");

    //performance.mark("b");

    //performance.measure("a", "b");
    //console.log("Frame perf:", performance.getEntriesByType("measure")[0].duration);
    //performance.clearMarks();
    //performance.clearMeasures();
  }
}

// 📚 Utilities

// Get the active user's handle from the server if one exists, updating
// $commonApi.handle
async function handle() {
  if (USER) {
    try {
      const response = await fetch(`/handle?for=${USER.sub}`);
      if (response.status === 200) {
        const data = await response.json();
        const newHandle = "@" + data.handle;
        if (newHandle !== $commonApi.handle) {
          $commonApi.handle = "@" + data.handle;
          store["handle:received"] = true;
        }
      } else {
        console.warn(await response.text());
      }
    } catch (error) {
      console.error(error);
    }
  }
}

// Run the piece's "leave" function which will trigger
// a new load before sending off the final frame.
function maybeLeave() {
  // 🚪 Leave (Skips act and sim and paint...)
  if (leaving) {
    // End the socket connection before switching pieces if one exists.
    socket?.kill();
    socket = undefined;

    try {
      leave({ ...painting.api, screen, ...$commonApi }); // Trigger leave.
    } catch (e) {
      console.warn("👋 Leave failure...", e);
    }
    leaving = false;
    leaveLoad?.();
  }
}

const noticeBell = (api, { tone } = { tone: 600 }) => {
  api.sound.synth({
    tone,
    beats: 0.1,
    attack: 0.01,
    decay: 0.5,
    volume: 0.25,
  });

  noticeTimer = new gizmo.Hourglass(180, {
    completed: () => {
      notice = "";
      noticeTimer = null;
      $commonApi.needsPaint();
    },
    // every: () => $commonApi.needsPaint(),
  });
};<|MERGE_RESOLUTION|>--- conflicted
+++ resolved
@@ -415,18 +415,16 @@
 
 // For every function to access.
 const $commonApi = {
-<<<<<<< HEAD
   notice: (msg, color = ["white", "green"]) => {
     notice = msg;
     noticeColor = color;
     const sound = {};
     if (color[0] === "yellow" && color[1] === "red") sound.tone = 300;
     noticeBell(cachedAPI, sound);
-=======
+  },
   // ⌛
   delay: (fun, time) => {
     hourGlasses.push(new gizmo.Hourglass(time, { completed: () => fun() }));
->>>>>>> c53b80ca
   },
   // 🪙 Mint a url or the `pixels` that get passed into the argument to a
   // network of choice.
