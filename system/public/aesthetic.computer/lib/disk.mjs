--- conflicted
+++ resolved
@@ -1705,18 +1705,7 @@
     socket?.kill(); // Kill any already open socket from a previous disk.
     socket = new Socket(debug); // Then redefine and make a new socket.
 
-<<<<<<< HEAD
-        // 🧚 Ambient cursor support.
-        if (type === "ambient-pen:point" /*&& socket.id !== id*/) {
-          ambientPenPoints.push({
-            x: content.x,
-            y: content.y,
-          });
-          // console.log(socket.id, id, type, content);
-        }
-=======
     const monolith = "monolith"; // or undefined for horizontal scaling.
->>>>>>> 7fce7def
 
     session(slug, forceProd, monolith)
       .then((sesh) => {
@@ -1733,7 +1722,7 @@
             }
 
             // 🧚 Ambient cursor support.
-            if (type === "ambient-pen:point" && socket.id !== id) {
+            if (type === "ambient-pen:point" /*&& socket.id !== id*/) {
               ambientPenPoints.push({ x: content.x, y: content.y });
               return;
             }
