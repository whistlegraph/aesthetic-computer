// Manages a piece and the transitions between pieces like a
// hypervisor or shell.

/* #region 🏁 todo
#endregion */

import * as quat from "../dep/gl-matrix/quat.mjs";
import * as mat3 from "../dep/gl-matrix/mat3.mjs";
import * as mat4 from "../dep/gl-matrix/mat4.mjs";
import * as vec2 from "../dep/gl-matrix/vec2.mjs";
import * as vec3 from "../dep/gl-matrix/vec3.mjs";
import * as vec4 from "../dep/gl-matrix/vec4.mjs";

import * as graph from "./graph.mjs";
import * as num from "./num.mjs";
import * as text from "./text.mjs";
import * as geo from "./geo.mjs";
import * as gizmo from "./gizmo.mjs";
import * as ui from "./ui.mjs";
import * as help from "./help.mjs";
import * as platform from "./platform.mjs";
import { signed as shop } from "./shop.mjs";
import { parse, metadata, inferTitleDesc, updateCode } from "./parse.mjs";
import { Socket } from "./socket.mjs"; // TODO: Eventually expand to `net.Socket`
import { Chat } from "./chat.mjs"; // TODO: Eventually expand to `net.Socket`
import {
  notArray,
  defaultTemplateStringProcessor,
  uint8ArrayToBase64,
  base64ToUint8Array,
} from "./helpers.mjs";
const { pow, abs, round, sin, random, min, max, floor, cos } = Math;
const { keys } = Object;
import { nopaint_boot, nopaint_act, nopaint_is, nopaint_renderPerfHUD, nopaint_triggerBakeFlash } from "../systems/nopaint.mjs";
import { getPreserveFadeAlpha, setPreserveFadeAlpha } from "./fade-state.mjs";
import * as prompt from "../systems/prompt-system.mjs";
import * as world from "../systems/world.mjs";
import { headers } from "./headers.mjs";
import { logs } from "./logs.mjs";
import { soundWhitelist } from "./sound/sound-whitelist.mjs";

import { CamDoll } from "./cam-doll.mjs";

import { TextInput, Typeface } from "../lib/type.mjs";

import * as lisp from "./kidlisp.mjs";
import { isKidlispSource, fetchCachedCode, getCachedCode, initPersistentCache, getCachedCodeMultiLevel } from "./kidlisp.mjs"; // Add lisp evaluator.
import { qrcode as qr, ErrorCorrectLevel } from "../dep/@akamfoad/qr/qr.mjs";
import { microtype, MatrixChunky8 } from "../disks/common/fonts.mjs";

function matrixDebugEnabled() {
  if (typeof window !== "undefined" && window?.acMatrixDebug) return true;
  if (typeof globalThis !== "undefined" && globalThis?.acMatrixDebug)
    return true;
  return false;
}

function inkFloodLoggingEnabled() {
  if (typeof globalThis !== "undefined" && globalThis.AC_LOG_INK_COLORS) return true;
  if (typeof process !== "undefined" && process.env?.AC_LOG_INK_COLORS === "1") return true;
  return false;
}

function inkFloodLogPrefix() {
  let label = null;
  if (typeof process !== "undefined" && process.env?.AC_LOG_INK_LABEL) {
    label = process.env.AC_LOG_INK_LABEL;
  } else if (typeof globalThis !== "undefined" && globalThis.AC_LOG_INK_LABEL) {
    label = globalThis.AC_LOG_INK_LABEL;
  }
  return label ? `[${label}] ` : "";
}

function cloneColorForLog(color) {
  if (Array.isArray(color)) return Array.from(color);
  return color;
}

function cloneArgsForLog(args) {
  return Array.from(args).map((arg) => {
    if (Array.isArray(arg)) return Array.from(arg);
    if (arg && typeof arg === "object") {
      try {
        return JSON.parse(JSON.stringify(arg));
      } catch (err) {
        return String(arg);
      }
    }
    return arg;
  });
}

if (typeof globalThis !== "undefined") {
  if (globalThis.acMatrixDebug === undefined) {
    globalThis.acMatrixDebug = true;
  }
  if (typeof window !== "undefined" && window.acMatrixDebug === undefined) {
    window.acMatrixDebug = globalThis.acMatrixDebug;
  }
}

// Helper function to safely check for sandboxed environments in both main thread and worker contexts
function isSandboxed() {
  try {
    // In workers, window is undefined but we can still check self.origin or location
    if (typeof window !== "undefined") {
      return window.origin === "null";
    } else if (typeof self !== "undefined" && self.origin) {
      return self.origin === "null";
    } else if (typeof location !== "undefined" && location.origin) {
      return location.origin === "null";
    } else {
      return false; // Default to not sandboxed if we can't determine
    }
  } catch (err) {
    return false; // Default to not sandboxed if there's an error
  }
}

// Helper function to get safe protocol and hostname for URL construction
function getSafeUrlParts() {
  try {
    const sandboxed = isSandboxed();
    
    if (sandboxed) {
      return {
        protocol: "https:",
        hostname: "aesthetic.computer"
      };
    } else {
      // Try to get location info from various contexts
      let loc = null;
      if (typeof location !== "undefined") {
        loc = location;
      } else if (typeof self !== "undefined" && self.location) {
        loc = self.location;
      } else if (typeof window !== "undefined" && window.location) {
        loc = window.location;
      }
      
      if (loc) {
        return {
          protocol: loc.protocol,
          hostname: loc.hostname || loc.host
        };
      } else {
        // Fallback if no location available
        return {
          protocol: "https:",
          hostname: "aesthetic.computer"
        };
      }
    }
  } catch (err) {
    // Fallback to defaults if there's any error
    return {
      protocol: "https:",
      hostname: "aesthetic.computer"
    };
  }
}

let tf; // Active typeface global.

// Cache for loaded typefaces to avoid recreating them
const typefaceCache = new Map();

const DEFAULT_TYPEFACE_BLOCK_WIDTH = 6;
const DEFAULT_TYPEFACE_BLOCK_HEIGHT = 10;
const HUD_LABEL_TEXT_MARGIN = 0;
const KIDLISP_HUD_WRAP_CHARACTER_LIMIT = 28;
const MIN_HUD_WRAP_WIDTH = 120;

function resolveTypefaceInstance(typefaceRef) {
  if (!typefaceRef) return undefined;
  if (typefaceRef instanceof Typeface) return typefaceRef;
  if (typeof typefaceRef === "string") {
    if (typefaceCache.has(typefaceRef)) {
      return typefaceCache.get(typefaceRef);
    }
    const instance = new Typeface(typefaceRef);
    typefaceCache.set(typefaceRef, instance);
    return instance;
  }
  if (typeof typefaceRef === "object" && typeof typefaceRef?.getGlyph === "function") {
    return typefaceRef;
  }
  return undefined;
}

function ensureTypefaceLoaded(typeface) {
  if (!typeface || typeof typeface.load !== "function") return;
  const requiresLoad =
    typeface.data?.bdfFont ||
    typeface.name === "unifont" ||
    typeface.name === "MatrixChunky8";

  if (!requiresLoad) return;

  if (!typeface.__loadPromise) {
    typeface.__loadPromise = typeface.load($commonApi.net.preload, () => {
      if (typeof window !== "undefined" && window.$activePaintApi?.needsPaint) {
        window.$activePaintApi.needsPaint();
      }
    });
  }

  return typeface.__loadPromise;
}

function getTypefaceForMeasurement(typefaceName) {
  if (!typefaceName) return tf;
  const resolved = resolveTypefaceInstance(typefaceName);
  return resolved || tf;
}

function writeHudLabelText(
  $, 
  text,
  {
    x = 0,
    y = 0,
    typefaceName,
    preserveColors = true,
    bounds,
    wordWrap,
  } = {},
) {
  if (text === undefined || text === null || text === "") return;

  const content = preserveColors ? text : stripColorCodes(text);
  const effectiveBounds = typeof bounds === "number" && bounds > 0 ? bounds : undefined;
  const shouldWrap = wordWrap === undefined ? effectiveBounds !== undefined : wordWrap;
  
  $.write(
    content,
    { x, y },
    undefined,
    effectiveBounds,
    shouldWrap,
    typefaceName,
  );

  return $;
}

// Helper function to determine if a color is dark (needs light shadow) or light (needs dark shadow)
function isColorDark(colorStr) {
  
  let rgb;
  
  // Handle RGB comma-separated format like "0,0,0" or "255,0,0"
  if (typeof colorStr === 'string' && colorStr.includes(',')) {
    const parts = colorStr.split(',').map(n => parseInt(n.trim(), 10));
    rgb = parts;
  } 
  // Handle named colors
  else if (typeof colorStr === 'string') {
    const lower = colorStr.toLowerCase();
    const resolved = graph.findColor(lower);
    if (Array.isArray(resolved)) {
      rgb = resolved;
    } else {
      // For unknown colors, assume they're light
      return false;
    }
  }
  // Handle array format [r, g, b]
  else if (Array.isArray(colorStr)) {
    rgb = colorStr;
  }
  
  if (!rgb || rgb.length < 3) return false;
  
  // Calculate relative luminance using the formula from WCAG
  // https://www.w3.org/TR/WCAG20/#relativeluminancedef
  const [r, g, b] = rgb;
  const luminance = (0.299 * r + 0.587 * g + 0.114 * b) / 255;
  
  // If luminance is less than 0.5, it's a dark color
  return luminance < 0.5;
}

// Helper function to get shadow color for a specific text color
const BRIGHT_SHADOW_RGB = "220,220,220";

function getShadowColorForText(colorStr) {
  if (!colorStr) return "64,64,64"; // Default to dark gray shadow
  
  let rgb;
  let normalizedCommand = null;
  if (typeof colorStr === "string") {
    normalizedCommand = colorStr.trim().toLowerCase();
    // Treat complex command-based color strings (fade, scroll, random, etc.) as needing bright shadows
    if (/[:(]/.test(normalizedCommand) || normalizedCommand.includes("?")) {
      return BRIGHT_SHADOW_RGB;
    }
  }
  
  // Parse the color string to get RGB values
  if (typeof colorStr === 'string' && colorStr.includes(',')) {
    const parts = colorStr.split(',').map(n => parseInt(n.trim(), 10));
    rgb = parts;
  } 
  else if (typeof colorStr === 'string') {
    const lower = colorStr.toLowerCase();
    const resolved = graph.findColor(lower);
    if (Array.isArray(resolved)) {
      rgb = resolved;
    } else {
      // Fallback to dark gray for unknown colors
      return "64,64,64";
    }
  }
  else if (Array.isArray(colorStr)) {
    rgb = colorStr;
  }
  
  if (!rgb || rgb.length < 3) return "64,64,64";
  
  const [r, g, b] = rgb;

  // Handle very dark colors (near black) before channel-specific logic
  if (r <= 24 && g <= 24 && b <= 24) {
    return BRIGHT_SHADOW_RGB;
  }
  
  // 🎨 Special case: Detect RGB channel colors and return channel-tinted shadows
  // Red channel: R value, zero G and B
  if (r >= 0 && g === 0 && b === 0) {
    // Red channel shadow - darker red, stronger and more saturated
    const shadowR = Math.max(32, Math.round(r * 0.4)); // Keep at least 40% intensity
    return `${shadowR},0,0`; // Pure red shadow
  }
  
  // Green channel: zero R, G value, zero B
  if (r === 0 && g >= 0 && b === 0) {
    // Green channel shadow - darker green
    const shadowG = Math.max(32, Math.round(g * 0.4));
    return `0,${shadowG},0`; // Pure green shadow
  }
  
  // Blue channel: zero R, G value (75% of B), B value (deepskyblue pattern: 0, 191, 255)
  // Detects pattern where g = b * 0.75 (within rounding tolerance)
  if (r === 0 && b >= 0 && g >= 0) {
    const expectedG = Math.round(b * 0.75);
    // Allow 1 pixel tolerance for rounding
    if (Math.abs(g - expectedG) <= 1) {
      // Blue/deepskyblue channel shadow - darker blue with cyan tint
      const shadowG = Math.max(24, Math.round(g * 0.4));
      const shadowB = Math.max(32, Math.round(b * 0.4));
      return `0,${shadowG},${shadowB}`; // Cyan-blue shadow
    }
  }
  
  // Check if the color is dark - if so, lighten it for shadow
  if (isColorDark(colorStr)) {
    // Render near-white shadows under very dark text for readability
    if (r <= 24 && g <= 24 && b <= 24) {
      return "255,255,255";
    }

    // Lighten the color by mixing with white (stronger mix for dark colors)
    const factor = 0.85; // Mix 85% with white for a much lighter shadow
    const shadowR = Math.round(r + (255 - r) * factor);
    const shadowG = Math.round(g + (255 - g) * factor);
    const shadowB = Math.round(b + (255 - b) * factor);
    return `${shadowR},${shadowG},${shadowB}`;
  }
  
  // For light colors, darken by mixing with dark gray
  const factor = 0.6; // Mix 60% darker for shadow
  const shadowR = Math.round(r * (1 - factor));
  const shadowG = Math.round(g * (1 - factor));
  const shadowB = Math.round(b * (1 - factor));
  return `${shadowR},${shadowG},${shadowB}`;
}

// Helper function to replace color codes in text with shadow colors
function replaceColorCodesWithShadows(text, defaultTextColor = "white") {
  if (!text || !textContainsColorCodes(text)) return text;
  
  let currentTextColor = defaultTextColor;
  
  COLOR_CODE_MATCH_REGEX.lastIndex = 0;
  return text.replace(COLOR_CODE_MATCH_REGEX, (match, colorStr) => {
    if (!colorStr) return match;
    
    const normalized = colorStr.trim();
    const lower = normalized.toLowerCase();
    
    if (lower === "reset" || lower === "default" || lower === "base") {
      currentTextColor = defaultTextColor;
    } else {
      currentTextColor = normalized;
    }
    
    // Get the appropriate shadow color for this text color
    const shadowColor = getShadowColorForText(currentTextColor);
    
    // Return the shadow color code
    return `\\${shadowColor}\\`;
  });
}

function drawHudLabelText(
  $, 
  text,
  {
    x = 0,
    y = 0,
    typefaceName,
    textColor = "white",
    shadowColor,
    shadowOffsetX = 1,
    shadowOffsetY = 1,
    preserveColors = true,
    bounds,
    wordWrap,
  } = {},
) {
  if (!text) return;

  const containsColorCodes = textContainsColorCodes(text);
  const shouldPreserveColors = preserveColors || ((typefaceName === "MatrixChunky8" || typefaceName === "unifont") && containsColorCodes);

  const effectiveBounds = typeof bounds === "number" && bounds > 0 ? bounds : undefined;
  const shouldWrap = wordWrap === undefined ? effectiveBounds !== undefined : wordWrap;


  let effectiveShadowColor = shadowColor;
  if (!effectiveShadowColor && textColor) {
    effectiveShadowColor = getShadowColorForText(textColor);
  }
  if (!effectiveShadowColor) {
    effectiveShadowColor = "black";
  }


  const shouldRenderShadow = effectiveShadowColor && !(
    (typefaceName === "MatrixChunky8" || typefaceName === "unifont") &&
    matrixDebugEnabled()
  );

  if (shouldRenderShadow) {
    // If the text has color codes and we're preserving colors, use dynamic shadows
    if (shouldPreserveColors && containsColorCodes) {
      // Replace color codes with appropriate shadow colors
      const shadowText = replaceColorCodesWithShadows(text, textColor);
      
      writeHudLabelText($, shadowText, {
        x: x + shadowOffsetX,
        y: y + shadowOffsetY,
        typefaceName,
        preserveColors: true, // Keep the shadow color codes
        bounds: effectiveBounds,
        wordWrap: shouldWrap,
      });
    } else {
      // Original behavior: single shadow color for entire text
      $.ink(effectiveShadowColor);
      writeHudLabelText($, text, {
        x: x + shadowOffsetX,
        y: y + shadowOffsetY,
        typefaceName,
        preserveColors: false,
        bounds: effectiveBounds,
        wordWrap: shouldWrap,
      });
    }
  }

  if (textColor) {
    $.ink(textColor);
  }

  const content = shouldPreserveColors ? text : stripColorCodes(text);
  $.write(
    content,
    { x, y },
    undefined,
    effectiveBounds,
    shouldWrap,
    typefaceName,
  );
}

export const noWorker = { onMessage: undefined, postMessage: undefined };

let ROOT_PIECE = "prompt"; // This gets set straight from the host html file for the ac.

let USER; // A holder for the logged in user. (Defined in `boot`)
let sessionStarted = false; // A flag that waits to boot until a session was
//                             found or not.

let LAN_HOST; // The IP address of the hosting machine on the local network.
let SHARE_SUPPORTED; // Whether navigator.share is supported. (For `dl`)
let PREVIEW_OR_ICON; // Whether we are in preview or icon mode. (From boot.)
let VSCODE; // Whether we are running the vscode extesion or not. (From boot.)
let TV_MODE = false; // Whether running in TV mode (disables touch/keyboard input)
let HIGHLIGHT_MODE = false; // Whether HUD highlighting is enabled
let HIGHLIGHT_COLOR = "64,64,64"; // Default highlight color (gray)
let AUDIO_SAMPLE_RATE = 0;
let debug = false; // This can be overwritten on boot.
let nopaintPerf = false; // Performance panel for nopaint system debugging (disabled by default)
let visible = true; // Is aesthetic.computer visibly rendering or not?

// 🎯 Global KidLisp Instance - Single source of truth for all KidLisp operations
let globalKidLispInstance = null;

// 🎨 Persistent first line color storage - survives instance resets
let persistentFirstLineColor = null;

// 🎨 Global function to store background color from KidLisp (worker-safe)
function storePersistentFirstLineColor(color) {
  persistentFirstLineColor = color;
  // Also store in window if available
  if (typeof window !== "undefined" && window.setPersistentFirstLineColor) {
    window.setPersistentFirstLineColor(color);
  }
}

// 🎨 Global function to get background color for reframe (worker-safe)
function getPersistentFirstLineColor() {

  return persistentFirstLineColor;
}

// 🎨 Make storage function globally available for KidLisp
if (typeof globalThis !== "undefined") {
  globalThis.storePersistentFirstLineColor = storePersistentFirstLineColor;
  globalThis.getPersistentFirstLineColor = getPersistentFirstLineColor;
}

// Global function to set persistent first line color
if (typeof window !== "undefined") {
  window.setPersistentFirstLineColor = function(color) {
    persistentFirstLineColor = color;
  };

  // Global function to get persistent first line color
  window.getPersistentFirstLineColor = function() {
    return persistentFirstLineColor;
  };
}

function resolveBackgroundFillSpec(colorLike) {
  if (colorLike === undefined || colorLike === null) return null;

  let resolved;
  try {
    resolved = graph.findColor(colorLike);
  } catch (err) {
    return null;
  }

  if (!Array.isArray(resolved) || resolved.length === 0) {
    return null;
  }

  const first = resolved[0];
  if (typeof first === "string" && first.startsWith("fade:")) {
    const fadeInfo = graph.parseFadeColor(resolved);
    if (fadeInfo) {
      return {
        type: "fade",
        fadeInfo,
      };
    }
    return null;
  }

  const clampChannel = (value, fallback = 0) => {
    if (typeof value !== "number" || !Number.isFinite(value)) return fallback;
    return Math.max(0, Math.min(255, Math.round(value)));
  };

  const r = clampChannel(resolved[0], 0);
  const g = clampChannel(resolved[1], r);
  const b = clampChannel(resolved[2], r);
  const a = clampChannel(resolved[3], 255);

  return {
    type: "solid",
    rgba: [r, g, b, a],
  };
}

function computeFadePositionForPixel(x, y, width, height, fadeInfo) {
  if (!fadeInfo || !width || !height) return 0;

  const maxX = Math.max(width - 1, 0);
  const maxY = Math.max(height - 1, 0);
  const direction = fadeInfo.direction;

  if (typeof direction === "number" && Number.isFinite(direction)) {
    return graph.calculateAngleFadePosition(
      x,
      y,
      0,
      0,
      maxX,
      maxY,
      direction,
    );
  }

  const numeric = direction !== undefined ? parseFloat(direction) : NaN;
  if (!Number.isNaN(numeric) && Number.isFinite(numeric)) {
    return graph.calculateAngleFadePosition(
      x,
      y,
      0,
      0,
      maxX,
      maxY,
      numeric,
    );
  }

  const safeDiv = (value, denom) => (denom <= 0 ? 0 : value / denom);

  switch (direction) {
    case "horizontal-reverse":
      return safeDiv(maxX - x, maxX);
    case "vertical":
      return safeDiv(y, maxY);
    case "vertical-reverse":
      return safeDiv(maxY - y, maxY);
    case "diagonal": {
      const dx = safeDiv(x, maxX);
      const dy = safeDiv(y, maxY);
      return (dx + dy) / 2;
    }
    case "diagonal-reverse": {
      const dx = safeDiv(maxX - x, maxX);
      const dy = safeDiv(maxY - y, maxY);
      return (dx + dy) / 2;
    }
    case "horizontal":
    default:
      return safeDiv(x, maxX);
  }
}

function fillExpandedWithSolidPixels(screen, width, height, oldWidth, oldHeight, rgba) {
  const [r, g, b] = rgba;

  const applyPixel = (x, y) => {
    const i = (y * width + x) * 4;
    screen.pixels[i] = r;
    screen.pixels[i + 1] = g;
    screen.pixels[i + 2] = b;
    screen.pixels[i + 3] = 255;
  };

  if (width > oldWidth) {
    for (let y = 0; y < height; y++) {
      for (let x = oldWidth; x < width; x++) {
        applyPixel(x, y);
      }
    }
  }

  if (height > oldHeight) {
    const bottomLimit = width > oldWidth ? oldWidth : width;
    for (let y = oldHeight; y < height; y++) {
      for (let x = 0; x < bottomLimit; x++) {
        applyPixel(x, y);
      }
    }
  }
}

function fillExpandedWithFadePixels(screen, width, height, oldWidth, oldHeight, fadeInfo) {
  const applyPixel = (x, y) => {
    const t = computeFadePositionForPixel(x, y, width, height, fadeInfo);
    const [r = 0, g = 0, b = 0, a = 255] = graph.getLocalFadeColor(t, x, y, fadeInfo);
    const i = (y * width + x) * 4;
    screen.pixels[i] = Math.max(0, Math.min(255, Math.round(r)));
    screen.pixels[i + 1] = Math.max(0, Math.min(255, Math.round(g)));
    screen.pixels[i + 2] = Math.max(0, Math.min(255, Math.round(b)));
    screen.pixels[i + 3] = Math.max(0, Math.min(255, Math.round(a || 255)));
  };

  if (width > oldWidth) {
    for (let y = 0; y < height; y++) {
      for (let x = oldWidth; x < width; x++) {
        applyPixel(x, y);
      }
    }
  }

  if (height > oldHeight) {
    const bottomLimit = width > oldWidth ? oldWidth : width;
    for (let y = oldHeight; y < height; y++) {
      for (let x = 0; x < bottomLimit; x++) {
        applyPixel(x, y);
      }
    }
  }
}

const projectionMode = location.search.indexOf("nolabel") > -1; // Skip loading noise.

import { setDebug } from "../disks/common/debug.mjs";
import { customAlphabet } from "../dep/nanoid/nanoid.js";
import { setTeiaMode, getTeiaMode, checkTeiaMode } from "./teia-mode.mjs";
// import { update } from "./glaze.mjs";
const alphabet =
  "0123456789ABCDEFGHIJKLMNOPQRSTUVWXYZabcdefghijklmnopqrstuvwxyz";
const nanoid = customAlphabet(alphabet, 4);

const defaults = {
  boot: ({ cursor, screen: { width, height }, resolution, api }) => {
    if (location.host.indexOf("botce") > -1) resolution(width, height, 0);
    if (platform.AestheticExtension) resolution(width, height, 0);
    cursor("native");
  }, // aka Setup
  sim: () => false, // A framerate independent of rendering.
  paint: ({ noise16Aesthetic, noise16Sotce, slug, wipe, ink, screen, net }) => {
    // TODO: Make this a boot choice via the index.html file?
    if (!projectionMode) {
      if (slug?.indexOf("wipppps") > -1) {
        wipe("black");
      } else if (slug?.indexOf("botce") > -1) {
        noise16Sotce();
      } else {
        noise16Aesthetic();
        if (net.loadFailureText) {
          ink("white").write(
            net.loadFailureText,
            { x: 6, y: 6 },
            [64, 64],
            screen.width - 6,
          );
        }
      }
    }
  },
  beat: () => false, // Runs every bpm.
  act: () => false, // All user interaction.
  leave: () => false, // Before unload.
  receive: () => false, // Handle messages from BIOS (file drops, etc.)
  preview: ({ wipe, slug }) => {
    wipe(64).ink(255).write(slug, { center: "xy", size: 1 });
  },
  icon: ({ glaze, wipe, screen }) => {
    glaze({ on: false });
    // console.log(screen.width, screen.height);
    wipe(70, 50, 100)
      .ink(200, 30, 100)
      .box(screen.width / 2, screen.height / 2, 48, 72, "*center");
  },
};

let loadAfterPreamble = null;
let hotSwap = null;

// 🔎 NoPaint
// Inheritable via `export const system = "nopaint"` from any piece.
// Boilerplate for a distributed raster editor.
const nopaint = {
  leave: function leave($) {
    const { store, system, page, screen, flatten } = $;
    if (NPnoOnLeave === false) {
      // ^ This is set when reloading a brush without storing changes. (`N` key)

      if (system.nopaint.bakeOnLeave) {
        // Add bake commands.
        page(system.painting);
        //$activePaintApi = $; // In case of recursive paint functions like `write`.
        bake($);
        // page(screen); // TODO: This should work but it doesnt...
        //                        Seems to have something to do with
        //                        the $activePaintAPI being set
        //                        and it's specific to the `write`
        //                        implementation.
        flatten(); // Force-run the above painting commands.
      }
      // Bake any changes into the existing painting using the screen buffer.
      // Note... this may not include the full API that `paint` has...
      // Which could lead to inconsistencies in `bake` calls.  23.05.04.13.01

      //  const p = system.nopaint.translation; // Offset by the pan position.
      //  page(system.painting).paste(screen, -p.x, -p.y); // TODO: Why the + 1 offset here...
      //  painting.paint(); // TODO: Why is this here?
      //  page(screen);
      //}

      addUndoPainting(system.painting, $.slug);

      // Idea: Check to see if anything actually got painted by doing a diff on
      //       the pixels?

      store["painting"] = {
        width: system.painting.width,
        height: system.painting.height,
        pixels: system.painting.pixels,
      }; //system.painting; // Remember the painting data.

      // console.log("System painting:", system.painting);

      store.persist("painting", "local:db");

      // 🎨 Broadcast painting update to other tabs
      $commonApi.broadcastPaintingUpdate("updated", {
        source: "leave",
        slug: $.slug
      });

      // And its transform.
      store["painting:transform"] = {
        translation: system.nopaint.translation,
        zoom: system.nopaint.zoomLevel,
      };
      store.persist("painting:transform", "local:db");
    } else {
      // Restore a painting if `no`ing.
      const paintings = system.nopaint.undo.paintings;
      page(system.painting)
        .paste(paintings[paintings.length - 1])
        .page(screen);
    }

    NPnoOnLeave = false;
  },
  // 🥞 Bake (to the painting)
  bake: function bake({ paste, system }) {
    paste(system.nopaint.buffer);
  },
};

const undoPaintings = []; // Stores the last two paintings.
let undoPosition = 0;

function addUndoPainting(painting, step = "unspecified") {
  if (!painting) return; // If there is no painting present, silently pass.
  const op = painting.pixels;
  const pixels = new Uint8ClampedArray(op.length);
  pixels.set(op);

  if (undoPaintings.length > undoPosition + 1) {
    undoPaintings.length = undoPosition + 1;
  }

  if (undoPaintings.length > 0) {
    const lastPainting = undoPaintings[undoPaintings.length - 1];

    // Check for equality in the two states.
    // TODO: How long does this take?
    const eq =
      painting.width === lastPainting.width &&
      painting.height === lastPainting.height &&
      pixels.every((value, index) => value === lastPainting.pixels[index]);

    if (eq) {
      // console.log("💩 The undo stack was not changed:", undoPaintings.length);
      return;
    }
  }

  undoPaintings.push({
    pixels,
    width: painting.width,
    height: painting.height,
  });

  if ($commonApi.system.nopaint.recording) {
    $commonApi.system.nopaint.addToRecord({
      label: step,
      painting: {
        pixels,
        width: painting.width,
        height: painting.height,
      },
    });
  }

  undoPosition = undoPaintings.length - 1;

  // Note: This could be extended to increase the size of the
  //       undo stack, and images could be diffed? 23.01.31.01.30
  const maxUndoSteps = 32;
  if (undoPaintings.length > maxUndoSteps) undoPaintings.shift();

  if (debug && logs.painting)
    console.log("💩 Added undo painting...", undoPaintings.length);
}

let system = null; // Used to add built-in templated behaviors like `nopaint`.

// 🎞️ Piece-level FPS control (timing-based, doesn't affect global render loop)
let pieceFPS = null; // Target FPS for the current piece (null = no limit)
let lastPaintTime = 0; // Last time paint() was executed
let lastPaintOut = undefined; // Store last paintOut to preserve correct noPaint behavior
let shouldSkipPaint = false; // Whether to skip this frame's paint call
let pieceFrameCount = 0; // Frame counter that only increments when piece actually paints

let boot = defaults.boot;
let sim = defaults.sim;
let paint = defaults.paint;
let beat = defaults.beat;
let brush, lift, filter; // Only set in the `nopaint` system.
let act = defaults.act;
let leave = defaults.leave;
let receive = defaults.receive; // Handle messages from BIOS
let preview = defaults.preview;
let icon = defaults.icon;
let bake; // Currently only used by the `nopaint` system.

let leaving = false; // Set to true on first piece.
let leaveLoad; // A callback for loading the next disk after leaving.

let previewMode = false; // Detects ?preview on a piece and yields its
//                          preview function if it exists.
let firstPreviewOrIcon = true;
let iconMode = false; // Detects ?icon on a piece and yields its
//                          icon function if it exists.
let previewOrIconMode;
let hideLabel = false;
let hideLabelViaTab = false; // Track if label is hidden via tab key toggle

// Helper function to toggle HUD visibility (used by Tab key and center tap)
function toggleHUDVisibility(isDoubleTap = false) {
  const currentTime = performance.now();
  
  if (hudAnimationState.animating) {
    // Animation in progress: reverse direction and continue from current position
    const elapsed = currentTime - hudAnimationState.startTime;
    const progress = Math.min(elapsed / hudAnimationState.duration, 1.0);
    
    // Flip the target state
    hudAnimationState.visible = !hudAnimationState.visible;
    
    // Update the remembered state for when QR fullscreen is turned off
    if (hudAnimationState.qrFullscreen) {
      hudAnimationState.cornersVisibleBeforeFullscreen = hudAnimationState.visible;
    }
    
    // Restart animation from current position by adjusting the start time
    // If we were 30% through a hide animation, start the show animation at 70% progress
    const remainingProgress = 1.0 - progress;
    hudAnimationState.startTime = currentTime - (remainingProgress * hudAnimationState.duration);
    
    // Special double-tap: immediately show HUD if hiding
    if (isDoubleTap && !hudAnimationState.visible) {
      hudAnimationState.animating = false;
      hudAnimationState.visible = true;
      hudAnimationState.opacity = 1.0;
      hudAnimationState.slideOffset = { x: 0, y: 0 };
      hudAnimationState.qrSlideOffset = { x: 0, y: 0 };
      
      // Update remembered state
      if (hudAnimationState.qrFullscreen) {
        hudAnimationState.cornersVisibleBeforeFullscreen = true;
      }
    }
    
    $commonApi.sound.synth({
      type: "sine",
      tone: hudAnimationState.visible ? 600 : 400,
      duration: 0.15,
      attack: 0.1,
      decay: 0.8,
      volume: 0.2,
    });
  } else {
    // No animation in progress: start new animation
    hudAnimationState.animating = true;
    hudAnimationState.startTime = currentTime;
    hudAnimationState.visible = !hudAnimationState.visible;
    
    // Update the remembered state for when QR fullscreen is turned off
    if (hudAnimationState.qrFullscreen) {
      hudAnimationState.cornersVisibleBeforeFullscreen = hudAnimationState.visible;
    }
    
    $commonApi.sound.synth({
      type: "sine",
      tone: hudAnimationState.visible ? 600 : 400,
      duration: 0.15,
      attack: 0.1,
      decay: 0.8,
      volume: 0.2,
    });
  }
}
let hudAnimationState = {
  visible: !getTeiaMode(), // Hidden by default in TEIA mode, visible otherwise
  animating: false,
  startTime: 0,
  duration: 500, // 500ms animation
  opacity: 1.0,
  slideOffset: { x: 0, y: 0 },     // HUD label offset (slides to top-left)
  qrSlideOffset: { x: 0, y: 0 },   // QR overlay offset (slides to bottom-right)
  labelWidth: 120,                 // HUD label width - updated when HUD is drawn
  labelHeight: 40,                 // HUD label height - updated when HUD is drawn
  qrSize: 80,                      // QR overlay size for bounding box animations
  lastTabTime: 0,                  // Track last tab press for double-tap detection
  qrFullscreen: false,             // Track if QR code is in fullscreen mode
  cornersVisibleBeforeFullscreen: true // Remember corner state before fullscreen QR
};

let module, loadedModule; // Currently loaded piece module code with an extra reference for `hotSwap`.

// 🎨 Enhanced painting change detection with immediate pixel monitoring
let lastPaintingHash = null;
let paintingChangeCheckInterval = null;
let frameBasedMonitoring = false;

// Performance optimization: Use requestAnimationFrame for more efficient monitoring
function enableFrameBasedMonitoring() {
  if (frameBasedMonitoring) return;
  frameBasedMonitoring = true;
  
  let lastDimensions = null;
  
  function checkPaintingChanges() {
    if ($commonApi.system?.painting && !$commonApi._processingBroadcast) {
      const currentHash = generatePaintingHash($commonApi.system.painting);
      const currentDimensions = {
        width: $commonApi.system.painting.width,
        height: $commonApi.system.painting.height
      };
      
      // Add detailed logging for nopaint interference detection
      const isNopaintActive = $commonApi.system?.nopaint?.is?.("painting");
      const nopaintBuffer = $commonApi.system?.nopaint?.buffer;
      
      if (lastPaintingHash !== null && currentHash !== lastPaintingHash) {
        // Check if this is a dimension change (resize operation)
        const isDimensionChange = lastDimensions && 
          (lastDimensions.width !== currentDimensions.width || 
           lastDimensions.height !== currentDimensions.height);
        
        // Skip broadcasting during active nopaint operations to prevent interference
        if (isNopaintActive) {
          console.log(`🚫 SKIPPING broadcast during nopaint operation to prevent live preview interference`);
        } else {
          // Immediate broadcast with appropriate source
          $commonApi.broadcastPaintingUpdateImmediate("frame_update", {
            source: isDimensionChange ? "resize" : "frame_monitor",
            hash: currentHash.substr(0,8)
          });
        }
      }
      
      lastPaintingHash = currentHash;
      lastDimensions = currentDimensions;
    }
    
    if (frameBasedMonitoring) {
      requestAnimationFrame(checkPaintingChanges);
    }
  }
  
  requestAnimationFrame(checkPaintingChanges);
}

// 🎨 Broadcast throttling to prevent infinite loops
let lastBroadcastTime = 0;
let broadcastThrottleDelay = 100; // Minimum ms between broadcasts
let currentPath,
  currentHost,
  currentSearch,
  currentColon,
  currentParams,
  currentHash,
  currentText,
  currentCode,
  currentHUDTxt,
  currentHUDPlainTxt,  // Plain text version without color codes
  currentOriginalCodeId, // Track original $code identifier for sharing
  currentHUDTextColor,
  currentHUDStatusColor = "red",
  currentHUDButton,
  currentHUDButtonActive = false, // Global flag to block other button interactions when HUD is active
  currentHUDButtonDirectTouch = false, // Track if HUD button was directly tapped (not rolled over)
  currentHUDScrub = 0,
  currentHUDLabelFontName,
  currentHUDLabelBlockWidth = tf?.blockWidth ?? DEFAULT_TYPEFACE_BLOCK_WIDTH,
  currentHUDLabelBlockHeight = tf?.blockHeight ?? DEFAULT_TYPEFACE_BLOCK_HEIGHT,
  currentHUDShareWidth = (tf?.blockWidth ?? DEFAULT_TYPEFACE_BLOCK_WIDTH) * "share ".length,
  currentHUDLabelMeasuredWidth = 0,
  currentHUDLeftPad = 0,
  currentHUDOffset,
  qrOverlayCache = new Map(), // Cache for QR overlays to prevent regeneration every frame
  hudLabelCache = null; // Cache for HUD label to prevent regeneration every frame

let lastMatrixChunkyHighlightLog = null;
let lastMatrixChunkyWriteDiagnosticLog = null;
let lastMatrixChunkyPixelLog = null;



// Helper functions to safely access window flags in both main thread and worker contexts
function isQROverlayCacheDisabled() {
  try {
    return typeof window !== 'undefined' && window.acDISABLE_QR_OVERLAY_CACHE;
  } catch (e) {
    return false; // Default to enabled (caching on)
  }
}

function isHUDLabelCacheDisabled() {
  try {
    return typeof window !== 'undefined' && window.acDISABLE_HUD_LABEL_CACHE;
  } catch (e) {
    return false; // Default to enabled if we can't check
  }
}

// Make cache globally accessible for character loading system
if (typeof window !== 'undefined') {
  window.qrOverlayCache = qrOverlayCache;
  
  // Clear caches if they are disabled from BIOS
  if (isQROverlayCacheDisabled()) {
    qrOverlayCache.clear();
    // console.log("🚫 QR overlay cache disabled and cleared from BIOS");
  }
  
  // if (isHUDLabelCacheDisabled()) {
  //   console.log("🚫 HUD label cache disabled from BIOS");
  // }
}
//currentPromptButton;

const COLOR_CODE_MATCH_REGEX = /\\([^\\]+)\\/g;
const COLOR_CODE_TEST_REGEX = /\\[^\\]+\\/;

// Utility function to strip color codes from text
function stripColorCodes(str) {
  if (!str) return str;
  // Remove all \\color\\ sequences including:
  // - Named colors: \\red\\, \\blue\\, \\cyan\\
  // - RGB values: \\255,20,147\\, \\192,192,192\\
  // - Complex patterns: \\color(args)\\
  COLOR_CODE_MATCH_REGEX.lastIndex = 0;
  return str.replace(
    COLOR_CODE_MATCH_REGEX,
    "",
  );
}

function textContainsColorCodes(str) {
  if (!str) return false;
  return COLOR_CODE_TEST_REGEX.test(str);
}

function hasKidLispMarkers(text) {
  if (!text) return false;
  return (
    text.includes("ink ") ||
    text.includes("line ") ||
    text.includes("box ") ||
    text.includes("circle ") ||
    text.includes("spin ") ||
    text.includes("(") ||
    textContainsColorCodes(text) ||
    /\d+s\.\.\./.test(text) ||
    /\?\s/.test(text)
  );
}

function detectKidLispPiece({ currentPath, currentHUDTxt, currentText, cleanText }) {
  const sourceCode = currentText || currentHUDTxt;

  return (
    (currentPath && lisp.isKidlispSource(currentPath) && !currentPath.endsWith('.lisp')) ||
    currentPath === "(...)" ||
    (sourceCode && sourceCode.startsWith("$")) ||
    (currentPath && (currentPath.includes("/disks/$") || currentPath.includes("$"))) ||
    (sourceCode && lisp.isKidlispSource && lisp.isKidlispSource(sourceCode)) ||
    hasKidLispMarkers(currentHUDTxt) ||
    textContainsColorCodes(cleanText) ||
    hasKidLispMarkers(sourceCode)
  );
}

function updateHUDStatus() {
  if (udp.connected && socket?.connected) {
    currentHUDStatusColor = "lime";
  } else if (udp.connected || socket?.connected) {
    currentHUDStatusColor = "orange";
  } else {
    currentHUDStatusColor = "red";
  }
}

let loading = false;
let reframe;

const sfxProgressReceivers = {},
  sfxSampleReceivers = {},
  sfxKillReceivers = {},
  sfxDurationReceivers = {};
let $sampleCount = 0n;

const signals = []; // Easy messages from embedded DOM content.
const actAlerts = []; // Messages that get put into act and cleared after
// every frame.
let reframed = false;
let formReframing = false; // Just for 3D camera updates.

let paintings = {}; // Cached bitmaps from a piece.

let screen;
let currentDisplay; // TODO: Remove this? 22.09.29.11.38
let cursorCode;
let pieceHistoryIndex = -1; // Gets incremented to 0 when first piece loads.
let paintCount = 0n;
let simCount = 0n;
let booted = false;
// let initialSim = true;
let noPaint = false;
let labelBack = false;
let hiccupTimeout; // Prevent multiple hiccups from being triggered at once.

let storeRetrievalResolutions = {},
  storeDeletionResolutions = {};

// There are two instances of Socket that run in parallel...
let socket, socketStartDelay; // Socket server for each piece.

// ❤️‍🔥 TODO: Explose these somehow to the $commonApi.

// TODO: Extract `chat` into an external class.

const chatDebug =
  location.host === "local.aesthetic.computer" ||
  location.host === "localhost:8888" ||
  location.host === "aesthetic.local:8888";
const chatClient = new Chat(chatDebug, send);

let udp = {
    send: (type, content) => {
      send({ type: "udp:send", content: { type, content } });
    },
    receive: ({ type, content }) => {
      // console.log("🩰 Received `piece` message from UDP:", type, content);

      // 🧚 Ambient cursor (fairies) support.
      if (type === "fairy:point" /*&& socket?.id !== id*/ && visible) {
        fairies.push({ x: content.x, y: content.y });
        return;
      }

      udpReceive?.(type, content);
    },
    kill: (outageSeconds) => {
      udp.connected = false;
      send({ type: "udp:disconnect", content: { outageSeconds } });
    },
    connected: false,
  },
  udpReceive = undefined;

let scream = null; // 😱 Allow priviledged users to send alerts to everyone.
//                       (A great end<->end socket + redis test.)
let screaming = false;
let screamingTimer; // Keep track of scream duration.

const fairies = []; // Render cursor points of other active users,
//                              dumped each frame.

let glazeEnabled = false; // Keep track of whether glaze is on or off.

// *** Dark Mode ***
// (By @tarighian)
// Pass `true` or `false` to override or `default` to the system setting.
function darkMode(enabled) {
  if (enabled === "default") {
    darkMode($commonApi.dark || false);
    store.delete("dark-mode");
    actAlerts.push($commonApi.dark ? "dark-mode" : "light-mode");
    return $commonApi.dark;
  } else {
    // true or false
    store["dark-mode"] = enabled;
    store.persist("dark-mode");
    $commonApi.dark = enabled;
    actAlerts.push($commonApi.dark ? "dark-mode" : "light-mode");
    return enabled;
  }
}

// *** Store ***
// This object is used to store and retrieve data across disks
// The `local` method encodes everything as a JSON string.

// Note: It strangely also contains an API which could be redefined
//       unintentionally. 22.10.15.01.57
// 22.11.25.11.07: The methods should be refactored out of the storage object / not share keys.
const store = {
  persist: function (key, method = "local") {
    // Send data over the thread through a key in this object.
    send({
      type: "store:persist",
      content: {
        key,
        data: this[key],
        method,
      },
    });
    // TODO: Turn the existing key into a retrieval function / promise?
  },
  retrieve: function (key, method = "local") {
    const promise = new Promise((resolve) => {
      storeRetrievalResolutions[key] = resolve;
    });

    send({ type: "store:retrieve", content: { key, method } });

    return promise;
  },
  delete: function (key, method = "local") {
    // Remove the key from the ram store, no matter what the method.
    delete store[key];

    const promise = new Promise((resolve) => {
      storeDeletionResolutions[key] = resolve;
    });

    send({
      type: "store:delete",
      content: {
        key,
        method,
      },
    });
    return promise;
  },
};

// Promise based API calls (through `bios` and back)
let fileImport;
let serverUpload, serverUploadProgressReporter;
let zipCreation;
let authorizationRequest;
let fileOpenRequest;
let fileEncodeRequest;
let gpuResponse;
let web3Response;

// Other
let activeVideo; // TODO: Eventually this can be a bank to store video textures.
let videoDeviceCount = 0;
let lastActiveVideo;
let videoSwitching = false;
let preloadPromises = {};
let inFocus;
let loadFailure;

// Duration tracking for playlist progress bar (similar to tape system)
let durationStartTime = null;  // When the piece started (null if no duration) - using performance.now()
let durationTotal = null;      // Total duration in seconds (null if no duration)
let durationProgress = 0;      // Current progress (0-1)
let durationCompleted = false; // Whether duration has completed
let durationBlinkState = false; // For blinking the completed bar
let pageLoadTime = performance.now(); // Time when the page first loaded - using performance.now()

// 1. ✔ API

// TODO: Eventually add a wiggle bank so all wiggles are indexed
//       and start at random angles.
// let wiggler = 0;
let wiggleAngle = 0;

// TODO; Change this to true and update all brushes.
// let NPdontPaintOnLeave = false;
let NPnoOnLeave = false;

// 🔴 Recorder (Singleton)
class Recorder {
  printProgress = 0;
  presentProgress = 0;
  printing = false; // Set by a callback from `bios`.
  printed = false; // "
  recording = false; // "
  rollingCallback;
  recorded = false; // "
  presenting = false; // "
  playing = false; // "
  cutCallback;
  printCallback;
  framesCallback;
  loadCallback;

  tapeTimerStart;
  tapeProgress = 0;
  tapeTimerDuration;
  tapeFrameMode = false; // Whether we're recording based on frames instead of time
  tapeFrameStart = 0; // Starting frame count
  tapeFrameTarget = 0; // Target number of frames to record

  videoOnLeave = false;

  constructor() {}

  tapeTimerSet(durationOrFrames, time, isFrameMode = false) {
    if (isFrameMode) {
      // Frame-based recording
      this.tapeFrameMode = true;
      this.tapeFrameStart = Number($commonApi.paintCount || 0n);
      this.tapeFrameTarget = durationOrFrames;
      this.tapeTimerStart = null;
      this.tapeTimerDuration = null;
      
      console.log(`🎬 Starting frame-based recording: ${durationOrFrames} frames (starting at frame ${this.tapeFrameStart})`);
      
      // Set a longer failsafe for frame-based recording (frames could take a while)
      if (this.failsafeTimeout) {
        clearTimeout(this.failsafeTimeout);
      }
      
      this.failsafeTimeout = setTimeout(() => {
        console.warn(`🎬 ⚠️ Frame-based failsafe triggered! Recording may have stalled.`);
        this.tapeProgress = 0;
        this.tapeFrameMode = false;
        this.tapeFrameStart = 0;
        this.tapeFrameTarget = 0;
        
        if (typeof this.cut === 'function') {
          this.cut(() => {
            $commonApi.jump("video");
          });
        } else {
          console.warn(`🎬 ⚠️ Cut function not available in failsafe, manual jump to video`);
          $commonApi.jump("video");
        }
        this.failsafeTimeout = null;
      }, Math.max(30000, durationOrFrames * 1000)); // At least 30 seconds, or 1 second per frame
    } else {
      // Time-based recording (existing behavior)
      this.tapeFrameMode = false;
      this.tapeTimerStart = time;
      this.tapeTimerDuration = durationOrFrames;
      
      // Add a failsafe timer as backup in case tapeTimerStep stops being called
      if (this.failsafeTimeout) {
        clearTimeout(this.failsafeTimeout);
      }
      
      // Set a failsafe that will trigger cut if the normal timer fails
      this.failsafeTimeout = setTimeout(() => {
        console.warn(`🎬 ⚠️ Failsafe timer triggered! Normal timer may have failed.`);
        if (this.tapeTimerDuration && this.tapeTimerStart) {
          this.tapeProgress = 0;
          this.tapeTimerStart = null;
          this.tapeTimerDuration = null;
          
          if (typeof this.cut === 'function') {
            this.cut(() => {
              $commonApi.jump("video");
            });
          } else {
            console.warn(`🎬 ⚠️ Cut function not available in failsafe, manual jump to video`);
            $commonApi.jump("video");
          }
        }
        this.failsafeTimeout = null;
      }, (durationOrFrames + 1) * 1000); // Add 1 second buffer to the failsafe
    }
  }

  tapeTimerStep({ needsPaint, sound: { time } }) {
    if (this.tapeFrameMode) {
      // Frame-based recording
      if (!this.tapeFrameTarget) return;
      
      const currentFrame = Number($commonApi.paintCount || 0n);
      const framesPassed = currentFrame - this.tapeFrameStart;
      
      this.tapeProgress = framesPassed / this.tapeFrameTarget;
      needsPaint();
      
      // Check if we've reached or exceeded the target frame count
      if (framesPassed >= this.tapeFrameTarget) {
        // Clear failsafe since normal timer completed
        if (this.failsafeTimeout) {
          clearTimeout(this.failsafeTimeout);
          this.failsafeTimeout = null;
        }
        
        this.tapeProgress = 0;
        this.tapeFrameMode = false;
        this.tapeFrameStart = 0;
        this.tapeFrameTarget = 0;
        
        console.log(`🎬 Frame-based recording complete: ${framesPassed} frames recorded`);
        
        // Add safety check for callback existence
        if (typeof this.cut === 'function') {
          this.cut(() => {
            $commonApi.jump("video");
          });
        } else {
          console.warn(`🎬 ⚠️ Cut function not available, manual jump to video`);
          $commonApi.jump("video");
        }
      }
    } else {
      // Time-based recording (existing behavior)
      if (!this.tapeTimerDuration) return;
      
      // Enhanced timing with race condition protection
      this.tapeProgress = (time - this.tapeTimerStart) / this.tapeTimerDuration;
      needsPaint();
      
      const secondsOver =
        this.tapeProgress * this.tapeTimerDuration - this.tapeTimerDuration;
      
      // Run for an extra 150 milliseconds.
      if (this.tapeProgress >= 1 && secondsOver > 0.15) {
        // Clear failsafe since normal timer completed
        if (this.failsafeTimeout) {
          clearTimeout(this.failsafeTimeout);
          this.failsafeTimeout = null;
        }
        
        this.tapeProgress = 0;
        this.tapeTimerStart = null;
        this.tapeTimerDuration = null;
        
        // Add safety check for callback existence
        if (typeof this.cut === 'function') {
          this.cut(() => {
            $commonApi.jump("video");
          });
        } else {
          console.warn(`🎬 ⚠️ Cut function not available, manual jump to video`);
          $commonApi.jump("video");
        }
      }
    }
  }

  slate() {
    send({ type: "recorder:slate" }); // Kill the MediaRecorder instance.
    // TODO: Should printing and playing also be set to false?
    //$commonApi.rec.printing = false; // "
    $commonApi.rec.recording = false; // Reset this singleton.
    $commonApi.rec.recorded = false; //
    $commonApi.rec.printed = false; // "
    $commonApi.rec.printProgress = 0; // "
    this.tapeFrameMode = false;
    this.tapeFrameStart = 0;
    this.tapeFrameTarget = 0;
  }

  rolling(opts, cb) {
    send({ type: "recorder:rolling", content: opts });
    this.rollingCallback = cb;
  }

  cut(cb) {
    $commonApi.rec.cutCallback = cb;
    this.tapeProgress = 0;
    this.tapeTimerStart = null;
    this.tapeTimerDuration = null;
    this.tapeFrameMode = false;
    this.tapeFrameStart = 0;
    this.tapeFrameTarget = 0;
    send({ type: "signal", content: "recorder:cut" });
  }

  print(cb) {
    $commonApi.rec.printCallback = cb;
    send({ type: "recorder:print" });
  }

  present(noplay = false) {
    this.presentProgress = 0;
    send({ type: "recorder:present", content: { noplay } });
  }

  unpresent() {
    send({ type: "recorder:unpresent" });
  }

  play() {
    send({ type: "recorder:present:play" });
  }

  pause() {
    send({ type: "recorder:present:pause" });
  }

  requestFrames(cb) {
    $commonApi.rec.framesCallback = cb;
    send({ type: "recorder:request-frames" });
  }
}

let cachedAPI; // 🪢 This is a bit hacky. 23.04.21.14.59

const hourGlasses = [];

async function uploadPainting(picture, progress, handle, filename) {
  if (typeof picture === "string") {
    return { url: picture }; // Assume a URL and just return it.
  } else {
    // Assume picture is a buffer with `{ pixels, width, height }`
    // Upload it to the temporary bucket.
    filename ||= `painting-${num.timestamp()}.png`;

    try {
      const data = await $commonApi.upload(
        filename,
        {
          pixels: picture.pixels,
          width: picture.width,
          height: picture.height,
        },
        (p) => {
          console.log("Painting upload progress:", p);
          progress?.(p);
        },
        !handle ? "art" : undefined, // Store in temporary if no HANDLE.
      );
      console.log("🪄 Painting uploaded:", data.slug, data.ext, data.url);
      return data;
    } catch (err) {
      console.error("🪄 Painting upload failed:", err);
    }
  }
}

// Returns whether leaving a piece and also can overwrite the value.
function isLeaving(set) {
  if (set === true || set === false) leaving = set;
  return leaving;
}

let docs; // Memorized by `requestDocs`.

let baseTime = Date.now(); // Virtual clock base
let baseReal = Date.now(); // Real time at last baseTime
let clockFetching = false;
let lastServerTime = undefined;
let clockOffset = 0; // Smoothed offset from server

// 🤖 Robo Class - For sending synthetic events through the act system
class Robo {
  constructor() {
    this.currentAPI = null;
  }

  // Set the current API context (called from makeFrame)
  setAPI(api) {
    this.currentAPI = api;
  }

  // Send synthetic events directly to the nopaint system
  sendEvent(eventType, coordinates = {}) {
    if (!this.currentAPI) {
      console.warn("🤖 Robo: No API context available");
      return;
    }

    // Ensure pen object exists and initialize if needed
    if (!this.currentAPI.pen) {
      this.currentAPI.pen = { x: 0, y: 0, px: 0, py: 0, pressure: 0.5, device: "robot", delta: { x: 0, y: 0 } };
      console.log("🤖 Robo: Initialized pen object for robot events");
    }

    // Update the pen object with robot event data including pressure
    const x = coordinates.x ?? 0;
    const y = coordinates.y ?? 0;
    const px = coordinates.px ?? coordinates.x ?? 0;
    const py = coordinates.py ?? coordinates.y ?? 0;
    const pressure = coordinates.pressure ?? 0.5;

    this.currentAPI.pen.x = x;
    this.currentAPI.pen.y = y;
    this.currentAPI.pen.px = px;
    this.currentAPI.pen.py = py;
    this.currentAPI.pen.pressure = pressure;
    this.currentAPI.pen.device = "robot";
    
    // Update delta if it exists
    if (this.currentAPI.pen.delta) {
      this.currentAPI.pen.delta.x = x - px;
      this.currentAPI.pen.delta.y = y - py;
    }

    // Create event payload that mirrors real input events
    const eventPayload = {
      device: "robot",
      type: eventType,
      x,
      y,
      px,
      py,
      pressure,
      delta: {
        x: x - px,
        y: y - py,
      },
    };

    try {
      this.currentAPI.act(eventType, eventPayload);
      console.log(`🤖 Robo: Dispatched ${eventType} via act() at (${x}, ${y})`);
    } catch (error) {
      console.error("🤖 Robo: Error dispatching event:", error);
    }
  }

  // Convenience methods for common events
  touch(x, y) {
    this.sendEvent("touch:1", { x, y, pressure: 0.5 });
  }

  draw(x, y, px, py) {
    this.sendEvent("draw:1", { x, y, px, py, pressure: 0.5 });
  }

  lift(x, y) {
    this.sendEvent("lift:1", { x, y, pressure: 0.5 });
  }

  // Generic method for any event type
  act(eventType, coordinates) {
    this.sendEvent(eventType, coordinates);
  }
}

const $commonApi = {
  lisp, //  A global reference to the `kidlisp` evalurator.
  undef: undefined, // A global api shorthand for undefined.
  clock: {
    offset: function () {
      if (clockFetching) return;

      // Skip API calls in TEIA mode
      if (getTeiaMode()) {
        clockFetching = false;
        return;
      }

      clockFetching = true;
      const t0 = Date.now();

      fetch("/api/clock")
        .then((response) => {
          if (!response.ok) {
            return response.text().then((err) => {
              clockFetching = false;
              throw new Error(
                `Failed to fetch offset: ${response.status} ${err}`,
              );
            });
          }

          return response.text().then((serverTimeISO) => {
            const t1 = Date.now();
            const serverTime = new Date(serverTimeISO).getTime();

            // Assume serverTime is the midpoint of request
            const rtt = t1 - t0;
            const approxClientMidpoint = t0 + rtt / 2;
            const targetOffset = serverTime - approxClientMidpoint;

            // Blend the clock offset gradually (e.g. 10% of the way each resync)
            const blendFactor = 0.25;
            clockOffset += (targetOffset - clockOffset) * blendFactor;

            // Recompute base time to keep virtual time in sync
            baseTime = Date.now() + clockOffset;
            baseReal = Date.now();

            // console.log('synced')

            lastServerTime = serverTime;
            clockFetching = false;
          });
        })
        .catch((err) => {
          console.error("Clock:", err);
          clockFetching = false;
        });
    },

    resync: function () {
      $commonApi.clock.offset();
    },

    time: function () {
      return new Date(baseTime + (Date.now() - baseReal));
    },
  },

  // Enable Pointer Lock
  penLock: () => {
    send({ type: "pen:lock" });
  },
  chat: chatClient.system,
  dark: undefined, // If we are in dark mode.
  theme: {
    light: {
      wipeBG: 150,
      wipeNum: 200,
    },
    dark: {
      wipeBG: 32,
      wipeNum: 64,
    },
  },
  glaze: function (content) {
    if (glazeEnabled === content.on) return; // Prevent glaze from being fired twice...
    glazeEnabled = content.on;
    glazeAfterReframe = { type: "glaze", content };
  },
  
  // Toggle HUD visibility (same as Tab key functionality)
  toggleHUD: function (isDoubleTap = false) {
    toggleHUDVisibility(isDoubleTap);
  },

  jump: function jump(to, ahistorical = false, alias = false) {
    // let url;

    if (leaving) {
      console.log("🚪🐴 Jump cancelled, already leaving...");
      return;
    }
    const jumpOut =
      to.startsWith("out:") || (to.startsWith("http") && platform.Aesthetic);

    if (shop.indexOf(to) > -1) to = "/" + to; // Jump out for shop products.

    if (
      ((to.startsWith("http") || to.startsWith("/")) && !to.endsWith(".mjs")) ||
      jumpOut
    ) {
      to = to.replace("out:", "");
      try {
        // url = new URL(to);
        console.log("🐎 Jumping to web URL:", to);
        $commonApi.net.web(to, jumpOut);
        return;
      } catch (e) {
        // Could not construct a valid url from the jump, so we will be
        // running a local aesthetic.computer piece.
        console.log("🐎 URL construction failed, treating as local piece:", e.message);
        return;
      }
    } else {
      leaving = true;
    }

    function loadLine() {
      load(parse(to), ahistorical, alias, false, callback);
    }

    let callback;
    leaveLoad = () => {
      // Intercept returns to the prompt when taping from a piece directly.
      if ($commonApi.rec.videoOnLeave && to.split("~")[0] === "prompt") {
        to = "video";
        $commonApi.rec.videoOnLeave = false;
        $commonApi.rec.cut(loadLine);
      } else {
        if (to.split("~")[0] === "prompt" &&
            globalKidLispInstance?.clearBakedLayers) {
          globalKidLispInstance.clearBakedLayers();
        }
        loadLine(); // Or just load normally.
      }
    };
    return (cb) => (callback = cb);
  },
  canShare: false, // Whether navigator.share is enabled for mobile devices.
  leaving: isLeaving,
  handle: () => {
    return HANDLE;
  },
  notice: (msg, color = ["white", "green"], opts) => {
    notice = msg;
    noticeColor = color;
    noticeOpts = opts;
    const sound = {};
    if (color[0] === "yellow" && color[1] === "red") sound.tone = 300;
    noticeBell(cachedAPI, sound);
  },
  // ⌛ Delay a function by `time` number of sim steps.
  delay: (fun, time) => {
    hourGlasses.push(new gizmo.Hourglass(time, { completed: () => fun() }));
  },
  // Different syntax than `delay` but the same with looped behavior.
  blink: (time, fun) => {
    hourGlasses.push(
      new gizmo.Hourglass(time, { completed: () => fun(), autoFlip: true }),
    );
  },
  // 🎟️ Open a ticketed paywall on the page.
  ticket: (name) => {
    send({ type: "ticket-wall", content: name });
  },
  // 🪙 Mint a url or the `pixels` that get passed into the argument to a
  // network of choice.
  mint: async (picture, progress, params) => {
    console.log("🪙 Minting...", picture);
    // Determine if picture is a string or an object.

    // A record will be attached if one exists via the prompt and the user is
    // logged in.
    let filename;
    let zipped;
    if (picture.record && HANDLE) {
      const record = picture.record;
      filename = `painting-${record[record.length - 1].timestamp}.png`;
      // Set filename based on record.

      zipped = await $commonApi.zip(
        { destination: "upload", painting: { record } },
        (p) => {
          console.log("🤐 Zip progress:", p);
          progress?.(p);
        },
      );

      console.log("🤐 Zipped:", zipped);
    }

    const data = await uploadPainting(picture, progress, HANDLE, filename);

    let description;

    if (picture.width && picture.height) {
      description = `A ${picture.width}x${picture.height} pixel painting made on [aesthetic computer](https://aesthetic.computer).`;
    } else {
      description = `A painting made on [aesthetic computer](https://aesthetic.computer).`;
    }

    if (data) {
      // Redirect to Zora.
      if (HANDLE && zipped) {
        description = `[\` ${HANDLE}/${data.slug}\`](https://aesthetic.computer/painting~${HANDLE}/${data.slug})\n\n${description}`;
      }

      if (HANDLE) data.slug = `${HANDLE}/painting/${data.slug}`;

      const pixels = `https://aesthetic.computer/api/pixel/2048:contain/${data.slug}.${data.ext}`;

      // TODO: Also add the `zip` here?
      // Look into writing custom chunks into PNGS: https://chat.openai.com/c/0ed77e57-c5d2-4827-a733-c024da4bebd7

      $commonApi.jump(
        encodeURI(
          `https://zora.co/create/single-edition?image=${pixels}&name=${
            params[0] || "Untitled Painting"
          }&symbol=$${data.slug}&description=${description}`,
        ),
      );
    }
  },
  // 🖨️ Print either a url or the `pixels` that get passed into
  // the argument, with N quantity.
  print: async (picture, quantity = 1, progress) => {
    console.log("🖨️ Printing:", picture, "Quantity:", quantity);
    const data = await uploadPainting(picture, progress);
    let pixels;
    if (data && data.slug) {
      pixels = `${data.slug}.${data.ext}`;
    } else if (data) {
      pixels = data.url;
    } else {
      $commonApi.notice("UPLOAD ERROR", ["red", "yellow"]);
      return;
    }

    try {
      const headers = { "Content-Type": "application/json" };
      try {
        // Include authorization token if logged in.
        const token = await $commonApi.authorize(); // Get user token.
        if (token) headers.Authorization = `Bearer ${token}`;
      } catch (err) {} // Handled up-stream.

      const res = await fetch(`/api/print?new=true&pixels=${pixels}`, {
        method: "POST",
        headers,
        body: JSON.stringify({ quantity, slug: $commonApi.slug }),
        // TODO: Add order info here. ^
      });

      const data = await res.json();
      if (!res.ok)
        throw new Error(
          `🖨️ Print: HTTP error! Status: ${JSON.stringify(data)}`,
        );
      console.log("🖨️ Print order:", data);
      $commonApi.jump(data.location); // Redirect to checkout.
    } catch (error) {
      console.error("🖨️ Print order error:", error);
    }
  },
  // Create a zip file of specified content. (Used for storing painting data.)
  zip: (content, progress) => {
    const prom = new Promise((resolve, reject) => {
      zipCreation = { resolve, reject };
    });

    if (content.destination === "upload") {
      serverUploadProgressReporter = progress;
      serverUploadProgressReporter?.(0);
    }

    send({ type: "zip", content });
    return prom;
  },
  // Track device motion.
  motion: {
    on: false,
    start: () => {
      send({ type: "motion:start" });
    },
    stop: () => {
      send({ type: "motion:stop" });
      // TODO: Automatically stop when changing a disk?
    },
    current: {}, // Will get replaced by an update event.
  },
  // Speak an `utterance` aloud.
  speak: function speak(utterance, voice = "female:18", mode = "cloud", opts) {
    return send({ type: "speak", content: { utterance, voice, mode, opts } });
  },
  // Broadcast an event through the entire act system.
  act: (event, data = {}) => {
    // console.log("Acted:", event); Show the synthetic event.
    data.is = (e) => e === event;
    cachedAPI.event = data;
    try {
      act(cachedAPI);
    } catch (e) {
      console.warn("️ ✒ Act failure...", e);
    }
  },
  // 🚥 `Get` api
  // Retrieve media assets from a user account.
  get: {
    picture: (url) => {
      return $commonApi.net.preload(
        encodeURI(url),
        true,
        undefined,
        // byOpts,
      );
    },
    painting: (code, opts) => {
      return {
        by: async function (handle = "anon", byOpts) {
          // Add support for pulling paintings from the `art` bucket...
          const extension = opts?.record ? "zip" : "png";
          if (handle === "anon") {
            return $commonApi.net.preload(
              encodeURI(`https://art.aesthetic.computer/${code}.${extension}`),
              true,
              undefined,
              byOpts,
            );
          } else {
            // Use the same origin-aware URL construction logic as module loading
            const { protocol, hostname } = getSafeUrlParts();
            
            let baseUrl;
            // Check if we're in a development environment (localhost with port)
            const isDevelopment = hostname === 'localhost' && typeof location !== 'undefined' && location.port;
            if (isDevelopment) {
              // Use the local development server
              baseUrl = `${protocol}//${hostname}:${location.port}`;
            } else {
              // Use the production server for sandboxed iframes or production
              baseUrl = `https://aesthetic.computer`;
            }
            
            const mediaUrl = `${baseUrl}/media/${handle}/painting/${code}.${extension}`;
            console.log("🖼️ Media URL constructed:", mediaUrl);
            return $commonApi.net.preload(
              mediaUrl,
              true,
              undefined,
              byOpts,
            );
          }
        },
      };
    },
  },
  // ***Actually*** upload a file to the server.
  // 📓 The file name can have `media-` which will sort it on the server into
  // a directory via `presigned-url.js`.
  upload: async (filename, data, progress, bucket) => {
    const prom = new Promise((resolve, reject) => {
      serverUpload = { resolve, reject };
    });
    serverUploadProgressReporter = progress;
    serverUploadProgressReporter?.(0);

    console.log("Painting data:", data);

    send({ type: "upload", content: { filename, data, bucket } });
    return prom;
  },
  code: {
    channel: (chan) => {
      codeChannel = chan; // Set the current `codeChannel`.
      store["code-channel"] = codeChannel; // Store and keep it in the browser.
      store.persist("code-channel");
      if (!codeChannel || codeChannel?.length === 0) {
        console.log("📭 Code channel cleared!");
      } else {
        console.log("📬 Code channel set to:", codeChannel);
      }
      socket.send("code-channel:sub", codeChannel);
      // Tell any parent iframes that the channel has been updated.
      send({
        type: "post-to-parent",
        content: { type: "setCode", value: codeChannel },
      });
      // ❤️‍🔥
      // TODO: Should return a promise here, and wait for a `code-channel:subbed`
      //       event, that way users get better confirmation if the socket
      //       doesn't go through / there is a server issue. 23.07.04.18.01
    },
  },
  // File should be { type, data } where type is "png", "webp", "jef", etc.
  encode: async (file) => {
    const prom = new Promise((resolve, reject) => {
      fileEncodeRequest = { resolve, reject };
    });
    send({ type: "file-encode:request", content: file });
    return prom;
  },
  file: async () => {
    const prom = new Promise((resolve, reject) => {
      fileOpenRequest = { resolve, reject };
    });
    send({ type: "file-open:request" });
    return prom;
  },
  // Authorize a user.
  authorize: async () => {
    // TODO: This should always fail while running user code.
    // console.log("Sending auth request...");
    const prom = new Promise((resolve, reject) => {
      authorizationRequest = { resolve, reject };
    });
    send({ type: "authorization:request" });
    return prom;
  }, // Get a token for a logged in user.
  // Hand-tracking. 23.04.27.10.19 TODO: Move eventually.
  hand: { mediapipe: { screen: [], world: [], hand: "None" } },
  hud: {
    label: (text, color, offset, plainTextOverride) => {
      currentHUDTxt = text;
      // Use plainTextOverride if provided, otherwise strip color codes from text
      currentHUDPlainTxt = plainTextOverride || stripColorCodes(text);  // Store plain text version
      
      if (!color) {
        currentHUDTextColor = currentHUDTextColor || graph.findColor(color);
      } else {
        currentHUDTextColor = graph.findColor(color);
      }
      currentHUDOffset = offset;
      
      // Calculate and store dimensions for animation when directly called
      // (This ensures kidlisp pieces have proper animation geometry)
      if (currentHUDTxt && currentHUDTxt.length > 0) {
        // Use plain text (without color codes) for dimension calculations
        const textForMeasurement = currentHUDPlainTxt || currentHUDTxt;
        
        // Detect if this is a KidLisp piece for more generous width allowance
        const sourceCode = currentText || currentHUDTxt;
        const isKidlispPiece = (currentPath && lisp?.isKidlispSource && lisp.isKidlispSource(currentPath) && !currentPath.endsWith('.lisp')) ||
                             currentPath === "(...)" ||
                             (sourceCode && sourceCode.startsWith("$")) ||
                             (currentPath && currentPath.includes("/disks/$")) ||
                             (sourceCode && lisp?.isKidlispSource && lisp.isKidlispSource(sourceCode));
        
        // Use full screen width for text wrapping
        const maxWidth = cachedAPI.screen.width;
          
        const labelBounds = cachedAPI.text.box(
          textForMeasurement,
          undefined,
          maxWidth,
          1, // scale
          true, // wordWrap
          // TODO: This should check useTinyHudLabel like the main corner label, but that's not accessible here
          // For now, use default font to maintain consistency with current behavior
          undefined // Use default font - will need to be updated when useTinyHudLabel is globally accessible
        );
        
        // Use the actual computed width from text.box instead of character count
        const measuredWidth = labelBounds.box.width;
  const fallbackShareWidth = (currentHUDLabelBlockWidth || DEFAULT_TYPEFACE_BLOCK_WIDTH) * "share ".length;
  const shareWidth = Math.max(currentHUDShareWidth || 0, fallbackShareWidth);
        currentHUDLeftPad = shareWidth;
        const baseLabelWidth = measuredWidth + shareWidth;
        const scrubExtension = Math.max(0, currentHUDScrub);
        const h = labelBounds.box.height + cachedAPI.typeface.blockHeight;

        currentHUDLabelMeasuredWidth = baseLabelWidth;
        hudAnimationState.labelWidth = baseLabelWidth + scrubExtension;
        hudAnimationState.labelHeight = h;
      }
    },
    currentStatusColor: () => currentHUDStatusColor,
    currentLabel: () => ({ 
      text: currentHUDTxt, 
      plainText: currentHUDPlainTxt,  // Include plain text version
      btn: currentHUDButton 
    }),
    labelBack: () => {
      labelBack = true;
    },
  },
  send,
  platform,
  history: [], // Populated when a disk loads and sets the former piece.
  // Trigger background music.
  // Eventually add an "@" style parameter similar to what a stamp system would have.
  bgm: {
    set: function (trackNumber, volume) {
      send({ type: "bgm-change", content: { trackNumber, volume } });
    },
    stop: () => send({ type: "bgm-stop" }),
    data: {},
  },
  system: {
    // prompt: { input: undefined }, Gets set in `prompt_boot`.
    world: {
      // Populated in `world_boot` of `world.mjs`.
      teleported: false,
      telepos: undefined,
      teleport: (to, telepos) => {
        $commonApi.system.world.teleported = true;
        $commonApi.system.world.telepos = telepos;
        $commonApi.jump(to);
      },
    },
    nopaint: {
      //boot: nopaint_boot, // TODO: Why are these in the commonApi? 23.02.12.14.26
      // act: nopaint_act,
      buffer: null, // An overlapping brush buffer that gets drawn on top of the
      //              painting.
      recording: false,
      record: [], // Store a recording here.
      gestureRecord: [], // Store the active gesture.
      startRecord: function (fullText) {
        const sys = $commonApi.system;
        sys.nopaint.record = []; // Clear any existing recording.
        sys.nopaint.recording = true;
        sys.nopaint.addToRecord({
          label: fullText || "start",
          painting: {
            pixels: new Uint8ClampedArray(sys.painting.pixels),
            width: sys.painting.width,
            height: sys.painting.height,
          },
        });
        // console.log("🖌️🔴 Now recording:", sys.nopaint.record);
      },
      addToRecord: function (record) {
        record.timestamp = num.timestamp(); // Insert the timestamp data.
        record.gesture = $commonApi.system.nopaint.gestureRecord.slice();
        if (record.gesture.length === 0) delete record.gesture;
        $commonApi.system.nopaint.gestureRecord = [];
        $commonApi.system.nopaint.record.push(record);
        store["painting:record"] = $commonApi.system.nopaint.record;
        store.persist("painting:record", "local:db");
        // console.log("🖌️🟠 Recorded a step:", record.label);
      },
      is: nopaint_is,
      undo: { paintings: undoPaintings },
      needsBake: false,
      needsPresent: false,
      bakeOnLeave: false,
      addUndoPainting,
      // Regresses the system painting to a previous state.
      // Or the reverse... ("yes")
      no: ({ system, store, needsPaint }, yes = false) => {
        const paintings = system.nopaint.undo.paintings;

        let dontRecord = false;

        if (yes) {
          // ⏩ Fast-forward mode.
          undoPosition += 1;
          if (undoPosition > paintings.length - 1) {
            undoPosition = paintings.length - 1;
            dontRecord = true;
          }
        } else {
          // ⏪ Rewind mode.
          undoPosition -= 1;
          if (undoPosition < 0) {
            undoPosition = 0;
            dontRecord = true;
          }
        }

        if (paintings.length > 1) {
          // Copy over the old picture here...
          const p = paintings[undoPosition];

          const op = p.pixels;
          const pixels = new Uint8ClampedArray(op.length);
          pixels.set(op);

          store["painting"] = {
            width: p.width,
            height: p.height,
            pixels,
          };

          const resolutionChange =
            paintings[0].width !== paintings[1].width ||
            paintings[0].height !== paintings[1].height;

          // 🦢 Swap mode.
          // 'no' should swap...
          // const temp = paintings[0];
          // paintings[0] = paintings[1];
          // paintings[1] = temp;

          store.persist("painting", "local:db");

          // 🎨 Broadcast painting update to other tabs
          $commonApi.broadcastPaintingUpdate("updated", {
            source: "yes-no-decision"
          });

          system.painting = store["painting"];

          if (system.nopaint.recording && dontRecord === false) {
            const label = yes ? "yes" : "no";
            system.nopaint.addToRecord({
              label, //,
              // painting: {
              //   width: system.painting.width,
              //   height: system.painting.height,
              //   pixels: new Uint8Array(system.painting.pixels),
              // },
            });
          }

          if (resolutionChange) {
            system.nopaint.resetTransform({ system });
            system.nopaint.storeTransform(store, system);
          }

          needsPaint();
        }
      },
      // Center the picture within the screen / default translation.
      resetTransform: ({ system: sys }) => {
        sys.nopaint.zoomLevel = 1;

        if (!sys.painting) {
          sys.nopaint.translation = { x: 0, y: 0 };
          return;
        }

        sys.nopaint.translation.x = floor(
          screen.width / 2 - sys.painting.width / 2,
        );
        sys.nopaint.translation.y = floor(
          screen.height / 2 - sys.painting.height / 2,
        );
      },
      storeTransform: (store, sys) => {
        store["painting:transform"] = {
          translation: sys.nopaint.translation,
          zoom: sys.nopaint.zoomLevel,
        };
        store.persist("painting:transform", "local:db");
      },
      translation: { x: 0, y: 0 },
      zoomLevel: 1,
      translate: ({ system }, x, y) => {
        system.nopaint.translation.x += x;
        system.nopaint.translation.y += y;
      },
      // zoom: ({ system }, dir) => {
      //   system.nopaint.zoomLevel += dir === "in" ? 1 : -1;
      //   console.log("🔭 Zoom level:", system.nopaint.zoomLevel);
      //   if (system.nopaint.zoomLevel <= 0) system.nopaint.zoomLevel = 1;
      //   // TODO: Adjust the translation based on system.nopaint.brush.x and y
      //   //       Which would serve as the zoom origin point.
      // },
      zoom: ({ system }, dir, cursor) => {
        // Store old zoom level
        const oldZoomLevel = system.nopaint.zoomLevel;

        // Adjust the zoom level
        system.nopaint.zoomLevel += dir === "in" ? 1 : -1;

        // Ensure zoom level is at least 1
        if (system.nopaint.zoomLevel <= 0) system.nopaint.zoomLevel = 1;

        // Calculate the scaling factor based on the change in zoom levels
        const scale = system.nopaint.zoomLevel / oldZoomLevel;

        // Adjust the translation based on the scaling factor and the cursor's position
        system.nopaint.translation.x = floor(
          cursor.x + (system.nopaint.translation.x - cursor.x) * scale,
        );
        system.nopaint.translation.y = floor(
          cursor.y + (system.nopaint.translation.y - cursor.y) * scale,
        );
      },
      brush: { x: 0, y: 0, dragBox: undefined },
      transform: (p) => {
        return {
          x: (p.x - nopaintAPI.translation.x) / nopaintAPI.zoomLevel,
          y: (p.y - nopaintAPI.translation.y) / nopaintAPI.zoomLevel,
        };
      },
      // Similar to `updateBrush` but for arbitrary points,
      // with no change to `system.nopaint.brush`.
      pointToPainting: ({ system, pen }) => {
        const zoom = system.nopaint.zoomLevel;
        const x = floor(((pen?.x || 0) - system.nopaint.translation.x) / zoom);
        const y = floor(((pen?.y || 0) - system.nopaint.translation.y) / zoom);

        return { x, y };
      },
      updateBrush: ({ pen, system }, act) => {
        // TODO: Use `pointToPainting` above. 23.10.11.08.49
        // let { x, y } = system.nopaint.pointToPainting({ system });
        const zoom = system.nopaint.zoomLevel;
        const x = floor(((pen?.x || 0) - system.nopaint.translation.x) / zoom);
        const y = floor(((pen?.y || 0) - system.nopaint.translation.y) / zoom);

        if (act === "touch") {
          system.nopaint.startDrag = { x, y };
        }

        // Ensure startDrag exists before creating dragBox
        if (!system.nopaint.startDrag) {
          system.nopaint.startDrag = { x, y };
        }

        const dragBox = new geo.Box(
          system.nopaint.startDrag.x,
          system.nopaint.startDrag.y,
          x - system.nopaint.startDrag.x,
          y - system.nopaint.startDrag.y,
        );

        system.nopaint.brush = { x, y, dragBox, pressure: pen?.pressure || 0.5 };
        
        // Call needsPaint during any pen movement to ensure continuous painting and HUD updates
        $commonApi.needsPaint();
      },

      // Helper to display the existing painting on the screen, with an
      // optional pan amount, that returns an adjusted pen pointer as `brush`.

      // TODO: - [] Add Zoom
      //       - [] And Rotation!

      present: (
        { system, screen, wipe, paste, ink, slug, dark, theme, blend },
        tx,
        ty,
      ) => {
        system.nopaint.needsPresent = false;

        const x = tx || system.nopaint.translation.x;
        const y = ty || system.nopaint.translation.y;

        system.nopaint.translation = { x, y };

        const fullbleed =
          x === 0 &&
          y === 0 &&
          screen.width <= system.painting.width &&
          screen.height <= system.painting.height;

        if (fullbleed) {
          // If we are not panned and the painting fills the screen.
          paste(system.painting);
          paste(system.nopaint.buffer);
        } else {
          // If we are panned or the painting is a custom resolution.

          wipe(theme[dark ? "dark" : "light"].wipeBG)
            .paste(system.painting, x, y, system.nopaint.zoomLevel);
            
          // Normal alpha blending for overlay buffer
          paste(system.nopaint.buffer, x, y, system.nopaint.zoomLevel);
          
          ink(128)
            .box(
              x,
              y,
              system.painting.width * system.nopaint.zoomLevel,
              system.painting.height * system.nopaint.zoomLevel,
              "outline",
            );
        }

        // 🎯 DEBUG: Draw dragBox overlay if one exists (COMMENTED OUT)
        /*
        if (system.nopaint.brush?.dragBox) {
          const dragBox = system.nopaint.brush.dragBox;
          
          // Apply zoom and translation to the dragBox coordinates
          const overlayX = (dragBox.x * system.nopaint.zoomLevel) + x;
          const overlayY = (dragBox.y * system.nopaint.zoomLevel) + y;
          const overlayW = dragBox.w * system.nopaint.zoomLevel;
          const overlayH = dragBox.h * system.nopaint.zoomLevel;
          
          // Draw the dragBox outline in bright green with some transparency
          ink(0, 255, 0, 180).box(overlayX, overlayY, overlayW, overlayH, "outline");
          
          // Draw corner indicators
          const cornerSize = 4;
          ink(0, 255, 0, 220);
          // Top-left corner
          ink().box(overlayX - cornerSize/2, overlayY - cornerSize/2, cornerSize, cornerSize);
          // Top-right corner  
          ink().box(overlayX + overlayW - cornerSize/2, overlayY - cornerSize/2, cornerSize, cornerSize);
          // Bottom-left corner
          ink().box(overlayX - cornerSize/2, overlayY + overlayH - cornerSize/2, cornerSize, cornerSize);
          // Bottom-right corner
          ink().box(overlayX + overlayW - cornerSize/2, overlayY + overlayH - cornerSize/2, cornerSize, cornerSize);
          
          // Display coordinate info
          const coordText = `${dragBox.x},${dragBox.y} ${dragBox.w}x${dragBox.h}`;
          ink(0, 255, 0, 200).write(coordText, { 
            x: overlayX, 
            y: Math.max(overlayY - 15, 5) // Position above the box, but not off screen
          }, undefined, undefined, false, "MatrixChunky8");
        }
        */

        // Graph `zoomLevel`
        if (system.nopaint.zoomLevel !== 1 && slug !== "prompt")
          ink(255, 127).write(`${system.nopaint.zoomLevel}x`, { x: 6, y: 18 });

        return {
          x,
          y, //,
          //brush: { x: (pen?.x || 0) - x, y: (pen?.y || 0) - y },
        };
      },
      // Kill an existing painting.
      noBang: async (
        { system, store, needsPaint, painting, theme, dark },
        res = { w: screen.width, h: screen.height },
      ) => {
        // console.log("deleting...");
        const deleted = await store.delete("painting", "local:db");
        await store.delete("painting:resolution-lock", "local:db");
        await store.delete("painting:transform", "local:db");
        system.nopaint.undo.paintings.length = 0; // Reset undo stack.
        system.painting = null;
        system.nopaint.resetTransform({ system, screen }); // Reset transform.
        needsPaint();

        // Make a blank painting.
        // I don't like that these getters will not re-associate.
        system.painting = painting(res.w, res.h, ($) => {
          $.wipe(theme[dark ? "dark" : "light"].wipeNum);
        });
        
        // Store only the pixel data, not the full painting object with functions
        store["painting"] = {
          width: system.painting.width,
          height: system.painting.height,
          pixels: system.painting.pixels,
        };
        
        // Store the new painting BEFORE broadcasting
        store.persist("painting", "local:db");
        
        // 🎨 Broadcast painting cleared to other tabs
        $commonApi.broadcastPaintingUpdate("cleared", {
          source: "clear",
          width: res.w,
          height: res.h,
          resetTransform: true // Flag that receiving tabs should reset their transform
        });

        // Clear any existing painting recording in RAM and
        // storage.
        await store.delete("painting:record", "local:db");
        if (system.nopaint.recording) {
          system.nopaint.recording = false;
          system.nopaint.record.length = 0;
        }

        return deleted;
      },
      // Replace a painting entirely, remembering the last one.
      // (This will always enable fixed resolution mode.)
      replace: (
        { system, screen, store, needsPaint },
        painting,
        message = "(replace)",
      ) => {
        system.painting = painting; // Update references.
        
        // Store only the pixel data, not the full painting object
        store["painting"] = {
          width: system.painting.width,
          height: system.painting.height,
          pixels: system.painting.pixels,
        };
        
        store.persist("painting", "local:db"); // Persist to storage.
        
        // 🎨 Broadcast painting replacement to other tabs
        $commonApi.broadcastPaintingUpdate("replaced", {
          source: "replace",
          message: message
        });
        
        store["painting:resolution-lock"] = true;
        store.persist("painting:resolution-lock", "local:db");
        system.nopaint.resetTransform({ system, screen }); // Reset transform.
        system.nopaint.storeTransform(store, system);
        system.nopaint.addUndoPainting(system.painting, message);
        system.nopaint.needsPresent = true;
        needsPaint();
      },
      abort: () => (NPnoOnLeave = true),
    },
  },
  // Paint all queued rendering commands immediately.
  flatten: () => {
    return painting.paint(true);
  },
  connect: () => {
    const p = new Promise((resolve, reject) => {
      web3Response = { resolve, reject };
    });
    send({ type: "web3-connect" });
    return p;
  },
  wiggle: function (n, level = 0.2, speed = 6) {
    wiggleAngle = (wiggleAngle + 1 * speed) % 360;
    const osc = sin(num.radians(wiggleAngle));
    return n + n * level * osc;
  },
  dark: true, // Dark mode. (Gets set on startup and on any change.)
  darkMode, // Toggle dark mode or set to `true` or `false`.
  // content: added programmatically: see Content class
  gpuReady: false,
  gpu: {
    message: (content) => {
      const p = new Promise((resolve, reject) => {
        gpuResponse = { resolve, reject };
      });
      send({ type: "gpu-event", content });
      return p;
    },
  },
  // Deprecated in favor of `bios` -> `hitboxes`. (To support iOS)
  // clipboard: {
  //   copy: (text) => {
  //     send({ type: "copy", content: text });
  //   },
  // },
  text: {
    capitalize: text.capitalize,
    reverse: text.reverse,
    // Get the pixel width of a string of characters.
    width: (text) => {
      if (Array.isArray(text)) text = text.join(" ");
      
      // Use the current typeface for accurate width calculation
      const useTypeface = tf;
      if (!useTypeface) {
        return text.length * DEFAULT_TYPEFACE_BLOCK_WIDTH;
      }

      const isProportional =
        useTypeface?.data?.proportional === true ||
        !!useTypeface?.data?.advances ||
        !!useTypeface?.data?.bdfFont;

      if (isProportional && typeof useTypeface.getAdvance === "function") {
        let totalWidth = 0;
        for (const char of text) {
          if (char === "\n" || char === "\r") continue;
          const advance = useTypeface.getAdvance(char);
          totalWidth += typeof advance === "number" ? advance : useTypeface.blockWidth;
        }
        return totalWidth;
      } else {
        // For monospace fonts, use the typeface's block width
        const blockWidth = useTypeface.blockWidth || DEFAULT_TYPEFACE_BLOCK_WIDTH;
        return text.length * blockWidth;
      }
    },
    height: (text) => {
      // Get the pixel height of a string of characters.
      return 10;
    },
    // Return a text's bounding box.
    box: (text, pos = { x: 0, y: 0 }, bounds, scale = 1, wordWrap = true, fontName) => {

      if (!text) {
        console.warn("⚠️ No text for `box`.");
        return;
      }

      pos = { ...pos };
      const absScale = abs(scale ?? 1);

      let useTypeface = getTypefaceForMeasurement(fontName) || tf;
      if (!useTypeface) {
        useTypeface = tf;
      }

      const baseBlockWidth =
        useTypeface?.blockWidth ?? tf?.blockWidth ?? DEFAULT_TYPEFACE_BLOCK_WIDTH;
      const baseBlockHeight =
        useTypeface?.blockHeight ?? tf?.blockHeight ?? DEFAULT_TYPEFACE_BLOCK_HEIGHT;

      const blockHeight = baseBlockHeight * absScale;

      const isProportional =
        useTypeface?.data?.proportional === true ||
        !!useTypeface?.data?.advances ||
        !!useTypeface?.data?.bdfFont;

      const getAdvanceWidth = (char) => {
        if (!char) return baseBlockWidth * absScale;
        if (isProportional && typeof useTypeface?.getAdvance === "function") {
          const raw = useTypeface.getAdvance(char);
          if (typeof raw === "number") {
            return raw * absScale;
          }
        }
        return baseBlockWidth * absScale;
      };

      const getCharWidth = (char) => {
        if (!char || char === "\n" || char === "\r") return 0;
        if (char === "\t") {
          return getAdvanceWidth(" ") * 4;
        }
        return getAdvanceWidth(char);
      };

      if (bounds === undefined) {
        const sampleWidth = getAdvanceWidth("0");
        bounds = (text.length + 2) * sampleWidth;
      }
      if (!(bounds > 0)) {
        bounds = Number.POSITIVE_INFINITY;
      }

      const lines = [""];
      const charMap = [[]];
      let line = 0;
      let run = 0;
      let maxWidth = 0;

      const commitLineWidth = () => {
        if (run > maxWidth) {
          maxWidth = run;
        }
      };

      const newLine = () => {
        commitLineWidth();
        line += 1;
        lines[line] = "";
        charMap[line] = [];
        run = 0;
      };

      const appendChar = (char, sourceIndex) => {
        const width = getCharWidth(char);
        const renderedChar = char === "\t" ? " " : char;
        lines[line] += renderedChar;
        charMap[line].push(sourceIndex);
        run += width;
        if (run > maxWidth) {
          maxWidth = run;
        }
      };

      if (!wordWrap) {
        for (let idx = 0; idx < text.length; idx += 1) {
          const char = text[idx];
          if (char === "\r") continue;
          if (char === "\n") {
            newLine();
            continue;
          }
          appendChar(char, idx);
        }
      } else {
        const tokens = [];
        let idx = 0;
        while (idx < text.length) {
          const char = text[idx];
          if (char === "\r") {
            idx += 1;
            continue;
          }
          if (char === "\n") {
            tokens.push({ type: "newline", indices: [idx] });
            idx += 1;
            continue;
          }
          if (char === " " || char === "\t") {
            let textBuffer = "";
            const indices = [];
            while (idx < text.length) {
              const c = text[idx];
              if (c !== " " && c !== "\t") break;
              textBuffer += c;
              indices.push(idx);
              idx += 1;
            }
            tokens.push({ type: "whitespace", text: textBuffer, indices });
            continue;
          }
          let textBuffer = "";
          const indices = [];
          while (idx < text.length) {
            const c = text[idx];
            if (c === "\n" || c === " " || c === "\t" || c === "\r") break;
            textBuffer += c;
            indices.push(idx);
            idx += 1;
          }
          if (textBuffer.length > 0) {
            tokens.push({ type: "word", text: textBuffer, indices });
          }
        }

        tokens.forEach((token) => {
          if (token.type === "newline") {
            newLine();
            return;
          }

          if (token.type === "whitespace") {
            for (let i = 0; i < token.text.length; i += 1) {
              const char = token.text[i];
              const sourceIndex = token.indices[i];
              const width = getCharWidth(char);
              if (run > 0 && run + width > bounds) {
                newLine();
              }
              appendChar(char, sourceIndex);
            }
            return;
          }

          if (token.type === "word") {
            const chars = token.text.split("");
            const widths = chars.map((char) => getCharWidth(char));
            const wordWidth = widths.reduce((acc, value) => acc + value, 0);

            if (bounds > 0 && wordWidth > bounds) {
              chars.forEach((char, charIdx) => {
                const width = widths[charIdx];
                if (run > 0 && run + width > bounds) {
                  newLine();
                }
                appendChar(char, token.indices[charIdx]);
              });
              return;
            }

            if (run > 0 && run + wordWidth > bounds) {
              newLine();
            }

            chars.forEach((char, charIdx) => {
              appendChar(char, token.indices[charIdx]);
            });
          }
        });
      }

      commitLineWidth();

      const lineHeightGap = 1 * absScale;
      const finalBlockHeight = blockHeight + lineHeightGap;

      if (lines.length >= 1 && pos.center && pos.center.indexOf("y") !== -1) {
        pos.y =
          $activePaintApi.screen.height / 2 -
          (lines.length * finalBlockHeight) / 2 +
          finalBlockHeight / 2 +
          (pos.y || 0);
      }

      const height = lines.length * finalBlockHeight;

      const lineWidths = lines.map((lineText, index) => {
        if (!lineText) return 0;
        const indices = charMap[index] || [];
        let width = 0;
        for (let i = 0; i < lineText.length; i += 1) {
          const sourceIndex = indices[i];
          if (typeof sourceIndex === "number" && sourceIndex >= 0 && sourceIndex < text.length) {
            width += getCharWidth(text[sourceIndex]);
          } else {
            width += getCharWidth(lineText[i]);
          }
        }
        return width;
      });

      const maxLineWidth = lineWidths.reduce((acc, value) => Math.max(acc, value), 0);

      const box = { x: pos.x, y: pos.y, width: maxLineWidth, height };

      return { pos, box, lines, lineWidths, lineHeight: finalBlockHeight, charMap };
    },
  },
  num: {
    add: num.add,
    wrap: num.wrap,
    even: num.even,
    odd: num.odd,
    clamp: num.clamp,
    rand: num.rand,
    randInt: num.randInt,
    randInd: num.randInd,
    randIntArr: num.randIntArr,
    randIntRange: num.randIntRange,
    rangedInts: num.rangedInts,
    multiply: num.multiply,
    perlin: num.perlin,
    dist: num.dist,
    dist3d: num.dist3d,
    radians: num.radians,
    degrees: num.degrees,
    lerp: num.lerp,
    map: num.map,
    arrMax: num.arrMax,
    arrCompress: num.arrCompress,
    Track: num.Track,
    timestamp: num.timestamp,
    p2: num.p2,
    midp: num.midp,
    number: num.number,
    intersects: num.intersects,
    signedCeil: num.signedCeil,
    signedFloor: num.signedFloor,
    vec2: vec2,
    vec3: vec3,
    vec4: vec4,
    mat3: mat3,
    mat4: mat4,
    quat: quat,
    parseColor: num.parseColor,
    findColor: num.findColor,
    saturate: num.saturate,
    desaturate: num.desaturate,
    shiftRGB: num.shiftRGB,
    rgbToHexStr: num.rgbToHexStr,
    hexToRgb: num.hexToRgb,
    blend: num.blend,
    rgbToHsl: num.rgbToHsl,
    hslToRgb: num.hslToRgb,
    rainbow: num.rainbow,
    zebra: num.zebra,
    resetZebraCache: num.resetZebraCache,
  },
  geo: {
    Box: geo.Box,
    DirtyBox: geo.DirtyBox,
    Grid: geo.Grid,
    Circle: geo.Circle,
    linePointsFromAngle: geo.linePointsFromAngle,
    pointFrom: geo.pointFrom,
    Race: geo.Race,
    Quantizer: geo.Quantizer,
  },
  ui: {
    Button: ui.Button,
    TextButton: ui.TextButton,
    TextInput: TextInput,
  },
  help: {
    choose: help.choose,
    flip: help.flip,
    repeat: help.repeat,
    every: help.every,
    any: help.any,
    anyIndex: help.anyIndex,
    anyKey: help.anyKey,
    resampleArray: help.resampleArray,
    each: help.each,
    shuffleInPlace: help.shuffleInPlace,
    serializePainting: (painting) => {
      if (!painting) return;
      const pixels = uint8ArrayToBase64(painting.pixels);
      return { width: painting.width, height: painting.height, pixels };
    },
    deserializePainting: (painting) => {
      if (!painting) return;
      const pixels = base64ToUint8Array(painting.pixels);
      return { width: painting.width, height: painting.height, pixels };
    },
  },
  gizmo: { Hourglass: gizmo.Hourglass, EllipsisTicker: gizmo.EllipsisTicker, Ticker: gizmo.Ticker },
  rec: new Recorder(),
  robo: new Robo(),
  net: {
    signup: () => {
      send({ type: "signup" });
    },
    login: () => {
      store.delete("handle");
      send({ type: "login" });
    }, // { email }
    logout: () => {
      store.delete("handle");
      send({ type: "logout" });
      $commonApi.broadcast("logout:success");
      chatClient.system?.server?.send("logout");
      // Send a "logout" message here to the chat server.

      // TODO: And probably the session server as well in
      //       the future. 24.05.23.21.27
    },
    pieces: `${(() => {
      const { protocol, hostname } = getSafeUrlParts();
      return `${protocol}//${hostname}`;
    })()}/aesthetic.computer/disks`,
    parse, // Parse a piece slug.
    // lan: // Set dynamically.
    // host: // Set dynamically.
    // loadFailureText: // Set dynamically.
    // Make a user authorized / signed request to the api.
    // Used both in `motd` and `handle`.
    requestDocs: async () => {
      if (typeof docs === "object") return Promise.resolve(docs);
      return fetch("/docs.json")
        .then((response) => {
          if (response.status !== 200) {
            throw new Error("Network failure: " + response.status);
          }
          return response.json();
        })
        .then((d) => {
          docs = d;
          return docs;
        })
        .catch((err) => console.error("🔴 📚 Couldn't get docs:", err));
    },
    userRequest: async (method, endpoint, body) => {
      try {
        const token = await $commonApi.authorize(); // Get user token.
        if (!token) throw new Error("🧖 Not logged in.");

        const headers = {
          Authorization: `Bearer ${token}`,
          "Content-Type": "application/json",
        };

        const options = { method, headers };
        if (body) options.body = JSON.stringify(body);
        const response = await fetch(endpoint, options);

        if (response.status === 500) {
          try {
            const json = await response.json();
            return { status: response.status, ...json };
          } catch (e) {
            return { status: response.status, message: response.statusText };
          }
        } else {
          const clonedResponse = response.clone();
          try {
            return {
              ...(await clonedResponse.json()),
              status: response.status,
            };
          } catch {
            return { status: response.status, body: await response.text() };
          }
        }
      } catch (error) {
        console.error("🚫 Error:", error);
        return { message: "unauthorized" };
      }
    },
    // Loosely connect the UDP receiver.
    udp: (receive) => {
      udpReceive = receive;
      return udp;
    },
    hiccup: (hiccupIn = 5, outageSeconds = 5) => {
      console.log("😵 Hiccuping in:", hiccupIn, "seconds.");
      clearTimeout(hiccupTimeout);
      hiccupTimeout = setTimeout(() => {
        console.log("😶‍🌫️ Hiccup!");
        chatClient.system?.server.kill(outageSeconds); // Disconnect from chat.
        socket?.kill(outageSeconds); // Diconnect from socket session.
        udp?.kill(outageSeconds); // Disconnect from UDP.
      }, hiccupIn * 1000);
    },
    // Remote debugging: Send log messages to session server for debugging on any device
    log: function(levelOrFilename, ...args) {
      // Handle both old API (filename, content) and new API (level, ...args)
      if (levelOrFilename.startsWith('/tmp/') || levelOrFilename.includes('.log')) {
        // Old API: filename, content
        const filename = levelOrFilename;
        const content = args[0];
        
        // Send to session server if socket is available (removed verbose console log)
        if (socket && socket.send) {
          socket.send("dev-log", {
            level: "INFO",
            message: `${filename}: ${content}`,
            device: navigator.userAgent || "unknown",
            timestamp: Date.now()
          });
        }
      } else {
        // New API: level, ...args
        const level = levelOrFilename;
        
        // Serialize objects and create single-line message
        const serializedArgs = args.map(arg => {
          if (typeof arg === 'object' && arg !== null) {
            try {
              return JSON.stringify(arg);
            } catch (e) {
              return String(arg);
            }
          }
          return String(arg);
        });
        
        const message = serializedArgs.join(" ");
        
        // Always log locally first
        if (level === "warn") {
          console.warn(...args);
        } else if (level === "error") {
          console.error(...args);
        } else {
          console.log(...args);
        }
        
        // Send to session server if socket is available
        if (socket && socket.send) {
          socket.send("dev-log", {
            level: level.toUpperCase(),
            message: message,
            device: navigator.userAgent || "unknown",
            timestamp: Date.now()
          });
        }
      }
    },
  },
  needsPaint: () => {
    noPaint = false;
    if (system === "nopaint") {
      $commonApi.system.nopaint.needsPresent = true;
    }
  }, // TODO: Does "paint" needs this?
  
  store,
  pieceCount: -1, // Incs to 0 when the first piece (usually the prompt) loads.
  //                 Increments by 1 each time a new piece loads.
  debug,
  nopaintPerf,
};

// Convenience methods for different log levels
$commonApi.net.log.info = (...args) => $commonApi.net.log("info", ...args);
$commonApi.net.log.warn = (...args) => $commonApi.net.log("warn", ...args);
$commonApi.net.log.error = (...args) => $commonApi.net.log("error", ...args);

chatClient.$commonApi = $commonApi; // Add a reference to the `Chat` module.

const nopaintAPI = $commonApi.system.nopaint;

// 🎨 Start painting change monitoring for cross-tab sync
startPaintingChangeMonitoring();

// Broadcast to other tabs in the same origin.
const channel = new BroadcastChannel("aesthetic.computer");

channel.onmessage = (event) => {
  processMessage(event.data);
};

async function processMessage(msg) {
  if (logs.messaging) console.log(`🗼 Processing broadcast: ${msg}`);
  
  // 🎨 Handle painting updates (both new JSON format and legacy string format)
  if (msg.startsWith("painting:") || (msg.startsWith("{") && msg.includes('"type":"painting:updated"'))) {
    const isNopaintActive = $commonApi.system?.nopaint?.is?.("painting");
    if (isNopaintActive) {
      console.log(`🚫 CROSS-TAB INTERFERENCE: Receiving painting update during nopaint operation - this may disrupt live preview!`, {
        msgPreview: msg.substring(0, 100) + '...',
        nopaintState: 'painting'
      });
    }
    await handlePaintingUpdate(msg);
    return;
  }
  
  if (msg.startsWith("handle:updated")) {
    // 👰‍♀️ Update the user handle if it changed.
    const newHandle = msg.split(":").pop();
    HANDLE = "@" + newHandle;
    send({ type: "handle", content: HANDLE });
    store["handle:received"] = true;
    store["handle"] = newHandle;
    // store.persist("handle");
    return;
  }

  // Refresh the window if we logged in or out from another tab.
  if (msg === "login:success" && !USER) {
    $commonApi.net.refresh();
    return;
  }

  if (msg === "logout:success" && USER) {
    $commonApi.net.refresh(); // 🗒️ This should always be fast enough?
    return;
  }
}

// 🎨 Handle painting update messages from other tabs
async function handlePaintingUpdate(msg) {
  try {
    // Parse the JSON message
    const data = JSON.parse(msg);
    
    if (data.type !== "painting:updated") return;
    
    // Skip if this message is from the current tab
    if (data.tabId === $commonApi._tabId) {
      console.log(`🎨 SKIPPED: Own message (${data.action})`);
      return;
    }
    
    if (!$commonApi.system) {
      console.log(`🎨 SKIPPED: No system available`);
      return;
    }

    // 📐 Handle resize events specifically
    if ((data.action === "resized" && data.metadata?.source === "screen_resize") || 
        (data.action === "updated" && (data.source === "resize" || data.source === "crop"))) {
      const width = data.width || data.metadata?.width;
      const height = data.height || data.metadata?.height;
      console.log(`📐 DIMENSION CHANGE EVENT: ${width}x${height} (source: ${data.source || data.metadata?.source})`);
      
      // For dimension change events, we need to wait for a "storage_complete" event
      $commonApi._processingResize = true;
      $commonApi._awaitingResizeStorage = { width, height, timestamp: data.timestamp };
      
      console.log(`📐 Waiting for storage completion for ${data.source} ${width}x${height}...`);
      return; // Don't continue with regular painting sync for dimension change events
    }
    
    // 💾 Handle storage completion events
    if (data.action === "storage_complete" && (data.source === "resize" || data.source === "crop")) {
      const awaitingResize = $commonApi._awaitingResizeStorage;
      console.log(`🪝 RECEIVED storage_complete:`, {
        source: data.source,
        timestamp: data.timestamp,
        awaitingResize: awaitingResize,
        timestampMatch: awaitingResize && data.timestamp === awaitingResize.timestamp
      });
      
      if (awaitingResize && data.timestamp === awaitingResize.timestamp) {
        console.log(`📐 Storage completed for ${data.source} ${awaitingResize.width}x${awaitingResize.height}, applying...`);
        
        try {
          const storedPainting = await store.retrieve("painting", "local:db");
          if (storedPainting) {
            // Update system painting with the stored version
            $commonApi.system.painting = {
              width: storedPainting.width,
              height: storedPainting.height,
              pixels: new Uint8ClampedArray(storedPainting.pixels)
            };
            
            // Store the painting data  
            store["painting"] = {
              width: storedPainting.width,
              height: storedPainting.height,
              pixels: storedPainting.pixels
            };
            
            // Update painting hash
            lastPaintingHash = generatePaintingHash($commonApi.system.painting);
            
            // Update KidLisp with new painting reference
            const kidlispInstance = getGlobalKidLisp();
            if (kidlispInstance) {
              kidlispInstance.setAPI($commonApi);
              console.log(`🎯 KidLisp API refreshed with ${data.source} painting: ${storedPainting.width}x${storedPainting.height}`);
            }
            
            // Force repaint with new dimensions
            if ($commonApi.system.nopaint) {
              $commonApi.system.nopaint.needsPresent = true;
            }
            $commonApi.needsPaint();
            
            console.log(`📐 Screen updated after ${data.source}: ${storedPainting.width}x${storedPainting.height}`);
          }
        } catch (error) {
          console.error(`📐 ERROR applying ${data.source} after storage completion:`, error);
        }
        
        // Clean up
        delete $commonApi._awaitingResizeStorage;
        $commonApi._processingResize = false;
        return;
      }
    }

    // Set processing flag to prevent feedback loops
    $commonApi._processingBroadcast = true;
    
    try {
      // Load painting from storage (lightweight messages don't contain pixel data)
      const storedPainting = await store.retrieve("painting", "local:db");
      if (storedPainting) {
        $commonApi.system.painting = {
          width: storedPainting.width,
          height: storedPainting.height,
          pixels: new Uint8ClampedArray(storedPainting.pixels)
        };
        
        // Store only the pixel data, not the full painting object
        store["painting"] = {
          width: storedPainting.width,
          height: storedPainting.height,
          pixels: storedPainting.pixels
        };
        
        // Update painting hash to prevent false positives
        lastPaintingHash = generatePaintingHash($commonApi.system.painting);
        
        // 🎯 Update KidLisp with the new painting reference
        const kidlispInstance = getGlobalKidLisp();
        if (kidlispInstance) {
          kidlispInstance.setAPI($commonApi);
          console.log(`🎯 KidLisp API refreshed with updated painting`);
        }
        
        // Force repaint
        if ($commonApi.system.nopaint) {
          $commonApi.system.nopaint.needsPresent = true;
        }
        $commonApi.needsPaint();
        
        // 🆕 Force nopan (reset transform) for clear/new actions or explicit flag
        if (((data.action === "cleared" || data.action === "new") || data.resetTransform) && $commonApi.system.nopaint) {
          console.log(`🎯 ${data.action?.toUpperCase() || 'TRANSFORM_RESET'}: Forcing nopan (reset transform) on receiver`);
          $commonApi.system.nopaint.resetTransform({ 
            system: $commonApi.system, 
            screen: $commonApi.screen 
          });
        }
        
        console.log(`🎨 PAINTING SYNCED: ${storedPainting.width}x${storedPainting.height}`, {
          hash: generatePaintingHash($commonApi.system.painting)?.substr(0, 8),
          fromHash: data.hash || 'unknown',
          firstPixels: Array.from($commonApi.system.painting.pixels.slice(0, 12)) // First 3 pixels (RGBA)
        });
      } else {
        // No painting found in storage
      }
    } catch (storageError) {
      console.error(`🎨 ERROR loading from storage:`, storageError);
    }
    
  } catch (error) {
    console.error(`🎨 ERROR handling painting update:`, error);
    
    // Fallback to old string-based format
    if (typeof msg === "string" && msg.startsWith("painting:")) {
      const action = msg.split(":")[1];
      console.log(`🎨 FALLBACK: Processing legacy format ${action}`);
      
      // Legacy handling - load from storage
      try {
        const storedPainting = await store.retrieve("painting", "local:db");
        if (storedPainting) {
          $commonApi.system.painting = {
            width: storedPainting.width,
            height: storedPainting.height,
            pixels: new Uint8ClampedArray(storedPainting.pixels)
          };
          
          // Store only the pixel data, not the full painting object
          store["painting"] = {
            width: storedPainting.width,
            height: storedPainting.height,
            pixels: storedPainting.pixels
          };
          
          const kidlispInstance = getGlobalKidLisp();
          if (kidlispInstance) {
            kidlispInstance.setAPI($commonApi);
          }
          
          if ($commonApi.system.nopaint) {
            $commonApi.system.nopaint.needsPresent = true;
          }
          $commonApi.needsPaint();
        }
      } catch (storageError) {
        console.error(`🎨 ERROR in fallback storage load:`, storageError);
      }
    }
  } finally {
    // Clear processing flag regardless of success or error
    setTimeout(() => {
      $commonApi._processingBroadcast = false;
    }, 50);
  }
}

$commonApi.broadcast = (msg) => {
  processMessage(msg); // Process locally.
  channel.postMessage(msg);
};

// 🎨 Broadcast painting updates to other tabs
$commonApi.broadcastPaintingUpdate = (action, data = {}) => {
  if (!$commonApi.system?.painting) return;
  
  // Check if we're in a nopaint operation and log it
  const isNopaintActive = $commonApi.system?.nopaint?.is?.("painting");
  if (isNopaintActive) {
    console.log(`🚫 NOPAINT INTERFERENCE: Attempting to broadcast "${action}" during nopaint operation - this may disrupt live preview!`, {
      action,
      source: data.source,
      nopaintState: 'painting'
    });
  }
  
  // Throttle broadcasts to prevent excessive messages
  const now = Date.now();
  if (now - lastBroadcastTime < broadcastThrottleDelay) {
    return;
  }
  lastBroadcastTime = now;
  
  // Generate unique tab ID to prevent self-processing
  if (!$commonApi._tabId) {
    $commonApi._tabId = Math.random().toString(36).substr(2, 9);
  }
  
  // Create lightweight notification message (no pixel data)
  const message = {
    type: "painting:updated",
    action,
    tabId: $commonApi._tabId,
    timestamp: now,
    width: $commonApi.system.painting.width,
    height: $commonApi.system.painting.height,
    ...data
  };
  
  // Only send to other tabs (exclude self)
  channel.postMessage(JSON.stringify(message));
};

// 🚀 Immediate painting broadcast - bypasses throttling for instant sync
$commonApi.broadcastPaintingUpdateImmediate = (action, data = {}) => {
  if (!$commonApi.system?.painting || $commonApi._processingBroadcast) return;
  
  // Check for nopaint interference
  const isNopaintActive = $commonApi.system?.nopaint?.is?.("painting");
  if (isNopaintActive) {
    console.log(`🚫 IMMEDIATE NOPAINT INTERFERENCE: Attempting immediate broadcast "${action}" during nopaint operation!`, {
      action,
      source: data.source,
      nopaintState: 'painting'
    });
  }
  
  // Performance: Skip if we just broadcasted very recently (debounce)
  const now = Date.now();
  if (now - (lastBroadcastTime || 0) < 16) { // ~60fps max broadcast rate
    return;
  }
  
  // Generate unique tab ID if needed
  if (!$commonApi._tabId) {
    $commonApi._tabId = Math.random().toString(36).substr(2, 9);
  }
  
  const paintingHash = generatePaintingHash($commonApi.system.painting);
  const message = {
    type: "painting:updated",
    action,
    tabId: $commonApi._tabId,
    timestamp: now,
    width: $commonApi.system.painting.width,
    height: $commonApi.system.painting.height,
    hash: paintingHash?.substr(0, 8),
    immediate: true,
    ...data
  };
  
  // Immediate broadcasting silently
  
  // Store painting immediately (async to not block)
  setTimeout(() => {
    store["painting"] = {
      width: $commonApi.system.painting.width,
      height: $commonApi.system.painting.height,
      pixels: $commonApi.system.painting.pixels,
    };
    store.persist("painting", "local:db");
    
    // 🪝 Fire storage completion hook for resize and crop events
    if (data.source === "resize" || data.source === "crop") {
      const storageCompleteMessage = {
        type: "painting:updated",
        action: "storage_complete",
        source: data.source,
        tabId: message.tabId,
        timestamp: message.timestamp,
        width: $commonApi.system.painting.width,
        height: $commonApi.system.painting.height
      };
      
      channel.postMessage(JSON.stringify(storageCompleteMessage));
      console.log(`🪝 STORAGE COMPLETE hook fired for ${data.source} ${$commonApi.system.painting.width}x${$commonApi.system.painting.height}`, {
        timestamp: message.timestamp,
        tabId: message.tabId.substr(0, 4) + '...'
      });
    }
    
  }, 0);
  
  // Update hash to prevent duplicate detection
  lastPaintingHash = paintingHash;
  lastBroadcastTime = now;
  
  channel.postMessage(JSON.stringify(message));
};

// 🎨 Painting change detection system
function generatePaintingHash(painting) {
  if (!painting?.pixels) return null;
  
  // Simple hash using width, height, and sample of pixels
  let hash = painting.width * 31 + painting.height * 37;
  
  // Sample every 100th pixel to create a lightweight hash
  for (let i = 0; i < painting.pixels.length; i += 100) {
    hash = ((hash << 5) - hash + painting.pixels[i]) & 0xffffffff;
  }
  
  return hash.toString(36);
}

function startPaintingChangeMonitoring() {
  if (paintingChangeCheckInterval) return; // Already monitoring
  
  // Painting change monitoring initialized silently
  
  // Initialize hash baseline if painting exists
  if ($commonApi.system?.painting) {
    lastPaintingHash = generatePaintingHash($commonApi.system.painting);
  }
  
  // Enable frame-based monitoring for immediate detection
  enableFrameBasedMonitoring();
  
  // Keep interval-based monitoring as backup (lower frequency)
  paintingChangeCheckInterval = setInterval(() => {
    if (!$commonApi.system?.painting || frameBasedMonitoring) return; // Skip if frame monitoring is active
    
    const currentHash = generatePaintingHash($commonApi.system.painting);
    
    // Only broadcast if hash actually changed AND we're not currently processing a broadcast
    if (lastPaintingHash !== null && 
        currentHash !== lastPaintingHash && 
        !$commonApi._processingBroadcast) {
      
      // Set flag to prevent feedback loops during broadcast processing
      $commonApi._processingBroadcast = true;
      
      // Store updated painting
      store["painting"] = {
        width: $commonApi.system.painting.width,
        height: $commonApi.system.painting.height,
        pixels: $commonApi.system.painting.pixels,
      };
      store.persist("painting", "local:db");
      
      // Broadcast the change
      $commonApi.broadcastPaintingUpdate("updated", {
        source: "interval_monitor",
        hash: currentHash.substr(0,8)
      });
      
      // Clear the processing flag after a brief delay
      setTimeout(() => {
        $commonApi._processingBroadcast = false;
      }, 100);
    }
    
    lastPaintingHash = currentHash;
  }, 1000); // Slower backup monitoring (1 second)
}

function stopPaintingChangeMonitoring() {
  frameBasedMonitoring = false; // Stop frame-based monitoring
  if (paintingChangeCheckInterval) {
    clearInterval(paintingChangeCheckInterval);
    paintingChangeCheckInterval = null;
  }
}

// Spawn a session backend for a piece.
async function session(slug, forceProduction = false, service) {
  let endPoint = "/session/" + slug;
  const params = { service };
  if (forceProduction) params.forceProduction = 1;
  endPoint += "?" + new URLSearchParams(params);

  const req = await fetch(endPoint);

  let session;
  if (req.status === 200 || req.status === 304) {
    session = await req.text().then((text) => {
      try {
        return JSON.parse(text);
      } catch (e) {
        return text;
      }
    });
  } else {
    session = await req.text();
  }

  if (typeof session === "string") return session;

  //if (debug && logs.session) {
  // console.log(
  //   `🐕‍🦺 Session: ${slug} - ${session.backend || session.name || session.url}`,
  // );
  //}
  // Return the active session if the server knows it's "Ready", otherwise
  // wait for the one we requested to spin up.
  // (And in debug mode we just get a local url from "/session" so no need
  // to check that.)
  if (session.state === "Ready" || (debug && !forceProduction)) {
    return session;
  } else {
    let eventSource = new EventSource(
      `https://api.jamsocket.com/backend/${session.name}/status/stream`,
      // See also: https://docs.jamsocket.com/api-docs/#get-a-backends-status-stream
    );

    return new Promise((resolve, reject) => {
      eventSource.onmessage = (event) => {
        const update = JSON.parse(event.data);
        const colors = {
          Ready: "🟢",
          Loading: "🟠",
          Starting: "🟡",
        };
        const color = colors[update.state] || "🔵";

        if (update.state === "Ready") {
          if (logs.session)
            console.log(color + `\`${slug}\` Backend:`, update.state);
        }

        if (update.state === "Loading") {
          currentHUDStatusColor = "red";
        } else if (update.state === "Ready") {
          currentHUDStatusColor = "yellow";
        } else if (update.state === "Starting") {
          currentHUDStatusColor = "orange";
        } else {
          currentHUDStatusColor = "brown";
        }

        $commonApi.needsPaint(); // Make sure the label gets updated.

        if (update.state === "Ready") {
          eventSource.close(); // Close the event stream handler.
          resolve(session);
        } else {
          if (update.state !== "Loading" && update.state !== "Starting") {
            eventSource.close(); // Close the event stream handler.
          }
        }
      };
    });
  }
}

// Just for "update".
const $updateApi = {};

// 🖼 Painting

// Pre-fab models:
const QUAD = {
  type: "quad",
  positions: [
    // Triangle 1 (Left Side)
    [-1, -1, 0, 1], // Bottom Left
    [-1, 1, 0, 1], // Top Left
    [1, 1, 0, 1], // Top Right
    // Triangle 2 (Right Side)
    [-1, -1, 0, 1], // Bottom Left
    [1, -1, 0, 1], // Bottom Right
    [1, 1, 0, 1], // Top Right
  ],
  indices: [
    // These are not re-used for now.
    // One
    0, 1, 2,
    //Two
    3, 4, 5,
  ],
};

// A cube of lines.
const CUBEL = {
  type: "line",
  positions: [
    // Back
    [-0.5, -0.5, 0.5, 1], // Down
    [-0.5, 0.5, 0.5, 1],

    [-0.5, 0.5, 0.5, 1], // Across
    [0.5, 0.5, 0.5, 1],

    [0.5, 0.5, 0.5, 1], // Up
    [0.5, -0.5, 0.5, 1],

    [0.5, -0.5, 0.5, 1], // Back
    [-0.5, -0.5, 0.5, 1],
    // Front
    [-0.5, -0.5, -0.5, 1], // Down
    [-0.5, 0.5, -0.5, 1],

    [-0.5, 0.5, -0.5, 1], // Across
    [0.5, 0.5, -0.5, 1],

    [0.5, 0.5, -0.5, 1], // Up
    [0.5, -0.5, -0.5, 1],

    [0.5, -0.5, -0.5, 1], // Back
    [-0.5, -0.5, -0.5, 1],
    // Bars (back to front)
    [-0.5, -0.5, 0.5, 1], // Top Left
    [-0.5, -0.5, -0.5, 1],

    [-0.5, 0.5, 0.5, 1], // Bottom Left
    [-0.5, 0.5, -0.5, 1],

    [0.5, 0.5, 0.5, 1], // Up
    [0.5, 0.5, -0.5, 1],

    [0.5, -0.5, 0.5, 1], // Back
    [0.5, -0.5, -0.5, 1],
  ],
};

const ORIGIN = {
  type: "line",
  positions: [
    [-0.5, 0, 0, 1], // Horizontal X
    [0.5, 0, 0, 1],
    [0, 0, -0.5, 1], // Horizontal Z
    [0, 0, 2, 1],
    [0, -0.5, 0, 1], // Vertical
    [0, 0.5, 0, 1],
  ],
  colors: [
    [255, 0, 0, 255],
    [255, 0, 0, 255],
    [0, 255, 0, 255],
    [0, 255, 0, 255],
    [0, 0, 255, 255],
    [0, 0, 255, 255],
  ],
};

const TRI = {
  type: "triangle",
  positions: [
    [-1, -1, 0, 1], // Bottom Left
    [0, 1, 0, 1], // Top Left
    [1, -1, 0, 1], // Top Right
    // Triangle 2 (Right Side)
  ],
  indices: [0, 1, 2],
};

const LINE = {
  type: "line",
  positions: [
    [0, 0, 0, 1], // Bottom
    [0, 1, 0, 1], // Top
  ],
  indices: [0, 1],
};

// Inputs: (r, g, b), (r, g, b, a) or an array of those.
//         (rgb) for grayscale or (rgb, a) for grayscale with alpha.
//         Or hex with "#000000" or "0x000000" or 0x000000.
// TODO: Add `erase` anc all css color alpha support. 23.07.20.14.45
// TODO: Add transparency and short hex to hex support.
// TODO: Add better hex support via: https://stackoverflow.com/a/53936623/8146077

function ink() {
  // console.log("🖍️ disk.ink() called with arguments:", [...arguments]);
  const foundColor = graph.findColor(...arguments);
  if (inkFloodLoggingEnabled()) {
    console.log(
      `${inkFloodLogPrefix()}🖍️ INK DEBUG`,
      {
        args: cloneArgsForLog(arguments),
        resolved: cloneColorForLog(foundColor)
      }
    );
  }
  const result = graph.color(...foundColor);
  if (inkFloodLoggingEnabled()) {
    console.log(
      `${inkFloodLogPrefix()}🖍️ INK APPLIED`,
      {
        color: cloneColorForLog(result)
      }
    );
  }
  return result;
}

function ink2() {
  if (arguments[0] === null) {
    return graph.color2(null);
  } else {
    return graph.color2(...graph.findColor(...arguments));
  }
}

// 🎯 Global KidLisp Instance Management
function initializeGlobalKidLisp(api) {
  if (!globalKidLispInstance) {
    // console.log("🚀 Initializing global KidLisp instance");
    globalKidLispInstance = new lisp.KidLisp();
    globalKidLispInstance.setAPI(api);
  }
  return globalKidLispInstance;
}

function getGlobalKidLisp() {
  return globalKidLispInstance;
}

// 🎵 Update KidLisp audio globals (safe for worker contexts)
function updateKidLispAudio(audioData) {
  if (globalKidLispInstance && globalKidLispInstance.updateAudioGlobals) {
    globalKidLispInstance.updateAudioGlobals(audioData);
  }
}

// 🔎 PAINTAPI
const $paintApi = {
  // 1. Composite functions (that use $activePaintApi)
  //    (Must be unwrapped)
  // Prints a line of text using the default / current global font.
  // Argument options:
  // text, pos: {x, y, center}, bg (optional)

  // Parameters:
  // text, x, y, options, wordWrap, customTypeface
  // text, pos, bg, bounds, wordWrap = true, customTypeface
  write: function () {
    let text = arguments[0],
      pos,
      bg,
      bounds,
      wordWrap = true,
      customTypeface = null;
    
    if (text === undefined || text === null || text === "" || !tf)
      return $activePaintApi; // Fail silently if no text.

    text =
      typeof text === "object" && text !== null
        ? JSON.stringify(text)
        : text.toString();

    // Assume: text, x, y, options, wordWrap, customTypeface
    if (typeof arguments[1] === "number") {
      pos = { x: arguments[1], y: arguments[2] };
      const options = arguments[3];
      bg = options?.bg;
      bounds = options?.bounds;
      wordWrap = options?.wordWrap === undefined ? wordWrap : options.wordWrap;
      customTypeface = options?.typeface;
    } else {
      pos = arguments[1];
      bg = arguments[2];
      bounds = arguments[3];
      wordWrap = arguments[4] === undefined ? wordWrap : arguments[4];
      customTypeface = arguments[5];
    }

    if (customTypeface) {
      const resolvedTypeface = resolveTypefaceInstance(customTypeface);
      if (resolvedTypeface) {
        ensureTypefaceLoaded(resolvedTypeface);
        customTypeface = resolvedTypeface;
      }
    }

    // 🎨 Color code processing
    const hasColorCodes = textContainsColorCodes(text);

    if (hasColorCodes) {


      // Remember the current ink color to restore it later
      const originalColor = $activePaintApi.inkrn();

      // Process color codes into per-character color array
      let cleanText = "";
      let charColors = [];
      let currentColor = null;

      // Split text by color codes and process each segment
      COLOR_CODE_MATCH_REGEX.lastIndex = 0;
      const segments = text.split(COLOR_CODE_MATCH_REGEX);

      for (let i = 0; i < segments.length; i++) {
        if (i % 2 === 0) {
          // This is regular text
          const segment = segments[i];
          for (let j = 0; j < segment.length; j++) {
            cleanText += segment[j];
            charColors.push(currentColor);
            

          }
        } else {
          // This is a color name or RGB value (from the captured group)
          const colorStr = segments[i];

          if (!colorStr) {
            continue;
          }

          const normalized = colorStr.trim();
          const lower = normalized.toLowerCase();

          if (!normalized) {
            continue;
          }

          if (lower === "reset" || lower === "default" || lower === "base") {
            currentColor = null;
            continue;
          }

          if (normalized.includes(",")) {
            // RGB/RGBA format like "255,0,0" or "255,0,0,128"
            const parts = normalized.split(",").map((n) => {
              const parsed = parseInt(n.trim(), 10);
              return Number.isFinite(parsed) ? parsed : 0;
            });
            while (parts.length < 3) parts.push(0);
            if (parts.length === 3) parts.push(255);
            currentColor = parts.slice(0, 4);
          } else if (lower === "transparent" || lower === "clear") {
            currentColor = [0, 0, 0, 0];
          } else {
            const resolved = graph.findColor(normalized);
            if (Array.isArray(resolved)) {
              currentColor = resolved.slice();
            } else if (resolved && typeof resolved === "object") {
              currentColor = { ...resolved };
            } else if (resolved !== undefined) {
              currentColor = resolved;
            } else {
              currentColor = null;
            }
          }
          

        }
      }

      COLOR_CODE_MATCH_REGEX.lastIndex = 0;

      // Check if we have any actual text to display after removing color codes  
      if (cleanText.trim().length === 0) {
        return $activePaintApi; // Exit silently if no text content remains
      }



      // Render with colors - same logic as original text processing
      const scale = pos?.size || 1;

      if (bounds) {
        const tb = $commonApi.text.box(cleanText, pos, bounds, scale, wordWrap, customTypeface);
        if (!tb || !tb.lines) {
          return $activePaintApi; // Exit silently if text.box fails
        }
        
        const charMap = tb.charMap || [];

        tb.lines.forEach((lineText, index) => {
          const renderedLine = typeof lineText === "string" ? lineText : lineText?.join?.(" ") || "";
          const sourceIndices = charMap[index] || [];
          const lineColors = [];

          for (let i = 0; i < renderedLine.length; i++) {
            const sourceIndex = sourceIndices[i];
            if (
              typeof sourceIndex === "number" &&
              sourceIndex >= 0 &&
              sourceIndex < charColors.length
            ) {
              lineColors.push(charColors[sourceIndex]);
            } else {
              lineColors.push(null);
            }
          }

          (customTypeface || tf)?.print(
            $activePaintApi,
            tb.pos,
            index,
            renderedLine,
            bg,
            lineColors,
          );
        });
      } else {
        // Break on `\n` and handle separate lines
        if (cleanText.indexOf("\n") !== -1) {
          const lines = cleanText.split("\n");
          const lineHeightGap = 2;
          let charIndex = 0;
          
          lines.forEach((line, index) => {
            const lineColors = charColors?.slice(
              charIndex,
              charIndex + line.length,
            );
            (customTypeface || tf)?.print(
              $activePaintApi,
              {
                x: pos?.x,
                y: pos
                  ? pos.y + index * (customTypeface || tf).blockHeight + lineHeightGap
                  : undefined,
              },
              0,
              line,
              bg,
              lineColors,
            );
            charIndex += line.length + 1; // +1 for the newline character
          });
        } else {
          (customTypeface || tf)?.print($activePaintApi, pos, 0, cleanText, bg, charColors);
        }
      }

      const typefaceName = typeof customTypeface === "string" ? customTypeface : customTypeface?.name;
      if (typefaceName === "MatrixChunky8" || typefaceName === "unifont") {
        const hasColorAssignments = charColors?.some((color) => {
          if (!color) return false;
          if (Array.isArray(color)) {
            return color.some((component) => component !== null && component !== undefined);
          }
          if (typeof color === "object") {
            return Object.keys(color).length > 0;
          }
          return typeof color === "string";
        });

        if (!hasColorAssignments) {
          const snippet = cleanText.length > 120 ? `${cleanText.slice(0, 117)}…` : cleanText;
          if (lastMatrixChunkyWriteDiagnosticLog !== snippet) {
            lastMatrixChunkyWriteDiagnosticLog = snippet;
            console.warn("🎨 MatrixChunky8 HUD charColors missing", {
              snippet,
              charColorsLength: charColors?.length,
              cleanTextLength: cleanText.length,
            });
          }
        }
      }

      // Restore the original ink color
      $activePaintApi.ink(...originalColor);
      return $activePaintApi;
    }

    // 🎁 Original code for text without color codes
    // See if the text length is greater than the bounds, and if it is then
    // print on a new line.
    const scale = pos?.size || 1;

    if (bounds) {
      const tb = $commonApi.text.box(text, pos, bounds, scale, wordWrap, customTypeface); // TODO: Get the current ink color, memoize it, and make it static here.
      //       23.10.12.22.04
      tb.lines.forEach((lineText, index) => {
        const renderedLine = typeof lineText === "string" ? lineText : lineText?.join?.(" ") || "";
        (customTypeface || tf)?.print($activePaintApi, tb.pos, index, renderedLine, bg);
      });
    } else {
      // Break on `\n` and handle separate lines
      if (text.indexOf("\n") !== -1) {
        const lines = text.split("\n"); // Split text on new line characters
        const lineHeightGap = 2;
        lines.forEach((line, index) => {
          (customTypeface || tf)?.print(
            $activePaintApi,
            {
              x: pos?.x,
              y: pos
                ? pos.y + index * (customTypeface || tf).blockHeight + lineHeightGap
                : undefined,
            },
            0,
            line,
            bg,
          );
          // Adjust `lineHeight` as needed based on your text spacing
        });
      } else {
        //if (text === "POW") console.log($activePaintApi.screen); 24.12.10.07.26 - Get write working with deferred rendering and page.
        
        const actualFont = customTypeface || tf;
        actualFont?.print($activePaintApi, pos, 0, text, bg); // Or print a single line.
      }
    }

    return $activePaintApi;
  },
  // 2. Image Utilities
  clonePixels: graph.cloneBuffer,
  colorsMatch: graph.colorsMatch,
  color: graph.findColor,
  resize: graph.resize,
  // 3. 3D Classes & Objects
  Camera: graph.Camera,
  Form: graph.Form,
  Dolly: graph.Dolly,
  TRI,
  QUAD,
  LINE,
  CUBEL,
  ORIGIN,
};

// TODO: Eventually move this to `num`. 24.07.23.18.52
function normalizeAngle(angle) {
  return ((angle % 360) + 360) % 360;
}

let turtleAngle = 270;
let turtleDown = false;
let turtlePosition = { x: 0, y: 0 };

// This is where I map the API functions that anyone can use, to the internal
// code that represents them...

// Rendering of 3D forms.

const formsToClear = [];
let backgroundColor3D = [0, 0, 0, 255];
let formsSent = {}; // TODO: This should be cleared more often...

// `cpu: true` enabled software rendering
function form(
  forms,
  cam = $commonApi.system.fps.doll.cam,
  { cpu, background } = {
    cpu: true,
    keep: true,
    background: backgroundColor3D,
  },
) {  // Exit silently if no forms are present.
  if (forms === undefined || forms?.length === 0) return;

  if (cpu === true) {
    if (formReframing) {
      cam.resize();
      formReframing = false;
    }
    if (Array.isArray(forms))
      forms.filter(Boolean).forEach((form) => form.graph(cam));
    else forms.graph(cam);
  } else {
    // GPU forms.
    if (!Array.isArray(forms)) forms = [forms];

    // Clear out any forms that need deleting.
    formsToClear.forEach((id) => delete formsSent[id]);
    formsToClear.length = 0;

    // Build a list of forms to send, ignoring already sent ones by UID.
    const formsToSend = [];

    forms.filter(Boolean).forEach((form) => {
      // Clear out any trash in `formsSent` that do not have IDs left in forms.
      //if (formsSent[forms.uid])

      // A. If the form has not been sent yet...
      if (formsSent[form.uid] === undefined && form.vertices.length > 0) {
        // Set the form to expire automatically if keep is false.
        formsToSend.push(form);
        formsSent[form.uid] = form;
        //console.log("Forms sent:", Object.keys(formsSent).length);
        form.gpuVerticesSent = form.vertices.length;
        form.gpuReset = false;
      } else {
        // B. If the form has been sent, but the form has changed and
        //    needs a partial state update or is simply being redrawn.
        let msgCount = 0;

        if (form.gpuRecolored === true) {
          formsToSend.push({
            update: "form:color",
            uid: form.uid,
            color: form.color,
          });
          msgCount += 1;
          form.gpuRecolored = false;
        }

        // Transform the geometry.
        if (form.gpuTransformed === true) {
          formsToSend.push({
            update: "form:transform",
            uid: form.uid,
            rotation: form.rotation,
            position: form.position,
            scale: form.scale,
          });
          form.gpuTransformed = false;
          msgCount += 1;
        }

        if (form.vertices.length > form.gpuVerticesSent || form.gpuReset) {
          // Add vertices to buffered forms.
          formsToSend.push({
            update: "form:buffered:add-vertices",
            uid: form.uid,
            reset: form.gpuReset,
            vertices: form.vertices.slice(form.gpuVerticesSent),
            length: form.vertices.length, // TODO: These aren't being used anymore / they are generated from the GPU.
            pastLength: form.gpuVerticesSent,
          });

          // Update form state now that we are sending the message.
          // TODO: Put these both under a "gpu" object in form.
          //console.log(form.gpuReset);
          form.gpuReset = false;
          form.gpuVerticesSent = form.vertices.length;
          msgCount += 1;
        }

        if (msgCount === 0) {
          // Simply tell the system we are still drawing the form... otherwise
          // it will get cleared.
          formsToSend.push({
            update: "form:touch",
            uid: form.uid,
          });
        }
      }
    });

    if (formsToSend.length === 0) return;

    // console.log("Sending form...", performance.now())

    // Only send a background update if the value changed.
    if (background !== backgroundColor3D) {
      send({
        type: "gpu-event",
        content: {
          type: "background-change",
          content: background,
        },
      });
      backgroundColor3D = background;
    }

    send({
      type: "forms",
      content: {
        forms: formsToSend,
        cam: {
          position: cam.position,
          rotation: cam.rotation,
          scale: cam.scale,
          fov: cam.fov,
          near: cam.near,
          far: cam.far,
        },
        color: graph.color(),
      },
    });

    // paintFormsResolution?.();
    // return new Promise((resolve) => {
    // paintFormsResolution = resolve;
    // });
  }
}

// Used by `paste` and `stamp` to prefetch bitmaps of the network as needed.
// Occurs also when loading a piece's source code.
function prefetchPicture(code) {
  if (paintings[code] === "fetching") return;

  console.log("🖼️ Prefetching...", code);
  paintings[code] = "fetching";

  if (code.startsWith("http")) {
    $commonApi.get
      .picture(code)
      .then(({ img }) => (paintings[code] = img))
      .catch(() => delete paintings[code]);
  } else {
    const [author, timestamp] = code.split("/");
    $commonApi.get
      .painting(timestamp)
      .by(author)
      .then(({ img }) => (paintings[code] = img))
      .catch(() => delete paintings[code]);
  }
}

const $paintApiUnwrapped = {
  // Turtle graphics: 🐢 crawl, left, right, up, down, goto, face
  // Move the turtle forward based on angle.
  crawl: (steps = 1) => {
    const x2 = turtlePosition.x + steps * cos(num.radians(turtleAngle));
    const y2 = turtlePosition.y + steps * sin(num.radians(turtleAngle));
    if (turtleDown) {
      graph.line(turtlePosition.x, turtlePosition.y, x2, y2);
      // console.log($activePaintApi.line);
      // console.log("turtle down lining!", turtlePosition, x2, y2);
    }
    turtlePosition.x = x2;
    turtlePosition.y = y2;
    // console.log("🐢 Crawl:", steps);
    return { x: turtlePosition.x, y: turtlePosition.y };
  },
  // Turn turtle left n degrees.
  left: (d = 1) => {
    turtleAngle = normalizeAngle(turtleAngle - d);
    return turtleAngle;
  },
  // Turn turtle right n degrees.
  right: (d = 1) => {
    turtleAngle = normalizeAngle(turtleAngle + d);
    return turtleAngle;
  },
  // Turtle pen up.
  up: () => {
    turtleDown = false;
    // console.log("🐢 Up");
  },
  // Turtle pen down.
  down: () => {
    turtleDown = true;
    // console.log("🐢 Down");
  },
  // Teleport the turtle position.
  goto: (x = screen.width / 2, y = screen.height / 2) => {
    if (turtleDown) {
      graph.line(turtlePosition.x, turtlePosition.y, x, y);
    }
    turtlePosition.x = x;
    turtlePosition.y = y;
    return { x: turtlePosition.x, y: turtlePosition.y };
  },
  face: (angle = 0) => {
    turtleAngle = normalizeAngle(angle);
    return turtleAngle;
  },
  // Shortcuts
  // l: graph.line,
  // i: ink,
  // Defaults
  blend: graph.blendMode,
  page: function () {
    if (arguments[0]?.api) {
      // console.log("New paint api?", arguments[0].api);
      // $activePaintApi = arguments[0].api;
    }
    // console.log(arguments);

    // const oldScreen = $activePaintApi.screen;
    // Mock out the screen here using the arguments.
    $activePaintApi.screen = {
      width: arguments[0].width,
      height: arguments[0].height,
    };
    //console.log(
    //  "Updated active paint api:",
    //  $activePaintApi.screen.width,
    //  $activePaintApi.screen.height,
    //);
    // }
    graph.setBuffer(...arguments);
  },
  edit: graph.changePixels, // Edit pixels by pasing a callback.
  // Color
  ink: function () {
    const out = ink(...arguments);
    twoDCommands.push(["ink", ...out]);
  },
  ink2: function () {
    const out = ink2(...arguments);
    twoDCommands.push(["ink2", ...(out || [])]);
  },
  // inkrn: () => graph.c.slice(), // Get current inkColor.
  // 2D
  wipe: function () {
    const cc = graph.c.slice(0);
    
    // Preserve fade alpha during wipe operations to prevent clearing it
    const preserveFadeAlpha = getPreserveFadeAlpha?.() || false;
    if (!preserveFadeAlpha && typeof setPreserveFadeAlpha === 'function') {
      setPreserveFadeAlpha(true);
    }
    
    // Default to white if no arguments provided
    if (arguments.length === 0) {
      ink(255, 255, 255);
    } else {
      ink(...arguments);
    }
    
    // 🎨 REFRAME FIX: Use explicit canvas fill to ensure extended areas are covered
    // For reframe operations, graph.clear() may not cover new extended areas
    graph.withForceReplaceMode(() => {
      if (screen && screen.width && screen.height) {
        // Fill the entire canvas area explicitly to ensure reframe extensions are covered
        $paintApiUnwrapped.box(0, 0, screen.width, screen.height);
      } else {
        // Fallback to standard clear if screen dimensions unavailable
        graph.clear();
      }
    });
    
    twoDCommands.push(["wipe", ...graph.c]);
    ink(...cc);
    
    // Restore previous preservation state
    if (!preserveFadeAlpha && typeof setPreserveFadeAlpha === 'function') {
      setPreserveFadeAlpha(false);
    }
  },
  // Set background fill color for reframe operations (especially for KidLisp pieces)
  backgroundFill: function (color) {
    // This function should fill transparent areas with the background color
    // without clearing existing painted content.
    // 
    // For now, we use a simple approach: only do a full wipe during initial boot,
    // but skip it during reframe to preserve content.
    
    const cc = graph.c.slice(0); // Save current ink color
    
    if (arguments.length === 0) {
      ink(255, 255, 255); // Default to white
    } else {
      ink(...arguments);
    }
    
    // TODO: Implement proper transparent-area-only filling
    // For now, always do a full clear
    graph.clear();
    twoDCommands.push(["backgroundFill", ...graph.c]);
    ink(...cc); // Restore previous ink color
  },
  // Erase the screen.
  clear: function () {
    const cc = graph.c.slice(0);
    ink(0, 0);
    graph.clear();
    ink(...cc);
  },
  copy: graph.copy,
  paste: function paste() {
    if (typeof arguments[0] === "string") {
      // Check to see if the bitmap has been cached by this piece already.
      const code = arguments[0];
      if (paintings[code] && paintings[code] !== "fetching") {
        graph.paste(paintings[code], ...[...arguments].slice(1));
      } else if (paintings[code] !== "fetching") {
        prefetchPicture(code);
      }
    } else {
      graph.paste(...arguments);
    }
  },
  // Similar to paste, but always draws from the center of x, y.
  // Has partial support for {center, bottom}. 24.02.15.12.19
  stamp: function stamp() {
    let params;
    // Parse the parameters and lay out the stamp.
    function makeLayout() {
      if (typeof params[0] === "object") {
        const layout = params[0];
        if (layout.center === "x") {
          params[0] = $activePaintApi.screen.width / 2;
        } else {
          params[0] = 0;
        }
        if (layout.bottom !== undefined) {
          params[1] =
            $activePaintApi.screen.height -
            layout.bottom -
            paintings[code].height / 2;
        } else {
          params[1] = 0;
        }
      }
    }
    if (typeof arguments[0] === "string") {
      // Check to see if the bitmap has been cached by this piece already.
      const code = arguments[0];
      params = [...arguments].slice(1);
      if (paintings[code] && paintings[code] !== "fetching") {
        makeLayout();
        graph.stamp(paintings[code], ...params);
      } else if (paintings[code] !== "fetching") {
        prefetchPicture(code);
      }
    } else {
      params = [...arguments].slice(1);
      if (params.length === 0) params = [0, 0];
      makeLayout();
      graph.stamp(arguments[0], ...params);
    }
  },
  pixel: graph.pixel,
  plot: function () {
    if (arguments.length === 1) {
      graph.plot(arguments[0].x, arguments[0].y);
    } else {
      graph.plot(...arguments);
    }
  }, // TODO: Should this be renamed to set?
  flood: graph.flood,
  point: function () {
    const out = graph.point(...arguments);
    twoDCommands.push(["point", ...out]);
  },
  line: function() {
    return graph.line(...arguments);
  },
  lineAngle: graph.lineAngle,
  pline: graph.pline,
  pppline: graph.pixelPerfectPolyline,
  oval: graph.oval,
  circle: graph.circle,
  tri: graph.tri,
  poly: graph.poly,
  box: graph.box,
  shape: graph.shape,
  grid: graph.grid,
  draw: graph.draw,
  printLine: graph.printLine, // TODO: This is kind of ugly and I need a state machine for type.
  form,
  pan: graph.pan,
  unpan: graph.unpan,
  savepan: graph.savepan,
  loadpan: graph.loadpan,
  mask: graph.mask,
  unmask: graph.unmask,
  steal: graph.steal,
  putback: graph.putback,  skip: graph.skip,
  scroll: graph.scroll,
  spin: graph.spin,
  sort: graph.sort,
  zoom: graph.zoom,
  suck: graph.suck,
  blur: function(radius = 1) {
    // 🔧 FIX: Ensure blur operates on current buffer context
    // When called from within a painting() context, the graph module
    // should already have the correct buffer set via setBuffer()
    return graph.blur(radius);
  },
  sharpen: function(strength = 1) {
    // Apply sharpening filter to enhance edges and details
    // When called from within a painting() context, the graph module
    // should already have the correct buffer set via setBuffer()
    return graph.sharpen(strength);
  },
  contrast: graph.contrast,
  shear: graph.shear,
  noise16: graph.noise16,
  noise16DIGITPAIN: graph.noise16DIGITPAIN,
  noise16Aesthetic: graph.noise16Aesthetic,
  noise16Sotce: graph.noise16Sotce,
  noiseTinted: graph.noiseTinted,
  // 🎯 Simplified KidLisp integration using global singleton instance
  kidlisp: function kidlisp(x = 0, y = 0, width, height, source, options = {}) {
    // Initialize global instance if needed
    if (!globalKidLispInstance) {
      initializeGlobalKidLisp($activePaintApi);
    }
    
    // Default dimensions to screen size if not provided
    if (!width) width = $activePaintApi.screen.width;
    if (!height) height = $activePaintApi.screen.height;
    
    // console.log(`🎯 Simple kidlisp call: ${width}x${height} at (${x},${y})`);
    
    // Extract options
    const { noCache = false } = options;
    
    try {
      // Initialize persistent paintings cache if needed  
      if (!globalKidLispInstance.persistentPaintings) {
        globalKidLispInstance.persistentPaintings = new Map();
      }
      
      // For dollar codes, check if we already have a resolved version cached
      let resolvedSource = source;
      if (source && source.startsWith && source.startsWith('$') && source.length > 1) {
        const cacheId = source.slice(1);
        
        // Use a singleton-specific cache to avoid conflicts with normal prompt loading
        if (!globalKidLispInstance.singletonDollarCodeCache) {
          globalKidLispInstance.singletonDollarCodeCache = new Map();
        }
        
        // Track loading states to prevent concurrent requests
        if (!globalKidLispInstance.loadingDollarCodes) {
          globalKidLispInstance.loadingDollarCodes = new Set();
        }
        
        // First check if we have a painting with the resolved source already
        if (globalKidLispInstance.singletonDollarCodeCache.has(cacheId)) {
          resolvedSource = globalKidLispInstance.singletonDollarCodeCache.get(cacheId);
          // Note: regionKey will be set later after accumulation detection
          
          // If we already have this resolved painting, we'll check after regionKey is set
          // console.log(`🎯 Using cached source: ${resolvedSource}`);
        } else if (globalKidLispInstance.loadingDollarCodes.has(cacheId)) {
          // Already loading this dollar code, wait for it to complete
          // console.log(`🎯 ${source} already loading, waiting...`);
          return null;
        } else {
          // Start loading and mark as loading
          // console.log(`🎯 Loading ${source} for first time...`);
          globalKidLispInstance.loadingDollarCodes.add(cacheId);
          
          getCachedCodeMultiLevel(cacheId).then(loadedSource => {
            if (loadedSource) {
              // console.log(`🎯 Cached source for ${cacheId}:`, loadedSource);
              globalKidLispInstance.singletonDollarCodeCache.set(cacheId, loadedSource);
            } else {
              // console.warn(`❌ Could not load source for ${cacheId}`);
            }
          }).catch(error => {
            console.error(`❌ Error loading ${cacheId}:`, error);
          }).finally(() => {
            // Remove from loading set when done (success or failure)
            globalKidLispInstance.loadingDollarCodes.delete(cacheId);
          });
          
          // Return early - no painting this frame, wait for cache
          return null;
        }
      }
      
      // 🎨 AUTO-DETECT ACCUMULATION: Check if source starts with a color word
      const colorWords = ['red', 'blue', 'green', 'yellow', 'purple', 'orange', 'cyan', 'magenta', 'black', 'white', 'gray', 'grey', 'brown', 'pink'];
      const firstWord = resolvedSource.trim().split(/\s+/)[0]?.toLowerCase();
      const startsWithColor = colorWords.includes(firstWord);
      
      // Auto-generate accumulation settings
      const accumulate = startsWithColor;
      const accumulateKey = accumulate ? `auto_${x}_${y}_${width}_${height}_${firstWord}` : null;
      
      // Create persistent painting key with accumulation support
      let regionKey;
      if (accumulate && accumulateKey) {
        regionKey = `${x},${y},${width},${height}:ACCUMULATE:${accumulateKey}`;
      } else {
        regionKey = `${x},${y},${width},${height}:${resolvedSource}`;
      }
      
      // Check if the code contains frame-dependent randomization commands
      const hasFrameDependentCommands = /\(\s*ink\s*\)|\(\s*color\s*\)|\(\s*rand\s*\)/.test(resolvedSource);
      
      // Check if we need to reset (resolved source contains 'wipe')
      const shouldReset = resolvedSource.includes('wipe') && !accumulate; // Don't reset in accumulation mode
      
      // Check if source contains animation-related commands that need fresh execution
      const animationCommands = ['rainbow', 'zebra', 'time', 'random', 'noise', 'clock', 'scroll', 'zoom', 'contrast', 'fade'];
      const hasTimingCommands = /\d+\.?\d*s\b/.test(resolvedSource); // Detect timing like "0.15s", "1s", etc.
      const hasAnimationCommands = animationCommands.some(cmd => resolvedSource.includes(cmd));
      const isDollarCode = source && source.startsWith && source.startsWith('$'); // Dollar codes should always refresh
      // Don't force fresh execution for timing commands - they need to run continuously
      // In accumulate mode, prefer building on existing surface unless explicitly forced
      const needsFreshExecution = !accumulate && (noCache || (isDollarCode && !hasTimingCommands) || (hasAnimationCommands && !hasTimingCommands));
      
      let painting;
      
      // Create fresh painting if: reset needed, no cached version exists, or animation commands need updating
      if (shouldReset || needsFreshExecution || !globalKidLispInstance.persistentPaintings.has(regionKey)) {
        // Create fresh painting (first time, after wipe, or for animations)
        const reason = shouldReset ? 'wipe command' : needsFreshExecution ? 'animation content' : 'first time';
        // console.log(`🎨 Creating fresh painting for key: ${regionKey.slice(0, 50)}... (${reason})`);
        
        // For animations, start with previous frame if available (unless wiping)
        const previousPainting = !shouldReset && globalKidLispInstance.persistentPaintings.has(regionKey) 
          ? globalKidLispInstance.persistentPaintings.get(regionKey) 
          : null;
        
        painting = $activePaintApi.painting(width, height, (api) => {
          // For animations, paste previous frame first to maintain transformations
          if (previousPainting && needsFreshExecution && !shouldReset) {
            // console.log(`🎨 Pasting previous frame for animation continuity`);
            api.paste(previousPainting);
          }
          
          globalKidLispInstance.setAPI(api);
          
          // Add basic timing support for KidLisp commands
          if (!api.clock) {
            api.clock = { time: () => new Date() };
          }
          // Override zoom and scroll functions to implement actual effects in painting context
          const originalZoom = api.zoom;
          const originalScroll = api.scroll || $activePaintApi.scroll;
          
          api.zoom = (...args) => {
            // console.log(`🔍 Zoom called in painting context: args=${JSON.stringify(args)}`);
            // Just call the original zoom function - it will operate on the current buffer
            if (originalZoom && typeof originalZoom === 'function') {
              return originalZoom(...args);
            }
          };
          
          api.scroll = (dx, dy) => {
            // console.log(`📜 Scroll called in painting context: dx=${dx}, dy=${dy}`);
            // Call the real scroll function from the main paint API
            if (originalScroll && typeof originalScroll === 'function') {
              return originalScroll(dx, dy);
            } else if ($activePaintApi.scroll && typeof $activePaintApi.scroll === 'function') {
              return $activePaintApi.scroll(dx, dy);
            }
          };
          // Add randomization support for ink() and other commands
          if (!api.num) {
            api.num = $activePaintApi.num || { 
              random: () => Math.random(),
              randInt: (min, max) => Math.floor(Math.random() * (max - min + 1)) + min,
              rainbow: num.rainbow, // Use the actual rainbow function from num.mjs
              zebra: num.zebra // Use the actual zebra function from num.mjs
            };
          }
          // Add color support for proper ink randomization
          if (!api.color) {
            api.color = $activePaintApi.color || {
              random: () => [
                Math.floor(Math.random() * 256),
                Math.floor(Math.random() * 256), 
                Math.floor(Math.random() * 256)
              ]
            };
          }
          
          // 🎨 Add CSS color functions to make unquoted color words work
          // Import CSS colors from num.mjs and add them as functions to the API
          const cssColors = num.cssColors;
          if (cssColors) {
            Object.keys(cssColors).forEach(colorName => {
              if (!api[colorName]) {
                api[colorName] = () => cssColors[colorName];
              }
            });
          }
          
          // Add rainbow and zebra as top-level functions for unquoted usage
          if (!api.rainbow) {
            api.rainbow = () => num.rainbow();
          }
          if (!api.zebra) {
            api.zebra = () => num.zebra();
          }
          // Reset KidLisp color state to prevent cross-contamination between regions
          globalKidLispInstance.currentInk = null;
          
          // Save original state before configuring execution mode
          const originalInEmbedPhase = globalKidLispInstance.inEmbedPhase;
          const originalIsNestedInstance = globalKidLispInstance.isNestedInstance;
          const originalEmbeddedLayers = globalKidLispInstance.embeddedLayers;
          
          // Check if source contains timing expressions that need proper scheduling
          const hasTimingExpressions = /\d+\.?\d*s(\.\.\.|!)?/.test(resolvedSource);
          // Check if source contains scroll/zoom that needs deferred execution
          const hasScrollZoom = /\(\s*(scroll|zoom)\s/.test(resolvedSource);
          

          
          if (hasTimingExpressions) {
            // console.log(`🎯 Detected timing expressions, preserving normal execution flow`);
            // Don't force immediate execution for timing expressions
            globalKidLispInstance.embeddedLayers = null; // Still clear embedded layers
          } else if (hasScrollZoom) {
            // console.log(`🎯 Detected scroll/zoom, allowing deferred execution`);
            // Allow scroll/zoom to use deferred execution but clear embedded layers
            globalKidLispInstance.inEmbedPhase = false; // Allow deferring for scroll/zoom
            globalKidLispInstance.isNestedInstance = false; // Allow deferring for scroll/zoom
            globalKidLispInstance.embeddedLayers = null; // Clear any leftover embedded layers
          } else {
            // console.log(`🎯 No timing/scroll/zoom detected, forcing immediate execution`);
            // Force immediate execution mode for simplified kidlisp() calls without timing or scroll/zoom
            globalKidLispInstance.inEmbedPhase = true; // Prevent deferring
            globalKidLispInstance.isNestedInstance = true; // Enable immediate execution
            globalKidLispInstance.embeddedLayers = null; // Clear any leftover embedded layers
          }
          
          executeLispCode(resolvedSource, api, false); // false = not accumulating, fresh painting
          
          // Restore original state to avoid interfering with other KidLisp operations
          globalKidLispInstance.inEmbedPhase = originalInEmbedPhase;
          globalKidLispInstance.isNestedInstance = originalIsNestedInstance;
          globalKidLispInstance.embeddedLayers = originalEmbeddedLayers;
          
          globalKidLispInstance.setAPI($activePaintApi);
        });
        // Always cache the painting for next frame continuity (even for animations)
        globalKidLispInstance.persistentPaintings.set(regionKey, painting);
      } else {
        // Build on existing painting (accumulate effects)
        const existingPainting = globalKidLispInstance.persistentPaintings.get(regionKey);
        // console.log(`🎨 Accumulating on existing painting for key: ${regionKey.slice(0, 50)}...`);
        
        painting = $activePaintApi.painting(width, height, (api) => {
          // Paste previous state first
          api.paste(existingPainting);
          // Then add new effects on top
          globalKidLispInstance.setAPI(api);
          
          // Add basic timing support for KidLisp commands
          if (!api.clock) {
            api.clock = { time: () => new Date() };
          }
          // Add scroll and zoom support for animations
          const originalZoom = api.zoom;
          const originalScroll = api.scroll || $activePaintApi.scroll;
          
          api.zoom = (...args) => {
            // console.log(`🔍 Zoom called in accumulation context: args=${JSON.stringify(args)}`);
            if (originalZoom && typeof originalZoom === 'function') {
              return originalZoom(...args);
            }
          };
          
          api.scroll = (dx, dy) => {
            // console.log(`📜 Scroll called in accumulation context: dx=${dx}, dy=${dy}`);
            if (originalScroll && typeof originalScroll === 'function') {
              return originalScroll(dx, dy);
            } else if ($activePaintApi.scroll && typeof $activePaintApi.scroll === 'function') {
              return $activePaintApi.scroll(dx, dy);
            }
          };
          // Add randomization support for ink() and other commands
          if (!api.num) {
            api.num = $activePaintApi.num || { 
              random: () => Math.random(),
              randInt: (min, max) => Math.floor(Math.random() * (max - min + 1)) + min,
              rainbow: num.rainbow, // Use the actual rainbow function from num.mjs
              zebra: num.zebra // Use the actual zebra function from num.mjs
            };
          }
          // Add color support for proper ink randomization
          if (!api.color) {
            api.color = $activePaintApi.color || {
              random: () => [
                Math.floor(Math.random() * 256),
                Math.floor(Math.random() * 256), 
                Math.floor(Math.random() * 256)
              ]
            };
          }
          
          // 🎨 Add CSS color functions to make unquoted color words work
          // Import CSS colors from num.mjs and add them as functions to the API
          const cssColors = num.cssColors;
          if (cssColors) {
            Object.keys(cssColors).forEach(colorName => {
              if (!api[colorName]) {
                api[colorName] = () => cssColors[colorName];
              }
            });
          }
          
          // Add rainbow and zebra as top-level functions for unquoted usage
          if (!api.rainbow) {
            api.rainbow = () => num.rainbow();
          }
          if (!api.zebra) {
            api.zebra = () => num.zebra();
          }
          // Reset KidLisp color state to prevent cross-contamination between regions
          globalKidLispInstance.currentInk = null;
          
          // Save original state before configuring execution mode
          const originalInEmbedPhase = globalKidLispInstance.inEmbedPhase;
          const originalIsNestedInstance = globalKidLispInstance.isNestedInstance;
          const originalEmbeddedLayers = globalKidLispInstance.embeddedLayers;
          
          // Check if source contains timing expressions that need proper scheduling
          const hasTimingExpressions = /\d+\.?\d*s(\.\.\.|!)?/.test(resolvedSource);
          // Check if source contains scroll/zoom that needs deferred execution
          const hasScrollZoom = /\(\s*(scroll|zoom)\s/.test(resolvedSource);
          
          // Only log occasionally to reduce console spam

          
          if (hasTimingExpressions) {
            // console.log(`🎯 Detected timing expressions in accumulation, preserving normal execution flow`);
            // Don't force immediate execution for timing expressions
            globalKidLispInstance.embeddedLayers = null; // Still clear embedded layers
          } else if (hasScrollZoom) {
            // console.log(`🎯 Detected scroll/zoom in accumulation, allowing deferred execution`);
            // Allow scroll/zoom to use deferred execution but clear embedded layers
            globalKidLispInstance.inEmbedPhase = false; // Allow deferring for scroll/zoom
            globalKidLispInstance.isNestedInstance = false; // Allow deferring for scroll/zoom
            globalKidLispInstance.embeddedLayers = null; // Clear any leftover embedded layers
          } else {
            // console.log(`🎯 No timing/scroll/zoom in accumulation, forcing immediate execution`);
            // Force immediate execution mode for simplified kidlisp() calls without timing or scroll/zoom
            globalKidLispInstance.inEmbedPhase = true; // Prevent deferring
            globalKidLispInstance.isNestedInstance = true; // Enable immediate execution
            globalKidLispInstance.embeddedLayers = null; // Clear any leftover embedded layers
          }
          
          executeLispCode(resolvedSource, api, true); // true = accumulating on existing painting
          
          // Restore original state to avoid interfering with other KidLisp operations
          globalKidLispInstance.inEmbedPhase = originalInEmbedPhase;
          globalKidLispInstance.isNestedInstance = originalIsNestedInstance;
          globalKidLispInstance.embeddedLayers = originalEmbeddedLayers;
          
          globalKidLispInstance.setAPI($activePaintApi);
        });
        // Update the cache with the new accumulated state (unless noCache is true or animation content)
        if (!noCache || !needsFreshExecution) {
          globalKidLispInstance.persistentPaintings.set(regionKey, painting);
        }
      }
      
      // Paste the painting to the specified location
      if ($activePaintApi.paste && painting) {
        // console.log(`🎯 Pasting painting to (${x},${y})`);
        $activePaintApi.paste(painting, x, y);
      }
      
      return painting;
      
    } catch (error) {
      console.error("🚫 Simple KidLisp error:", error);
      
      // Draw error directly to main screen
      const originalInk = $activePaintApi.ink();
      $activePaintApi.ink(255, 0, 0);
      if ($activePaintApi.write) {
        $activePaintApi.write("KidLisp Error", x, y);
      }
      $activePaintApi.ink(originalInk);
      
      return null;
    }
  },
  // 🎵 Update KidLisp audio globals (accessible to all pieces)
  updateKidLispAudio: updateKidLispAudio,
  // glaze: ...
};

// 🎨 Expose wipe function globally for KidLisp reframe operations
if (typeof globalThis !== "undefined") {
  globalThis.$paintApiUnwrapped = $paintApiUnwrapped;
  globalThis.wipe = $paintApiUnwrapped.wipe;
}

// Helper function to execute KidLisp code
function executeLispCode(source, api, isAccumulating = false) {
  try {
    // Parse and evaluate the source directly without going through module lifecycle
    // console.log(`🔍 Parsing KidLisp source:`, source);
    
    // Clear previous first-line color state for fresh detection

    globalKidLispInstance.firstLineColor = null;
    
    globalKidLispInstance.parse(source);
    // console.log(`🔍 Generated AST:`, globalKidLispInstance.ast);
    
    if (globalKidLispInstance.ast) {
      // Detect first-line color but only apply it if not accumulating
      globalKidLispInstance.detectFirstLineColor();

      if (globalKidLispInstance.firstLineColor && !isAccumulating) {
        // console.log(`🎨 Applying first-line color background: ${globalKidLispInstance.firstLineColor}`);
        api.wipe(globalKidLispInstance.firstLineColor);
      }
      
      // Execute the parsed AST using the main evaluate method
      // console.log(`🔍 Executing AST using main evaluate method...`);
      // console.log(`🔍 AST contains:`, globalKidLispInstance.ast.map(expr => Array.isArray(expr) ? expr[0] : expr));
      
      // Set up proper timing environment by ensuring clock and frameCount are available
      if (!api.clock) {
        api.clock = { time: () => new Date() };
      }
      
      // Increment frame count for timing expressions
      if (typeof globalKidLispInstance.frameCount !== 'number') {
        globalKidLispInstance.frameCount = 0;
      }
      globalKidLispInstance.frameCount++;
      
      // Normal KidLisp evaluation (dollar codes already resolved)
      const result = globalKidLispInstance.evaluate(globalKidLispInstance.ast, api, globalKidLispInstance.localEnv);
      // console.log(`🔍 Evaluation result:`, result);
    } else {
      // console.log(`⚠️ No AST generated from source`);
    }
  } catch (evalError) {
    console.error("🚫 KidLisp evaluation error:", evalError);
    // Draw error indicator
    api.wipe(60, 0, 0);
    api.ink(255, 255, 255);
    if (api.write) {
      api.write("KidLisp Eval Error", 5, 15);
    }
  }
}

// TODO: Eventually restructure this a bit. 2021.12.16.16.0
//       Should global state like color and transform be stored here?

let $activePaintApi;

let paintingAPIid = 0n;

const twoDCommands = [];
graph.twoD(twoDCommands); // Set a global for passing 2d commands here.

class Painting {
  #layers = [];
  #layer = 0;
  api = {};
  inkrn;

  // panrn; // In order for this feature to work, translation needs to be stored outside of graph / captured differently?

  constructor() {
    Object.assign(this.api, $paintApi);
    const p = this;

    p.api.index = paintingAPIid;
    paintingAPIid += 1n;

    p.inkrn = graph.c.slice(); // Init global state machine read-outs.
    p.pagern = graph.getBuffer();
    // p.panrn = graph.getPan();

    // Filter for and then wrap every rendering behavior of $paintApi into a
    // system to be deferred in groups, using layer.
    // ⛓️ This wrapper also makes the paint API chainable.

    function globals(k, args) {
      if (k === "page") p.pagern = args[0];
      // TODO: 😅 Add other state globals like line thickness? 23.1.25
    }

    for (const k in $paintApiUnwrapped) {
      if (typeof $paintApiUnwrapped[k] === "function") {
        // Wrap and then transfer to #api.
        p.api[k] = function () {
          if (k === "ink") {
            $paintApiUnwrapped[k](...arguments);
            p.inkrn = graph.c.slice();
          } else {
            globals(k, arguments); // Keep track of global state, like page, via `pagern`.
          }
          // Create layer if necessary.
          if (notArray(p.#layers[p.#layer])) p.#layers[p.#layer] = [];
          const callArgs = arguments;
          // Add each deferred paint api function to the layer, to be run
          // all at once in `paint` on each frame update.
          p.#layers[p.#layer].push([
            k,
            () => {
              if (k === "ink") {
                $paintApiUnwrapped[k](...callArgs);
                p.inkrn = graph.c.slice();
              } else {
                globals(k, callArgs); // Update globals again on chainable calls.
                $paintApiUnwrapped[k](...callArgs);
              }
            },
          ]);
          return p.api;
        };
      }
    }

    // Allows grouping & composing painting order using an AofA (Array of Arrays).
    // n: 0-n (Cannot be negative.)
    // fun: A callback that contains $paintApi commands or any other code.
    this.api.layer = function (n) {
      p.#layer = n;
      // TODO: ❤️‍🔥 Current layer needs to be set on each API state...!
      return p.api;
    };

    // Creates a new pixel buffer with its own layering wrapper / context
    // on top of the base painting API.
    this.api.painting = function painting() {
      const oldActivePaintApi = $activePaintApi;
      const painting = new Painting();
      $activePaintApi = painting.api;
      // Mock out the screen here using the arguments.
      $activePaintApi.screen = {
        width: arguments[0],
        height: arguments[1],
        // pix gets added in the makeBuffer...
      };
      const pix = graph.makeBuffer(...arguments, painting, $activePaintApi);
      $activePaintApi = oldActivePaintApi;
      return pix;
    };

    this.api.pixel = function () {
      return graph.pixel(...arguments);
    };

    this.api.inkrn = () => this.inkrn; // Return current ink color.
    // this.api.panrn = graph.getPan; // Return current panTranslation.
    this.api.pagern = () => this.pagern; // Return current page buffer.

    // This links to abstract, solitary graph functions that do not need
    // to be wrapped or deferred for rendering.
    // TODO: Maybe these functions should be under a graphics algorithms label?
    this.api.abstract = { bresenham: graph.bresenham };
  }

  // Paints every layer.
  //async paint(immediate = false) {
  paint(immediate = false) {
    for (let layer of this.#layers) {
      layer ||= []; // Evaporate empty layers.
      for (const paint of layer) {
        // if (immediate) {
        // console.log("Label:", paint[0]);
        paint[1]();
        // } else {
        // await paint();
        // }
      }
    }
    this.#layers.length = 0;
    this.#layer = 0;
  }
}

const painting = new Painting();

let glazeAfterReframe;

// *** Resolution ***
// Accepts width, height and gap either as numbers or as
// an object with those keys.
//
// Usage: resolution(64);
//        resolution(320, 240);
//        resolution(display); // "display" is a global object whose width
//                                 and height matches the hardware display
//                                 hosting aesthetic.computer.
let lastGap = 8;
$commonApi.resolution = function (width, height = width, gap = 8) {
  if (typeof width === "object") {
    const props = width;
    height = props.height;
    width = props.width || props.height;
    gap = props.gap === 0 ? 0 : props.gap || 8;
  }

  if (typeof width === "number" && typeof height === "number") {
    width = round(width);
    height = round(height);
  }

  // Don't do anything if there is no change and no gap update.
  if (screen.width === width && screen.height === height && gap === lastGap)
    return;

  lastGap = gap;

  // width = width || currentDisplay.innerWidth;
  // height = height || currentDisplay.innerHeight;

  // TODO: Paint anything that needs to be painted before resizing...
  // TODO: Does this even work right now?
  painting.paint();

  if (width === undefined && height === undefined) {
    // 1. Generate a new width and height.
    width = round(currentDisplay.width / currentDisplay.subdivisions);
    height = round(currentDisplay.height / currentDisplay.subdivisions);
    // Build a reframe request that will be sent to the main thread, mirroring this.
    reframe = {
      width: undefined,
      height: undefined,
      gap,
    };
  } else {
    // 2. Manually set the width and height.
    reframe = { width, height, gap };
  }

  // console.log(
  //   "🖼 Reframe to:",
  //   width,
  //   height,
  //   "from",
  //   screen.width,
  //   screen.height,
  // );

  // 3. Assign the generated or manual width and height.
  const oldScreen = {
    width: screen.width,
    height: screen.height,
    pixels: screen.pixels,
  };

  screen.width = width;
  screen.height = height;

  // Reset / recreate the depth buffer. (This is only used for the 3D software renderer in `graph`)
  graph.depthBuffer.length = screen.width * screen.height;
  graph.depthBuffer.fill(Number.MAX_VALUE);
  graph.writeBuffer.length = 0; //screen.width * screen.height;
  // graph.writeBuffer.fill(Number.MAX_VALUE);

  screen.pixels = new Uint8ClampedArray(screen.width * screen.height * 4);
  screen.pixels.fill(255);

  graph.setBuffer(screen);
  graph.paste({
    painting: oldScreen,
    crop: new geo.Box(0, 0, oldScreen.width, oldScreen.height),
  });
  
  // 🎨 Fill any new pixels with background color after screen expansion
  if (width > oldScreen.width || height > oldScreen.height) {
    const persistentColor = getPersistentFirstLineColor();
    console.log("🎨 Resolution function: Screen expansion detected");
    console.log("🎨 Resolution function: Old screen:", oldScreen.width, "x", oldScreen.height);
    console.log("🎨 Resolution function: New screen:", width, "x", height);
    console.log("🎨 Resolution function: Persistent color found:", persistentColor);

    let fillSpec = resolveBackgroundFillSpec(persistentColor);
    if (!fillSpec && typeof globalKidLispInstance?.getBackgroundFillColor === "function") {
      const fallbackColor = globalKidLispInstance.getBackgroundFillColor();
      console.log("🎨 Post-reframe: Fallback background candidate:", fallbackColor);
      fillSpec = resolveBackgroundFillSpec(fallbackColor);
    }

    if (fillSpec) {
      if (fillSpec.type === "fade") {
        console.log("🎨 Post-reframe: Applying fade background to expansions");
        fillExpandedWithFadePixels(
          screen,
          width,
          height,
          oldScreen.width,
          oldScreen.height,
          fillSpec.fadeInfo,
        );
      } else {
        console.log("🎨 Post-reframe: Filling expansions with solid color", fillSpec.rgba);
        fillExpandedWithSolidPixels(
          screen,
          width,
          height,
          oldScreen.width,
          oldScreen.height,
          fillSpec.rgba,
        );
      }
    } else {
      console.log("🎨 Post-reframe: No background fill spec available for expansion");
    }
  } else {
    console.log("🎨 Resolution function: No screen expansion needed");
  }
};

// Add new content to the DOM.
// (Requires `send`)
class Content {
  nodes = [];
  #id = 0;

  constructor() {}

  // Make a request to add new content to the DOM.
  add(content) {
    // if (debug) console.log("📃 Adding content:", content);
    this.nodes.push({ id: this.#id });
    this.#id = this.nodes.length - 1;
    send({ type: "content-create", content: { id: this.#id, content } });
    return this.nodes[this.nodes.length - 1];
  }

  remove() {
    send({ type: "content-remove" });
    this.nodes = [];
    this.#id = 0;
  }

  receive({ id, response }) {
    this.nodes[id].response = response;
  }

  //update({ id, msg }) {
  //  send({ type: "content-update", content: { id, msg } });
  //}
}

// 🔈 Sound

// Microphone State (Audio Input)
class Microphone {
  amplitude = 0;
  waveform = [];
  pitch = 0;
  connected = false; // Flips to true on a callback message from `bios`.
  recording = false;
  recordingPromise;
  permission = "";

  // Note: can send `{monitor: true}` in `options` for audio feedback.
  connect(options) {
    send({ type: "microphone", content: options });
    return this;
  }

  disconnect() {
    send({ type: "microphone", content: { detach: true } });
  }

  poll() {
    send({ type: "get-microphone-amplitude" });
    send({ type: "get-microphone-waveform" });
    send({ type: "get-microphone-pitch" });
  }

  // Start recording.
  rec() {
    this.recording = true;
    send({ type: "microphone-record" });
  }

  // Stop recording.
  cut() {
    const prom = new Promise((resolve, reject) => {
      this.recordingPromise = { resolve, reject };
    });
    send({ type: "microphone-cut" });
    this.recording = false;
    return prom;
  }
}

class Speaker {
  waveforms = { left: [], right: [] };
  amplitudes = { left: [], right: [] };
  frequencies = { left: [], right: [] };
  beat = { detected: false, strength: 0, timestamp: 0 }; // Add beat detection data

  poll() {
    send({ type: "get-waveforms" });
    send({ type: "get-amplitudes" });
    send({ type: "get-frequencies" });
  }
}

let sound,
  // soundClear, // Used by receivedBeat and defined in first frame update.
  soundId = 0n, // Increment each sound / give it an id in the `bios`.
  soundTime; // Used by `$sound.synth` for global timing.

sound = {
  bpm: undefined,
  sounds: [],
  bubbles: [],
  kills: [],
};

const speaker = new Speaker();
const microphone = new Microphone();

// 🎮 Game Boy Emulator API
const gameboy = {
  frame: null,         // Current frame data (Uint8ClampedArray)
  width: 160,          // Game Boy screen width
  height: 144,         // Game Boy screen height  
  romName: null,       // Currently loaded ROM name
  isPlaying: false     // Whether emulator is running
};

// 2. ✔ Loading the disk.
let originalHost;
let firstLoad = true;

let notice, noticeTimer, noticeColor, noticeOpts; // Renders a full-screen notice on piece-load if present.

async function load(
  parsed, // If parsed is not an object, then assume it's source code.
  fromHistory = false,
  alias = false,
  devReload = false,
  loadedCallback,
  forceKidlisp = false, // Force interpretation as kidlisp even without prefix
) {
  let fullUrl, source;
  let params,
    search,
    colon,
    hash,
    path,
    host = originalHost,
    text,
    slug;

  // console.log("🧩 Loading:", parsed, "dev:", devReload);

  if (loading === false) {
    loading = true;
  } else {
    // TODO: If the piece is different, then there should be a way to abort
    //       or ignore a current load.
    console.warn(
      "Coudn't load:",
      parsed.path || parsed.name,
      "(Already loading.)",
    );
    return true;
  }

  // Reload a previously sideloaded piece on subsequent loads.
  if (
    !parsed.source &&
    store["publishable-piece"] &&
    parsed.piece === store["publishable-piece"].slug
  ) {
    parsed.source = store["publishable-piece"].source;
    parsed.name = store["publishable-piece"].slug;
  }

  // 🕸️ Loading over the network from a parsed path object with no source code.
  if (!parsed.source) {
    params = parsed.params;
    path = parsed.path;
    search = parsed.search;
    colon = parsed.colon;
    hash = parsed.hash;
    host = parsed.host;
    slug = parsed.text;

    // 👱 Route to the `profile` piece if we are just hitting an empty
    // username.
    if (slug.startsWith("@") && slug.indexOf("/") === -1) {
      params = [slug, ...params]; // Rewrite all params for `@user` slug urls.
      //slug = "profile"; // Go to `profile` instead of the `@user`.
      const hiddenSlug = "profile";
      // Rewrite path to `profile`.
      console.log("Profile Path:", path);
      path = [...path.split("/").slice(0, -1), hiddenSlug].join("/");
    }

    // if (debug) console.log(debug ? "🟡 Development" : "🟢 Production");
    if (host === "") host = originalHost;
    loadFailure = undefined;
    host = host.replace(/\/$/, ""); // Remove any trailing slash from host.
    //                                 Note: This fixes a preview bug on teia.art. 2022.04.07.03.00    if (path === "") path = ROOT_PIECE; // Set bare path to what "/" maps to.
    // if (path === firstPiece && params.length === 0) params = firstParams;

    // Check if the path already has a .lisp extension and use it directly, otherwise default to .mjs
    // Handle sandboxed environments where location.protocol might be "null:"
    // For aesthetic.computer pieces, determine the correct server
    const { protocol, hostname } = getSafeUrlParts();
    
    // If we're loading an aesthetic.computer piece, choose the appropriate server
    let baseUrl;
    if (path.startsWith('aesthetic.computer/')) {
      // Check if we're in TEIA mode - use local bundled files
      if (getTeiaMode()) {
        // In TEIA mode, use relative paths to load bundled pieces
        baseUrl = ".";
      } else {
        // Check if we're in a development environment (localhost with port)
        const isDevelopment = hostname === 'localhost' && typeof location !== 'undefined' && location.port;
        if (isDevelopment) {
          // Use the local development server
          baseUrl = `${protocol}//${hostname}:${location.port}`;
        } else if (hostname.includes('aesthetic.computer')) {
          // If we're on any aesthetic.computer subdomain, use the same origin to avoid CORS
          baseUrl = `${protocol}//${hostname}`;
        } else {
          // Use the production server for sandboxed iframes or production
          baseUrl = `https://aesthetic.computer`;
        }
      }
    } else {
      baseUrl = `${protocol}//${hostname}`;
    }
    
    // if (debug) console.log("🔍 Debug getSafeUrlParts:", { protocol, hostname, baseUrl, isSandboxed: isSandboxed(), path, isDevelopment: hostname === 'localhost' && typeof location !== 'undefined' && location.port });
    
    // Check if path already includes the hostname to avoid double paths
    let resolvedPath = path;
    if (getTeiaMode() && path.startsWith('aesthetic.computer/')) {
      // In TEIA mode, keep the full path since files are bundled with directory structure
      resolvedPath = path;
    } else if (baseUrl === 'https://aesthetic.computer' && path.startsWith('aesthetic.computer/')) {
      // Only strip "aesthetic.computer/" if we're using the main production domain
      resolvedPath = path.substring('aesthetic.computer/'.length);
    }
    
    // if (debug) console.log("🔍 Debug path resolution:", { originalPath: path, resolvedPath, hostname, baseUrl });
    
    if (path.endsWith('.lisp')) {
      if (getTeiaMode()) {
        // In TEIA mode, use absolute path from iframe origin
        fullUrl = "/" + resolvedPath + "#" + Date.now();
      } else {
        fullUrl = baseUrl + "/" + resolvedPath + "#" + Date.now();
      }
    } else {
      if (getTeiaMode()) {
        // In TEIA mode, navigate up from lib directory to aesthetic.computer root, then to target
        const relativePath = resolvedPath.startsWith('aesthetic.computer/') 
          ? resolvedPath.substring('aesthetic.computer/'.length)
          : resolvedPath;
        fullUrl = "../" + relativePath + ".mjs" + "#" + Date.now();
      } else {
        fullUrl = baseUrl + "/" + resolvedPath + ".mjs" + "#" + Date.now();
      }
    }
    // The hash `time` parameter busts the cache so that the environment is
    // reset if a disk is re-entered while the system is running.
    // Why a hash? See also: https://github.com/denoland/deno/issues/6946#issuecomment-668230727
    // if (debug) console.log("🕸", fullUrl);
  } else {
    // 📃 Loading with provided source code.
    // This could either be JavaScript or LISP.

    if (
      devReload === true &&
      parsed.codeChannel &&
      parsed.codeChannel !== codeChannel
    ) {
      console.warn(
        "🙅 Not reloading, code channel invalid:",
        codeChannel || "N/A",
      );
      return;
    }
    // console.log("📃 Loading from source:", JSON.stringify(parsed));
    // console.log("📃 Source content to run:", JSON.stringify(parsed.source));
    source = parsed.source;
    params = parsed.params;
    search = parsed.search;
    colon = parsed.colon || [];
    hash = parsed.hash; // tood: these probably don't work? 24.07.09.23.46
    host = parsed.host;
    slug = parsed.name; // not 'text' for this.

    if (slug !== "(...)") path = parsed.path; //"aesthetic.computer/disks/" + slug;
    // 📓 Might need to fill in hash, path, or slug here. 23.06.24.18.49
  }

  let prefetches; // Will be acted on after `hotSwap`.

  // 🅱️ Load the piece.

  // const moduleLoadTime = performance.now();

  let blobUrl, sourceCode, originalCode;
  try {
    // If this is a reload (with no source change) then just create a new
    // blobURL off the old source.
    // TODO: Cache piece code locally / in an intelligent way,
    //       and then receive socket updates when it changes on the server?
    if (
      slug?.split("~")[0] === currentText?.split("~")[0] &&
      sourceCode == currentCode &&
      !devReload
    ) {
      const blob = new Blob([currentCode], { type: "application/javascript" });
      blobUrl = URL.createObjectURL(blob);
      sourceCode = currentCode;
      originalCode = sourceCode;
    } else {
      let sourceToRun;
      
      // 💾 Check if this is a cached kidlisp code (starts with $ and has content after it)
      if (slug && slug.startsWith("$") && slug.length > 1) {
        const cacheId = slug.slice(1); // Remove $ prefix
        if (logs.loading) console.log("💾 Loading cached kidlisp code:", cacheId);
        try {
          sourceToRun = await getCachedCodeMultiLevel(cacheId);
          if (!sourceToRun) {
            throw new Error(`Cached code not found: ${cacheId}`);
          }
          // Track the original $code identifier for sharing
          currentOriginalCodeId = slug; // Keep the full $code format
          if (logs.loading) console.log("✅ Successfully loaded cached code:", cacheId);
        } catch (error) {
          console.error("❌ Failed to load cached code:", cacheId, error);
          throw new Error(`Failed to load cached code: ${cacheId}`);
        }
      } else if (fullUrl) {
        // In TEIA mode, try direct import first for .mjs files to avoid CSP issues
        // Extract the filename from URL, handling ./ prefix and hash fragments
        const urlWithoutHash = fullUrl.split('#')[0];
        const filename = urlWithoutHash.split('/').pop();
        
        if (getTeiaMode() && filename.endsWith('.mjs')) {
          // In TEIA mode, skip dynamic import and use fetch directly since files are bundled locally
          // Will proceed to fetch() below
        }
        
        let response;
        if (logs.loading) console.log("📥 Loading from url:", fullUrl);
        // if (debug) console.log("🔍 Debug: Constructed fullUrl:", fullUrl);
        response = await fetch(fullUrl);        if (response.status === 404 || response.status === 403) {
          const extension = path.endsWith('.lisp') ? '.lisp' : '.mjs';
          // Handle sandboxed environments for anon URL construction
          const { protocol } = getSafeUrlParts();
          const anonUrl =
            protocol +
            "//" +
            "art.aesthetic.computer" +
            "/" +
            path.split("/").pop() +
            extension +
            "#" +
            Date.now();
          if (logs.loading)
            console.log("🧑‍🤝‍🧑 Attempting to load piece from anon url:", anonUrl);
          response = await fetch(anonUrl);
          if (response.status === 404 || response.status === 403)
            throw new Error(response.status);
        }
        sourceToRun = await response.text();
      } else {
        sourceToRun = source;
      }

      // 🔥 Idea
      // One should be able to drag a piece in, then be able to load the piece
      // go back to the prompt, and return to it and it should still load
      // the modded code!      // Then refresh should be able to function as well?
      // ⚠️ Detect if we are running `kidlisp` or JavaScript syntax.
      // Note: This may not be the most reliable way to detect `kidlisp`?
      // 🚗 Needs to know if the source was from a prompt with a lisp module.
      // console.log("🔍 Checking if kidlisp source:", JSON.stringify(sourceToRun));
      if (
        sourceToRun.startsWith("(") ||
        sourceToRun.startsWith(";") ||
        forceKidlisp ||
        slug === "(...)" ||
        path === "(...)" ||
        (path && path.endsWith(".lisp")) ||
        (slug && slug.startsWith("$") && slug.length > 1) // Cached codes are always kidlisp
      ) {
        // Only use basic detection, not the broader isKidlispSource function
        // which can incorrectly detect JavaScript as kidlisp, unless forceKidlisp is true
        // or this came from parse function as kidlisp (slug/path === "(...)")
        // Assume lisp.
        // console.log(
        //   "🐍 Lisp piece detected (slug:",
        //   slug,
        //   "path:",
        //   path,
        //   "forceKidlisp:",
        //   forceKidlisp,
        //   ")",
        // );
        sourceCode = sourceToRun;
        originalCode = sourceCode;
        
        // Initialize persistent cache for $codes (only needs to be done once)
        initPersistentCache(store);
        
        loadedModule = lisp.module(sourceToRun, path && path.endsWith(".lisp"));

        if (devReload) {
          store["publishable-piece"] = {
            slug,
            source: sourceToRun,
            ext: "lisp",
          };
          if (logs.loading)
            console.log("💌 Publishable:", store["publishable-piece"]);
        }
      } else {
        if (devReload) {
          store["publishable-piece"] = { slug, source: sourceToRun };
          if (logs.loading)
            console.log("💌 Publishable:", store["publishable-piece"].slug);
        }

        originalCode = sourceToRun;
        const updatedCode = updateCode(sourceToRun, host, debug);

        prefetches = updatedCode
          .match(/"(@\w[\w.]*\/[^"]*)"/g)
          ?.map((match) => match.slice(1, -1)); // for "@name/code".

        const blob = new Blob([updatedCode], {
          type: "application/javascript",
        });

        blobUrl = URL.createObjectURL(blob);        sourceCode = updatedCode;
        loadedModule = await import(blobUrl);
      }
    }
  } catch (err) {
    console.log("🟡 Error loading mjs module:", err);
    // Look for lisp files if the mjs file is not found, but only if we weren't already trying to load a .lisp file
    if (fullUrl && !fullUrl.includes('.lisp')) {
      try {
        fullUrl = fullUrl.replace(".mjs", ".lisp");
        let response;
        if (logs.loading) console.log("📥 Loading lisp from url:", fullUrl);
        response = await fetch(fullUrl);
        console.log("🤖 Response:", response);

      if (response.status === 404 || response.status === 403) {
        // Handle sandboxed environments for anon URL construction
        const { protocol } = getSafeUrlParts();
        const anonUrl =
          protocol +
          "//" +
          "art.aesthetic.computer" +
          "/" +
          path.split("/").pop() +
          ".lisp" +
          "#" +
          Date.now();
        console.log("🧑‍🤝‍🧑 Attempting to load piece from anon url:", anonUrl);
        response = await fetch(anonUrl);

        console.log("🚏 Response:", response);

        if (response.status === 404 || response.status === 403)
          throw new Error(response.status);
      }
      sourceCode = await response.text();
      // console.log("📓 Source:", sourceCode);
      originalCode = sourceCode;
      loadedModule = lisp.module(sourceCode, true); // This is loading a .lisp file
      
      if (devReload) {
        store["publishable-piece"] = { slug, source: sourceCode, ext: "lisp" };
        // console.log("💌 Publishable:", store["publishable-piece"]);
      }
      } catch (err) {
        // 🧨 Continue with current module if one has already loaded.
        console.error(
          `😡 "${path}" load failure:`,
          err,
          "💾 First load:",
          firstLoad,
        );
        loadFailure = err;
        $commonApi.net.loadFailureText = err.message + "\n" + sourceCode;
        loading = false;

        // Only return a 404 if the error type is correct.
        if (firstLoad && (err.message === "404" || err.message === "403")) {
          $commonApi.jump(`404~${slug}`);
        } else {
          $commonApi.notice(":(", ["red", "yellow"]);
        }
        return false;
      }
    } else {
      // If we were already trying to load a .lisp file and it failed, just propagate the error
      console.error(
        `😡 "${path}" load failure:`,
        err,
        "💾 First load:",
        firstLoad,
      );
      loadFailure = err;
      $commonApi.net.loadFailureText = err.message + "\n" + sourceCode;
      loading = false;

      // Only return a 404 if the error type is correct.
      if (firstLoad && (err.message === "404" || err.message === "403")) {
        $commonApi.jump(`404~${slug}`);
      } else {
        $commonApi.notice(":(", ["red", "yellow"]);
      }
      return false;
    }
  }

  // console.log("Module load time:", performance.now() - moduleLoadTime, module);
  // 🧨 Fail out if no module is found.
  if (loadedModule === undefined) {
    loading = false;
    leaving = false;
    return false;
  }

  // 🧩 Piece code has been loaded...
  //    Now we can instantiate the piece.

  pieceHistoryIndex += fromHistory === true ? 0 : 1; // Adjust the history.

  if (!debug && !firstLoad) {
    // console.clear();
    headers($commonApi.dark); // Clear console and re-print headers if we are in production.
  }

  // console.log("🧩", path, "🌐", host);

  $commonApi.net.devReload = devReload; // Expose to the piece if it was
  // reloaded by the developer, for special logic per piece.

  // Add debug to the common api.
  $commonApi.debug = debug;

  // Add reload to the common api.
  $commonApi.reload = function reload({
    piece,
    name,
    source,
    codeChannel,
  } = {}) {
    // console.log("⚠️ Reloading:", piece, name, source);

    if (loading) {
      console.log("🟡 A piece is already loading.");
      return;
    }
    if (piece === "*refresh*") {
      //  padding: 8px; border-radius: 2px;console.log("💥️ Restarting system...");
      send({ type: "refresh" }); // Refresh the browser.
    } else if (piece === "*piece-reload*") {
      // console.log("🎨 Reloading current piece...");
      // Reload the current piece without refreshing the entire page
      $commonApi.load(
        {
          path: currentPath,
          host: currentHost,
          search: currentSearch,
          colon: currentColon,
          params: currentParams,
          hash: currentHash,
          text: currentText,
        },
        true, // fromHistory - don't add to history stack
        alias,
        true, // devReload
      );
    } else if (name && source) {
      // TODO: Check for existence of `name` and `source` is hacky. 23.06.24.19.27
      // TODO: 🔥 This should somehow keep current commands or params, etc.

      // console.log(
      //   "🪷 Current: params:",
      //   currentParams,
      //   "text:",
      //   currentText,
      //   "path:",
      //   currentPath,
      // );

      // Note: This is used for live development via the socket server.
      $commonApi.load({ source, name, codeChannel }, false, false, true); // Load source code.
    } /*if (piece === "*" || piece === undefined /*|| currentText === piece*/ /*) {*/ else {
      // console.log("💾️ Reloading:", piece, "Params:", currentParams);
      // $commonApi.pieceCount = -1; // Reset pieceCount on developer reload.
      //                             (This can be disabled while testing pieces
      //                              that rely on pieceCount increments)
      // ❤️‍🔥 TODO: Reloading the same piece should not effect piece count.

      $commonApi.load(
        {
          path: currentPath,
          host: currentHost,
          search: currentSearch,
          colon: currentColon,
          params: currentParams,
          hash: currentHash,
          text: currentText,
        },
        // Use the existing contextual values when live-reloading in debug mode.
        true, // (fromHistory) ... never add any reload to the history stack
        alias,
        true, // devReload
      );
    } //else if (piece !== undefined) {
    //console.log("Reloading pieceeeeeeee:", piece, parse(piece));
    //$commonApi.load(parse(piece), false, false, true);
    //}
  };

  // Start the socket server
  // TODO: Before we load the disk, in case of needing to reload remotely on failure? 23.01.27.12.48
  let receiver; // Handles incoming messages from the socket.
  const forceProd = false; // For testing prod socket servers in development.
  // TOOD: Hoist this to an environment variable?

  // Requests a session-backend and connects via websockets.
  function startSocket() {
    // Skip socket connections in TEIA mode
    if (getTeiaMode()) {
      return;
    }
    
    if (
      //parsed.search?.startsWith("preview") ||
      //parsed.search?.startsWith("icon")
      previewOrIconMode
    ) {
      console.log("🧦 Sockets disabled, just grabbing screenshots. 😃");
      return;
    }
    // Never open socket server in icon / preview mode.
    // if (debug && logs.session) console.log("🫂 Finding session server...");
    socket = new Socket(debug, send); // Then redefine and make a new socket.

    const monolith = undefined; // "monolith"; // or `undefined` for horizontal scaling via
    // jamstack

    session(slug, forceProd, monolith)
      .then((sesh) => {
        if (typeof sesh === "string") throw new Error(sesh); // Cancel if error.
        const url = new URL(sesh.url); // Parse the url.
        const udpUrl = new URL(sesh.udp); // Parse the udp url.

        // console.log("Session URL:", url);

        // 🩰 UDP... (via `bios`)
        send({
          type: "udp:connect",
          content: {
            url: `https://${udpUrl.hostname}`,
            port: udpUrl.port, //debug && !forceProd ? 8889 : 443,
          },
        });

        let slugBroadcastInterval;

        // 🕸️ Web Sockets
        socket?.connect(
          url.host + url.pathname,
          (id, type, content) => {
            // Globally receivable messages...
            // (There are also some messages handled in `Socket`)
            // 😱 Scream at everyone who is connected!
            if (type === "scream" && socket?.id !== id) {
              console.log("😱 Scream:", content, "❗");
              scream = content;
            }
            // 🧩 Pieces get all other messages not caught in `Socket`.
            receiver?.(id, type, content); // Run the piece receiver.
          },
          $commonApi.reload,
          "wss",
          () => {
            // 🔩 Connected! (Post-connection logic.)
            // if (USER) socket?.send("login", { user: USER });

            // Broadcast current location.
            if (HANDLE) {
              // console.log("🗼 Broadcasting slug:", currentText, "for:", HANDLE);
              socket?.send("location:broadcast", {
                handle: HANDLE,
                slug: currentText,
              });
              slugBroadcastInterval = setInterval(() => {
                socket?.send("location:broadcast", {
                  handle: HANDLE,
                  slug: "*keep-alive*",
                });
              }, 2500);
            }

            // Subscribe to code-channel as needed.
            if (codeChannel) socket?.send("code-channel:sub", codeChannel);

            updateHUDStatus();
            $commonApi.needsPaint();
            codeChannelAutoLoader?.();
            // setTimeout(function () {
            //   currentHUDStatusColor = undefined;
            // }, 250);
          },
          () => {
            // 💔 Disconnected! (Post-disconnection logic.)
            updateHUDStatus();
            clearInterval(slugBroadcastInterval);
          },
        );
      })
      .catch((err) => {
        console.error("Session connection error:", err);
      });
  }

  // End the socket connection before switching pieces if one exists.
  // socket?.kill();
  // udp?.kill();
  // socket = undefined;

  // Delay session server by .75 seconds in order to prevent redundant
  //  connections being opened as pieces are quickly re-routing and jumping.
  clearTimeout(socketStartDelay);
  socket?.kill(); // Kill any already open socket from a previous disk.
  udp?.kill();
  socket = undefined;
  socketStartDelay = setTimeout(() => startSocket(), 250);

  $commonApi.net.socket = function (receive) {
    receiver = receive || (() => {});
    if (!socket) {
      // Just in case we init. in a `boot` before the timeout fires above.
      clearTimeout(socketStartDelay);
      startSocket();
    } else {
      // Return the server then send an already connected message.
      setTimeout(() => {
        if (socket?.id) receiver(socket.id, "connected:already");
      }, 10);
    }
    return socket;
  };

  // ***Client Metadata Fields***
  // Set default metadata fields for SEO and sharing,
  // (requires serverside prerendering, also via `index.js`).
  let meta;

  if (alias === false) {
    // Parse any special piece metadata.
    
    // Check if we're in TEIA mode and have colophon data
    let teiaContext = null;
    if (checkTeiaMode() && typeof window !== 'undefined' && window.acTEIA_COLOPHON) {
      teiaContext = { author: window.acTEIA_COLOPHON.build.author };
    }
    
    const { title, desc, ogImage, twitterImage, icon } = metadata(
      location.host, // "aesthetic.computer",
      slug,
      loadedModule.meta?.({
        ...parsed,
        num: $commonApi.num,
        store: $commonApi.store,
      }) || inferTitleDesc(originalCode),
      location.protocol, // Pass the current protocol
      teiaContext // Pass TEIA context if available
    );

    meta = {
      title,
      desc, // Note: This doesn't auto-update externally hosted module descriptions, and may never need to? 22.07.19.06.00
      img: {
        og: ogImage,
        twitter: twitterImage,
        icon,
      },
      url: "https://aesthetic.computer/" + slug,
    };
  }

  // Add meta to the common api so the data can be overridden as needed.
  $commonApi.meta = (data) => send({ type: "meta", content: data });

  // Rewrite a new URL / parameter path without affecting the history.
  $commonApi.net.rewrite = (path, historical = false) => {
    if (historical) $commonApi.history.push(path);
    send({ type: "rewrite-url-path", content: { path, historical } }); // Jump the browser to a new url.
  };

  // Add host to the networking api.
  $commonApi.net.host = host;

  // Jump the browser to a new url.
  $commonApi.net.web = (url, jumpOut) => {
    send({ type: "web", content: { url, blank: jumpOut } });
  };

  $commonApi.net.refresh = () => {
    send({ type: "refresh" });
  };

  // Tell the system to wait until preloading is finished before painting.
  $commonApi.net.waitForPreload = () => {
    send({ type: "wait-for-preload", content: true });
  };

  // Tell the system that all preloading is done.
  $commonApi.net.preloaded = () => {
    send({ type: "preload-ready", content: true });
  };

  $commonApi.content = new Content();

  $commonApi.dom = {};

  $commonApi.dom.clear = () => {
    $commonApi.content.remove();
  };

  $commonApi.dom.html = (strings, ...vars) => {
    const processed = defaultTemplateStringProcessor(strings, ...vars);
    $commonApi.content.add(processed);
  };

  $commonApi.dom.css = (strings, ...vars) => {
    const processed = defaultTemplateStringProcessor(strings, ...vars);
    $commonApi.content.add(`<style>${processed}</style>`);
  };

  $commonApi.dom.javascript = (strings, ...vars) => {
    const processed = defaultTemplateStringProcessor(strings, ...vars);
    $commonApi.content.add(`<script>${processed}</script>`);
  };
  // 💾 Uploading + Downloading
  // Add download event to trigger a file download from the main thread.
  $commonApi.download = (filename, data, modifiers) => {
    send({ type: "download", content: { filename, data, modifiers } });
  };

  // * Preload *
  // Add preload to the boot api.
  // Accepts paths local to the original disk server, full urls, and demos.
  // Usage:   preload("demo:drawings/2021.12.12.17.28.16.json") // pre-included
  //          preload("https://myserver.com/test.json") // remote
  //          preload("drawings/default.json") // hosted with disk
  // Results: preload().then((r) => ...).catch((e) => ...) // via promise

  $commonApi.net.preload = async function (
    path,
    parseJSON = true,
    progressReport,
    options = {},
  ) {
    let extension;

    const rejection = (reject) => {
      reject(new DOMException("Aborted", "AbortError"));
    };

    if (soundWhitelist.includes(path)) {
      extension = "ogg";
    } else {
      if (typeof path === "object") {
        extension = path.extension;
        path = path.path;
      } else {
        extension = path.split(".").pop().split("?")[0];
      }

      if (path.indexOf("/") === 0) path = path.slice(1);

      try {
        const url = new URL(path);
        if (url.protocol === "demo:") {
          path = `/demo/${url.pathname}`;
        } else if (url.protocol !== "https:") {
        }
      } catch {
        // Handle sandboxed environments for path construction
        const { protocol, hostname } = getSafeUrlParts();
        const originalPath = path;
        
        // Apply the same origin-aware logic as in module loading
        let baseUrl;
        if (path.startsWith('aesthetic.computer/')) {
          // Check if we're in a development environment (localhost with port)
          const isDevelopment = hostname === 'localhost' && typeof location !== 'undefined' && location.port;
          if (isDevelopment) {
            // Use the local development server
            baseUrl = `${protocol}//${hostname}:${location.port}`;
          } else if (hostname.includes('aesthetic.computer')) {
            // If we're on any aesthetic.computer subdomain, use the same origin to avoid CORS
            baseUrl = `${protocol}//${hostname}`;
          } else {
            // Use the production server for sandboxed iframes or production
            baseUrl = `https://aesthetic.computer`;
          }
          
          // Only strip "aesthetic.computer/" if we're using the main production domain
          if (baseUrl === 'https://aesthetic.computer') {
            path = path.substring('aesthetic.computer/'.length);
          }
        } else {
          baseUrl = `${protocol}//${hostname}`;
        }
        
        path = `${baseUrl}/${path}`;
        
        // Removed debug log for font glyph preload
      }
    }

    if (extension === "xml" || extension === undefined) {
      return new Promise((resolve, reject) => {
        const xhr = new XMLHttpRequest();

        options.signal?.addEventListener("abort", () => {
          xhr.abort();
          rejection(reject);
        });

        xhr.open("GET", path, true);
        xhr.onprogress = function (event) {
          const progress = min(event.loaded / event.total, 1);
          if (debug && logs.download) {
            console.log(`💈 XML Download: ${progress * 100}%`);
          }
          progressReport?.(progress);
        };
        xhr.onload = function () {
          if (xhr.status === 200 || xhr.status === 304) {
            resolve(xhr.responseXML || xhr.responseText);
          } else {
            reject(xhr.status);
          }
        };
        xhr.onerror = reject;
        xhr.send();
      });
    } else if (extension === "json") {
      return new Promise((resolve, reject) => {
        const xhr = new XMLHttpRequest();

        options.signal?.addEventListener("abort", () => {
          xhr.abort();
          rejection(reject);
        });

        xhr.open("GET", path, true);
        xhr.onprogress = function (event) {
          const progress = min(event.loaded / event.total, 1);
          if (debug && logs.download) {
            console.log(`💈 JSON Download: ${progress * 100}%`);
          }
          progressReport?.(progress);
        };
        xhr.onload = function () {
          if (xhr.status === 200 || xhr.status === 304) {
            resolve(parseJSON ? JSON.parse(xhr.response) : xhr.response);
          } else {
            reject(xhr.status);
          }
        };
        xhr.onerror = reject;
        xhr.send();
      });
    } else if (
      extension === "webp" ||
      extension === "jpg" ||
      extension === "gif" ||
      extension === "jpeg" ||
      extension === "png"
    ) {
      return new Promise((resolve, reject) => {
        if (options.signal?.aborted) {
          rejection(reject);
          return;
        }

        send({ type: "load-bitmap", content: path });
        preloadPromises[path] = { resolve, reject };

        options.signal?.addEventListener("abort", () => {
          send({ type: "load:abort", content: path });
          rejection(reject);
        });
      });
    } else if (
      extension === "m4a" ||
      extension === "ogg" ||
      extension === "webm" ||
      extension === "wav" ||
      extension === "mp3"
    ) {
      return new Promise((resolve, reject) => {
        if (options.signal?.aborted) {
          rejection(reject);
          return;
        }

        send({ type: "sfx:load", content: path });
        preloadPromises[path] = { resolve, reject };

        options.signal?.addEventListener("abort", () => {
          rejection(reject);
        });
      });
    } else if (extension === "zip") {
      return new Promise((resolve, reject) => {
        if (options.signal?.aborted) {
          rejection(reject);
          return;
        }

        send({ type: "zip:load", content: path });
        preloadPromises[path] = { resolve, reject };

        options.signal?.addEventListener("abort", () => {
          rejection(reject);
        });
      });
    }
  };

  $commonApi.slug = slug;
  $commonApi.piece = slug?.split("~")[0].split(":")[0];
  $commonApi.query = Object.fromEntries(new URLSearchParams(search));
  $commonApi.params = params || [];
  $commonApi.colon = colon || [];

  // Initialize duration tracking from query parameters
  if ($commonApi.query.duration) {
    const duration = parseFloat($commonApi.query.duration);
    if (!isNaN(duration) && duration > 0) {
      durationTotal = duration;
      durationStartTime = pageLoadTime; // Start from page load time immediately
      durationProgress = 0;
      durationCompleted = false;
      durationBlinkState = false;
      console.log("⏱️ Duration parameter detected:", duration, "seconds - starting from page load time:", pageLoadTime);
    }
  }

  $commonApi.load = async function () {
    // Load a piece, wrapping it in a leave function so a final frame
    // plays back.
    leaving = true;

    return new Promise((resolve) => {
      leaveLoad = async () => {
        const loaded = await load(...arguments);
        resolve(loaded); // Resolve with `true` or `false`.
      };
    });
  };

  // 💡 Eventually this could merge with net.web so there is one command
  //    to either go to a piece within the system if one loads... or an entirely
  //    different url somehow! 23.02.07.21.21

  $commonApi.alias = function alias(name, colon, params) {
    $commonApi.jump(
      name +
        colon.map((c) => `:` + c).join("") +
        params.map((p) => `~` + p).join(""),
      true,
      true,
    );
  };

  // Go back to the previous piece, or to the prompt if there is no history.
  $commonApi.back = () => {
    if (pieceHistoryIndex > 0) {
      send({ type: "back-to-piece" });
    } else {
      $commonApi.jump("prompt");
    }
  };

  if (!alias) $commonApi.pieceCount += 1; // Don't bump pieceCount if aliased.

  // Load typeface if it hasn't been yet.
  // (This only has to happen when the first piece loads.)
  if (!tf) tf = await new Typeface(/*"unifont"*/).load($commonApi.net.preload);
  $commonApi.typeface = tf; // Expose a preloaded typeface globally.
  ui.setTypeface(tf); // Set the default `ui` typeface.

  // Initialize HUD metrics now that the primary typeface is available
  currentHUDLabelBlockWidth = tf.blockWidth;
  currentHUDLabelBlockHeight = tf.blockHeight;
  currentHUDShareWidth = tf.blockWidth * "share ".length;

  // Initialize MatrixChunky8 font for QR code text rendering and keep it warm across pieces
  let matrixFont = typefaceCache.get("MatrixChunky8");

  if (!matrixFont) {
    matrixFont = new Typeface("MatrixChunky8");
    await matrixFont.load($commonApi.net.preload); // Important: call load() to initialize the proxy system
    typefaceCache.set("MatrixChunky8", matrixFont);
  }

  if (matrixFont && !matrixFont.__preloadedCommonGlyphs) {
    // Pre-load common QR code characters to avoid fallback during rendering
    const commonQRChars = "0123456789ABCDEFGHIJKLMNOPQRSTUVWXYZabcdefghijklmnopqrstuvwxyz$";

    // Access each character to trigger the Proxy loading mechanism and collect promises
    const glyphPromises = [];

    for (const char of commonQRChars) {
      // Accessing the glyph triggers the Proxy to start loading it
      const glyph = matrixFont.glyphs[char];

      // If it's a Promise, collect it to wait for loading
      if (glyph && typeof glyph.then === "function") {
        glyphPromises.push(glyph);
      }
    }

    // Wait for all common glyphs to finish loading
    if (glyphPromises.length > 0) {
      try {
        await Promise.all(glyphPromises);
      } catch (e) {
        console.warn("🔤 Some MatrixChunky8 glyphs failed to preload:", e);
      }
    }

    matrixFont.__preloadedCommonGlyphs = true;
  }

  /**
   * @function video
   * @descrption Make a live video feed. Returns an object that links to current frame.
   * @param {string} type - "camera" or "camera-update" or see below. 💡
   * @param {object} options - *unimplemented* { src, width, height }
   */

  let videoTimeout;

  $commonApi.video = function (type, options) {
    // TODO: ❤️‍🔥 Prevent fast multiple taps while camera is updating...

    // TODO: Options could eventually be { src, width, height }
    // const vid = video("youtube-link");
    // const vid = video("tiktok:@whistlegraph");
    // https://codepen.io/oceangermanique/pen/LqaPgO

    if (videoSwitching === false) {
      if (type === "camera:update") {
        lastActiveVideo = activeVideo || lastActiveVideo;
        activeVideo = null;
      }

      clearTimeout(videoTimeout);
      videoTimeout = setTimeout(() => {
        send({ type: "video", content: { type, options } });
      }, 50);

      if (type === "camera:update") videoSwitching = true;
    }

    // Return an object that can grab whatever the most recent frame of
    // video was.
    return videoFrame;
  };

  function videoFrame(shader) {
    if (activeVideo) {
      const { width, pixels } = activeVideo;

      if (shader) {
        for (let i = 0; i < pixels.length; i += 4) {
          const c = pixels.subarray(i, i + 4);
          const p = { x: (i / 4) % width, y: floor(i / 4 / width) };
          shader(p, c);
        }
      }
    } else if (lastActiveVideo) {
      // Make it all red...
      const { pixels } = lastActiveVideo;
      for (let i = 0; i < pixels.length; i += 4) {
        pixels[i] = 255;
        pixels[i + 1] = 0;
        pixels[i + 2] = 0;
        pixels[i + 3] = 255;
      }
    }
    return activeVideo || lastActiveVideo;
  }

  // This function actually hotSwaps out the piece via a callback from `bios` once fully loaded via the `loading-complete` message.
  hotSwap = () => {
    loadedCallback?.(); // Run the optional load callback. (See also: `jump`)

    $commonApi.rec.loadCallback?.(); // Start any queued tape.
    $commonApi.rec.loadCallback = null;

    module = loadedModule;

    // 🧹 Reset KidLisp baked layers when returning to the prompt to avoid stale flashes
    if (module?.system?.startsWith("prompt") &&
        globalKidLispInstance?.clearBakedLayers) {
      globalKidLispInstance.clearBakedLayers();
    }

    if (!module.system?.startsWith("world"))
      $commonApi.system.world.teleported = false;

    // 📚 nopaint system
    if (
      module.system?.startsWith("nopaint") ||
      typeof module?.brush === "function" ||
      typeof module?.lift === "function" ||
      typeof module?.filter === "function"
    ) {
      // If there is no painting is in ram, then grab it from the local store,
      // or generate one.
      const modsys = module.system || "nopaint";

      // TODO: 🖌️💬 Integrate nopaint system with chat.
      // console.log(chat);

      const chatEnabled = false;

      $commonApi.system.nopaint.bakeOnLeave =
        modsys.split(":")[1] === "bake-on-leave"; // The default is to `bake` at the end of each gesture aka `bake-on-lift`.

      boot = async ($) => {
        // Reset scroll state when a new piece boots
        graph.resetScrollState();
        
        const booter = module.boot || nopaint_boot;
        booter($);
        if (chatEnabled) {
          try {
            const chatModule = await import("../disks/chat.mjs");
            chatModule.boot($);
          } catch (err) {
            console.log("💬 Chat disabled in TEIA mode");
          }
        }
      };

      sim = module.sim || defaults.sim;
      paint = async ($) => {
        let painted = false;
        
        if (module.paint) {
          painted = module.paint($);
          if ($.system?.nopaint) {
            $.system.nopaint.needsPresent = true;
          }
        }

        // 🎨 OVERLAY SUPPORT: Call overlay function for preview rendering with painting coordinates
        if (module.overlay && $.system.nopaint?.brush?.dragBox) {
          // Transform painting coordinates to screen coordinates for direct screen rendering
          const originalDragBox = $.system.nopaint.brush.dragBox;
          const zoom = $.system.nopaint.zoomLevel;
          const tx = $.system.nopaint.translation.x;
          const ty = $.system.nopaint.translation.y;
          
          // Create screen-space dragBox
          const screenDragBox = {
            x: originalDragBox.x * zoom + tx,
            y: originalDragBox.y * zoom + ty,
            w: originalDragBox.w * zoom,
            h: originalDragBox.h * zoom
          };
          
          // Temporarily replace the dragBox with screen coordinates
          const originalBrush = $.system.nopaint.brush;
          $.system.nopaint.brush = { ...originalBrush, dragBox: screenDragBox };
          
          // Add color word for overlay function
          $.color = $.system.nopaint.color;
          
          // Add mark word for overlay function (preview dragBox)
          $.mark = $.system.nopaint.brush?.dragBox;
          
          // Render overlay directly to screen buffer 
          module.overlay($);
          
          // Restore original dragBox
          $.system.nopaint.brush = originalBrush;
        }

        // 📊 Always render nopaint performance HUD if enabled (regardless of module.paint result)
        if (system === "nopaint" && nopaintPerf) {
          nopaint_renderPerfHUD($);
          // Force continuous painting for nopaint system when perf HUD is enabled
          painted = true;
        }

        if (painted) {
          return painted;
        }

        // TODO: Pass in extra arguments here that flag the wipe.
        if (chatEnabled) {
          try {
            const chatModule = await import("../disks/chat.mjs");
            chatModule.paint($, { embedded: true }); // Render any chat interface necessary.
          } catch (err) {
            console.log("💬 Chat disabled in TEIA mode");
          }
        }
      };
      beat = module.beat || defaults.beat;
      brush = module.brush;
      lift = module.lift;
      filter = module.filter;
      act = ($) => {
        nopaint_act($); // Inherit base functionality.
        
        // 🎯 IMMEDIATE BAKING: Fix race condition by triggering bake immediately after lift
        const np = $.system?.nopaint;
        if (np?.needsBake === true && bake) {
          // 📊 Trigger bake flash effect and beep sound
          nopaint_triggerBakeFlash();
          
          // 🔊 Microwave-style beep for bake completion (only for robo)
          if (currentPath?.includes('robo')) {
            $commonApi.sound.synth({
              tone: 800, // Higher pitched beep like a microwave
              duration: 0.1,
              attack: 0.01,
              decay: 0.5,
              volume: 0.3,
            });
          }
          
          // 🎨 ELEGANT BRUSH PATTERN: Call brush or lift function for final painting
          if (brush || lift) {
            const finalBrushApi = { ...$ };
            // Add top-level 'color' word that maps to system.nopaint.color
            finalBrushApi.color = $.system.nopaint.color;
            
            // Add top-level 'mark' word that maps to finalDragBox for brush
            finalBrushApi.mark = $.system.nopaint.finalDragBox;
            
            // 🎯 Use preserved coordinates since brush is null at bake time
            const preservedDragBox = $.system.nopaint.finalDragBox;
            const preservedStartDrag = $.system.nopaint.finalStartDrag;
            
            if (preservedDragBox) {
              // Create a pen object with the preserved coordinates
              finalBrushApi.pen = {
                dragBox: preservedDragBox,
                x: preservedStartDrag?.x || preservedDragBox.x,
                y: preservedStartDrag?.y || preservedDragBox.y
              };
            } else {
              finalBrushApi.pen = $.system.nopaint.brush; // Fallback to original (likely null)
            }
            
            finalBrushApi.lift = true; // 🎯 Single clean flag for final brush call
            
            $.page($.system.painting); // Set context to painting surface
            
            // Call lift function if it exists, otherwise fall back to brush
            if (lift) {
              lift(finalBrushApi); // Call lift for final painting
            } else if (brush) {
              brush(finalBrushApi); // Call brush for final painting (legacy)
            }
            
            $.page($.screen); // Reset context
          }
          
          $.page($.system.painting);
          bake($);
          
          // 🧹 CLEAR BUFFER: Prevent flickering by clearing buffer BEFORE presentation
          $.page($.system.nopaint.buffer).wipe(255, 255, 255, 0);
          
          $.page($.screen);
          np.present($);
          np.needsBake = false;
          
          // 🚀 Broadcast bake completion
          $commonApi.broadcastPaintingUpdateImmediate("baked", {
            source: "immediate_bake",
            piece: loadedModule?.meta?.()?.title || "unknown"
          });
        }
        
        if (module.act) {
          return module.act($);
        } else {
          return defaults.act($);
        }
      };
      leave = ($) => {
        module.leave?.($); // Run the custom leave.
        nopaint.leave($); // And the inherited default leave from nopaint.
      };
      bake = module.bake || nopaint.bake;
      system = "nopaint";
    } else if (module.system?.startsWith("prompt")) {
      // 📖 prompt system
      // Default wrap to "word" if using `prompt:character`.
      const wrap =
        module.wrap ||
        (module.system.indexOf("character") > -1 ? "word" : undefined);

      if (module.scheme) {
        if (
          module.scheme.dark === undefined &&
          module.scheme.light === undefined
        ) {
          const defaultScheme = { ...module.scheme };
          module.scheme.dark = module.scheme.light = defaultScheme;
          keys(module.scheme).forEach((key) => {
            if (key !== "dark" && key !== "light") delete module.scheme[key];
          });
        }
      }

      boot = async ($) => {
        await prompt.prompt_boot(
          $,
          {
            prompt: module.prompt,
            program: {
              before: module.before,
              after: module.after,
            },
            hint: module.system.split(":").slice(1).join(":"), // See `ask.ts`.
            forgetful: module.forgetful || false,
            memory: module.memory || Infinity,
            gutterMax: module.gutterMax,
            lineSpacing: module.lineSpacing,
          },
          module.reply,
          module.halt,
          module.scheme,
          wrap,
          module.copied,
          module.activated,
        );
        await module.boot?.($);
      };

      sim = ($) => {
        module.sim?.($);
        prompt.prompt_sim($);
      };

      paint = ($) => {
        let noPaint = module.paint?.($); // Carry the return.

        // Paint an illustration if it exists and `paint` is not defined.
        if (!module.paint && module.illustration) {
          $.wipe(...module.scheme.dark.background.slice(0, 3));
          $.stamp(module.illustration, { center: "x", bottom: 0 });
          noPaint = true;
        }

        const promptPainted = prompt.prompt_paint($);
        return noPaint || promptPainted;
      };

      beat = module.beat || defaults.beat;

      act = ($) => {
        module.act?.($);
        prompt.prompt_act($);
      };

      leave = ($) => {
        module.leave?.($);
        prompt.prompt_leave($);
      };

      system = "prompt";
    } else if (module.system?.startsWith("world")) {
      // 🗺️ world system
      boot = async ($) => {
        await world.world_boot($, module.world);
        await module.boot?.($);
      };

      sim = ($) => {
        world.world_sim($);
        module.sim?.($);
      };

      paint = ($) => {
        if (!world.coversScreen($.screen)) module.background?.($);
        world.world_paint($, module.paint, module.curtain);
      };

      beat = module.beat || defaults.beat;

      act = ($) => {
        world.world_act($);
        module.act?.($);
      };

      leave = ($) => {
        world.world_leave($);
        module.leave?.($);
      };

      system = "world";
    } else if (module.system?.startsWith("fps")) {
      // 🧊 fps system
      let doll;

      boot = ($) => {
        doll = new CamDoll($.Camera, $.Dolly, {
          fov: 80,
          z: 0,
          y: 0,
          sensitivity: 0.002,
        });
        $commonApi.system.fps = { doll };
        module?.boot?.($);
      };

      sim = ($) => {
        doll?.sim();
        module?.sim?.($);
      };

      act = ($) => {
        doll?.act($.event);
        module?.act?.($);
      };

      paint = module.paint || defaults.paint;
      leave = module.leave || defaults.leave;

      system = "fps";
    } else if (module.system?.startsWith("game")) {
      // 🎲 🎮 game system
      console.log("game!");
      // TODO: ⚠️ Make game template. 25.06.05.09.19
    } else {
      // 🧩 piece
      // Reset scroll state when a piece loads
      graph.resetScrollState();
      
      boot = module.boot || defaults.boot;
      sim = module.sim || defaults.sim;
      paint = module.paint || defaults.paint;
      beat = module.beat || defaults.beat;
      act = module.act || defaults.act;
      leave = module.leave || defaults.leave;
      receive = module.receive || defaults.receive; // Handle messages from BIOS
      
      // 🎨 AUTO-DETECT BRUSH FUNCTIONS: If a piece exports a brush or lift function, automatically use nopaint system
      system = module.system || (module.brush || module.lift ? "nopaint" : null);
      
      // 🎨 AUTO-GENERATE BAKE: If using brush/lift but no explicit bake function, create a default one
      if ((module.brush || module.lift) && !module.bake) {
        bake = ({ paste, system, page }) => {
          paste(system.nopaint.buffer);
          page(system.nopaint.buffer).wipe(255, 255, 255, 0);
        };
      }

      // delete $commonApi.system.name; // No system in use.
    }

    preview = module.preview || defaults.preview; // Set preview method.
    icon = module.icon || defaults.icon; // Set preview method.

    // ♻️ Reset global state for this piece.
    paintCount = 0n;
    paintingAPIid = 0n;
    simCount = 0n;
    booted = false;
    // initialSim = true;
    activeVideo = null;
    videoSwitching = false;
    lastActiveVideo = null;
    keys(preloadPromises).forEach((key) => preloadPromises[key].reject(key));
    preloadPromises = {};
    noPaint = false;
    
    // 🎞️ Reset piece-level FPS control
    pieceFPS = null;
    lastPaintTime = 0;
    lastPaintOut = undefined;
    shouldSkipPaint = false;
    pieceFrameCount = 0;
    
    formsSent = {}; // Clear 3D list for GPU.
    currentPath = path;
    currentHost = host;
    currentSearch = search;
    // console.log("Set currentSearch to:", search);
    firstPreviewOrIcon = true;
    
  // Parse search parameters properly to check for nolabel
  hideLabel = false;
  if (parsed.search) {
    const searchParams = new URLSearchParams(parsed.search);
    hideLabel = searchParams.has("nolabel");
  }
  
  // Also hide label by default in TEIA mode (like nolabel)
  if (getTeiaMode()) {
    hideLabel = true;
  }    currentColon = colon;
    currentParams = params;
    currentHash = hash;
    // sound = null;
    glazeEnabled = null;
    // soundClear = null;
    hourGlasses.length = 0;
    // labelBack = false; // Now resets after a jump label push. 25.03.22.21.36

    // Parse search parameters properly to check for preview and icon
    previewMode = false;
    iconMode = false;
    if (parsed.search) {
      const searchParams = new URLSearchParams(parsed.search);
      previewMode = searchParams.has("preview");
      iconMode = searchParams.has("icon");
    }

    // console.log("🔴 PREVIEW OR ICON:", PREVIEW_OR_ICON, "Preview mode:", previewMode, "Icon mode:", iconMode);
    // console.log("📑 Search:", parsed.search);
    // console.log("🖼️ ICON MODE:", iconMode);

    previewOrIconMode = previewMode || iconMode;
    paintings = {}; // Reset painting cache.
    // Reset KidLisp persistent paintings cache to avoid stale embedded content
    if (globalKidLispInstance?.persistentPaintings) {
      globalKidLispInstance.persistentPaintings.clear();
    }
    prefetches?.forEach((p) => prefetchPicture(p)); // Prefetch parsed media.
    graph.color2(null); // Remove any secondary color that was added from another piece.
    // 🐢 Reset turtle state.
    turtleAngle = 270;
    turtleDown = false;
    turtlePosition = { x: screen.width / 2, y: screen.height / 2 };

    //$api.fps = function (newFps) {
    // No longer reset global FPS when loading new pieces
    // send({ type: "fps-change", content: undefined });
    //};

    // 🪧 See if notice needs to be shown.
    if ($commonApi.query.notice === "success") {
      notice = "PRINTED!";
      noticeColor = ["white", "green"];
      noticeBell(cachedAPI);
    } else if ($commonApi.query.notice === "cancel") {
      notice = "CANCELLED";
      noticeColor = ["yellow", "red"];
      noticeBell(cachedAPI, { tone: 300 });
    } else if ($commonApi.query.notice === "email-verified") {
      notice = "Email verified!";
      noticeColor = ["white", "blue"];
      noticeBell(cachedAPI, { tone: 300 });
    } else if ($commonApi.query.notice?.length > 0) {
      notice = $commonApi.query.notice;
      noticeColor = ["white", "green"];
      noticeBell(cachedAPI, { tone: 300 });
    }

    if (!alias) {
      currentHUDTxt = slug; // Update hud if this is not an alias.
      currentHUDPlainTxt = stripColorCodes(slug);
      
      // Hide HUD label for RGB-only kidlisp pieces (e.g., "255 0 0")
      // since they're just background colors and don't need to be displayed
      if (sourceCode && lisp?.isValidRGBString && lisp.isValidRGBString(sourceCode.trim())) {
        currentHUDTxt = undefined;
        currentHUDPlainTxt = undefined;
      }
    }
    if (module.nohud || system === "prompt") {
      currentHUDTxt = undefined;
      currentHUDPlainTxt = undefined;
    }
    // Clear original code ID for non-$code pieces (unless this was a $code load)
    if (!slug?.startsWith("$")) {
      currentOriginalCodeId = undefined;
    }
    currentHUDOffset = undefined; // Always reset these to the defaults.
    currentHUDTextColor = undefined;
    currentHUDStatusColor = "red"; //undefined;
    currentHUDButton = undefined;
    currentHUDScrub = 0;
  currentHUDLeftPad = 0;
    // currentPromptButton = undefined;

    // Push last piece to a history list, skipping prompt and repeats.
    if (
      !fromHistory &&
      currentText &&
      currentText !== "prompt" &&
      currentText !== $commonApi.history[$commonApi.history.length - 1]
    ) {
      $commonApi.history.push(currentText);
    }

    currentText = slug;
    currentCode = sourceCode;

    if (screen) screen.created = true; // Reset screen to created if it exists.

    cursorCode = "precise"; // Set default cursor.

    if (firstLoad === true) {
      firstLoad = false;
      // firstPiece = path;
      // firstParams = params;
      // firstSearch = search;
    }
  };

  send({
    type: "disk-loaded",
    content: {
      path,
      host,
      search,
      params,
      hash,
      text: slug,
      pieceCount: $commonApi.pieceCount,
      pieceHasSound: true, // TODO: Make this an export flag for pieces that don't want to enable the sound engine. 23.07.01.16.40
      // 📓 Could also disable the sound engine if the flag is false on a subsequent piece, but that would never really make practical sense?
      fromHistory,
      alias,
      meta,
      taping: $commonApi.rec.loadCallback !== null || $commonApi.rec.recording, // 🎏 Hacky flag. 23.09.17.05.09
      // noBeat: beat === defaults.beat,
    },
  });

  return true; // Loaded successfully.
}

const isWorker = typeof importScripts === "function";

// ***Bootstrap***
// Start by responding to a load message, then change
// the message response to makeFrame.
if (isWorker) {
  onmessage = makeFrame;
} else {
  noWorker.onMessage = (d) => makeFrame({ data: d });
}

// The main messaging function to comumunicate back with the main thread.
function send(data, shared = []) {
  if (isWorker) {
    if (shared[0] === undefined) shared = [];
    postMessage(data, shared);
  } else {
    noWorker.postMessage({ data });
  }
}

// Used to subscribe to live coding / development reloads.
let codeChannel, codeChannelAutoLoader;

// 4. ✔ Respond to incoming messages, and probably produce a frame.
// Boot procedure:
// First `paint` happens after `boot`, then any `act` and `sim`s each frame
// before `paint`ing occurs. One `sim` always happens after `boot` and before
// any `act`. `paint` can return false to stop drawing every display frame,
// then, it must be manually restarted via `needsPaint();`).  2022.01.19.01.08
// 🔥
// TODO: makeFrame is no longer a great name for this function, which actually
//       receives every message from the main thread, one of which renders a
//       frame.
// TODO: Make simple needsPaint example.
// TODO: Try to remove as many API calls from here as possible.

async function makeFrame({ data: { type, content } }) {
  // Runs once on boot.
  if (type === "init-from-bios") {
    debug = content.debug;
    setDebug(content.debug);
    ROOT_PIECE = content.rootPiece;

    USER = content.user;
    // if (USER) socket.send("login", { user: USER });

    LAN_HOST = content.lanHost;
    SHARE_SUPPORTED = content.shareSupported;
    PREVIEW_OR_ICON = content.previewOrIcon;
  VSCODE = content.vscode;
  setTeiaMode(content.teiaMode || false);    // Store TEIA KidLisp cache in worker global scope
    if (content.teiaKidlispCodes) {
      const globalScope = (function() {
        if (typeof globalThis !== 'undefined') return globalThis;
        if (typeof self !== 'undefined') return self;
        if (typeof global !== 'undefined') return global;
        return {};
      })();
      globalScope.teiaKidlispCodes = content.teiaKidlispCodes;
    }
    
    TV_MODE = content.resolution?.tv === true;
    
    // Parse highlight parameter
    const highlightParam = content.resolution?.highlight;
    if (highlightParam) {
      HIGHLIGHT_MODE = true;
      if (highlightParam !== true && typeof highlightParam === 'string') {
        // If it's a color string, parse it
        if (highlightParam.startsWith('#')) {
          // Convert hex to RGB
          const hex = highlightParam.slice(1);
          const r = parseInt(hex.slice(0, 2), 16);
          const g = parseInt(hex.slice(2, 4), 16);
          const b = parseInt(hex.slice(4, 6), 16);
          HIGHLIGHT_COLOR = `${r},${g},${b}`;
        } else if (highlightParam.includes(',')) {
          // Already RGB format
          HIGHLIGHT_COLOR = highlightParam;
        } else {
          // Named color or other format - use CSS color parser or default
          HIGHLIGHT_COLOR = highlightParam;
        }
      }
    } else {
      HIGHLIGHT_MODE = false;
    }

    microphone.permission = content.microphonePermission;

    $commonApi.canShare = SHARE_SUPPORTED;
    $commonApi.vscode = VSCODE; // Add vscode flag to the common api.
    $commonApi.net.lan = LAN_HOST;
    $commonApi.user = USER;
    $commonApi.net.iframe = content.iframe;
    $commonApi.net.sandboxed = content.sandboxed;
    $commonApi.net.tvMode = TV_MODE; // Add TV mode flag to common API

    codeChannelAutoLoader = null;
    codeChannel = await store.retrieve("code-channel");
    if (!codeChannel || codeChannel?.length === 0) {
      codeChannel = nanoid();
      store["code-channel"] = codeChannel;
      store.persist("code-channel");
    }

    // console.log("💻 Code channel:", codeChannel);

    // Always send the codeChannel up to any parent window.
    codeChannelAutoLoader = () => {
      send({
        type: "post-to-parent",
        content: { type: "setCode", value: codeChannel },
      });
      codeChannelAutoLoader = null;
    };

    // console.log("Init:", content);
    // await handle(); // Get the user's handle.
    // console.log("🟢 Loading after preamble:", content.parsed);

    originalHost = content.parsed.host;
    loadAfterPreamble = () => {
      loadAfterPreamble = null;
      load(content.parsed); // Load after some of the default frames run.
    };

    if (PREVIEW_OR_ICON) {
      console.log("💬 Chat disabled, just grabbing screenshots. 😃");
    } else {
      chatClient.connect("system"); // Connect to `system` chat.
    }

    send({ type: "disk-defaults-loaded" });
    return;
  }

  if (type === "logout:broadcast:subscribe") {
    console.log("🏃‍♂️ Broadcasting logout:", content);
    socket?.send("logout:broadcast:subscribe", content);
    return;
  }

  // Get visualViewport update, for keyboard overlays, etc.
  if (type === "viewport-height:changed" && booted) {
    const $api = cachedAPI;
    const data = { ...content };
    Object.assign(data, {
      is: (e) => e === type,
    });
    $api.event = data;
    try {
      act($api);
    } catch (e) {
      console.warn("️ ✒ Act failure...", e);
    }
    return;
  }

  // Receive a midi input message.
  if (type === "midi:keyboard" && booted) {
    // console.log("🎹 Keyboard:", content.data);
    const $api = cachedAPI;
    const data = { ...content };
    Object.assign(data, {
      device: "midi:keyboard",
      is: (e) => e === type,
    });
    $api.event = data;
    try {
      act($api);
    } catch (e) {
      console.warn("️ ✒ Act failure...", e);
    }
    return;
  }

  if (type === "audio:sample-rate") {
    AUDIO_SAMPLE_RATE = content;
    return;
  }

  // Update the logged in user after initialization.
  if (type === "session:started") {
    // console.log("🟢 Session starting...");
    USER = content.user;
    $commonApi.user = USER; // User will be set to "null" here
    //                         it it doesn't exist.

    if (USER) {
      // console.log("Getting handle...");
      await handle(); // Get the user's handle.
      // console.log("Handle recived:", HANDLE);
      console.log(
        `👋 Welcome back %c${HANDLE || USER.email}`,
        `color: yellow; background: rgba(10, 20, 40);`,
      );
      // Log tab ID for debugging
      if (!$commonApi._tabId) {
        $commonApi._tabId = Math.random().toString(36).substr(2, 9);
      }
      // Broadcast to other tabs...
      $commonApi.broadcast("login:success");
    } else {
      // console.log("🔐 You are not logged in.");
      // Generate tab ID for debugging (anonymous user)
      if (!$commonApi._tabId) {
        $commonApi._tabId = Math.random().toString(36).substr(2, 9);
      }
    }
    sessionStarted = true;
    return;
  }

  // Confirming if the pen has been locked or unlocked by the Pointer Lock API.
  if (type === "pen:locked" || type === "pen:unlocked") {
    actAlerts.push(type);
    return;
  }

  // Capture a link from the docs system.
  if (type === "docs:link") {
    console.log("📚 Doc link captured:", content);
    $commonApi.jump("prompt~" + content);
    return;
  }

  // Capture the browser scroll wheel / scroll effect.
  if (type === "scroll") {
    if (!cachedAPI) return; // Guard against undefined cachedAPI
    const $api = cachedAPI;
    const data = { ...content };
    Object.assign(data, {
      device: "wheel",
      is: (e) => e === type,
    });
    $api.event = data;
    try {
      act($api);
    } catch (e) {
      console.warn("️ ✒ Act failure...", e);
    }
    return;
  }

  // Jump to any piece slug from the bios.
  if (type === "jump") {
    console.log("🏃 Jumping to:", content);
    let ahistorical, alias;
    if (content.ahistorical === undefined) {
      ahistorical = true;
    } else ahistorical = content.ahistorical;
    if (content.alias === undefined) {
      alias = true;
    } else alias = content.alias;
    $commonApi.jump(content.piece, ahistorical, alias);
    return;
  }

  // Create a notice.
  if (type === "notice") {
    $commonApi.notice(content, ["white", "maroon"]);
    return;
  }

  if (type === "loading-complete") {
    leaving = false;
    hotSwap?.(); // Actually swap out the piece functions and reset the state.
    loading = false;
    return;
  }

  if (type === "udp:receive") {
    udp.receive(content);
    return;
  }

  if (type === "udp:connected") {
    udp.connected = true;
    updateHUDStatus();
    $commonApi.needsPaint();
    return;
  }

  if (type === "udp:disconnected") {
    udp.connected = false;
    updateHUDStatus();
    $commonApi.needsPaint();
    return;
  }

  if (type === "microphone-disconnect") {
    microphone.connected = false;
    return;
  }

  // if (type === "hand-tracking-data") {
  // $commonApi.hand = { mediapipe: content };
  // return;
  // }

  // Load the source code for a dropped `.mjs` file.
  if (type === "dropped:piece") {
    load(content, false, false, true);
    return;
  }

  if (type === "dropped:bitmap") {
    if (currentPath === "aesthetic.computer/disks/prompt") {
      $commonApi.system.nopaint.replace(
        { system: $commonApi.system, store, needsPaint: $commonApi.needsPaint },
        content.source,
      );
    } else {
      const $api = cachedAPI;
      const data = { name: content.name, painting: content.source };
      Object.assign(data, {
        device: "none",
        is: (e) => e === type,
      });
      $api.event = data;
      try {
        act($api);
      } catch (e) {
        console.warn("️ ✒ Act failure...", e);
      }
    }
    return;
  }

  // Handle dropped ALS files - route to piece receive function if available
  if (type === "dropped:als") {
    console.log("🎵 DISK.MJS: Received dropped:als message:", content);
    
    // First try to call the piece's receive function if it exists
    if (typeof receive === "function") {
      console.log("🎵 DISK.MJS: Calling piece receive function");
      try {
        receive({ type, content });
      } catch (e) {
        console.warn("🎵 DISK.MJS: Piece receive function error:", e);
      }
    } else {
      console.log("🎵 DISK.MJS: No piece receive function found, triggering act event");
      // Fall back to act event pattern
      const $api = cachedAPI;
      if ($api) {
        const data = { 
          name: content.name, 
          xmlData: content.xmlData,
          type: "dropped:als"
        };
        Object.assign(data, {
          device: "none",
          is: (e) => e === type,
        });
        $api.event = data;
        try {
          act($api);
        } catch (e) {
          console.warn("️ ✒ Act failure...", e);
        }
      }
    }
    return;
  }

  // Handle dropped WAV files - route to piece receive function if available
  if (type === "dropped:wav") {
    console.log("🎵 DISK.MJS: Received dropped:wav message:", content);
    
    // First try to call the piece's receive function if it exists
    if (typeof receive === "function") {
      console.log("🎵 DISK.MJS: Calling piece receive function for WAV");
      try {
        receive({ type, content });
      } catch (e) {
        console.warn("🎵 DISK.MJS: Piece receive function error for WAV:", e);
      }
    } else {
      console.log("🎵 DISK.MJS: No piece receive function found for WAV, triggering act event");
      // Fall back to act event pattern
      const $api = cachedAPI;
      if ($api) {
        const data = { 
          name: content.name || content.originalName,
          id: content.id,
          size: content.size,
          type: "dropped:wav"
        };
        Object.assign(data, {
          device: "none",
          is: (e) => e === type,
        });
        $api.event = data;
        try {
          act($api);
        } catch (e) {
          console.warn("️ ✒ Act failure...", e);
        }
      }
    }
    return;
  }

  // 🗣️ An act that fires when an utterance has ended in the Web Speech API.
  if (type === "speech:completed") {
    actAlerts.push("speech:completed");
    return;
  }

  // When inputting text into the prompt.
  if (
    type === "prompt:text:replace" ||
    type === "prompt:text:select" ||
    type === "prompt:text:cursor"
  ) {
    const $api = cachedAPI;
    const data = { ...content };
    Object.assign(data, {
      device: "none",
      is: (e) => e === type,
    });
    $api.event = data;
    try {
      act($api);
    } catch (e) {
      console.warn("️ ✒ Act failure...", e);
    }
    return;
  }

  // Handles: clipboard:paste:pasted, clipboard:paste:pasted:empty
  if (type.startsWith("paste:pasted")) {
    actAlerts.push("clipboard:" + type);
    return;
  }

  if (type === "paste:failed") {
    actAlerts.push("clipboard:paste:failed");
    return;
  }

  if (type === "copy:copied") {
    actAlerts.push("clipboard:copy:copied");
    return;
  }

  if (type === "aesthetic-parent:focused") {
    actAlerts.push("aesthetic-parent:focused");
    return;
  }

  if (type === "copy:failed") {
    actAlerts.push("clipboard:copy:failed");
    return;
  }

  if (type === "upload:progress") {
    serverUploadProgressReporter?.(content); // Report file upload progress if needed.
    return;
  }

  if (type === "focus-change") {
    if (!cachedAPI) return; // Hacky... 23.04.21.14.59
    const $api = cachedAPI;
    if (content !== inFocus) {
      inFocus = content;
      const data = {};
      Object.assign(data, {
        device: "none",
        is: (e) => e === (inFocus === true ? "focus" : "defocus"),
      });
      $api.event = data;
      try {
        act($api);
      } catch (e) {
        console.warn("️ ✒ Act failure...", e);
      }
    }
  }

  if (type === "visibility-change") {
    // 🧨 Just in case of a regression... 23.06.02.21.12
    //    Because the `bios` focus event changed from visibility behavior.
    // if (!lastActAPI) return; // Hacky... 23.04.21.14.59
    // const $api = lastActAPI; // Focus change events have an empty API.
    // if (content !== inFocus) {
    //   inFocus = content;
    //   const data = {};
    //   Object.assign(data, {
    //     device: "none",
    //     is: (e) => e === (inFocus === true ? "focus" : "defocus"),
    //   });
    //   $api.event = data;
    //   try {
    //     act($api);
    //   } catch (e) {
    //     console.warn("️ ✒ Act failure...", e);
    //   }
    // }
    visible = content;
  }

  if (type === "before-unload") {
    // This has to be synchronous (no workers) to work, and is also often unreliable.
    // I should not design around using this event, other than perhaps
    // sending a beacon at the end. 22.11.03.14.53
    // See also: https://developer.mozilla.org/en-US/docs/Web/API/Navigator/sendBeacon

    /*
    try {
      leave({ store, screen, system: $commonApi.system }); // Trigger leave.
    } catch (e) {
      console.warn("👋 Leave failure...", e);
    }
    */
    return;
  }

  // Get the updated device motion.
  if (type === "motion:update") {
    $commonApi.motion.on = true;
    $commonApi.motion.current = content;
    return;
  }

  if (type === "motion:enabled") {
    $commonApi.motion.on = true;
    return;
  }

  if (type === "gpu-rendered-once") {
    $commonApi.gpuReady = true;
    return;
  }

  if (type === "gpu-forms-removed") {
    // Delete forms from the sent list that have been removed from the GPU scene.
    content.forEach((id) => {
      formsToClear.push(id);
    });
    return;
  }

  if (type === "dark-mode") {
    darkMode(content.enabled);
    return;
  }

  if (type === "forms:baked") {
    //console.log("🍞 Forms baked:", content);
    //noPaint = false;

    // if (content.pixels) {
    //  graph.paste(content, 0, 0, 1, true);
    // }

    // paintFormsResolution?.();
    return;
  }

  // Media Recorder Events

  if (type === "recorder:transcode-progress") {
    if (debug) console.log("📼 Recorder: Transcoding", content);
    $commonApi.rec.printProgress = content;
    if (content === 1) {
      send({ type: "signal", content: "recorder:transcoding-done" });
      // TODO: Is this the best place for this signal to be sent?
      //       Maybe it should go back in the BIOS? 22.08.19.13.44
    }
    return;
  }

  // Forward recorder export events to the current piece, but only when not in export mode
  // During export (when actEvents is undefined), let events pass through directly to main thread
  if (
    type === "recorder:export-status" ||
    type === "recorder:export-progress" ||
    type === "recorder:transcode-progress" ||
    type === "recorder:export-complete"
  ) {
    // If actEvents is available, route to the piece as normal
    if (typeof actEvents !== 'undefined' && actEvents && Array.isArray(actEvents)) {
      const event = {
        is: (eventType) => eventType === type,
        type: type,
        content: content,
        progress: type === "recorder:transcode-progress" ? content : undefined
      };
      
      actEvents.push(event);
      if (debug) console.log("📼 ✅ Used actEvents for export event:", type);
      return; // Don't let it pass through to main thread
    } else {
      // During export, actEvents is undefined - let the event pass through directly
      // to main thread without trying to route it through the piece system
      // (Silent mode - no debug logging to avoid console spam)
      // Don't return here - let it fall through to normal send() handling
    }
  }

  if (
    type === "recorder:rolling:started" ||
    type === "recorder:rolling:resumed"
  ) {
    $commonApi.rec.recording = true;
    $commonApi.rec.rollingCallback?.(content.time);
    return;
  }

  if (type === "recorder:rolling:ended") {
    $commonApi.rec.recording = false;
    $commonApi.rec.recorded = true; // Also cleared when a recording "slates".
    
    if ($commonApi.rec.cutCallback) {
      try {
        $commonApi.rec.cutCallback();
        // Clear the callback after execution to prevent duplicate calls
        $commonApi.rec.cutCallback = null;
      } catch (error) {
        console.error(`🎬 ❌ Error in cutCallback:`, error);
        console.error(`🎬 ❌ Stack trace:`, error.stack);
      }
    } else {
      console.warn(`🎬 ⚠️ No cutCallback available when rolling ended`);
      // Fallback: try to jump to video directly if no callback is set
      $commonApi.jump("video");
    }
    return;
  }

  if (type === "recorder:printing:started") {
    return;
  }

  if (type === "recorder:printed") {
    $commonApi.rec.printed = true;
    $commonApi.rec.printCallback?.(content);
    return;
  }

  if (type === "recorder:presented") {
    $commonApi.rec.presenting = true;
    return;
  }

  if (type === "recorder:presented:failure") {
    $commonApi.rec.presenting = false;
    return;
  }

  if (type === "recorder:frames-response") {
    $commonApi.rec.framesCallback?.(content);
    return;
  }

  if (type === "recorder:present-progress") {
    $commonApi.rec.presentProgress = content;
    return;
  }

  if (type === "recorder:present-playing") {
    $commonApi.rec.playing = true;
    return;
  }

  if (type === "recorder:present-paused") {
    $commonApi.rec.playing = false;
    return;
  }

  if (type === "recorder:unpresented") {
    $commonApi.rec.presenting = false;
    return;
  }

  if (type === "signal") {
    signals.push(content);
    return;
  }

  if (type === "store:retrieved") {
    storeRetrievalResolutions[content.key]?.(content.data);
    delete storeRetrievalResolutions[content.key];
    return;
  }

  if (type === "store:deleted") {
    storeDeletionResolutions[content.key]?.(content.data);
    delete storeDeletionResolutions[content.key];
    return;
  }

  if (type === "content-created") {
    $commonApi.content.receive(content);
    return;
  }

  if (type === "leave") {
    //const $api = {};
    console.log("🏃‍♂️ Leave:", content);
    return;
  }

  if (type === "sfx:killed") {
    sfxKillReceivers[content.id]?.();
    return;
  }

  if (type === "sfx:got-sample-data") {
    sfxSampleReceivers[content.id]?.(content.data);
    return;
  }

  if (type === "sfx:progress:report") {
    sfxProgressReceivers[content.id]?.(content); // Resolve the progress report.
    return;
  }

  if (type === "sfx:got-duration") {
    sfxDurationReceivers[content.id]?.(content.duration);
    return;
  }

  if (type === "microphone-amplitude") {
    microphone.amplitude = content;
    return;
  }

  if (type === "microphone-waveform") {
    microphone.waveform = content;
    return;
  }

  if (type === "waveforms") {
    speaker.waveforms = content;
    return;
  }

  if (type === "amplitudes") {
    speaker.amplitudes = content;
    return;
  }

  if (type === "frequencies") {
    speaker.frequencies = content;
    // Extract beat data if it exists in the content
    if (content.beat) {
      speaker.beat = content.beat;
    }
    return;
  }

  // Handle Game Boy frame data
  if (type === "gameboy:frame-data") {
    // Store frame data and metadata in gameboy API object
    gameboy.frame = content.pixels;
    gameboy.romName = content.romName;
    gameboy.title = content.title; 
    gameboy.isGameBoyColor = content.isGameBoyColor;
    gameboy.isPlaying = true;
    
    return;
  }

  if (type === "microphone-pitch") {
    microphone.pitch = content;
    return;
  }

  if (type === "microphone-recording:complete") {
    microphone.recordingPromise?.resolve(content);
    return;
  }

  if (type === "microphone-connect:success") {
    microphone.connected = true;
    actAlerts.push("microphone-connect:success");
    return;
  }

  if (type === "microphone-connect:failure") {
    microphone.connected = false;
    actAlerts.push({ name: "microphone-connect:failure", ...content });
    return;
  }

  // 1a. Import // One send (returns afterwards)
  // Here we are receiving file data from main thread that was requested
  // by $api.upload 😱. We check to see if the upload promise exists and then
  // use it and/or throw it away.
  if (type === "import" && fileImport) {
    if (content.result === "success") {
      fileImport?.resolve(content.data);
    } else if (content.result === "error") {
      console.error("File failed to load:", content.data);
      fileImport?.reject(content.data);
    }
    fileImport = undefined;
    return;
  }

  // Resolve a web3 connection message.
  if (type === "web3-connect-response" && web3Response) {
    if (content.result === "success") {
      web3Response?.resolve(content.id);
    } else if (content.result === "error") {
      web3Response?.reject("error");
    }
    web3Response = undefined;
    return;
  }

  // Resolve a gpu message
  if (type === "gpu-response" && gpuResponse) {
    if (content.result === "success") {
      gpuResponse?.resolve(content.data);
    } else if (content.result === "error") {
      gpuResponse?.reject(content.data);
    }
    gpuResponse = undefined;
    return;
  }

  // Resolve a server uploaded file.
  if (type === "upload" && serverUpload) {
    if (content.result === "success") {
      serverUpload?.resolve(content.data);
    } else if (content.result === "error") {
      console.error("File failed to load:", content);
      serverUpload?.reject(content.data);
    }
    serverUpload = undefined;
    return;
  }

  if (type === "zipped" && zipCreation) {
    if (content.result === "success") {
      zipCreation.resolve(content.data);
    } else if (content.result === "error") {
      console.error("Zip failed to be created:", content);
      zipCreation?.reject(content.data);
    }
    zipCreation = undefined;
    return;
  }

  // Run when a painting record ZIP is succesfully parsed after being
  // dragged into the A.C window.
  if (type === "painting:record:dropped") {
    // Replace the active nopaint record with the loaded one.
    // $commonApi.system.nopaint.recording = true;
    $commonApi.system.nopaint.record = content;
    if ($commonApi.slug !== "painting") $commonApi.jump("painting");
    return;
  }

  // Resolve a locally requested file.
  if (type === "file-open:response" && fileOpenRequest) {
    if (content.result === "success") {
      fileOpenRequest?.resolve(content.data);
    } else if (content.result === "error") {
      console.error("Failed to open file.", content);
      fileOpenRequest?.reject(content.data);
    }
    fileOpenRequest = undefined;
    return;
  }

  // Resolve a file encoding request.
  if (type === "file-encode:response" && fileEncodeRequest) {
    if (content.result === "success") {
      fileEncodeRequest?.resolve(content.data);
    } else if (content.result === "error") {
      console.error("Failed to encode file.", content);
      fileEncodeRequest?.reject(content.data);
    }
    fileEncodeRequest = undefined;
    return;
  }

  // Resolve an authorization request.
  if (type === "authorization:response" && authorizationRequest) {
    if (content.result === "success") {
      authorizationRequest?.resolve(content.data);
    } else if (content.result === "error") {
      authorizationRequest?.reject(content.data);
    }
    authorizationRequest = undefined;
    return;
  }

  // 1b. Video frames.
  if (type === "video-frame") {
    if (!videoSwitching) activeVideo = content;
    return;
  }

  if (type === "video-devices") {
    videoDeviceCount = content;
    $commonApi.cameras = videoDeviceCount;
    return;
  }

  if (type === "camera:updated") {
    videoSwitching = false;
    actAlerts.push("camera:mode:" + content);
    return;
  }

  if (type === "camera:denied") {
    actAlerts.push("camera:denied");
    return;
  }

  // 1c. Loading from History
  if (type === "history-load") {
    if (debug && logs.history) console.log("⏳ History:", content);
    $commonApi.load(content, true);
    return;
  }

  // 1d. Loading Bitmaps
  if (type === "loaded-bitmap-success") {
    if (debug) console.log("🖼️ Bitmap loaded:", content);
    preloadPromises[content.url]?.resolve(content);
    delete preloadPromises[content];
    return;
  }

  if (type === "loaded-bitmap-rejection") {
    if (debug) console.error("🖼️ Bitmap load failure:", content);
    preloadPromises[content.url]?.reject(content.url);
    delete preloadPromises[content.url];
    return;
  }

  // 1e. Loading Sound Effects
  if (type === "loaded-sfx-success") {
    if (debug && logs.audio) console.log("Sound load success:", content);
    preloadPromises[content.sfx]?.resolve(content.sfx);
    delete preloadPromises[content];
    return;
  }

  if (type === "loaded-sfx-rejection") {
    if (debug && logs.audio) console.error("Sound load failure:", content);
    preloadPromises[content.sfx]?.reject(content.sfx);
    delete preloadPromises[content.sfx];
    return;
  }

  // 1f. Loading ZIP files.
  if (type === "loaded-zip-success") {
    if (debug) console.log("🤐 Zip load success:", content.url);
    preloadPromises[content.url]?.resolve(content.data);
    delete preloadPromises[content.url];
    return;
  }

  if (type === "loaded-zip-rejection") {
    if (debug) console.warn("🤐 Zip load failure:", content.url);
    preloadPromises[content.url]?.reject(content.url);
    delete preloadPromises[content.url];
    return;
  }

  // Request a repaint (runs when the window is resized.)
  if (type === "needs-paint") {
    noPaint = false;
    return;
  }

  if (type === "reframed") {
    // Always update the currentDisplay settings for synchronous
    // screen buffer updates.
    currentDisplay = {
      width: content.innerWidth,
      height: content.innerHeight,
      subdivisions: content.subdivisions,
    };
    $commonApi.display = currentDisplay;

    // Only trigger a reframe event if we have already passed `boot` (painted
    // at least once)
    if (booted) {
      reframed = true;
      formReframing = true;
    }
    return;
  }

  // 1. Beat
  if (type === "beat") {
    if (!sound) return; // Just in case no `frame` has been sent yet.
    try {
      beat($activePaintApi);
    } catch (e) {
      console.warn(" 💗 Beat failure...", e);
    }

    send({ type: "beat", content: sound });
    // soundClear?.();
    sound.sounds.length = 0; // Empty the sound command buffer.
    sound.bubbles.length = 0;
    sound.kills.length = 0;
    return;
  }

  // 2. Frame
  // Where each piece action (boot, sim, paint, etc...) is run.
  if (type === "frame") {
    // Take hold of a previously worker transferrable screen buffer
    // and re-assign it.
    let pixels;
    if (content.pixels) {
      pixels = new Uint8ClampedArray(content.pixels);
      if (screen) screen.pixels = pixels;
    }

    // 🌟 Global Keyboard Shortcuts (these could also be seen via `act`)
    content.keyboard.forEach((data) => {
<<<<<<< HEAD
      
=======
>>>>>>> 3ad2793f
      if (currentText && currentText.indexOf("botce") > -1) return; // No global keys on `botce`. 23.11.12.23.38
      if (data.name.indexOf("keyboard:down") === 0) {
        // [Escape] (Deprecated on 23.05.22.19.33)
        // If not on prompt, then move backwards through the history of
        // previously loaded pieces in a session.
        // if (
        //   data.key === "Escape" &&
        //   currentPath !== "aesthetic.computer/disks/prompt"
        // ) {
        //   if (pieceHistoryIndex > 0) {
        //     send({ type: "back-to-piece" });
        //   } else {
        //     // Load the prompt automatically.
        //     // $api.load("prompt"); Disabled on 2022.05.07.03.45
        //   }
        // }

        if ((data.key === "$" || data.key === "Home") && !getTeiaMode()) {
          if (data.ctrl || data.alt) {
            const sys = $commonApi.system;
            // Make it a painting.
            sys.nopaint.replace(
              cachedAPI,
              graph.cloneBuffer(screen),
              "$creenshot",
            );
            $commonApi.jump("prompt");
          } else {
            downloadScreenshot(); // 🖼️ Take a screenshot.
          }
          $commonApi.sound.synth({
            tone: 1600,
            duration: 0.02,
            attack: 0.01,
            decay: 0.5,
            volume: 0.25,
          });
        }

        // ⛈️ Jump back to the `prompt` from anywhere..
        if (
          !getTeiaMode() && // Disable navigation keys in TEIA mode
          (data.key === "`" ||
            data.key === "Enter" ||
            data.key === "Backspace" ||
            data.key === "Escape") &&
          system !== "prompt" &&
          system !== "world" &&
          currentText !== "chat" &&
          currentText !== "laer-klokken" &&
          currentText !== "sign" &&
          currentPath !== "aesthetic.computer/disks/prompt"
        ) {
          if (data.key === "Escape") {
            const stopMerry = $commonApi.system.stopMerryPipeline;
            if (typeof stopMerry === "function") {
              stopMerry({
                reason: "escape",
                jumpAfter: false,
                jumpTarget: null,
                cutTape: true,
              });
            } else if ($commonApi.system.merry) {
              $commonApi.system.merry.running = false;
              delete $commonApi.system.merry;
            }
          }

          $commonApi.sound.synth({
            tone: data.key === "Backspace" ? 800 : 1200,
            beats: 0.1,
            attack: 0.01,
            decay: 0.5,
            volume: 0.15,
          });

          send({ type: "keyboard:unlock" });
          if (!labelBack || data.key === "Backspace" || data.key === "Escape") {
            let promptSlug = "prompt";
            if (data.key === "Backspace") {
              const content = currentHUDPlainTxt || currentHUDTxt || currentText;
              // Only encode kidlisp content with kidlisp encoder
              if (lisp.isKidlispSource(content)) {
                const encodedContent = lisp.encodeKidlispForUrl(content);
                promptSlug += "~" + encodedContent;
              } else {
                // For regular piece names, convert tildes to spaces for display
                const spaceContent = content.replace(/~/g, " ");
                promptSlug += "~" + spaceContent;
              }
            }
            $commonApi.jump(promptSlug);
            send({ type: "keyboard:open" });
          } else {
            if ($commonApi.history.length > 0) {
              send({ type: "back-to-piece" });
              // $commonApi.jump(
              //   $commonApi.history[$commonApi.history.length - 1],
              // );
            } else {
              $commonApi.jump(promptSlug);
              send({ type: "keyboard:open" });
            }
          }
        }

        // [Tab] Toggle HUD label and QR overlay visibility with smooth animation
        if (data.key === "Tab") {
          const currentTime = performance.now();
          const timeSinceLastTab = currentTime - (hudAnimationState.lastTabTime || 0);
          const isDoubleTap = timeSinceLastTab < 300; // 300ms double-tap window
          
          hudAnimationState.lastTabTime = currentTime;
          toggleHUDVisibility(isDoubleTap);
        }

        // [Shift] Toggle QR code fullscreen mode for KidLisp pieces
        if (data.key === "Shift") {
          console.log("⌨️ [Shift Key] Received! getTeiaMode():", getTeiaMode());
        }
        if (data.key === "Shift" && !getTeiaMode()) {
          // Only allow QR fullscreen for KidLisp pieces that have QR codes
          const sourceCode = currentText || currentHUDTxt;
          console.log("🔍 [Shift Debug] sourceCode:", sourceCode, "currentPath:", currentPath);
          
          // Use the centralized KidLisp detection from kidlisp.mjs
          const isInlineKidlispPiece = (currentPath && lisp.isKidlispSource(currentPath) && !currentPath.endsWith('.lisp')) ||
                                currentPath === "(...)" ||
                                (sourceCode && sourceCode.startsWith("$")) ||
                                (currentPath && currentPath.includes("/disks/$")) ||
                                (sourceCode && lisp.isKidlispSource(sourceCode));
          
          console.log("🔍 [Shift Debug] isInlineKidlispPiece:", isInlineKidlispPiece);
          
          if (isInlineKidlispPiece) {
            if (!hudAnimationState.qrFullscreen) {
              // Turning ON fullscreen QR
              // Remember current corner visibility state
              hudAnimationState.cornersVisibleBeforeFullscreen = hudAnimationState.visible;
              
              // If corners are currently visible, animate them out for fullscreen QR
              if (hudAnimationState.visible) {
                // Check if animation is already in progress
                if (hudAnimationState.animating) {
                  // Animation in progress: reverse it
                  const currentTime = performance.now();
                  const elapsed = currentTime - hudAnimationState.startTime;
                  const remaining = Math.max(0, hudAnimationState.duration - elapsed);
                  hudAnimationState.startTime = currentTime - remaining;
                } else {
                  // No animation in progress: start new animation
                  hudAnimationState.animating = true;
                  hudAnimationState.startTime = performance.now();
                }
                hudAnimationState.visible = false;
              }
              
              hudAnimationState.qrFullscreen = true;
              console.log("✅ [Shift Debug] QR fullscreen mode ENABLED");
            } else {
              // Turning OFF fullscreen QR
              hudAnimationState.qrFullscreen = false;
              console.log("✅ [Shift Debug] QR fullscreen mode DISABLED");
              
              // Restore corner visibility to what it was before fullscreen QR was activated
              if (hudAnimationState.cornersVisibleBeforeFullscreen && !hudAnimationState.visible) {
                // Check if animation is already in progress
                if (hudAnimationState.animating) {
                  // Animation in progress: reverse it
                  const currentTime = performance.now();
                  const elapsed = currentTime - hudAnimationState.startTime;
                  const remaining = Math.max(0, hudAnimationState.duration - elapsed);
                  hudAnimationState.startTime = currentTime - remaining;
                } else {
                  // No animation in progress: start new animation
                  hudAnimationState.animating = true;
                  hudAnimationState.startTime = performance.now();
                }
                hudAnimationState.visible = true;
              }
            }
            
            // Play sound feedback
            $commonApi.sound.synth({
              type: "sine",
              tone: hudAnimationState.qrFullscreen ? 500 : 250,
              duration: 0.12,
              attack: 0.1,
              decay: 0.9,
              volume: 0.25,
            });
          }
        }

        // [Ctrl + X]
        // Enter and exit fullscreen mode.
        if (data.key === "x" && data.ctrl && currentText !== "notepat" && !getTeiaMode()) {
          send({ type: "fullscreen-enable" });
        }
      }
    });

    // Add 'loading' status to $commonApi.
    $commonApi.loading = loading; // Let the piece know if we are already
    //                               loading another piece.

    // Globalize any background music data, retrievable via bgm.data
    $commonApi.bgm.data = {
      amplitude: content.audioMusicAmplitude,
      sample: content.audioMusicSampleData,
    };

    // Hand-tracking
    if (content.hand) $commonApi.hand = { mediapipe: content.hand };

    // Pens
    if (content.pen) {
      const primaryPointer = help.findKeyAndValue(
        content.pen.pointers,
        "isPrimary",
        true,
      );

      // Returns all [pens] if n is undefined, or can return a specific pen by 1 based index.
      // [pens] are sorted by `pointerIndex`

      // TODO: Including "help.findKeyAndValue" seems to bring a lot of
      //       allocation here because it keeps the whole API around?
      //       Re-test this when pointers is not empty! 22.11.12.20.02
      const pointers = content.pen.pointers;
      const pointersValues = Object.values(pointers);

      // Make all available dragBoxes into `Box` instances.
      pointersValues.forEach((p) => {
        if (p.dragBox) p.dragBox = geo.Box.from(p.dragBox);
      });

      const pens = pointersValues.reduce((arr, value) => {
        arr[value.pointerNumber] = value;
        return arr;
      }, []);

      // if (pens.length > 0 && debug)
      //   console.log("Pens:", pens, content.pen.events);

      $commonApi.pens = function (n) {
        if (n === undefined) return pens;
        return help.findKeyAndValue(pointers, "pointerNumber", n - 1) || {};
      };

      if (pointersValues.length > 1 && primaryPointer)
        primaryPointer.multipen = true; // Set a flag for multipen activity on main pen API object.

      $commonApi.pen = primaryPointer;

      if (
        screen &&
        primaryPointer &&
        (primaryPointer.delta?.x !== 0 || primaryPointer.delta?.y !== 0)
      ) {
        //socket?.send("ambient-pen:point", {
        udp?.send("fairy:point", {
          x: primaryPointer.x / screen.width,
          y: primaryPointer.y / screen.height,
        });
      }
    }

    // 🕶️ VR Pen
    $commonApi.pen3d = content.pen3d?.pen;

    // Add upload event to allow the main thread to open a file chooser.
    // type: Accepts N mimetypes or file extensions as comma separated string.
    // Usage: upload(".jpg").then((data) => ( ... )).catch((err) => ( ... ));
    $commonApi.sideload = (type) => {
      const prom = new Promise((resolve, reject) => {
        fileImport = { resolve, reject };
      });
      send({ type: "import", content: type });
      return prom;
    };

    // 🤖 Sim // no send
    $commonApi.seconds = function (s) {
      return s * 120; // TODO: Get 120 dynamically from the Loop setting. 2022.01.13.23.28
    };

    // 🔈 Sound
    // TODO: Most of the $sound api doesn't need to be generated per
    //       frame. 24.01.14.15.19

    // For reference in `freq` below.
    const noteFrequencies = {
      c: 16.35,
      "c#": 17.32,
      db: 17.32,
      d: 18.35,
      "d#": 19.45,
      eb: 19.45,
      e: 20.6,
      f: 21.83,
      "f#": 23.12,
      gb: 23.12,
      g: 24.5,
      "g#": 25.96,
      ab: 25.96,
      a: 27.5,
      "a#": 29.14,
      bb: 29.14,
      b: 30.87,
    };

    const $sound = {
      get time() {
        const currentTime = content.audioTime;
        // Add comprehensive logging for audio timing (throttled to avoid spam)
        // if (debug && Math.floor(currentTime * 100) % 100 === 0) { // Log every 10ms when rounded
        //   console.log(`🎵 AUDIO_TIME: ${currentTime.toFixed(6)}s (getter called from ${(new Error().stack.split('\n')[2] || 'unknown').trim()})`);
        // }
        return currentTime;
      },
      // Get the bpm with bpm() or set the bpm with bpm(newBPM).
      bpm: function (newBPM) {
        if (newBPM) sound.bpm = newBPM;
        return sound.bpm;
      },
      enabled: () => {
        return AUDIO_SAMPLE_RATE > 0;
      },
      // Compute the frequency of a musical note.
      // 🗒️ Can take a number or formatted octave string such as 5C# or even C#5 for C sharp in fifth octave.
      freq: function (input) {
        // console.log("🎵 Note to check:", input);
        // Return if it's just a number or parses as one.
        if (typeof input === "number") return input;
        if (input === null || input === undefined) return null;

        const trimmed = String(input).trim();
        if (trimmed === "") return null;

        if (!isNaN(parseFloat(trimmed)) && isFinite(trimmed)) return Number(trimmed);

        let octave = 4;
        let note = trimmed.toLowerCase(); // Downcase everything.

        // Handle special tokens that shouldn't resolve to a frequency
        if (note === "rest" || note === "pause" || note === "_" || note === "speech") return null;

        const prefixMatch = note.match(/^(-?\d+)([a-z#/+\-]+)$/);
        const suffixMatch = note.match(/^([a-z#/+\-]+)(-?\d+)$/);

        if (prefixMatch) {
          octave = parseInt(prefixMatch[1], 10);
          note = prefixMatch[2];
        } else if (suffixMatch) {
          note = suffixMatch[1];
          octave = parseInt(suffixMatch[2], 10);
        }

        // Remove trailing + or - markers and other notation artifacts
        note = note.replace(/[+\-]+$/g, "");

        // Replace notepat "s"/"f" suffixes with standard accidentals when appropriate
        note = note.replace(/^([a-g])s$/, "$1#").replace(/^([a-g])f$/, "$1b");

        const frequency = noteFrequencies[note]; // Look up freq for the note.
        if (!frequency) throw new Error("Note not found in the list");

        // Calculate the frequency for the given octave
        const finalFreq = frequency * Math.pow(2, octave);
        return finalFreq;
      },
      // Calculate a musical note from a frequency.
      note: function (frequency) {
        let closestNote = "",
          minDiff = Infinity;
        for (let octave = 0; octave <= 8; octave++) {
          for (let note in noteFrequencies) {
            const noteFrequency = noteFrequencies[note] * Math.pow(2, octave);
            const diff = Math.abs(frequency - noteFrequency);
            if (diff < minDiff) {
              minDiff = diff;
              closestNote = note + octave;
            }
          }
        }

        return closestNote.toUpperCase();
      },
      // MIDI
      midi: {
        connect: () => send({ type: "midi:connect" }),
        // Convert MIDI note number to note string
        note: function (midiNumber) {
          const noteNames = [
            "C",
            "C#",
            "D",
            "D#",
            "E",
            "F",
            "F#",
            "G",
            "G#",
            "A",
            "A#",
            "B",
          ];
          const octave = floor(midiNumber / 12) - 1;
          const noteIndex = midiNumber % 12;
          return noteNames[noteIndex] + octave;
        },
      },
      // Rendering
      paint: {
        bars: function paintSound(
          { ink, box, screen, num },
          amplitude,
          waveform,
          x,
          y,
          width,
          height,
          color,
          options = { noamp: false, nobounds: false },
        ) {
          const yMid = round(y + (height - 2) / 2),
            yMax = round((height - 2) / 2);
          let lw = options.noamp ? 0 : 4; // levelWidth;
          const xStep = (width - lw) / waveform.length;

          // Vertical bounds.
          if (!options.nobounds) {
            ink("yellow")
              .line(x + lw, y, x + width - 1, y)
              .line(x + lw, y + height, x + width - 1, y + height);
          }

          // Level meter.
          if (!options.noamp) {
            ink("black").box(x, y, lw, height + 1);
            ink("green").box(x, y + height, lw, -amplitude * height);
          }

          // Filled waveform
          const waves = waveform.map((v, i) => {
            if (v < -1) v = -1;
            if (v > 1) v = 1;
            return [x + lw + i * xStep, yMid + v * yMax];
          });

          ink(options.secondaryColor || "black").box(
            x + lw,
            y + 1,
            width - lw,
            height - 1,
          );

          ink(options.primaryColor || "white");

          let remainder = 0;
          let totalWidthCovered = 0;

          waves.forEach((point, index) => {
            let bx = x + lw + totalWidthCovered;
            if (bx >= x + width) return;
            // Compute the pixel-aligned width for the current bar.
            let barWidth = Math.floor(xStep + remainder);
            remainder = (xStep + remainder) % 1; // Collect the fractional remainder.
            // Ensure we don't exceed the full width for the last bar.
            if (index === waves.length - 1 || bx + barWidth >= x + width)
              barWidth = x + width - bx;
            box(
              bx,
              y + point[1] + 1 - y,
              barWidth,
              y + (height - 1) - point[1],
            );
            totalWidthCovered += barWidth;
          });

          // Waveform
          // ink("lime", 255).poly(
          //   waveform.map((v, i) => [x + lw + i * xStep, yMid + v * yMax]),
          // );

          // TODO: Fill a point above this line and below.
          // ink("blue").flood(x + 7, y + 1);
          // ink("teal").flood(x + 7, y + height - 2);

          // const my = screen.height - mic.amplitude * screen.height;
          // ink("yellow", 128).line(0, my, screen.width, my); // Horiz. line for amplitude.
        },

        // Paints a waveform with a bounding box based on amplitude.
        waveform: function paintWaveform(
          { ink },
          amplitude,
          waveform,
          x,
          y,
          width,
          height,
          color = "yellow",
          options,
        ) {
          if (waveform?.length < 1) return;
          const direction = options?.direction || "left-to-right";
          if (direction === "left-to-right") {
            const xStep = width / (waveform.length - 1);

            const yMid = y + height / 2,
              yMax = height / 2;

            ink(color, 128).poly(
              waveform.map((v, i) => {
                const p = [x + i * xStep, yMid + (v || 0) * yMax];
                return p;
              }),
            );
          } else if (direction === "bottom-to-top") {
            const yStep = height / (waveform.length - 1);
            const xMid = x + width / 2,
              xMax = width;

            ink("blue", 128).poly(
              waveform.map((v, i) => {
                const p = [xMid + (v || 0) * xMax, y + height - i * yStep];
                return p;
              }),
            );
          } else {
            console.warn("🌊 Unsupported direction.");
          }
        },
      },
    };

    $sound.microphone = microphone;
    $sound.speaker = speaker;
    $sound.gameboy = gameboy;
    $sound.sampleRate = AUDIO_SAMPLE_RATE;

    // TODO: Generalize square and bubble calls.
    // TODO: Move this stuff to a "sound" module.
    sound.bpm = content.audioBpm;

    // Clear synchronized audio triggers.
    // soundClear = () => {
    // sound.sounds.length = 0;
    // sound.bubbles.length = 0;
    // sound.kills.length = 0;
    // };

    // Trigger a named audio sample to playback in the `bios`.
    // options: { volume: 0-n, pan: 0-2?, loop: Bool, ...(there is more) }

    $sound.getSampleData = async function getSampleData(id) {
      const prom = new Promise((resolve, reject) => {
        sfxSampleReceivers[id] = resolve;
        return { resolve, reject };
      });
      send({ type: "sfx:get-sample-data", content: { id } });
      return prom;
    };

    soundTime = content.audioTime;

    $sound.play = function play(sfx, options, callbacks) {
      const id = sfx + "_" + $sampleCount; // A *unique id for this sample.
      $sampleCount += 1n;

      send({ type: "sfx:play", content: { sfx, id, options } });

      const playingSound = {
        options, // Allow the options passed to BIOS to be inspected.
        startedAt: soundTime, // performance.now(),
        killed: false,
        kill: (fade) => {
          send({ type: "sfx:kill", content: { id, fade } });
        },
        progress: async () => {
          if (playingSound.killed) return { progress: 0 };
          const prom = new Promise((resolve, reject) => {
            sfxProgressReceivers[id] = (progressData) => {
              // Enhanced logging for audio progress tracking
              if (debug && progressData?.progress !== undefined) {
                const timeElapsed = soundTime - playingSound.startedAt;
                // console.log(`🎵 AUDIO_PROGRESS: id=${id.substring(id.lastIndexOf('_') + 1)}, progress=${progressData.progress.toFixed(6)}, elapsed=${timeElapsed.toFixed(3)}s, started=${playingSound.startedAt.toFixed(3)}s, current=${soundTime.toFixed(3)}s`);
                
                // Detect potential timing issues - compare in consistent units
                if (progressData.progress > 0 && timeElapsed > 0 && progressData.duration) {
                  // Convert audio progress to actual time for comparison
                  const actualAudioTime = progressData.progress * progressData.duration;
                  const timeDrift = Math.abs(actualAudioTime - timeElapsed);
                  const driftPercent = (timeDrift / progressData.duration) * 100;
                  
                  if (driftPercent > 5) { // 5% drift threshold
                    console.warn(`🎵 SYNC_DRIFT: actual=${actualAudioTime.toFixed(3)}s, expected=${timeElapsed.toFixed(3)}s, drift=${timeDrift.toFixed(3)}s (${driftPercent.toFixed(1)}%)`);
                  }
                }
              }
              resolve(progressData);
            };
            return { resolve, reject };
          });
          send({ type: "sfx:progress", content: { id } });
          return prom;
        },
        update: function (properties) {
          if (properties.shift) {
            send({
              type: "sfx:update",
              content: { id, properties },
            });
          }
        },
      };

      sfxKillReceivers[id] = () => {
        callbacks?.kill?.();
        playingSound.killed = true;
      };

      return playingSound;
    };

    $sound.skip = function () {
      send({ type: "beat:skip" });
    };

    $sound.at = function (timeToRun, callback) {
      // TODO: Finish this implementation.
      // timeToRun;
      // content.audioTime;
    };

    $sound.getDuration = async function getDuration(id) {
      const prom = new Promise((resolve, reject) => {
        sfxDurationReceivers[id] = resolve;
        return { resolve, reject };
      });
      send({ type: "sfx:get-duration", content: { id } });
      return prom;
    };

    $sound.synth = function synth({
      tone = 440, // hz, or musical note
      type = "square", // "sine", "triangle", "square", "sawtooth", "custom"
      // "noise-white" <-ignores tone
      duration = 0.1, // In seconds... (where beats is a shortcut)
      beats = undefined, // 🧧 Should this be deprecated?
      attack = 0.01, // How quickly the sound starts.
      decay = 0.9, // A multiplier for when the sound fades.
      volume,
      pan = 0,
      generator = null, // Custom waveform generator function for type "custom"
    } = {}) {
      const id = soundId;
      if (volume === undefined) volume = 1;
      if (duration === "🔁") duration = Infinity; // First emoji in the API. 24.07.03.02.26
      if (beats === undefined && duration !== undefined)
        beats = (duration * sound.bpm) / 60;

      tone = $sound.freq(tone);
      // console.log("⛈️ Tone:", tone);
      // Add generator to sound data for custom type
      const soundData = { id, type, tone, beats, attack, decay, volume, pan };
      if (type === "custom" && generator) {
        soundData.generator = generator.toString(); // Convert function to string for postMessage
      }

      sound.sounds.push(soundData);
      soundId += 1n;
      let seconds;
      if (beats === undefined && duration !== undefined) seconds = duration;
      else seconds = (60 / sound.bpm) * beats;
      // console.log("Beats:", beats, "Duration:", duration, "Seconds:", seconds, "BPM:", sound.bpm);

      const end = soundTime + seconds;

      return {
        startedAt: soundTime, // performance.now(),
        id,
        kill: function (fade) {
          sound.kills.push({ id, fade });
        },
        progress: function (time) {
          return 1 - max(0, end - time) / seconds;
        },
        update: function (properties) {
          if (properties.tone) properties.tone = $sound.freq(properties.tone);
          send({
            type: "synth:update",
            content: { id, properties },
          });
        },
        updateGenerator: function (newGenerator) {
          if (type === "custom") {
            send({
              type: "update-generator",
              content: { id, generator: newGenerator.toString() }, // Convert function to string
            });
          }
        },
      };
    };
    $sound.bubble = function ({ radius, rise, volume = 1, pan = 0 } = {}) {
      const id = soundId;
      sound.bubbles.push({ id, radius: radius, rise, volume, pan });
      soundId += 1n;

      return {
        startedAt: soundTime,
        id,
        kill: function (fade) {
          sound.kills.push({ id, fade });
        },
        update: function (properties) {
          send({
            type: "bubble:update",
            content: { id, properties },
          });
        },
        enableSustain: function () {
          send({
            type: "bubble:update",
            content: { id, properties: { sustain: true } },
          });
        },
        disableSustain: function () {
          send({
            type: "bubble:update",
            content: { id, properties: { sustain: false } },
          });
        },
      };
    };

    $sound.kill = function (id, fade) {
      sound.kills.push({ id, fade });
    };

    $commonApi.sound = $sound;

    // System beep.
    $commonApi.beep = (tone = 1200) => {
      $sound.synth({
        tone,
        beats: 0.1,
        attack: 0.01,
        decay: 0.5,
        volume: 0.25,
      });
    };

    // Act & Sim (Occurs after first boot and paint, `boot` occurs below.)
    if (booted && paintCount > 0n /*&& !leaving*/) {
      const $api = {};
      keys($commonApi).forEach((key) => ($api[key] = $commonApi[key]));
      keys($updateApi).forEach((key) => ($api[key] = $updateApi[key]));
      keys(painting.api).forEach((key) => ($api[key] = painting.api[key]));
      $api.api = $api; // Add a reference to the whole API.

      cachedAPI = $api; // Remember this API for any other acts outside
      // of this loop, like a focus change or custom act broadcast.

      // Set the robo API context so it can send events
      $api.robo.setAPI($api);

      $api.inFocus = inFocus;

      $api.screen = {
        width: content.width,
        height: content.height,
        pixels: screen.pixels,
      };

      $api.cursor = (code) => (cursorCode = code);

      // 📻 Signaling
      $api.signal = (content) => {
        send({ type: "signal", content });
      };

      // Deprecated on 23.07.01.15.31 (Remove later if no regressions.)
      // if (initialSim) {
      //   console.log("initial", initialSim, content.updateCount, 'paintcount', paintCount);
      //   simCount += 1n;
      //   $api.simCount = simCount;
      //   try {
      //     sim($api);
      //   } catch (e) {
      //     console.warn("🧮 Sim failure...", e);
      //   }
      //   initialSim = false;
      // } else

      if (content.updateCount > 0 && paintCount > 0n) {
        // Run `sim` the number of times as requested from `bios`.
        for (let i = content.updateCount; i--; ) {
          simCount += 1n;
          $api.simCount = simCount;
          try {
            sim($api);
            noticeTimer?.step(); // Globally tick the noticeTimer if it exists.
            // ⌛ Run through all the global hourglass timers.
            for (let i = hourGlasses.length - 1; i >= 0; i--) {
              hourGlasses[i].step();
              if (hourGlasses[i].complete && !hourGlasses[i].autoFlip)
                hourGlasses.splice(i, 1);
            }
            $api.rec.tapeTimerStep($api);
          } catch (e) {
            console.warn("🧮 Sim failure...", e);
          }
        }
      }

      // 🌟 Act
      // *Device Event Handling*

      // TODO: Shouldn't all these events come in as part of one array to
      //       keep their order of execution across devices?
      // TODO: Could "device" be removed in favor of "device:event" strings and
      //       if needed, a device method?

      // Window Events

      // Reframing the piece... (resizing the window).
      if (reframed === true) {
        
        $api.event = {
          device: "none",
          is: (e) => e === "reframed",
        };
        try {
          act($api);
        } catch (e) {
          console.warn("️ ✒ Act failure...", e);
        }
        reframed = false;

        // Global reframings.
        // currentPromptButton?.reposition({
        //   left: 6,
        //   bottom: 6,
        //   screen: $api.screen,
        // });
      }

      // If a disk failed to load, then notify the disk that loaded it
      // by checking to see if loadFailure has anything set.
      if (loadFailure) {
        $api.event = {
          error: loadFailure,
          is: (e) => e === "load-error",
        };
        try {
          act($api);
        } catch (e) {
          console.warn("️ ✒ Act failure...", e);
        }
        send({ type: "load-failure" });
        loadFailure = undefined;
      }

      // Signaling
      if (signals.length) {
        const data = { signal: signals };
        Object.assign(data, {
          device: "none",
          is: (e) => e === "signal",
        });
        $api.event = data;
        try {
          act($api);
        } catch (e) {
          console.warn("️ ✒ Act failure...", e);
        }
        signals.length = 0;
      }

      // Keyboard Paste Event
      // if (content.clipboardText) {
      //   const data = { text: content.clipboardText };
      //   Object.assign(data, {
      //     device: "none",
      //     is: (e) => e === "pasted:text",
      //   });
      //   $api.event = data;
      //   try {
      //     act($api);
      //   } catch (e) {
      //     console.warn("️ ✒ Act failure...", e);
      //   }
      // }

      // *** Pen Events ***
      // Ingest all pen input events by running act for each event.
      // TODO: I could also be transforming pen coordinates here...
      // TODO: Keep track of lastPen to see if it changed.
      const startTime = performance.now();
      let penEventCount = 0;
      
      content.pen?.events.forEach((data) => {
        penEventCount++;
        Object.assign(data, {
          device: data.device,
          hudButtonActive: currentHUDButtonActive, // Add global HUD button flag
          is: (e) => {
            let [name, pointer] = e.split(":");
            if (pointer) {
              if (pointer === "any") {
                return name === data.name;
              } else {
                return name === data.name && data.index === parseInt(pointer);
              }
            } else {
              return name === data.name && data.isPrimary === true;
            }
          },
        });
        
        //console.log(data)
        $api.event = data;
        // 🌐🖋️️ Global pen events.
        try {
          // Always check to see if there was a tap on the corner.
          const { event: e, jump, send, sound, system, piece } = $api;
          let originalColor;
          let masked = false;

          if (
            e.is("touch:5") &&
            piece !== "notepat" &&
            piece !== "stample" &&
            piece !== "toss"
          ) {
            sound.synth({
              tone: 1600,
              duration: 0.02,
              attack: 0.01,
              decay: 0.5,
              volume: 0.25,
            });
            system.nopaint.replace(
              cachedAPI,
              graph.cloneBuffer(screen),
              "$creenshot",
            );
            jump("prompt");
          }

          // Corner prompt button.
          if (!TV_MODE) {
            currentHUDButton?.act(e, {
              down: () => {
                originalColor = currentHUDTextColor;
                currentHUDScrub = 0;
                currentHUDTextColor = [0, 255, 0];
                send({ type: "keyboard:enabled" }); // Enable keyboard flag.
                send({ type: "keyboard:unlock" });
                $api.needsPaint();

                // Set global flag to block other button interactions
                currentHUDButtonActive = true;
                // Track that this was a direct touch on the HUD button
                currentHUDButtonDirectTouch = currentHUDButton.box.contains(e);

                // Mask unless we are in the camera.
                if ($api.slug !== "camera") masked = true;

                $api.sound.synth({
                  tone: 600,
                  beats: 0.1,
                  attack: 0.01,
                  decay: 0.5,
                  volume: 0.25,
                });
              },
              push: (btn) => {
                const fallbackShareWidth = tf.blockWidth * "share ".length;
                const shareWidth = Math.max(currentHUDShareWidth || 0, fallbackShareWidth);
                
                // If scrubbed to reveal "share", jump to share piece
                if (currentHUDScrub >= shareWidth) {
                  // Clear global HUD button flags
                  currentHUDButtonActive = false;
                  currentHUDButtonDirectTouch = false;
                  
                  $api.sound.synth({
                    tone: 1200,
                    beats: 0.1,
                    attack: 0.01,
                    decay: 0.5,
                    volume: 0.15,
                  });
                  
                  // Build the share URL with current piece as parameter
                  const content = currentHUDPlainTxt || currentHUDTxt;
                  jump(`share~${content}`);
                  $api.needsPaint();
                  masked = true;
                  currentHUDScrub = 0;
                  return;
                }
                
                // If scrubbed but not to max, cancel the push
                if (currentHUDScrub > 0 && currentHUDScrub < shareWidth) {
                  btn.actions.cancel?.();
                  return;
                }

                // Clear global HUD button flags
                currentHUDButtonActive = false;
                currentHUDButtonDirectTouch = false;

                $api.sound.synth({
                  tone: 1200,
                  beats: 0.1,
                  attack: 0.01,
                  decay: 0.5,
                  volume: 0.15,
                });
                if (!labelBack) {
                  // Only clear prompt text when leaving NON-kidlisp pieces by tapping HUD
                  // For inline kidlisp prompts, preserve the content so user can continue editing
                  const content = currentHUDPlainTxt || currentHUDTxt;
                  let promptSlug = "prompt";
                  if (content && lisp.isKidlispSource(content)) {
                    // Preserve kidlisp content when tapping HUD to return to prompt for editing
                    const encodedContent = lisp.encodeKidlispForUrl(content);
                    promptSlug += "~" + encodedContent;
                  } else if (content) {
                    // For regular piece names, clear the prompt by not passing content as params
                    // This allows the prompt to clear properly when leaving non-kidlisp pieces
                    promptSlug = "prompt";
                  }
                  jump(promptSlug);
                } else {
                  labelBack = false; // Reset `labelBack` after jumping.
                  if ($commonApi.history.length > 0) {
                    send({ type: "back-to-piece" });
                  } else {
                    jump("prompt");
                  }
                }
                $api.needsPaint();
                masked = true;
                currentHUDScrub = 0;
              },
              scrub: (btn) => {
                if (piece === "share") return; // No need to share scrub while in share.

                // Only allow scrubbing if this was a direct touch on the HUD button
                if (!currentHUDButtonDirectTouch) return;

                if (btn.over || currentHUDScrub > 0) {
                  currentHUDScrub += e.delta.x;
                }

                const fallbackShareWidth = (currentHUDLabelBlockWidth || DEFAULT_TYPEFACE_BLOCK_WIDTH) * "share ".length;
                const shareWidth = Math.max(currentHUDShareWidth || 0, fallbackShareWidth);

                if (currentHUDScrub >= 0) {
                  const fallbackWidth = hudAnimationState.labelWidth
                    ? Math.max(hudAnimationState.labelWidth - currentHUDScrub, 0)
                    : currentHUDLabelBlockWidth * (currentHUDPlainTxt?.length || currentHUDTxt.length);
                  const baseWidth = currentHUDLabelMeasuredWidth ?? fallbackWidth;
                  btn.box.w = baseWidth + currentHUDScrub;
                  // console.log(btn.b);
                }

                if (currentHUDScrub < 0) currentHUDScrub = 0;

                if (currentHUDScrub >= shareWidth) {
                  currentHUDScrub = shareWidth;
                  currentHUDTextColor = [255, 255, 0];
                } else if (currentHUDScrub > 0) {
                  currentHUDTextColor = [255, 0, 0];
                } else if (currentHUDScrub === 0) {
                  if (btn.over) {
                    currentHUDTextColor = [0, 255, 0];
                  } else {
                    currentHUDTextColor = [255, 0, 0];
                  }
                }

                $api.needsPaint();
              },
              cancel: () => {
                currentHUDTextColor = originalColor;

                // Clear global HUD button flags
                currentHUDButtonActive = false;
                currentHUDButtonDirectTouch = false;

                const fallbackShareWidth = tf.blockWidth * "share ".length;
                const shareWidth = Math.max(currentHUDShareWidth || 0, fallbackShareWidth);
                if (currentHUDScrub === shareWidth) {
                  $api.sound.synth({
                    tone: 1800,
                    beats: 0.15,
                    attack: 0.01,
                    decay: 0.5,
                    volume: 0.15,
                  });
                  $api.sound.synth({
                    tone: 1800 / 2,
                    beats: 0.15 * 2,
                    attack: 0.01,
                    decay: 0.5,
                    volume: 0.1,
                  });
                  // Use tilde separator for proper URL structure: share~(encoded_kidlisp)
                  // If this was originally loaded from $code, use that format for sharing instead of full source
                  if (currentOriginalCodeId && currentOriginalCodeId.startsWith("$")) {
                    $api.jump("share~" + currentOriginalCodeId);
                  } else {
                    // Use plain text version (without color codes) for sharing
                    const textToShare = currentHUDPlainTxt || currentHUDTxt;
                    $api.jump("share~" + lisp.encodeKidlispForUrl(textToShare));
                  }
                  return;
                }

                currentHUDScrub = 0;
                // TODO: This might break on pieces where the keyboard is already
                //       open.
                send({ type: "keyboard:disabled" }); // Disable keyboard flag.
                send({ type: "keyboard:lock" });
                $api.needsPaint();
                $api.sound.synth({
                  tone: 200,
                  beats: 0.1,
                  attack: 0.01,
                  decay: 0.5,
                  volume: 0.15,
                });
              },
              rollover: (btn) => {
                if (btn) {
                  send({ type: "keyboard:unlock" });
                  if (btn.down) {
                    currentHUDTextColor = [0, 255, 0];
                  }
                }
              },
              rollout: () => {
                // console.log("rolled out...");
                currentHUDTextColor = [200, 80, 80];
                send({ type: "keyboard:lock" });
              },
            });
          }

          if (!masked && !TV_MODE) act($api); // Run the act function for all pen events (skip in TV mode).
        } catch (e) {
          console.warn("️ ✒ Act failure...", e);
        }
      });

      // *** 3D Pen Events ***
      content.pen3d?.events?.forEach((data) => {
        Object.assign(data, {
          is: (e) => {
            let [prefix, event, pointer] = e.split(":");
            if (
              prefix === "3d" &&
              event === data.name &&
              (pointer === undefined || parseInt(pointer) === data.pointer)
            )
              return true;
          },
        });
        $api.event = data;
        try {
          if (!TV_MODE) act($api); // Skip 3D pen events in TV mode
        } catch (e) {
          console.warn("️ ✒ Act failure...", e);
        }
      });
      
      if (penEventCount > 0) {
        const processingTime = performance.now() - startTime;
        if (processingTime > 5) { // Only log if processing took more than 5ms
          console.log("🖋️ Pen event processing:", {
            eventCount: penEventCount,
            processingTime: processingTime.toFixed(2) + "ms",
            avgPerEvent: (processingTime / penEventCount).toFixed(2) + "ms"
          });
        }
      }

      // Ingest all keyboard input events by running act for each event.
      content.keyboard?.forEach((data) => {
        Object.assign(data, {
          device: "keyboard",
          is: (e) => {
            const parts = e.split(":");
            if (parts.length > 2) {
              // Check for an exact match if `keyboard:action:?`
              return data.name === e;
            } else {
              // Or a subtring match if `keyboard:action`
              return data.name.indexOf(e) === 0;
            }
          },
        });
        $api.event = data;
        try {
          if (!TV_MODE) act($api); // Execute piece shortcut (skip in TV mode).
        } catch (e) {
          console.warn("️ ✒ Act failure...", e);
        }
      });

      // Ingest all gamepad input events by running act for each event.
      content.gamepad?.forEach((data) => {
        Object.assign(data, {
          device: "gamepad",
          is: (e) => data.name.indexOf(e) === 0,
        });
        $api.event = data;
        try {
          if (!TV_MODE) act($api); // Execute piece shortcut (skip in TV mode).
        } catch (e) {
          console.warn("️ ✒ Act failure...", e);
        }
      });

      // *** UI Cancel Interactions *** (For edge detection)
      if (content.type === "ui:cancel-interactions" && content.content) {
        const cancelData = {
          name: "ui:cancel-interactions",
          x: content.content.x,
          y: content.content.y,
          pointer: content.content.pointer,
          reason: content.content.reason,
          is: (e) => e === "ui:cancel-interactions",
        };
        
        $api.event = cancelData;
        try {
          if (!TV_MODE) act($api); // Execute cancel for all buttons (skip in TV mode)
        } catch (e) {
          console.warn("️ ✒ Act failure (UI cancel)...", e);
        }
      }

      // *** Act Alerts *** (Custom events defined in here.)
      // These do not run in the initial loader / preview piece.
      actAlerts.forEach((action) => {
        // Check if `name`'s not a string, and if not, attach arbitrary data.
        let name,
          extra = {};
        if (typeof action !== "string") {
          // Make extra be an object with every key on action other than 'name'.
          ({ name, ...extra } = action);
        } else {
          name = action;
        }

        const data = {
          name,
          is: (e) => e === name,
          of: (e) => name.startsWith(e),
          ...extra,
        };

        // TODO: All all fields from 'extra' into 'data'.

        $api.event = data;
        try {
          // In TV mode, only allow certain system events, not user input events
          const allowInTvMode = name.startsWith('speech:') || 
                               name.startsWith('dark-mode') || 
                               name.startsWith('light-mode') ||
                               name.startsWith('microphone-') ||
                               name.startsWith('aesthetic-parent:');
          
          if (!TV_MODE || allowInTvMode) {
            act($api);
          }
        } catch (e) {
          console.warn("️ ✒ Act failure...", e);
        }
      });
      //if (actAlerts.length > 0) console.log(actAlerts, booted);
      actAlerts.length = 0; // Clear act alerts.
    }

    // 🖼 Paint
    if (content.needsRender) {
      const $api = {};
      keys($commonApi).forEach((key) => ($api[key] = $commonApi[key]));
      keys(painting.api).forEach((key) => ($api[key] = painting.api[key]));
      $api.api = $api; // Add a reference to the whole API.

      cachedAPI = $api; // Remember this API for any other acts outside
      // of this loop, like a focus change or custom act broadcast.

      // Set the robo API context so it can send events
      $api.robo.setAPI($api);

      // Object.assign($api, $commonApi);
      // Object.assign($api, painting.api);

      // Use piece-level frame counter that only increments when piece actually paints
      // This ensures frame-based calculations (like in kidlisp) work correctly with FPS limiting
      $api.paintCount = pieceFrameCount;

      $api.inFocus = content.inFocus;

      // Make a screen buffer or resize it automatically if it doesn't exist.

      if (
        !screen ||
        screen.width !== content.width ||
        screen.height !== content.height
      ) {
        const hasScreen = screen !== undefined;

        screen = {
          pixels:
            pixels || new Uint8ClampedArray(content.width * content.height * 4),
          width: content.width,
          height: content.height,
          load: function load(name) {
            if (store[name]?.pixels) {
              this.pixels = new Uint8ClampedArray(store[name].pixels);
              this.width = store[name].width;
              this.height = store[name].height;
              $commonApi.resize(this.width, this.height);
              
              // 🎨 Broadcast screen resize from load operation
              if ($commonApi.broadcastPaintingUpdate) {
                $commonApi.broadcastPaintingUpdate("resized", {
                  width: this.width,
                  height: this.height,
                  source: "screen_load"
                });
              }
              
              return true;
            } else {
              return false;
            }
          },
          save: function save(name) {
            store[name] = {
              pixels: new Uint8ClampedArray(this.pixels),
              width: this.width,
              height: this.height,
            };
          },
        };

        screen[hasScreen ? "resized" : "created"] = true; // Screen change type.

        // 🎨 Broadcast screen resize to other tabs
        if (hasScreen && $commonApi.broadcastPaintingUpdate) {
          $commonApi.broadcastPaintingUpdate("resized", {
            width: screen.width,
            height: screen.height,
            source: "screen_resize"
          });
        }

        // TODO: Add the depth buffer back here.
        // Reset the depth buffer.
        // TODO: I feel like this is causing a memory leak...
        graph.depthBuffer.length = screen.width * screen.height;
        graph.depthBuffer.fill(Number.MAX_VALUE);

        graph.writeBuffer.length = 0; //screen.width * screen.height;
        // graph.writeBuffer.fill(0);
      }

      // TODO: Disable the depth buffer for now... it doesn't need to be
      //       regenerated on every frame.
      // TODO: This only needs to run if 'form' is running in a piece. 25.03.20.19.27
      graph.depthBuffer.fill(Number.MAX_VALUE); // Clear depthbuffer.
      graph.writeBuffer.length = 0; //fill(0); // Clear writebuffer.

      $api.screen = screen;
      $api.screen.center = { x: screen.width / 2, y: screen.height / 2 };

      $api.fps = function (newFps) {
        // Use piece-level timing instead of changing global render loop
        if (newFps === undefined || newFps === null) {
          if (pieceFPS !== null) {
            pieceFPS = null; // Remove FPS limit only if it was previously set
          }
        } else {
          // Only initialize timing if FPS wasn't set before, or if it's a different value
          if (pieceFPS === null) {
            // First time setting FPS - initialize timing
            pieceFPS = newFps;
            lastPaintTime = 0; // This will trigger "first frame" logic on next paint
          } else if (pieceFPS !== newFps) {
            // FPS changed to a different value - reset timing
            pieceFPS = newFps;
            lastPaintTime = 0; // This will trigger "first frame" logic on next paint
          }
          // If pieceFPS === newFps, do nothing (cache logic)
        }
        // Don't send fps-change to global render loop anymore
        // send({ type: "fps-change", content: newFps });
      };

      $api.cursor = (code) => (cursorCode = code);

      graph.setBuffer(screen);

      // API Stops being modified here...
      /*if (!$activePaintApi)*/ $activePaintApi = $api;
      
      // Add paintings cache to API for KidLisp ready? function
      $activePaintApi.paintings = paintings;
      
      // 🎯 Initialize global KidLisp instance with the main API
      initializeGlobalKidLisp($api);

      // TODO: Set bpm from boot.
      /*
      $api.sound = {
        time: content.time,
        bpm: function (newBPM) {
          if (newBPM) {
            content.bpm[0] = newBPM;
          }
          return content.bpm[0];
        },
      };
       */

      // TODO: Boot's painting is currently bound by whatever dirtyBox gets
      //       set to at the end of `paint`.

      // Run boot only once before painting for the first time.
      if (paintCount === 0n && loading === false) {
        const dark = await store.retrieve("dark-mode"); // Read dark mode.
        if (dark === true || dark === false) $commonApi.dark = dark;

        // System specific preloaders.
        //if ($commonApi?.system?.name === "nopaint" || currentText === "prompt") {

        // Create a new painting if one doesn't already exist.
        if (!store["painting"]) {
          store["painting"] =
            (await store.retrieve("painting", "local:db")) ||
            painting.api.painting(screen.width, screen.height, ($) => {
              $.wipe(64);
            });

          store["painting:resolution-lock"] = await store.retrieve(
            "painting:resolution-lock",
            "local:db",
          );

          store["painting:transform"] = await store.retrieve(
            "painting:transform",
            "local:db",
          );

          addUndoPainting(store["painting"]);
        }

        const sys = $commonApi.system;
        sys.painting = store["painting"];

        // Set the painting record if one is in storage.
        if (!sys.nopaint.recording) {
          sys.nopaint.record =
            (await store.retrieve("painting:record", "local:db")) || [];

          if (sys.nopaint.record.length === 0) {
            $commonApi.system.nopaint.startRecord("new");
          }

          sys.nopaint.recording = sys.nopaint.record.length > 0;
        }

        sys.nopaint.translation =
          store["painting:transform"]?.translation || sys.nopaint.translation;
        sys.nopaint.zoomLevel =
          store["painting:transform"]?.zoom || sys.nopaint.zoomLevel;

        try {
          // Reset zebra cache at the beginning of boot to ensure consistent state
          $api.num.resetZebraCache();
          
          if (system === "nopaint") nopaint_boot({ ...$api, params: $api.params, colon: $api.colon });
          await boot($api);
          booted = true;
        } catch (e) {
          console.warn("🥾 Boot failure...", e);
        }
        send({ type: "disk-loaded-and-booted" });
      }

      // Paint a frame, which can return false to enable caching via noPaint and by
      // default returns undefined (assume a repaint).
      // Once paint returns false and noPaint is marked true, `needsPaint` must be called.
      // Note: Always marked false on a disk's first frame.

      let painted = false;
      let dirtyBox;

      // Render a thumbnail instead of the piece.
      if (previewMode) {
        try {
          // Assign a default resolution on first preview,
          // which can be over-ridden using `resolution` inside the
          // `preview` function.
          if (firstPreviewOrIcon) {
            if (currentSearch === "preview") {
              $api.resolution(1200 / 8, 630 / 8, 0);
            } else {
              $api.resolution(
                ...currentSearch
                  .split("=")[1]
                  .split("x")
                  .map((n) => floor(parseInt(n) / 8)),
                0,
              );
            }
            firstPreviewOrIcon = false;
          }

          preview($api);
          painting.paint(true);
          painted = true;
          paintCount += 1n;
        } catch (err) {
          console.warn("🖼️ Preview failure...", err);
          previewMode = false;
          previewOrIconMode = previewMode || iconMode;
        }
      } else if (iconMode) {
        // Render a favicon instead of the piece.
        try {
          if (firstPreviewOrIcon) {
            $api.resolution(128, 128, 0);
            if (currentSearch === "icon") {
              $api.resolution(128, 128, 0);
            } else {
              console.log("Current:", currentSearch);
              $api.resolution(
                ...currentSearch
                  .split("=")[1]
                  .split("x")
                  .map((n) => parseInt(n)),
                0,
              );
            }
            firstPreviewOrIcon = false;
          }
          icon($api);
          painting.paint(true);
          painted = true;
          paintCount += 1n;
        } catch (err) {
          console.warn("🪷 Icon failure...", err);
          iconMode = false;
          previewOrIconMode = previewMode || iconMode;
        }
      }

      // Attempt a paint.
      if (
        previewMode === false &&
        iconMode === false &&
        (noPaint === false || scream || fairies.length > 0 || (system === "nopaint" && nopaintPerf)) &&
        booted
      ) {
        let paintOut;
        
        // Restore kidlisp's accumulated pan state from previous frame
        $api.loadpan();

        try {
          // 📓 Bake any painting from the nopaint system before anything else.
          if (system === "nopaint" && $api.system?.nopaint) {
            const np = $api.system.nopaint;
            // No Paint: baking

            if (
              (brush || filter) &&
              $api.pen?.drawing /*&& currentHUDButton.down === false*/
            ) {
              const brushFilterApi = { ...$api };
              // Add top-level 'color' word that maps to system.nopaint.color
              brushFilterApi.color = np.color;
              if (currentHUDButton.down === false) {
                brushFilterApi.pen = np.brush;
                if (brush) {
                  // $api.page($api.system.nopaint.buffer);
                  $api.page($api.system.painting);
                  // 🔥
                  // TODO: Use the pen data here to get an interpolation,
                  // then pan to each interpolated point and repaint.
                  // console.log(
                  //   "🖌️ Brush:",
                  //   brushFilterApi.pen,
                  //   "🖊️ Pen:",
                  //   $api.pen,
                  // );
                  brush(brushFilterApi);
                }
                if (filter) {
                  $api.page($api.system.painting);
                  filter(brushFilterApi);
                }
                $api.page(screen);
              }
            }

            // 🎯 BAKING MOVED TO ACT PHASE: Removed duplicate baking logic
            // Baking now happens immediately in act() to fix race conditions
            if (np.is("painting") || np.needsPresent) {
              np.present($api); // No Paint: prepaint
            }
          } // All: Paint
          
          // 🎞️ Piece-level FPS timing control
          const now = performance.now();
          let shouldPaint = true;
          
          if (pieceFPS !== null && pieceFPS > 0) {
            const targetFrameTime = 1000 / pieceFPS; // milliseconds per frame
            
            // If this is the first paint (lastPaintTime === 0), always allow it
            if (lastPaintTime === 0) {
              lastPaintTime = now;
              shouldPaint = true;
            } else {
              const timeSinceLastPaint = now - lastPaintTime;
              
              if (timeSinceLastPaint < targetFrameTime) {
                shouldPaint = false; // Skip this frame
              } else {
                lastPaintTime = now; // Update last paint time
                shouldPaint = true;
              }
            }
          }
          
          // Only call paint() if timing allows or no FPS limit is set
          if (shouldPaint) {
            paintOut = paint($api); // Returns `undefined`, `false`, or `DirtyBox`.
            // Increment piece frame counter only when we actually paint
            pieceFrameCount++;
            
            // TODO: Remove old embedded layer rendering - using simplified approach now
            // globalThis.renderKidlispProgrammaticLayers();
          } else {
            // When skipping paint, use undefined to ensure continuous rendering
            // This maintains the render loop while skipping the actual paint call
            paintOut = undefined;
          }
          
          // Store paintOut for next frame (only when we actually painted)
          if (shouldPaint) {
            lastPaintOut = paintOut;
          }

          // Save kidlisp's accumulated pan state for next frame
          $api.savepan();
          // Reset pan for system UI rendering
          $api.unpan();
        } catch (e) {
          console.warn("🎨 Paint failure...", e);
        }

        // `DirtyBox` and `undefined` always set `noPaint` to `true`.
        noPaint =
          paintOut === false || (paintOut !== undefined && paintOut !== true);

        // Run everything that was queued to be painted, then devour paintLayers.
        //await painting.paint();

        // Upper layer.
        const { page, layer, ink, needsPaint, pieceCount } = $api;

        page($api.screen); // Make sure we're on the right bufer.

        layer(1000); // Always make sure this stuff draws on top.

        // const piece = $api.slug?.split("~")[0];
        // if (
        //   !previewMode &&
        //   !iconMode &&
        //   !hideLabel &&
        //   system !== "prompt" &&
        //   piece !== "textfence" &&
        //   piece !== "bleep" &&
        //   piece !== undefined &&
        //   piece.length > 0 &&
        //   piece !== "painting" &&
        //   pieceCount > 0
        // ) {
        // currentPromptButton =
        //   currentPromptButton ||
        //   new $api.ui.TextButton("Back", {
        //     left: 6,
        //     bottom: 6,
        //     screen: $api.screen,
        //   });
        // currentPromptButton.paint($api);
        // }

        // 😱 Scream - Paint a scream if it exists.
        // TODO: Should this overlay after the fact and not force a paint? 23.05.23.19.21
        //       Yes probably, because of layering issues?
        if (scream || screaming) {
          ink("yellow").write(scream, { x: 6, y: 18 }, "red");
          //ink("red").write(scream, { x: 6 + 1, y: 18 + 1 });

          /*
          ink(255)
            .wipe(255, 0, 0)
            .write(
              scream,
              { center: "xy", size: 3, thickness: 1 },
              undefined,
              $api.screen.width - 8,
              needsPaint(),
            );
          */
          if (!screaming) {
            screaming = true;
            clearTimeout(screamingTimer);
            screamingTimer = setTimeout(() => {
              screaming = false;
              scream = null;
            }, 1000);
          }
        }

        // 🧚 Ambient Pen Points - Paint if they exist.
        fairies.forEach(({ x, y }) => {
          ink().point(x * screen.width, y * screen.height);
        });
        if (fairies.length > 0) {
          needsPaint();
          // if (system === "nopaint") $api.system.nopaint.needsPresent = true;
        }
        fairies.length = 0;

        // 🔴 Show a cross-piece "Recording" indicator.
        //    Currently only implemented for `painting:record`. 23.08.20.21.36
        if (
          $api.system?.nopaint?.recording &&
          !hideLabel &&
          pieceHistoryIndex > -1 &&
          !loading
        ) {
          // ink("red").box(screen.width - 3, 1, 2);
        }

        // Show a notice if necessary.
        if (notice) {
          ink(noticeColor[0])
            //.pan(help.choose(-1, 0, 1), help.choose(-1, 0, 1))
            .write(
              notice,
              { center: "xy", size: 2 },
              // { center: "x", y: 32, size: 2 },
              noticeColor[1],
              $api.screen.width - 8,
              noticeOpts?.wrap === "char" ? false : true,
            );
          //.unpan();
        }

        layer(0);

        painting.paint(true);
        painted = true;
        paintCount = paintCount + 1n;

        // Check for frame-based recording completion (runs on every painted frame)
        if ($api.rec.tapeFrameMode && $api.rec.tapeFrameTarget > 0) {
          const currentFrame = Number(paintCount);
          const framesPassed = currentFrame - $api.rec.tapeFrameStart;
          
          $api.rec.tapeProgress = framesPassed / $api.rec.tapeFrameTarget;
          
          if (framesPassed >= $api.rec.tapeFrameTarget) {
            console.log(`🎬 Frame-based recording complete: ${framesPassed}/${$api.rec.tapeFrameTarget} frames`);
            
            // Clear failsafe since normal timer completed
            if ($api.rec.failsafeTimeout) {
              clearTimeout($api.rec.failsafeTimeout);
              $api.rec.failsafeTimeout = null;
            }
            
            // Reset frame-based recording state
            $api.rec.tapeProgress = 0;
            $api.rec.tapeFrameMode = false;
            $api.rec.tapeFrameStart = 0;
            $api.rec.tapeFrameTarget = 0;
            
            // Trigger cut and jump to video
            if (typeof $api.rec.cut === 'function') {
              $api.rec.cut(() => {
                $commonApi.jump("video");
              });
            } else {
              console.warn(`🎬 ⚠️ Cut function not available, manual jump to video`);
              $commonApi.jump("video");
            }
          }
        }

        if (paintOut) dirtyBox = paintOut;

        delete screen.resized; // Remove status from screen after painting.
        delete screen.created;

        //console.log("bake")
        //send({ type: "3d-bake" });
      }

      // 🏷️ corner-label: Draw any Global UI / HUD in an overlay buffer that will get
      //           composited by the other thread.

      // TODO: ❤️‍🔥 Why is this being composited by a different thread?
      //       Also... where do I put a scream?

      // System info label (addressability).
      let label;
      const piece = currentHUDTxt?.split("~")[0];
      const defo = 6; // Default offset


      
      if (
        !previewMode &&
        !iconMode &&
        !hideLabel &&
        piece !== undefined &&
        piece.length > 0
      ) {

        // Use plain text for width calculation to avoid counting color codes
        const textForWidthCalculation = currentHUDPlainTxt || currentHUDTxt;
        
        // Double-check: strip color codes directly if they're still present
        // Handle multiple color code formats: \colorname\, \255,255,255\, etc.
        const colorCodeRegex = /\\[^\\]*\\/g; // Matches \anything\ format
        let cleanText = textForWidthCalculation.replace(colorCodeRegex, '');
        
        // Also try removing RGB color codes like \255,255,255\ if any remain
        cleanText = cleanText.replace(/\\\d+,\d+,\d+(,\d+)?\\/g, '');
        
        // Remove any remaining single backslashes that might be color code remnants
        cleanText = cleanText.replace(/\\/g, '');
        
        // Analyze visible lines for accurate sizing
        const rawLines = cleanText.split('\n');
        const visibleLines = rawLines.map((line) => line.replace(/\s+$/, ''));
        const visibleLineCount = visibleLines.length;

        const defaultTypeface = tf;
        const matrixTypeface = typefaceCache.get("MatrixChunky8");

        const isKidlispPiece = detectKidLispPiece({
          currentPath,
          currentHUDTxt,
          currentText,
          cleanText,
        });

        // 🔤 Font Preloading: Ensure MatrixChunky8 starts loading early if available
        if (matrixTypeface && !matrixTypeface.__loadPromise) {
          ensureTypefaceLoaded(matrixTypeface);
        }

        const measureLineWidth = (line, typeface) => {
          if (!line || !line.length || !typeface) return 0;
          const advances = typeface.data?.advances;
          const defaultAdvance = typeface.blockWidth || DEFAULT_TYPEFACE_BLOCK_WIDTH;
          let width = 0;
          for (let i = 0; i < line.length; i++) {
            const ch = line[i];
            width += advances && advances[ch] !== undefined ? advances[ch] : defaultAdvance;
          }
          return width;
        };

        const buildLayout = (typeface) => {
          if (!typeface) return null;

          const fontIdentifier = typeface === defaultTypeface ? undefined : typeface.name;
          const blockWidth = typeface.blockWidth || DEFAULT_TYPEFACE_BLOCK_WIDTH;
          const blockHeight = typeface.blockHeight || DEFAULT_TYPEFACE_BLOCK_HEIGHT;
          const lineWidths = visibleLines.map((line) => measureLineWidth(line, typeface));
          const longestLineWidth = lineWidths.reduce((max, width) => Math.max(max, width), 0);
          // 🎨 Use screen width minus padding for KidLisp wrapping
          // Account for left margin (HUD_LABEL_TEXT_MARGIN) in measurement bounds
          const bounds = isKidlispPiece ? ($api.screen.width - 6 - HUD_LABEL_TEXT_MARGIN) : Math.max($api.screen.width * 4, 1000);

          const naturalBounds = $api.text.box(
            cleanText,
            { x: 0, y: 0 },
            bounds,
            1,
            true, // Enable wrapping for proper measurement
            fontIdentifier,
          );

          if (fontIdentifier === "MatrixChunky8") {
            for (const line of visibleLines) {
              for (let i = 0; i < line.length; i++) {
                typeface.glyphs?.[line[i]];
              }
            }
          }

          return {
            typeface,
            fontIdentifier,
            blockWidth,
            blockHeight,
            lineWidths,
            longestLineWidth,
            textBoxWidth: naturalBounds?.box?.width ?? 0,
            textBoxHeight: naturalBounds?.box?.height ?? 0,
            naturalBounds,
          };
        };

        const defaultLayout = buildLayout(defaultTypeface);
        let selectedLayout = defaultLayout;

        // Disabled: MatrixChunky8 breakpoint removed per user request
        // if (
        //   isKidlispPiece &&
        //   matrixTypeface &&
        //   defaultLayout &&
        //   defaultLayout.longestLineWidth > $api.screen.width
        // ) {
        //   const matrixLayout = buildLayout(matrixTypeface);
        //   if (matrixLayout) {
        //     selectedLayout = matrixLayout;
        //   }
        // }

        if (!selectedLayout && matrixTypeface) {
          selectedLayout = buildLayout(matrixTypeface);
        }

        if (!selectedLayout) {
          selectedLayout = defaultLayout;
        }

        const selectedTypeface = selectedLayout?.typeface || defaultTypeface;
        const selectedHudFont = selectedLayout?.fontIdentifier;
        const hudBlockWidth = selectedLayout?.blockWidth ?? DEFAULT_TYPEFACE_BLOCK_WIDTH;
        const hudBlockHeight = selectedLayout?.blockHeight ?? DEFAULT_TYPEFACE_BLOCK_HEIGHT;
        const textBounds = selectedLayout?.naturalBounds;
        const textBoxWidth = selectedLayout?.textBoxWidth ?? 0;
        const textBoxHeight = selectedLayout?.textBoxHeight ?? 0;
        const longestVisibleLineWidth = selectedLayout?.longestLineWidth ?? 0;
  const wrappedLineCount = textBounds?.lines?.length ?? visibleLineCount;
  const measuredTextHeight = textBoxHeight || (wrappedLineCount * hudBlockHeight);

        // 🔤 Font Loading Check: If MatrixChunky8 was selected but not loaded, skip rendering HUD
        // This prevents pop-in where font_1 renders briefly before MatrixChunky8 glyphs load
        let skipHudRender = false;
        if (selectedHudFont === "MatrixChunky8" && matrixTypeface) {
          // Check if actual glyph data exists (glyphs are loaded on-demand via Proxy)
          // Test a common character like '$' to verify glyphs are accessible
          // A real glyph will have properties like dwidth, advance, or resolution
          // The Proxy returns null for missing glyphs (typeof null === 'object')
          const dollarGlyph = matrixTypeface.glyphs && matrixTypeface.glyphs['$'];
          const hasGlyphs = dollarGlyph && dollarGlyph !== null && 
            (dollarGlyph.dwidth || dollarGlyph.advance !== undefined || dollarGlyph.resolution);
          
          console.log('[HUD] MatrixChunky8 check:', {
            hasGlyphsObject: !!matrixTypeface.glyphs,
            dollarGlyph: dollarGlyph ? 'exists' : 'missing',
            dollarGlyphIsNull: dollarGlyph === null,
            dollarGlyphHasProps: !!(dollarGlyph && (dollarGlyph.dwidth || dollarGlyph.advance !== undefined)),
            hasGlyphs
          });
          
          if (!hasGlyphs) {
            console.log('[HUD] Skipping HUD render - glyphs not ready');
            // Trigger loading if not started
            if (!matrixTypeface.__loadPromise) {
              console.log('[HUD] Starting font load...');
              ensureTypefaceLoaded(matrixTypeface);
            }
            
            // Wait for font to load
            if (matrixTypeface.__loadPromise) {
              matrixTypeface.__loadPromise.then(() => {
                console.log('[HUD] Font load promise resolved');
                matrixTypeface.__loaded = true;
                // Trigger repaint once loaded
                if (typeof window !== "undefined" && window.$activePaintApi?.needsPaint) {
                  window.$activePaintApi.needsPaint();
                }
              }).catch((err) => {
                console.warn("Failed to load MatrixChunky8:", err);
                matrixTypeface.__loaded = true; // Mark as loaded to prevent infinite waiting
              });
            }
            // Skip rendering this frame - wait for font to load
            skipHudRender = true;
          } else {
            console.log('[HUD] Rendering with MatrixChunky8 - glyphs ready');
          }
        }

        // Only proceed with HUD rendering if font is ready
        if (!skipHudRender) {

        const measuredShareWidth = measureLineWidth("share ", selectedTypeface);
        const fallbackShareWidth = hudBlockWidth * "share ".length;
        const effectiveShareWidth = measuredShareWidth > 0
          ? Math.max(measuredShareWidth, fallbackShareWidth)
          : fallbackShareWidth;
        currentHUDShareWidth = effectiveShareWidth;
        const shareWidth = effectiveShareWidth;
        currentHUDLeftPad = shareWidth;
        const scrubExtension = Math.max(0, currentHUDScrub);

  currentHUDLabelFontName = selectedHudFont;
  currentHUDLabelBlockWidth = hudBlockWidth;
  currentHUDLabelBlockHeight = hudBlockHeight;

        // Prefer visible line width for KidLisp pieces to avoid oversized buffers
        // When wrapping is enabled, use textBoxWidth (wrapped width) instead
        let w = isKidlispPiece ? textBoxWidth : textBoxWidth;
        if (!w || w <= 0) {
          w = textBoxWidth;
        }
        
        // Add extra padding to buffer width to prevent font_1 character cutoff
        const bufferWidthPadding = 6; // Extra pixels for wider glyphs
        w += bufferWidthPadding;
        
        // Final text dimensions: KidLisp width uses visible line metrics, height from text box
  let h = measuredTextHeight;
        
        if (piece === "video") w = screen.width;
        
        const baseLabelWidth = w + shareWidth;
        
        // Use natural text dimensions for buffer - preserve original layout
        let bufferW = baseLabelWidth + scrubExtension;
        let bufferH = h;
        
        // Ensure minimum buffer size for readability
        const minTextWidth = Math.max(isKidlispPiece ? textBoxWidth : textBoxWidth, 50);
        const minimumAllowedWidth = shareWidth + Math.max(minTextWidth, 0);
        const minBufferH = Math.max(hudBlockHeight, 20); // At least one line height
        
        if (bufferW < minimumAllowedWidth + scrubExtension) {
          bufferW = minimumAllowedWidth + scrubExtension;
        }
        if (bufferH < minBufferH) {
          bufferH = minBufferH;
        }
        
        // Fix height calculation for KidLisp pieces when wordWrap=false
        if (isKidlispPiece) {
          // When wordWrap=false, text.box doesn't calculate height correctly for multi-line text
          // Calculate proper height based on actual line count
          const properHeight = measuredTextHeight;
          if (properHeight > bufferH) {
            bufferH = properHeight;
          }
        }
        
        const hudDescenderPadding = Math.max(2, Math.round(hudBlockHeight * 0.2));
        bufferH += hudDescenderPadding;

        // DEBUG: Log buffer dimensions in copy-pasteable format (reduced frequency)
        if (false && isKidlispPiece && currentHUDTxt && pieceFrameCount % 120 === 0) {
          console.log(`HUD_BUFFER: bufferW=${bufferW} bufferH=${bufferH} textBoxW=${textBounds.box.width} textBoxH=${textBounds.box.height} longestLinePx=${longestVisibleLineWidth} lines=${visibleLineCount} fontHeight=${hudBlockHeight} expectedH=${visibleLineCount * hudBlockHeight}`);
          console.log(`HUD_TEXT: "${cleanText.replace(/\n/g, '\\n').substring(0, 150)}"`);
        }
        

        
        // Store actual dimensions for animation calculations
  currentHUDLabelMeasuredWidth = baseLabelWidth;
  hudAnimationState.labelWidth = bufferW;
        hudAnimationState.labelHeight = bufferH;
        h = bufferH;
        
        label = $api.painting(bufferW, bufferH, ($) => {
          // Ensure label renders with clean pan state
          $.unpan();
          
          // Clean rendering - no debug elements
          


          let c;
          if (currentHUDTextColor) {
            c = num.shiftRGB(currentHUDTextColor, [255, 255, 255], 0.75);
          } else if (currentHUDStatusColor) {
            c = currentHUDStatusColor;
          } else {
            c = [255, 200, 240];
          }
          if (piece !== "video") {
            let text = currentHUDTxt;
            if (currentHUDTxt.split(" ")[1]?.indexOf("http") !== 0) {
              text = currentHUDTxt?.replaceAll("~", " ");
              // Handle command separators: replace § with spaces for display
              // but keep actual newlines as newlines
              text = text?.replaceAll("§", " ");
            }
            
            const baseX = currentHUDLeftPad;
            const hudTextX = baseX + HUD_LABEL_TEXT_MARGIN + currentHUDScrub;
            const hudTextY = 0;
            const typefaceNameForWrite = selectedHudFont;
            const hasColorCodes = textContainsColorCodes(text);
            const baseTextColor = currentHUDTextColor || "white";

            // 🎨 Character wrapping for KidLisp HUD prompts
            // Wrap based on screen width minus padding (6px total: 2px margin + 4px padding)
            // Subtract the left margin since text starts at x=HUD_LABEL_TEXT_MARGIN
            const wrapBounds = isKidlispPiece ? ($api.screen.width - 6 - HUD_LABEL_TEXT_MARGIN) : undefined;

            drawHudLabelText($, text, {
              x: hudTextX,
              y: hudTextY,
              typefaceName: typefaceNameForWrite,
              textColor: baseTextColor,
              preserveColors: hasColorCodes,
              bounds: wrapBounds,
              // wordWrap defaults to true when bounds is set, enabling character wrapping
            });

            if (currentHUDScrub > 0) {
              const shareWidth = currentHUDShareWidth || (currentHUDLabelBlockWidth * "share ".length);
              const shareTextX = HUD_LABEL_TEXT_MARGIN + currentHUDScrub;
              const shareTextY = 0;

              drawHudLabelText($, "share", {
                x: shareTextX,
                y: shareTextY,
                typefaceName: typefaceNameForWrite,
                textColor: c,
                preserveColors: false,
              });
            }
          } else {
            $.ink(0).line(1, 1, 1, h - 1);
            $.ink(c).line(0, 0, 0, h - 2);
          }
        });

        if (piece === "video") currentHUDOffset = { x: 0, y: 6 };
        if (!currentHUDOffset) currentHUDOffset = { x: defo, y: defo };

        // Apply animation effects to HUD label position
        if (hudAnimationState.animating) {
          const currentTime = performance.now();
          const elapsed = currentTime - hudAnimationState.startTime;
          const progress = Math.min(elapsed / hudAnimationState.duration, 1.0);
          
          // Easing function for smooth macOS-style animation (ease-out)
          const easeOut = 1 - Math.pow(1 - progress, 3);
          
          // Use actual calculated dimensions from when HUD was last drawn
          const hudWidth = hudAnimationState.labelWidth || 120;  // fallback to default
          const hudHeight = hudAnimationState.labelHeight || 40; // fallback to default
          const qrSize = hudAnimationState.qrSize || 80;
          
          // Calculate slide distances: ensure full content slides off-screen
          // Add extra padding (20px) to guarantee complete disappearance
          // For very large labels, cap the slide distance to keep animation smooth
          const maxSlideDistance = 400; // Maximum distance to slide for smooth animation
          const hudSlideX = Math.max(-(hudWidth + 20), -maxSlideDistance);  // Cap slide distance
          const hudSlideY = Math.max(-(hudHeight + 20), -maxSlideDistance); // Cap slide distance
          const qrSlideX = qrSize + 20;         // Slide right by full size + padding
          const qrSlideY = qrSize + 20;         // Slide down by full size + padding
          
          if (hudAnimationState.visible) {
            // Animating IN: fade from 0 to 1, slide from respective corners to position
            hudAnimationState.opacity = easeOut;
            // HUD slides in from top-left corner
            hudAnimationState.slideOffset = {
              x: (1 - easeOut) * hudSlideX, // Slide in from left using actual width
              y: (1 - easeOut) * hudSlideY  // Slide in from top using actual height
            };
            // QR slides in from bottom-right corner
            hudAnimationState.qrSlideOffset = {
              x: (1 - easeOut) * qrSlideX,  // Slide in from right using actual size
              y: (1 - easeOut) * qrSlideY   // Slide in from bottom using actual size
            };
          } else {
            // Animating OUT: fade from 1 to 0, slide to respective corners
            hudAnimationState.opacity = 1 - easeOut;
            // HUD slides out to top-left corner
            hudAnimationState.slideOffset = {
              x: easeOut * hudSlideX, // Slide out to left using actual width
              y: easeOut * hudSlideY  // Slide out to top using actual height
            };
            // QR slides out to bottom-right corner
            hudAnimationState.qrSlideOffset = {
              x: easeOut * qrSlideX,  // Slide out to right using actual size
              y: easeOut * qrSlideY   // Slide out to bottom using actual size
            };
          }
          
          // End animation when progress reaches 1.0
          if (progress >= 1.0) {
            hudAnimationState.animating = false;
            
            // Ensure final values are exact
            if (hudAnimationState.visible) {
              hudAnimationState.opacity = 1.0;
              hudAnimationState.slideOffset = { x: 0, y: 0 };
              hudAnimationState.qrSlideOffset = { x: 0, y: 0 };
            } else {
              hudAnimationState.opacity = 0.0;
              hudAnimationState.slideOffset = { x: hudSlideX, y: hudSlideY };
              hudAnimationState.qrSlideOffset = { x: qrSlideX, y: qrSlideY };
            }
          }
        }

        currentHUDButton =
          currentHUDButton ||
          new $api.ui.Button({
            x: 0,
            y: 0,
            w: currentHUDLabelMeasuredWidth, // FIXED: Don't add currentHUDOffset.x to button width
            h: h, // Use just the calculated height without extra y-offset
          });

        // Mark HUD button to bypass the global HUD active check (it checks itself)
        currentHUDButton.noEdgeDetection = true;
        // Prevent HUD button from being activated by dragging from other buttons
        currentHUDButton.noRolloverActivation = true;

        // $commonApi.hud.currentLabel = {
        //   text: currentHUDTxt,
        //   btn: currentHUDButton,
        // };
      }
        } // End of skipHudRender check - close the if (!skipHudRender) block

      // Return frame data back to the main thread.
      let sendData = { width: screen.width, height: screen.height };

      // Tack on the merry progress bar at the TOP if a pipeline is running
      if ($api.system.merry && $api.system.merry.running) {
        const merry = $api.system.merry;
        
        // Calculate progress based on elapsed time
        const now = Date.now();
        if (merry.startTime && merry.currentPieceStart) {
          const totalElapsed = (now - merry.startTime) / 1000; // in seconds
          const pieceElapsed = (now - merry.currentPieceStart) / 1000;
          merry.progress = Math.min(1, totalElapsed / merry.totalDuration);
          merry.pieceProgress = Math.min(1, pieceElapsed / merry.pipeline[merry.currentIndex].duration);
        }
        
        const mainScreenWidth = screen.width;
        
        // Create merry progress bar painting with SEGMENTED colored blocks per piece
        const merryProgressBarPainting = $api.painting(mainScreenWidth, 1, ($) => {
          const animFrame = Number($api.paintCount || 0n);
          
          // Fill with black backdrop
          $.ink(0, 0, 0, 255).box(0, 0, mainScreenWidth, 1);
          
          // Define colors for each piece (cycle through palette)
          const pieceColors = [
            { r: 100, g: 255, b: 100 },  // Bright green
            { r: 100, g: 200, b: 255 },  // Cyan
            { r: 255, g: 200, b: 100 },  // Orange
            { r: 255, g: 100, b: 200 },  // Pink
            { r: 200, g: 100, b: 255 },  // Purple
            { r: 255, g: 255, b: 100 },  // Yellow
          ];
          
          // Calculate pixel width for each piece based on duration
          let xOffset = 0;
          merry.pipeline.forEach((piece, index) => {
            const pieceWidthRatio = piece.duration / merry.totalDuration;
            const pieceWidth = Math.floor(mainScreenWidth * pieceWidthRatio);
            
            // Determine if this piece is completed, current, or upcoming
            const isCompleted = index < merry.currentIndex;
            const isCurrent = index === merry.currentIndex;
            const isUpcoming = index > merry.currentIndex;
            
            // Get color for this piece
            const color = pieceColors[index % pieceColors.length];
            
            // Draw this piece's segment
            for (let x = xOffset; x < xOffset + pieceWidth && x < mainScreenWidth; x++) {
              let baseR, baseG, baseB, alpha;
              
              if (isCompleted) {
                // Completed pieces: Full bright color
                baseR = color.r;
                baseG = color.g;
                baseB = color.b;
                alpha = 255;
              } else if (isCurrent) {
                // Current piece: Show progress within this segment
                const pieceProgress = merry.pieceProgress || 0;
                const localX = x - xOffset;
                const progressPoint = Math.floor(pieceWidth * pieceProgress);
                
                if (localX <= progressPoint) {
                  // Filled part of current piece - bright with pulsing
                  const pulse = Math.sin(animFrame * 0.3) * 0.2 + 0.8;
                  baseR = Math.floor(color.r * pulse);
                  baseG = Math.floor(color.g * pulse);
                  baseB = Math.floor(color.b * pulse);
                  alpha = 255;
                  
                  // Leader pixel - extra bright white
                  if (localX === progressPoint) {
                    const leaderPulse = Math.sin(animFrame * 0.6) * 0.3 + 0.7;
                    baseR = Math.floor(255 * leaderPulse);
                    baseG = Math.floor(255 * leaderPulse);
                    baseB = Math.floor(255 * leaderPulse);
                  }
                } else {
                  // Unfilled part of current piece - dim preview
                  baseR = Math.floor(color.r * 0.3);
                  baseG = Math.floor(color.g * 0.3);
                  baseB = Math.floor(color.b * 0.3);
                  alpha = 255;
                }
              } else if (isUpcoming) {
                // Upcoming pieces: Very dim preview
                baseR = Math.floor(color.r * 0.15);
                baseG = Math.floor(color.g * 0.15);
                baseB = Math.floor(color.b * 0.15);
                alpha = 255;
              }
              
              $.ink(baseR, baseG, baseB, alpha).box(x, 0, 1, 1);
            }
            
            xOffset += pieceWidth;
          });
        });
        
        if (merryProgressBarPainting && merryProgressBarPainting.pixels && merryProgressBarPainting.pixels.length > 0) {
          sendData.merryProgressBar = {
            x: 0,
            y: 0, // Position at TOP of screen (1px tall)
            img: {
              width: merryProgressBarPainting.width,
              height: merryProgressBarPainting.height,
              pixels: merryProgressBarPainting.pixels
            }
          };
        }
      }

      // Tack on the tape progress bar pixel buffer if necessary.
      if ($api.rec.tapeProgress || ($api.rec.recording && $api.rec.tapeTimerDuration)) {
        const progress = $api.rec.tapeProgress || 0;
        
        // Determine if we should show progress bar at all
        const isFrameBased = $api.rec.tapeFrameMode && $api.rec.tapeFrameTarget > 0;
        const frameCount = $api.rec.tapeFrameTarget || 1;
        
        // Hide progress bar for ALL frame-based recordings
        if (isFrameBased) {
          // Skip creating progress bar entirely for frame recordings
        } else {
          // IMPORTANT: Access the main screen buffer OUTSIDE the painting context
          // because inside painting(), $api.screen refers to the painting's own buffer, not the main screen
          const mainScreenPixels = screen.pixels; // This is the actual frame content
          const mainScreenWidth = screen.width;
          const mainScreenHeight = screen.height;
          
          const isShortRecording = isFrameBased ? frameCount <= 120 : ($api.rec.tapeTimerDuration || 0) <= 1;
          
          let currentProgressWidth;
          if (isFrameBased) {
            // For frame-based recording, create discrete segments
            const framesPassed = Math.floor(progress * frameCount);
            const segmentWidth = Math.max(1, Math.floor(mainScreenWidth / frameCount));
            currentProgressWidth = framesPassed * segmentWidth;
          } else {
            // For time-based recording, use smooth progress
            currentProgressWidth = Math.floor(mainScreenWidth * progress);
          }
          
          // Create tape progress bar painting with VHS-style red glow
          const tapeProgressBarPainting = $api.painting(mainScreenWidth, 2, ($) => {
            // Animation frame for VHS effects - increased speed for more vibes
            const animFrame = Number($api.paintCount || 0n);
            
            // Helper function to sample pixel color from above the progress bar
            const sampleColorFromAbove = (x) => {
              // Skip sampling during early frames for performance (first ~5 frames)
              const frameCount = Number($api.paintCount || 0n);
              if (frameCount < 5 || !mainScreenPixels || mainScreenPixels.length === 0) {
                return { r: 0, g: 0, b: 0 }; // Return black during startup
              }
              
              // Sample from a few pixels above the progress bar position
              const sampleY = Math.max(0, screen.height - 10); // Sample 10px above progress bar
              const pixelIndex = (sampleY * screen.width + x) * 4;
              
              if (pixelIndex >= 0 && pixelIndex < mainScreenPixels.length - 3) {
                return {
                  r: mainScreenPixels[pixelIndex],
                  g: mainScreenPixels[pixelIndex + 1],
                  b: mainScreenPixels[pixelIndex + 2]
                };
              }
              // Fallback to black if can't sample
              return { r: 0, g: 0, b: 0 };
            };
            
            // Helper function to blend sampled color with VHS red
            const blendWithVHS = (sampledColor, vhsR, vhsG, vhsB, blendFactor = 0.3) => {
              return {
                r: Math.floor(sampledColor.r * blendFactor + vhsR * (1 - blendFactor)),
                g: Math.floor(sampledColor.g * blendFactor + vhsG * (1 - blendFactor)),
                b: Math.floor(sampledColor.b * blendFactor + vhsB * (1 - blendFactor))
              };
            };
          
          // Special color override for first and last frames
          const isFirstFrame = progress <= 0.01; // First 1% of progress
          const isLastFrame = progress >= 0.99;  // Last 1% of progress
          
          // Calculate smooth alpha fade - progress bar fades from 25% to 75% for longer clean content viewing
          // Skip fade animation for short recordings
          let progressBarAlpha = 1.0; // Default to fully visible
          
          if (!isShortRecording) {
            if (progress >= 0.20 && progress <= 0.30) {
              // Fade out from 20% to 30% (10% fade-out period)
              progressBarAlpha = 1.0 - ((progress - 0.20) / 0.10);
            } else if (progress > 0.30 && progress < 0.70) {
              // Fully hidden from 30% to 70% (40% hidden period)
              progressBarAlpha = 0.0;
            } else if (progress >= 0.70 && progress <= 0.80) {
              // Fade in from 70% to 80% (10% fade-in period)
              progressBarAlpha = (progress - 0.70) / 0.10;
            }
          }
          
          // Fill entire bar with black backdrop using fade alpha
          $.ink(0, 0, 0, Math.floor(progressBarAlpha * 255)).box(0, 0, mainScreenWidth, 2);
          
          if (isFrameBased) {
            // Draw segmented progress for frame-based recording
            const segmentWidth = Math.max(1, Math.floor(mainScreenWidth / frameCount));
            const framesPassed = Math.floor(progress * frameCount);
            const currentProgressWidth = framesPassed * segmentWidth;
            
            // Draw VHS-style progress bar pixel by pixel (same as time-based but with discrete frame spacing and no leader pixel)
            for (let x = 0; x < mainScreenWidth; x++) {
              let baseR, baseG, baseB;
              
              if (x < currentProgressWidth) {
                // FILLED AREA - VHS red with analog glow and scan lines
                
                if (isFirstFrame) {
                  // FIRST FRAME - Fully green across entire bar
                  baseR = 0;
                  baseG = 255;
                  baseB = 0;
                } else if (isLastFrame) {
                  // LAST FRAME - Fully red across entire bar
                  baseR = 255;
                  baseG = 0;
                  baseB = 0;
                } else {
                  // NORMAL FRAMES - Enhanced color sampling from buffer above
                  const sampledColor = sampleColorFromAbove(x);
                  
                  // Sample additional colors for more variety
                  const sampledColor2 = sampleColorFromAbove(Math.max(0, x - 3));
                  const sampledColor3 = sampleColorFromAbove(Math.min(mainScreenWidth - 1, x + 3));
                  
                  // Mix multiple sampled colors for richer palette
                  const mixedR = Math.floor((sampledColor.r + sampledColor2.r + sampledColor3.r) / 3);
                  const mixedG = Math.floor((sampledColor.g + sampledColor2.g + sampledColor3.g) / 3);
                  const mixedB = Math.floor((sampledColor.b + sampledColor2.b + sampledColor3.b) / 3);
                  const mixedColor = { r: mixedR, g: mixedG, b: mixedB };
                  
                  // Base VHS red intensity - reduced to let more color through
                  let redIntensity = 200; // Reduced from 255 for more color mixing
                  
                  // Enhanced VHS scan line effect with more movement
                  const scanLine = Math.sin(animFrame * 0.5 + x * 0.6) * 0.15 + 0.85;
                  
                  // Intensified analog glow effect - more pronounced waves
                  const glowPhase = (animFrame * 0.15 + x * 0.12) % (Math.PI * 2);
                  const analogGlow = Math.sin(glowPhase) * 0.2 + 0.8;
                  
                  // Enhanced VHS tracking distortion with more character
                  const tracking = Math.sin(animFrame * 0.08 + x * 0.03) * 0.1 + 0.9;
                  
                  // Secondary glow wave for more complexity
                  const secondaryGlow = Math.sin(animFrame * 0.25 + x * 0.2) * 0.1 + 0.9;
                  
                  // Combine all VHS effects with brighter base
                  redIntensity = Math.floor(redIntensity * scanLine * analogGlow * tracking * secondaryGlow);
                  
                  // Create VHS red color
                  const vhsR = Math.max(180, Math.min(255, redIntensity)); // Reduced min from 200
                  const vhsG = Math.floor(vhsR * 0.05); // Very minimal green
                  const vhsB = Math.floor(vhsR * 0.02); // Very minimal blue
                  
                  // Blend mixed sampled color with VHS red (55% sampled, 45% VHS red for more color influence)
                  const blended = blendWithVHS(mixedColor, vhsR, vhsG, vhsB, 0.55);
                  baseR = blended.r;
                  baseG = blended.g;
                  baseB = blended.b;
                }
                
                // Use proper alpha blending for filled area (no special leader pixel treatment for frame-based)
                $.ink(baseR, baseG, baseB, Math.floor(progressBarAlpha * 255)).box(x, 0, 1, 2);
              } else {
                // UNFILLED AREA - Keep black background (already filled above)
                // No need to redraw black pixels, they're already set
              }
            }
          } else {
            // Draw VHS-style progress bar pixel by pixel (original time-based logic)
            for (let x = 0; x < mainScreenWidth; x++) {
              let baseR, baseG, baseB;
              
              // Leading edge pixel - bright glowing leader
              const isLeaderPixel = x === currentProgressWidth - 1 && currentProgressWidth > 0;
              
              if (x < currentProgressWidth) {
                // FILLED AREA - VHS red with analog glow and scan lines
                
                if (isFirstFrame) {
                  // FIRST FRAME - Fully green across entire bar
                  baseR = 0;
                  baseG = 255;
                  baseB = 0;
                } else if (isLastFrame) {
                  // LAST FRAME - Fully red across entire bar
                  baseR = 255;
                  baseG = 0;
                  baseB = 0;
                } else {
                  // NORMAL FRAMES - Enhanced color sampling from buffer above
                  const sampledColor = sampleColorFromAbove(x);
                  
                  // Sample additional colors for more variety
                  const sampledColor2 = sampleColorFromAbove(Math.max(0, x - 3));
                  const sampledColor3 = sampleColorFromAbove(Math.min(mainScreenWidth - 1, x + 3));
                  
                  // Mix multiple sampled colors for richer palette
                  const mixedR = Math.floor((sampledColor.r + sampledColor2.r + sampledColor3.r) / 3);
                  const mixedG = Math.floor((sampledColor.g + sampledColor2.g + sampledColor3.g) / 3);
                  const mixedB = Math.floor((sampledColor.b + sampledColor2.b + sampledColor3.b) / 3);
                  const mixedColor = { r: mixedR, g: mixedG, b: mixedB };
                  
                  // Base VHS red intensity - reduced to let more color through
                  let redIntensity = 200; // Reduced from 255 for more color mixing
                  
                  // Enhanced VHS scan line effect with more movement
                  const scanLine = Math.sin(animFrame * 0.5 + x * 0.6) * 0.15 + 0.85;
                  
                  // Intensified analog glow effect - more pronounced waves
                  const glowPhase = (animFrame * 0.15 + x * 0.12) % (Math.PI * 2);
                  const analogGlow = Math.sin(glowPhase) * 0.2 + 0.8;
                  
                  // Enhanced VHS tracking distortion with more character
                  const tracking = Math.sin(animFrame * 0.08 + x * 0.03) * 0.1 + 0.9;
                  
                  // Secondary glow wave for more complexity
                  const secondaryGlow = Math.sin(animFrame * 0.25 + x * 0.2) * 0.1 + 0.9;
                  
                  // Combine all VHS effects with brighter base
                  redIntensity = Math.floor(redIntensity * scanLine * analogGlow * tracking * secondaryGlow);
                  
                  // Create VHS red color
                  const vhsR = Math.max(180, Math.min(255, redIntensity)); // Reduced min from 200
                  const vhsG = Math.floor(vhsR * 0.05); // Very minimal green
                  const vhsB = Math.floor(vhsR * 0.02); // Very minimal blue
                  
                  // Blend mixed sampled color with VHS red (55% sampled, 45% VHS red for more color influence)
                  const blended = blendWithVHS(mixedColor, vhsR, vhsG, vhsB, 0.55);
                  baseR = blended.r;
                  baseG = blended.g;
                  baseB = blended.b;
                }
                
                // Special leader pixel treatment
                if (isLeaderPixel) {
                  if (isFirstFrame) {
                    // First frame - bright green leader
                    baseR = 0;
                    baseG = 255;
                    baseB = 0;
                  } else if (isLastFrame) {
                    // Last frame - bright red leader  
                    baseR = 255;
                    baseG = 0;
                    baseB = 0;
                  } else {
                    // Check if we're in the fade period (20%-80%) to enable special blinking
                    const isInFadePeriod = progress >= 0.20 && progress <= 0.80;
                    
                    if (isInFadePeriod && !isShortRecording) {
                      // During fade period - cycle through yellow, lime, and other colors for visibility
                      const colorCycle = Math.floor(animFrame * 0.3) % 4; // Slower color cycling
                      
                      switch (colorCycle) {
                        case 0:
                          baseR = 255; baseG = 255; baseB = 0; // Yellow
                          break;
                        case 1:
                          baseR = 0; baseG = 255; baseB = 0; // Lime
                          break;
                        case 2:
                          baseR = 255; baseG = 128; baseB = 0; // Orange
                          break;
                        case 3:
                          baseR = 0; baseG = 255; baseB = 255; // Cyan
                          break;
                      }
                    } else {
                      // Normal behavior outside fade period - super bright white-hot leader with pulsing
                      const leaderPulse = Math.sin(animFrame * 0.6) * 0.2 + 0.8;
                      
                      baseR = 255;
                      baseG = Math.floor(255 * leaderPulse); // Bright white-hot leader
                      baseB = Math.floor(255 * leaderPulse);
                    }
                  }
                }
                
                // Apply alpha fade to final colors, with beacon-like leader pixel
                let finalAlpha = progressBarAlpha;
                if (isLeaderPixel) {
                  if (progress >= 0.20 && progress <= 0.80 && !isShortRecording) {
                    // During fade period - beacon-like signal marker (strong but not full opacity)
                    finalAlpha = 0.8; // Bright beacon for progress indication
                  } else {
                    // Outside fade period - still visible beacon
                    finalAlpha = Math.min(progressBarAlpha, 0.9); // Strong beacon at 90% opacity
                  }
                }
                
                // Use proper alpha blending for filled area
                $.ink(baseR, baseG, baseB, Math.floor(finalAlpha * 255)).box(x, 0, 1, 2);
              } else {
                // UNFILLED AREA - Keep black background (already filled above)
                // No need to redraw black pixels, they're already set
              }
            }
          }
        });
        
        // Ensure the painting was created successfully before adding to sendData
        if (tapeProgressBarPainting && tapeProgressBarPainting.pixels && tapeProgressBarPainting.pixels.length > 0) {
          // Structure the data to match what bios.mjs expects (same as label format)
          sendData.tapeProgressBar = {
            x: 0,
            y: screen.height - 2, // Position at bottom of screen (2px tall)
            img: {
              width: tapeProgressBarPainting.width,
              height: tapeProgressBarPainting.height,
              pixels: tapeProgressBarPainting.pixels
            }
          };
        } else {
          console.warn("🎬 Tape progress bar painting FAILED to create:", {
            painting: !!tapeProgressBarPainting,
            pixels: !!tapeProgressBarPainting?.pixels,
            pixelsLength: tapeProgressBarPainting?.pixels?.length
          });
        }
        } // Close the else block for frame count >= 60
      }

      maybeLeave();

      // TODO: Write this up to the data in `painting`.
      sendData.TwoD = { code: twoDCommands };

      // Attach a label buffer if necessary.
      // Hide label when QR is in fullscreen mode
      if (label && !hudAnimationState.qrFullscreen) {
  const finalX = currentHUDOffset.x + hudAnimationState.slideOffset.x - currentHUDLeftPad;
        const finalY = currentHUDOffset.y + hudAnimationState.slideOffset.y;
        
        sendData.label = {
          x: finalX,
          y: finalY,
          opacity: hudAnimationState.opacity,
          img: (({ width, height, pixels }) => ({ width, height, pixels }))(
            label,
          ),
        };
        
        // DEBUG: Add hitbox visualization overlay
        if (globalThis.debugHudHitbox && currentHUDButton) {
          const hitboxWidth = currentHUDButton.box.w;
          const hitboxHeight = currentHUDButton.box.h;
          
          const hitboxOverlay = $api.painting(hitboxWidth, hitboxHeight, ($) => {
            $.unpan();
            // Draw a semi-transparent green border to show the hitbox
            $.ink(0, 255, 0, 128).box(0, 0, hitboxWidth, hitboxHeight, "outline");
            $.ink(0, 255, 0, 64).box(1, 1, hitboxWidth - 2, hitboxHeight - 2, "outline");
          });
          
          sendData.hitboxDebug = {
            x: currentHUDOffset.x + hudAnimationState.slideOffset.x - currentHUDLeftPad,
            y: currentHUDOffset.y + hudAnimationState.slideOffset.y,
            opacity: hudAnimationState.opacity,
            img: (({ width, height, pixels }) => ({ width, height, pixels }))(
              hitboxOverlay,
            ),
          };
        }
      }

      // 🔲 Generate QR code overlay for KidLisp pieces
      let qrOverlay;
      
      // Clear QR cache if caching is disabled to prevent memory buildup
      if (isQROverlayCacheDisabled() && qrOverlayCache.size > 0) {
        qrOverlayCache.clear();
      }
      
      // Detect if this is a KidLisp piece
      const sourceCode = currentText || currentHUDTxt; // Use plain currentText first, then fall back to HUD text
      
      // Use centralized KidLisp detection for QR code generation
      // But exclude proper .lisp files which should not show source HUD
      const isInlineKidlispPiece = (currentPath && lisp.isKidlispSource(currentPath) && !currentPath.endsWith('.lisp')) ||
                             currentPath === "(...)" ||
                             // Detect cached KidLisp pieces by $code format
                             (sourceCode && sourceCode.startsWith("$")) ||
                             (currentPath && currentPath.includes("/disks/$")) ||
                             // Use the centralized KidLisp detection that includes comma syntax
                             (sourceCode && lisp.isKidlispSource(sourceCode));
      

      if (isInlineKidlispPiece && sourceCode && !hideLabel && (hudAnimationState.visible || hudAnimationState.animating || hudAnimationState.qrFullscreen)) {
<<<<<<< HEAD
        // console.log("🎨 [QR Debug] Entering QR generation. qrFullscreen:", hudAnimationState.qrFullscreen, "sourceCode:", sourceCode?.substring(0, 50));
=======
        //console.log("🎨 [QR Debug] Entering QR generation. qrFullscreen:", hudAnimationState.qrFullscreen, "sourceCode:", sourceCode?.substring(0, 50));
>>>>>>> 3ad2793f
        try {
          // For $code pieces, the sourceCode is the code itself, so use it directly
          let cachedCode;
          if (sourceCode.startsWith("$")) {
            // For $code format, the sourceCode IS the cached code (without $)
            cachedCode = sourceCode.substring(1); // Remove the $ prefix
            // console.log("🔑 [QR Debug] Using $code format, cachedCode:", cachedCode);
          } else {
            // For regular KidLisp source, check if it has been cached
            cachedCode = getCachedCode(sourceCode);
            // console.log("🔍 [QR Debug] Checked cache, cachedCode:", cachedCode);
            
            // If not cached yet but QR fullscreen is active (shift was pressed),
            // trigger caching and request a repaint when complete
            if (!cachedCode && hudAnimationState.qrFullscreen) {
<<<<<<< HEAD
              // console.log("⏳ [QR Debug] Code not cached, triggering caching...");
              const kidlispInstance = getGlobalKidLisp();
              if (kidlispInstance) {
                // console.log("✅ [QR Debug] Got KidLisp instance, calling cacheKidlispSource");
=======
              //console.log("⏳ [QR Debug] Code not cached, triggering caching...");
              const kidlispInstance = getGlobalKidLisp();
              if (kidlispInstance) {
                //console.log("✅ [QR Debug] Got KidLisp instance, calling cacheKidlispSource");
>>>>>>> 3ad2793f
                // Trigger caching asynchronously
                kidlispInstance.cacheKidlispSource(sourceCode, $commonApi).then(() => {
                  // Check if code was successfully cached
                  const newCachedCode = getCachedCode(sourceCode);
                  if (newCachedCode) {
                    //console.log(`🔄 Code cached after shift press: $${newCachedCode}`);
                    // Trigger repaint to show the QR code
                    if (typeof window !== "undefined" && window.$activePaintApi?.needsPaint) {
                      window.$activePaintApi.needsPaint();
                    }
                  }
                }).catch(err => {
                  console.warn("Failed to cache KidLisp code:", err);
                });
              }
            }
          }
          
          if (cachedCode) {
            // Send the cached code to main thread for tape naming
            send({ type: "kidlisp:cached-code", content: cachedCode });
            
            // Use cache key based on cached code to avoid regenerating the same QR
            const cacheKey = `qr_${cachedCode}`;
            
            // Get the font and ensure it's properly loaded before proceeding
            const font = typefaceCache.get("MatrixChunky8");
            
            // Check if ALL glyphs in the label text are loaded
            // The label will be "$" + cachedCode (e.g., "$wipe", "$line", etc.)
            // We need to verify every character's glyph is loaded to avoid pop-in
            const labelText = `$${cachedCode}`;
            let allGlyphsLoaded = false;
            
            if (font && font.glyphs) {
              allGlyphsLoaded = true;
              const missingGlyphs = [];
              
              for (const char of labelText) {
                const glyph = font.glyphs[char];
                // A real glyph has properties like dwidth, advance, or resolution
                // The Proxy returns null for missing glyphs
                const isRealGlyph = glyph && glyph !== null && 
                  (glyph.dwidth || glyph.advance !== undefined || glyph.resolution);
                
                if (!isRealGlyph) {
                  allGlyphsLoaded = false;
                  missingGlyphs.push(char);
                }
              }
              
              // if (!allGlyphsLoaded) {
              //   console.log('[QR] MatrixChunky8 glyphs pending:', {
              //     labelText,
              //     missingGlyphs: missingGlyphs.join('') || 'unknown'
              //   });
              // }
            }
            
            const shouldShowQR = allGlyphsLoaded;
            
            // If font exists but glyphs not loaded yet, trigger loading and request repaint
            if (font && !shouldShowQR) {
              if (!font.__loadPromise) {
                console.log('[QR] Starting font load...');
                ensureTypefaceLoaded(font);
              }
              if (font.__loadPromise) {
                font.__loadPromise.then(() => {
                  font.__loaded = true;
                  // Trigger repaint to show QR once font is ready
                  if (typeof window !== "undefined" && window.$activePaintApi?.needsPaint) {
                    window.$activePaintApi.needsPaint();
                  }
                }).catch((err) => {
                  console.warn("Failed to load MatrixChunky8 for QR:", err);
                  font.__loaded = true; // Mark as loaded to prevent infinite waiting
                });
              }
            }
            

            // Check if this QR overlay is already cached (unless caching is disabled or font not loaded)
            const isQRCacheDisabled = isQROverlayCacheDisabled();
            const hasQRCache = qrOverlayCache.has(cacheKey);
            
            // Declare variables for QR positioning and sizing (used in both cached and fresh QR paths)
            let overlayWidth, overlayHeight, startX, startY;
            

            if (!isQRCacheDisabled && shouldShowQR && hasQRCache) {

              const cachedQrData = qrOverlayCache.get(cacheKey);
              
              // Store QR dimensions in animation state for proper bounding box animations
              hudAnimationState.qrSize = Math.max(cachedQrData.width, cachedQrData.height);
              
              if (hudAnimationState.qrFullscreen) {
                // Fullscreen mode: integer scaling only for pixel-perfect QR
                const originalWidth = cachedQrData.width;
                const originalHeight = cachedQrData.height;
                
                // Calculate maximum integer scale that fits screen with padding
                const padding = Math.min(screen.width, screen.height) * 0.1; // 10% padding
                const maxWidth = screen.width - padding * 2;
                const maxHeight = screen.height - padding * 2;
                
                const maxScaleX = Math.floor(maxWidth / originalWidth);
                const maxScaleY = Math.floor(maxHeight / originalHeight);
                const scale = Math.min(maxScaleX, maxScaleY, 8); // Cap at 8x scale
                
                // Use integer scaling for pixel-perfect results
                overlayWidth = originalWidth * scale;
                overlayHeight = originalHeight * scale;
                
                // Calculate text dimensions for canvas sizing
                const codeText = `$${cachedCode}`;
                const fontSize = 16; // Fixed 2x scale (8px base font * 2 = 16px)
                const textPadding = 8;
                
                // Calculate actual text width using font advances for proper sizing
                const font = typefaceCache.get("MatrixChunky8");
                const advances = font?.data?.advances || {};
                let actualTextWidth = 0;
                for (const char of codeText) {
                  const charWidth = advances[char] || 4; // Default 4px per char if no advance data
                  actualTextWidth += charWidth;
                }
                // Scale up by 2x for our size: 2 scaling
                actualTextWidth *= 2;
                
                const textWidth = actualTextWidth + textPadding * 2; // Add padding
                const textHeight = fontSize + textPadding * 2;
                
                // Expand canvas to include text space
                const canvasHeight = overlayHeight + textHeight;
                const canvasWidth = overlayWidth; // Keep QR width only
                
                // Center everything on screen (ensure integer coordinates)
                startX = Math.floor((screen.width - canvasWidth) / 2);
                startY = Math.floor((screen.height - canvasHeight) / 2);
                
                // Create scaled QR overlay with styled code text
                qrOverlay = $api.painting(canvasWidth, canvasHeight, async ($) => {
                  // Draw scaled QR with integer scaling (centered in canvas)
                  const qrOffsetX = Math.floor((canvasWidth - overlayWidth) / 2);
                  
                  for (let y = 0; y < originalHeight; y++) {
                    for (let x = 0; x < originalWidth; x++) {
                      const srcIndex = (y * originalWidth + x) * 4;
                      
                      if (srcIndex < cachedQrData.basePixels.length) {
                        const r = cachedQrData.basePixels[srcIndex];
                        const g = cachedQrData.basePixels[srcIndex + 1];
                        const b = cachedQrData.basePixels[srcIndex + 2];
                        
                        $.ink(r, g, b);
                        // Draw scale x scale pixel block
                        $.box(qrOffsetX + x * scale, y * scale, scale, scale);
                      }
                    }
                  }
                  
                  // Add styled code text positioned at bottom-left corner of QR with padding
                  const textX = qrOffsetX + 4; // Add 4px left padding from QR edge
                  const textY = overlayHeight + 4; // Add 2px more gap (was 2, now 4) for extra top padding
                  
                  // Draw white text on black background - try MatrixChunky8 first, fallback to default
                  $.ink("white");
                  const matrixFont = typefaceCache.get("MatrixChunky8");
                  if (matrixFont && matrixFont.glyphs) {
                    try {
                      $.write(codeText, { x: textX, y: textY, size: 2 }, "black", undefined, false, "MatrixChunky8");
                    } catch (error) {
                      // Fallback to default font if MatrixChunky8 fails
                      $.write(codeText, { x: textX, y: textY, size: 2 }, "black");
                    }
                  } else {
                    // Use default font if MatrixChunky8 not available
                    $.write(codeText, { x: textX, y: textY, size: 2 }, "black");
                  }
                });
              } else {
                // Normal mode: use original positioning
                const margin = 4;
                overlayWidth = cachedQrData.width;
                overlayHeight = cachedQrData.height;
                startX = screen.width - overlayWidth - margin;
                startY = screen.height - overlayHeight - margin;
                
                // Create fresh overlay for transfer from cached data
                qrOverlay = {
                  width: cachedQrData.width,
                  height: cachedQrData.height,
                  pixels: new Uint8ClampedArray(cachedQrData.basePixels) // Fresh copy for transfer
                };
              }
              
              // Add QR overlay to sendData with animation effects
              sendData.qrOverlay = {
                x: startX + (hudAnimationState.qrFullscreen ? 0 : hudAnimationState.qrSlideOffset.x),
                y: startY + (hudAnimationState.qrFullscreen ? 0 : hudAnimationState.qrSlideOffset.y),
                opacity: hudAnimationState.opacity,
                img: qrOverlay
              };

            } else {

              // Always use prompt.ac for QR codes (even in dev/local)
              let url = "https://prompt.ac";
              
              // Use the cached nanoid code with $ prefix for a much shorter URL
              url += `/$${cachedCode}`;
              
              // Generate QR code with medium error correction for better scannability
              const cells = qr(url, { errorCorrectLevel: ErrorCorrectLevel.M }).modules;
              
              // Calculate size and position for bottom-right corner with 4px margin
              const margin = 4;
              const cellSize = 1; // 1 pixel per cell for smallest 1:1 size
              const qrSize = cells.length * cellSize;
              
              // Store QR dimensions in animation state for proper bounding box animations
              hudAnimationState.qrSize = qrSize;
            
              // Position in bottom-right corner
              let startX = screen.width - qrSize - margin - 1; // Account for shadow width
              const textHeight = 12; // Space for MatrixChunky8 8px font with shadow (8px + 4px padding)
              const totalHeight = qrSize + textHeight;
              let startY = screen.height - totalHeight - margin; // Move 1px closer to bottom for balanced margins
              
              // Create QR overlay using painting API with extra space for shadow
              const textAreaHeight = 9;
              const qrOffsetY = textAreaHeight; // QR starts right after text area (no gap)
              const canvasHeight = qrOffsetY + qrSize + 2; // Ensure room for bottom shadow
              const generatedQR = $api.painting(qrSize + 1, canvasHeight, async ($) => {
                // Draw QR code at offset position to make room for text above
                for (let y = 0; y < cells.length; y++) {
                  for (let x = 0; x < cells.length; x++) {
                    const isBlack = cells[y][x];
                    if (isBlack) {
                      $.ink("black");
                    } else {
                      $.ink("white");
                    }
                    $.box(x * cellSize, (y * cellSize) + qrOffsetY, cellSize); // Add qrOffsetY to move QR down
                  }
                }
                
                // QR text style configuration
                const useBackdrop = true; // Set to true for backdrop style, false for shadow style
                
                // Prepare text for rendering
                const codeToRender = `$${cachedCode}`;
                
                // Calculate actual rendered width for mathematical centering
                // Get character advances from the font definition
                const advances = font?.data?.advances || typefaceCache.get("MatrixChunky8")?.data?.advances || {};
                
                // Calculate text dimensions and positioning
                let actualTextWidth = 0;
                for (const char of codeToRender) {
                  const charWidth = advances[char] || 4;
                  actualTextWidth += charWidth;
                }
                
                // Text area configuration - be more generous with sizing
                const textPaddingLeft = 1; // Minimal left padding
                const textPaddingRight = 1; // Minimal right padding for safety
                const textAreaWidth = actualTextWidth + textPaddingLeft + textPaddingRight;
                const textAreaHeight = 10; // Increased height (was 9)
                
                // Position text area above QR code (which is now at qrOffsetY)
                const textAreaX = qrSize - textAreaWidth; // Still flush right
                const textAreaY = 0; // At the top of the canvas
                
                // Text position within the text area (right-aligned with left padding only)
                const textX = textAreaX + textPaddingLeft; // Only left padding
                const textY = textAreaY + 1; // Vertical centering within smaller text area (was 2)
                
                // Render text with appropriate style
                if (useBackdrop) {
                  // Draw black background for text area (sized to fit text)
                  $.ink("black"); // Black background
                  $.box(textAreaX, textAreaY, textAreaWidth, textAreaHeight);
                  
                  // Render white text (no rotation for now)
                  $.ink("white"); // White text on black background
                  
                  if (getTeiaMode()) {
                    // In TEIA mode, try MatrixChunky8 first, fall back to default if not available
                    let matrixFont = typefaceCache.get("MatrixChunky8");
                    if (matrixFont) {
                      
                      // Check if this is a proper Typeface instance with all methods
                      if (!matrixFont.getGlyph || typeof matrixFont.getGlyph !== 'function') {
                        // Create a new proper Typeface instance
                        const newMatrixFont = new Typeface("MatrixChunky8");
                        await newMatrixFont.load($commonApi.net.preload);
                        // Copy over existing glyphs data if any
                        if (matrixFont.glyphs) {
                          Object.assign(newMatrixFont.glyphs, matrixFont.glyphs);
                        }
                        matrixFont = newMatrixFont;
                        typefaceCache.set("MatrixChunky8", matrixFont);
                      }
                      
                      // Check if glyphs actually work by testing a specific character
                      const testGlyph = matrixFont.glyphs['$'];
                      // MatrixChunky8 uses BDF structure: {resolution, offset, baselineOffset, advance, commands, bbx}
                      const glyphsWorking = testGlyph && typeof testGlyph === 'object' && 
                                          (testGlyph.pixels || testGlyph.commands || testGlyph.resolution);
                      
                      if (!glyphsWorking) {
                        // Create simple fallback glyphs for common characters
                        const fallbackGlyph = {
                          resolution: [6, 8],
                          pixels: [
                            [0, 1, 1, 1, 1, 0],
                            [1, 0, 0, 0, 0, 1],
                            [1, 0, 1, 1, 0, 1],
                            [1, 0, 1, 1, 0, 1],
                            [1, 0, 0, 0, 0, 1],
                            [1, 0, 0, 0, 0, 1],
                            [0, 1, 1, 1, 1, 0],
                            [0, 0, 0, 0, 0, 0]
                          ]
                        };
                        
                        // DO NOT replace glyphs object - it's a Proxy that loads on-demand
                        // Just populate common characters if they're missing
                        if (matrixFont.glyphs) {
                          const commonChars = '$rozeabcdefghijklmnopqrstuvwxyzABCDEFGHIJKLMNOPQRSTUVWXYZ0123456789';
                          for (const char of commonChars) {
                            if (!matrixFont.glyphs[char]) {
                              matrixFont.glyphs[char] = fallbackGlyph;
                              matrixFont[char] = fallbackGlyph; // Also set directly on font object
                            }
                          }
                        }
                      }
                      
                      // Check if font has reasonable glyph data before rendering
                      const testChar = matrixFont.glyphs && (matrixFont.glyphs['$'] || matrixFont.glyphs['A'] || matrixFont.glyphs['a']);
                      const hasValidGlyphs = testChar && (testChar.pixels || testChar.commands || testChar.resolution);
                      if (hasValidGlyphs) {
                        $.write(codeToRender, { x: textX, y: textY }, undefined, undefined, false, "MatrixChunky8");
                      } else {
                        // Fallback to default font if MatrixChunky8 isn't ready
                        $.write(codeToRender, { x: textX, y: textY });
                      }
                    } else {
                      // Fallback to default font if MatrixChunky8 not available
                      $.write(codeToRender, { x: textX, y: textY });
                    }
                  } else {
                    // Use MatrixChunky8 font in normal mode - with simple fallback
                    const matrixFont = typefaceCache.get("MatrixChunky8");
                    if (matrixFont) {
                      try {
                        $.write(codeToRender, { x: textX, y: textY }, undefined, undefined, false, "MatrixChunky8");
                      } catch (error) {
                        // Fallback to default font if MatrixChunky8 fails
                        $.write(codeToRender, { x: textX, y: textY });
                      }
                    } else {
                      // Use default font if MatrixChunky8 not available
                      $.write(codeToRender, { x: textX, y: textY });
                    }
                  }
                } else {
                  // Shadow style: black shadow first, then white text
                  // Draw black shadow (1px offset) - no rotation for now
                  $.ink("black");
                  
                  if (getTeiaMode()) {
                    // In TEIA mode, try MatrixChunky8 first, fall back to default if not available
                    const matrixFont = typefaceCache.get("MatrixChunky8");
                    if (matrixFont && matrixFont.glyphs) {
                      const testChar = matrixFont.glyphs['$'] || matrixFont.glyphs['A'] || matrixFont.glyphs['a'];
                      const hasValidGlyphs = testChar && (testChar.pixels || testChar.commands || testChar.resolution);
                      if (hasValidGlyphs) {
                        $.write(codeToRender, { x: textX + 1, y: textY + 1 }, undefined, undefined, false, "MatrixChunky8");
                      } else {
                        $.write(codeToRender, { x: textX + 1, y: textY + 1 });
                      }
                    } else {
                      $.write(codeToRender, { x: textX + 1, y: textY + 1 });
                    }
                  } else {
                    // Try MatrixChunky8 with simple fallback
                    const matrixFont = typefaceCache.get("MatrixChunky8");
                    if (matrixFont) {
                      try {
                        $.write(codeToRender, { x: textX + 1, y: textY + 1 }, undefined, undefined, false, "MatrixChunky8");
                      } catch (error) {
                        $.write(codeToRender, { x: textX + 1, y: textY + 1 });
                      }
                    } else {
                      $.write(codeToRender, { x: textX + 1, y: textY + 1 });
                    }
                  }
                  
                  // Draw white text on top - no rotation for now
                  $.ink("white");
                  if (getTeiaMode()) {
                    // In TEIA mode, try MatrixChunky8 first, fall back to default if not available
                    const matrixFont = typefaceCache.get("MatrixChunky8");
                    if (matrixFont && matrixFont.glyphs) {
                      const testChar = matrixFont.glyphs['$'] || matrixFont.glyphs['A'] || matrixFont.glyphs['a'];
                      const hasValidGlyphs = testChar && (testChar.pixels || testChar.commands || testChar.resolution);
                      if (hasValidGlyphs) {
                        $.write(codeToRender, { x: textX, y: textY }, undefined, undefined, false, "MatrixChunky8");
                      } else {
                        $.write(codeToRender, { x: textX, y: textY });
                      }
                    } else {
                      $.write(codeToRender, { x: textX, y: textY });
                    }
                  } else {
                    // Try MatrixChunky8 with simple fallback  
                    const matrixFont = typefaceCache.get("MatrixChunky8");
                    if (matrixFont) {
                      try {
                        $.write(codeToRender, { x: textX, y: textY }, undefined, undefined, false, "MatrixChunky8");
                      } catch (error) {
                        $.write(codeToRender, { x: textX, y: textY });
                      }
                    } else {
                      $.write(codeToRender, { x: textX, y: textY });
                    }
                  }
                }
                
                // Draw gray shadow along the right side and bottom of the entire overlay
                $.ink("gray", 128);
                // Right shadow - offset 1px down from top like a drop shadow
                $.box(qrSize, 1, 1, qrOffsetY + qrSize);
                // Bottom shadow - offset 1px from left edge like a drop shadow
                $.box(1, qrOffsetY + qrSize, qrSize, 1);
              });
              
              // Don't cache QR overlay if font isn't fully loaded yet (text label needs to re-render)
              // Cache the base QR data (not the transferable pixels)
              const qrData = {
                width: generatedQR.width,
                height: generatedQR.height,
                basePixels: new Uint8ClampedArray(generatedQR.pixels) // Keep a safe copy for caching
              };
              
              // Store QR dimensions in animation state for proper bounding box animations
              hudAnimationState.qrSize = Math.max(qrData.width, qrData.height);
              
              if (hudAnimationState.qrFullscreen) {
                // Fullscreen mode: integer scaling only for pixel-perfect QR
                const originalQrSize = cells.length;
                
                // Calculate maximum integer scale that fits screen with padding
                const padding = Math.min(screen.width, screen.height) * 0.1; // 10% padding
                const maxSize = Math.min(screen.width, screen.height) - padding * 2;
                
                const maxCellSize = Math.floor(maxSize / originalQrSize);
                const cellSize = Math.max(2, Math.min(maxCellSize, 12)); // Integer cell size, 2-12px
                const finalQrSize = originalQrSize * cellSize;
                
                overlayWidth = finalQrSize;
                overlayHeight = finalQrSize;
                
                // Calculate text dimensions for canvas sizing
                const codeText = `$${cachedCode}`;
                const fontSize = 16; // Fixed 2x scale (8px base font * 2 = 16px)
                const textPadding = 8;
                
                // Calculate actual text width using font advances for proper sizing
                const font = typefaceCache.get("MatrixChunky8");
                const advances = font?.data?.advances || {};
                let actualTextWidth = 0;
                for (const char of codeText) {
                  const charWidth = advances[char] || 4; // Default 4px per char if no advance data
                  actualTextWidth += charWidth;
                }
                // Scale up by 2x for our size: 2 scaling
                actualTextWidth *= 2;
                
                const textWidth = actualTextWidth + textPadding * 2; // Add padding
                const textHeight = fontSize + textPadding * 2;
                
                // Use full screen canvas to position QR code (centered) and text (top-left)
                const canvasHeight = screen.height;
                const canvasWidth = screen.width;
                
                // Position QR code in center of screen
                const qrX = Math.floor((screen.width - finalQrSize) / 2);
                const qrY = Math.floor((screen.height - finalQrSize) / 2);
                
                // Position starts at top-left of screen since we're using full screen canvas
                startX = 0;
                startY = 0;
                
                // Generate fullscreen canvas with centered QR and top-left text
                const fullscreenQR = $api.painting(canvasWidth, canvasHeight, ($) => {
                  // Draw QR code centered on screen
                  for (let y = 0; y < cells.length; y++) {
                    for (let x = 0; x < cells.length; x++) {
                      const isBlack = cells[y][x];
                      if (isBlack) {
                        $.ink("black");
                      } else {
                        $.ink("white");
                      }
                      $.box(qrX + x * cellSize, qrY + y * cellSize, cellSize, cellSize);
                    }
                  }
                  
                  // Draw text in absolute top-left corner of screen
                  const codeText = `$${cachedCode}`;
                  const textX = 10; // Small margin from left edge of screen
                  const textY = 10; // Small margin from top edge of screen
                  
                  // Draw black shadow offset by 1px
                  $.ink("black");
                  $.write(codeText, { x: textX + 1, y: textY + 1, size: 2 }); // 2x scale for shadow
                  
                  // Draw white text on top
                  $.ink("white");
                  $.write(codeText, { x: textX, y: textY, size: 2 }); // 2x scale for main text
                });
                
                // Update qrData for fullscreen
                qrData.width = fullscreenQR.width;
                qrData.height = fullscreenQR.height;
                qrData.basePixels = new Uint8ClampedArray(fullscreenQR.pixels);
                
                qrOverlay = {
                  width: qrData.width,
                  height: qrData.height,
                  pixels: new Uint8ClampedArray(qrData.basePixels)
                };
              } else {
                // Normal mode: use original positioning and size
                overlayWidth = qrData.width;
                overlayHeight = qrData.height;
                startX = screen.width - overlayWidth - margin;
                startY = screen.height - overlayHeight - margin; // Removed +1 to prevent label shadow overlap
                
                // Create fresh overlay for transfer each time
                qrOverlay = {
                  width: qrData.width,
                  height: qrData.height,
                  pixels: new Uint8ClampedArray(qrData.basePixels) // Fresh copy for transfer
                };
              }
              
              // Cache the QR data for this piece (not the transferable version)
              // Cache if we have some characters loaded to stabilize the QR
              if (!isQRCacheDisabled && shouldShowQR && !hudAnimationState.qrFullscreen) {
                qrOverlayCache.set(cacheKey, qrData);
              }
              
              // Add QR overlay to sendData with exact position and animation effects
              sendData.qrOverlay = {
                x: startX + (hudAnimationState.qrFullscreen ? 0 : hudAnimationState.qrSlideOffset.x),
                y: startY + (hudAnimationState.qrFullscreen ? 0 : hudAnimationState.qrSlideOffset.y),
                opacity: hudAnimationState.opacity,
                img: qrOverlay
              };

            }
          } else {
            // No cached code yet - QR will appear once caching is complete
          }
        } catch (err) {
          console.warn("Failed to generate QR overlay:", err);
        }
      }

      let transferredPixels;

      // Check to see if we have a dirtyBox to render from.
      const croppedBox = dirtyBox?.croppedBox?.(screen);

      if (croppedBox?.w > 0 && croppedBox?.h > 0) {
        transferredPixels = dirtyBox.crop(screen);
        sendData.pixels = transferredPixels;
        sendData.dirtyBox = croppedBox;
      } else if (painted === true) {
        // TODO: Toggling this causes a flicker in `line`... but helps prompt. 2022.01.29.13.21
        // Otherwise render everything if we drew anything!
        transferredPixels = screen.pixels;
        sendData.pixels = transferredPixels;
      }

      // Optional messages to send.
      if (painted === true) sendData.paintChanged = true;
      if (loading === true) sendData.loading = true;

      // These fields are one time `signals`.
      if (reframe || glazeAfterReframe) {
        sendData.reframe = reframe || glazeAfterReframe !== undefined;
        if (glazeAfterReframe) {
          send(glazeAfterReframe);
          glazeAfterReframe = undefined;
        }
      }

      if (cursorCode) sendData.cursorCode = cursorCode;

      // Note: transferredPixels will be undefined when sendData === {}.
      if (sendData.pixels) {
        // 🛡️ Create a copy for transfer to avoid detaching the main rendering buffer
        const pixelsCopy = new Uint8ClampedArray(sendData.pixels);
        sendData.pixels = pixelsCopy.buffer;
      } else {
        sendData.pixels = content.pixels;
      }

      if (sendData.pixels?.byteLength === 0) sendData.pixels = undefined;

      let transferredObjects = [sendData.pixels];

      if (sendData.label) {
        // 🛡️ Create a copy for transfer to avoid detaching the label buffer
        const labelPixelsCopy = new Uint8ClampedArray(sendData.label.img.pixels);
        transferredObjects.push(labelPixelsCopy.buffer);
      }

      if (sendData.qrOverlay) {
        // 🛡️ Create a copy for transfer to avoid detaching the QR overlay buffer
        const qrPixelsCopy = new Uint8ClampedArray(sendData.qrOverlay.img.pixels);
        transferredObjects.push(qrPixelsCopy.buffer);
      }

      if (sendData.qrCornerText) {
        // 🛡️ Create a copy for transfer to avoid detaching the QR corner text buffer
        const qrCornerPixelsCopy = new Uint8ClampedArray(sendData.qrCornerText.img.pixels);
        transferredObjects.push(qrCornerPixelsCopy.buffer);
      }

      if (sendData.tapeProgressBar) {
        // 🛡️ Create a copy for transfer to avoid detaching the tape progress bar buffer
        const tapePixelsCopy = new Uint8ClampedArray(sendData.tapeProgressBar.img.pixels);
        transferredObjects.push(tapePixelsCopy.buffer);
      }

      if (sendData.merryProgressBar) {
        // 🎄 Create a copy for transfer to avoid detaching the merry progress bar buffer
        const merryPixelsCopy = new Uint8ClampedArray(sendData.merryProgressBar.img.pixels);
        transferredObjects.push(merryPixelsCopy.buffer);
      }

      // console.log("TO:", transferredObjects);
      // console.log("Sent data:", sendData);

      sendData.sound = sound;

      send({ type: "render", content: sendData }, transferredObjects);

      sound.sounds.length = 0; // Empty the sound command buffer.
      sound.bubbles.length = 0;
      sound.kills.length = 0;

      twoDCommands.length = 0; // Empty the 2D GPU command buffer.

      // Flush the `signals` after sending.
      if (reframe) reframe = undefined;
      if (cursorCode) cursorCode = undefined;
    } else {
      // Send update (sim).
      maybeLeave();
      // TODO: How necessary is this - does any info ever need to actually
      //       get sent? 23.01.06.16.02

      // console.log(pixels);
      // 🛡️ Create a copy for transfer to avoid detaching the pixels buffer
      const transferPixels = pixels ? new Uint8ClampedArray(pixels) : null;
      
      send(
        {
          type: "update",
          content: {
            didntRender: true,
            loading,
            pixels: transferPixels?.buffer,
            width: content.width,
            height: content.height,
            sound,
          },
        },
        [transferPixels?.buffer],
      );
    }

    // Wait 8 frames of the default piece before loading the initial piece.
    // And also make sure the session has been queried.
    // console.log(sessionStarted);
    if (
      paintCount > 8n &&
      (sessionStarted || PREVIEW_OR_ICON || $commonApi.net.sandboxed)
    ) {
      loadAfterPreamble?.(); // Start loading after the first disk if necessary.
    }

    // soundClear?.();

    // ***Frame State Reset***
    // Reset video transcoding / print progress.

    //console.log(performance.now() - frameTime, "ms");

    //performance.mark("b");

    //performance.measure("a", "b");
    //console.log("Frame perf:", performance.getEntriesByType("measure")[0].duration);
    //performance.clearMarks();
    //performance.clearMeasures();
  }
}

// 📚 Utilities

// Get the active user's handle from the server if one exists, updating
// $commonApi.handle
let HANDLE;
// TODO: Cache this in localStorage and clear it on log in and log out?
//       24.05.23.22.16

async function handle() {
  if (USER) {
    // TODO: Check to see if this is in localStorage or not...
    const storedHandle = store["handle"]; // || (await store.retrieve("handle"));

    // console.log("Stored handle...", storedHandle);

    if (storedHandle) {
      const newHandle = "@" + storedHandle;
      if (HANDLE === newHandle) return;
      HANDLE = "@" + storedHandle;
      send({ type: "handle", content: HANDLE });
      store["handle:received"] = true;
      // console.log("Retrieved handle from store:", storedHandle);
      return; // Leave early if a stored handle was found.
    }

    try {
      const response = await fetch(`/handle?for=${USER.sub}`);
      if (response.status === 200) {
        const data = await response.json();
        const newHandle = "@" + data.handle;
        if (newHandle === HANDLE) return;
        HANDLE = newHandle;
        send({ type: "handle", content: HANDLE });
        store["handle:received"] = true;
        store["handle"] = data.handle;
        // store.persist("handle"); // Maybe this shouldn't persist.
      } else {
        // console.warn(await response.text());
        store["handle:failed"] = true;
      }
    } catch (error) {
      console.error(error);
      store["handle:failed"] = true;
    }
  }
}

// Tell the `bios` to pull a screenshot of the next frame.
function downloadScreenshot() {
  send({
    type: "$creenshot",
    content: {
      filename: `$creenshot-${num.timestamp()}.png`,
      modifiers: { scale: 6 },
    },
  });
}

// Run the piece's "leave" function which will trigger
// a new load before sending off the final frame.
function maybeLeave() {
  // 🚪 Leave (Skips act and sim and paint...)
  if (leaving && leaveLoad) {
    try {
      leave({ ...painting.api, screen, ...$commonApi }); // Trigger leave.
    } catch (e) {
      console.warn("👋 Leave failure...", e);
    }
    leaveLoad();
    leaveLoad = null;
  }
}

// Debug utility for HUD hitbox visualization
globalThis.toggleHudHitboxDebug = () => {
  globalThis.debugHudHitbox = !globalThis.debugHudHitbox;
  $commonApi.needsPaint(); // Force repaint to show/hide the debug visualization
};

// Play a sound when "notice" fires.
const noticeBell = (api, { tone } = { tone: 600 }) => {
  api.beep(tone);

  noticeTimer = new gizmo.Hourglass(160, {
    completed: () => {
      notice = "";
      noticeOpts = null;
      noticeTimer = null;
      $commonApi.needsPaint();
    },
  });
};
<|MERGE_RESOLUTION|>--- conflicted
+++ resolved
@@ -1,11709 +1,11694 @@
-// Manages a piece and the transitions between pieces like a
-// hypervisor or shell.
-
-/* #region 🏁 todo
-#endregion */
-
-import * as quat from "../dep/gl-matrix/quat.mjs";
-import * as mat3 from "../dep/gl-matrix/mat3.mjs";
-import * as mat4 from "../dep/gl-matrix/mat4.mjs";
-import * as vec2 from "../dep/gl-matrix/vec2.mjs";
-import * as vec3 from "../dep/gl-matrix/vec3.mjs";
-import * as vec4 from "../dep/gl-matrix/vec4.mjs";
-
-import * as graph from "./graph.mjs";
-import * as num from "./num.mjs";
-import * as text from "./text.mjs";
-import * as geo from "./geo.mjs";
-import * as gizmo from "./gizmo.mjs";
-import * as ui from "./ui.mjs";
-import * as help from "./help.mjs";
-import * as platform from "./platform.mjs";
-import { signed as shop } from "./shop.mjs";
-import { parse, metadata, inferTitleDesc, updateCode } from "./parse.mjs";
-import { Socket } from "./socket.mjs"; // TODO: Eventually expand to `net.Socket`
-import { Chat } from "./chat.mjs"; // TODO: Eventually expand to `net.Socket`
-import {
-  notArray,
-  defaultTemplateStringProcessor,
-  uint8ArrayToBase64,
-  base64ToUint8Array,
-} from "./helpers.mjs";
-const { pow, abs, round, sin, random, min, max, floor, cos } = Math;
-const { keys } = Object;
-import { nopaint_boot, nopaint_act, nopaint_is, nopaint_renderPerfHUD, nopaint_triggerBakeFlash } from "../systems/nopaint.mjs";
-import { getPreserveFadeAlpha, setPreserveFadeAlpha } from "./fade-state.mjs";
-import * as prompt from "../systems/prompt-system.mjs";
-import * as world from "../systems/world.mjs";
-import { headers } from "./headers.mjs";
-import { logs } from "./logs.mjs";
-import { soundWhitelist } from "./sound/sound-whitelist.mjs";
-
-import { CamDoll } from "./cam-doll.mjs";
-
-import { TextInput, Typeface } from "../lib/type.mjs";
-
-import * as lisp from "./kidlisp.mjs";
-import { isKidlispSource, fetchCachedCode, getCachedCode, initPersistentCache, getCachedCodeMultiLevel } from "./kidlisp.mjs"; // Add lisp evaluator.
-import { qrcode as qr, ErrorCorrectLevel } from "../dep/@akamfoad/qr/qr.mjs";
-import { microtype, MatrixChunky8 } from "../disks/common/fonts.mjs";
-
-function matrixDebugEnabled() {
-  if (typeof window !== "undefined" && window?.acMatrixDebug) return true;
-  if (typeof globalThis !== "undefined" && globalThis?.acMatrixDebug)
-    return true;
-  return false;
-}
-
-function inkFloodLoggingEnabled() {
-  if (typeof globalThis !== "undefined" && globalThis.AC_LOG_INK_COLORS) return true;
-  if (typeof process !== "undefined" && process.env?.AC_LOG_INK_COLORS === "1") return true;
-  return false;
-}
-
-function inkFloodLogPrefix() {
-  let label = null;
-  if (typeof process !== "undefined" && process.env?.AC_LOG_INK_LABEL) {
-    label = process.env.AC_LOG_INK_LABEL;
-  } else if (typeof globalThis !== "undefined" && globalThis.AC_LOG_INK_LABEL) {
-    label = globalThis.AC_LOG_INK_LABEL;
-  }
-  return label ? `[${label}] ` : "";
-}
-
-function cloneColorForLog(color) {
-  if (Array.isArray(color)) return Array.from(color);
-  return color;
-}
-
-function cloneArgsForLog(args) {
-  return Array.from(args).map((arg) => {
-    if (Array.isArray(arg)) return Array.from(arg);
-    if (arg && typeof arg === "object") {
-      try {
-        return JSON.parse(JSON.stringify(arg));
-      } catch (err) {
-        return String(arg);
-      }
-    }
-    return arg;
-  });
-}
-
-if (typeof globalThis !== "undefined") {
-  if (globalThis.acMatrixDebug === undefined) {
-    globalThis.acMatrixDebug = true;
-  }
-  if (typeof window !== "undefined" && window.acMatrixDebug === undefined) {
-    window.acMatrixDebug = globalThis.acMatrixDebug;
-  }
-}
-
-// Helper function to safely check for sandboxed environments in both main thread and worker contexts
-function isSandboxed() {
-  try {
-    // In workers, window is undefined but we can still check self.origin or location
-    if (typeof window !== "undefined") {
-      return window.origin === "null";
-    } else if (typeof self !== "undefined" && self.origin) {
-      return self.origin === "null";
-    } else if (typeof location !== "undefined" && location.origin) {
-      return location.origin === "null";
-    } else {
-      return false; // Default to not sandboxed if we can't determine
-    }
-  } catch (err) {
-    return false; // Default to not sandboxed if there's an error
-  }
-}
-
-// Helper function to get safe protocol and hostname for URL construction
-function getSafeUrlParts() {
-  try {
-    const sandboxed = isSandboxed();
-    
-    if (sandboxed) {
-      return {
-        protocol: "https:",
-        hostname: "aesthetic.computer"
-      };
-    } else {
-      // Try to get location info from various contexts
-      let loc = null;
-      if (typeof location !== "undefined") {
-        loc = location;
-      } else if (typeof self !== "undefined" && self.location) {
-        loc = self.location;
-      } else if (typeof window !== "undefined" && window.location) {
-        loc = window.location;
-      }
-      
-      if (loc) {
-        return {
-          protocol: loc.protocol,
-          hostname: loc.hostname || loc.host
-        };
-      } else {
-        // Fallback if no location available
-        return {
-          protocol: "https:",
-          hostname: "aesthetic.computer"
-        };
-      }
-    }
-  } catch (err) {
-    // Fallback to defaults if there's any error
-    return {
-      protocol: "https:",
-      hostname: "aesthetic.computer"
-    };
-  }
-}
-
-let tf; // Active typeface global.
-
-// Cache for loaded typefaces to avoid recreating them
-const typefaceCache = new Map();
-
-const DEFAULT_TYPEFACE_BLOCK_WIDTH = 6;
-const DEFAULT_TYPEFACE_BLOCK_HEIGHT = 10;
-const HUD_LABEL_TEXT_MARGIN = 0;
-const KIDLISP_HUD_WRAP_CHARACTER_LIMIT = 28;
-const MIN_HUD_WRAP_WIDTH = 120;
-
-function resolveTypefaceInstance(typefaceRef) {
-  if (!typefaceRef) return undefined;
-  if (typefaceRef instanceof Typeface) return typefaceRef;
-  if (typeof typefaceRef === "string") {
-    if (typefaceCache.has(typefaceRef)) {
-      return typefaceCache.get(typefaceRef);
-    }
-    const instance = new Typeface(typefaceRef);
-    typefaceCache.set(typefaceRef, instance);
-    return instance;
-  }
-  if (typeof typefaceRef === "object" && typeof typefaceRef?.getGlyph === "function") {
-    return typefaceRef;
-  }
-  return undefined;
-}
-
-function ensureTypefaceLoaded(typeface) {
-  if (!typeface || typeof typeface.load !== "function") return;
-  const requiresLoad =
-    typeface.data?.bdfFont ||
-    typeface.name === "unifont" ||
-    typeface.name === "MatrixChunky8";
-
-  if (!requiresLoad) return;
-
-  if (!typeface.__loadPromise) {
-    typeface.__loadPromise = typeface.load($commonApi.net.preload, () => {
-      if (typeof window !== "undefined" && window.$activePaintApi?.needsPaint) {
-        window.$activePaintApi.needsPaint();
-      }
-    });
-  }
-
-  return typeface.__loadPromise;
-}
-
-function getTypefaceForMeasurement(typefaceName) {
-  if (!typefaceName) return tf;
-  const resolved = resolveTypefaceInstance(typefaceName);
-  return resolved || tf;
-}
-
-function writeHudLabelText(
-  $, 
-  text,
-  {
-    x = 0,
-    y = 0,
-    typefaceName,
-    preserveColors = true,
-    bounds,
-    wordWrap,
-  } = {},
-) {
-  if (text === undefined || text === null || text === "") return;
-
-  const content = preserveColors ? text : stripColorCodes(text);
-  const effectiveBounds = typeof bounds === "number" && bounds > 0 ? bounds : undefined;
-  const shouldWrap = wordWrap === undefined ? effectiveBounds !== undefined : wordWrap;
-  
-  $.write(
-    content,
-    { x, y },
-    undefined,
-    effectiveBounds,
-    shouldWrap,
-    typefaceName,
-  );
-
-  return $;
-}
-
-// Helper function to determine if a color is dark (needs light shadow) or light (needs dark shadow)
-function isColorDark(colorStr) {
-  
-  let rgb;
-  
-  // Handle RGB comma-separated format like "0,0,0" or "255,0,0"
-  if (typeof colorStr === 'string' && colorStr.includes(',')) {
-    const parts = colorStr.split(',').map(n => parseInt(n.trim(), 10));
-    rgb = parts;
-  } 
-  // Handle named colors
-  else if (typeof colorStr === 'string') {
-    const lower = colorStr.toLowerCase();
-    const resolved = graph.findColor(lower);
-    if (Array.isArray(resolved)) {
-      rgb = resolved;
-    } else {
-      // For unknown colors, assume they're light
-      return false;
-    }
-  }
-  // Handle array format [r, g, b]
-  else if (Array.isArray(colorStr)) {
-    rgb = colorStr;
-  }
-  
-  if (!rgb || rgb.length < 3) return false;
-  
-  // Calculate relative luminance using the formula from WCAG
-  // https://www.w3.org/TR/WCAG20/#relativeluminancedef
-  const [r, g, b] = rgb;
-  const luminance = (0.299 * r + 0.587 * g + 0.114 * b) / 255;
-  
-  // If luminance is less than 0.5, it's a dark color
-  return luminance < 0.5;
-}
-
-// Helper function to get shadow color for a specific text color
-const BRIGHT_SHADOW_RGB = "220,220,220";
-
-function getShadowColorForText(colorStr) {
-  if (!colorStr) return "64,64,64"; // Default to dark gray shadow
-  
-  let rgb;
-  let normalizedCommand = null;
-  if (typeof colorStr === "string") {
-    normalizedCommand = colorStr.trim().toLowerCase();
-    // Treat complex command-based color strings (fade, scroll, random, etc.) as needing bright shadows
-    if (/[:(]/.test(normalizedCommand) || normalizedCommand.includes("?")) {
-      return BRIGHT_SHADOW_RGB;
-    }
-  }
-  
-  // Parse the color string to get RGB values
-  if (typeof colorStr === 'string' && colorStr.includes(',')) {
-    const parts = colorStr.split(',').map(n => parseInt(n.trim(), 10));
-    rgb = parts;
-  } 
-  else if (typeof colorStr === 'string') {
-    const lower = colorStr.toLowerCase();
-    const resolved = graph.findColor(lower);
-    if (Array.isArray(resolved)) {
-      rgb = resolved;
-    } else {
-      // Fallback to dark gray for unknown colors
-      return "64,64,64";
-    }
-  }
-  else if (Array.isArray(colorStr)) {
-    rgb = colorStr;
-  }
-  
-  if (!rgb || rgb.length < 3) return "64,64,64";
-  
-  const [r, g, b] = rgb;
-
-  // Handle very dark colors (near black) before channel-specific logic
-  if (r <= 24 && g <= 24 && b <= 24) {
-    return BRIGHT_SHADOW_RGB;
-  }
-  
-  // 🎨 Special case: Detect RGB channel colors and return channel-tinted shadows
-  // Red channel: R value, zero G and B
-  if (r >= 0 && g === 0 && b === 0) {
-    // Red channel shadow - darker red, stronger and more saturated
-    const shadowR = Math.max(32, Math.round(r * 0.4)); // Keep at least 40% intensity
-    return `${shadowR},0,0`; // Pure red shadow
-  }
-  
-  // Green channel: zero R, G value, zero B
-  if (r === 0 && g >= 0 && b === 0) {
-    // Green channel shadow - darker green
-    const shadowG = Math.max(32, Math.round(g * 0.4));
-    return `0,${shadowG},0`; // Pure green shadow
-  }
-  
-  // Blue channel: zero R, G value (75% of B), B value (deepskyblue pattern: 0, 191, 255)
-  // Detects pattern where g = b * 0.75 (within rounding tolerance)
-  if (r === 0 && b >= 0 && g >= 0) {
-    const expectedG = Math.round(b * 0.75);
-    // Allow 1 pixel tolerance for rounding
-    if (Math.abs(g - expectedG) <= 1) {
-      // Blue/deepskyblue channel shadow - darker blue with cyan tint
-      const shadowG = Math.max(24, Math.round(g * 0.4));
-      const shadowB = Math.max(32, Math.round(b * 0.4));
-      return `0,${shadowG},${shadowB}`; // Cyan-blue shadow
-    }
-  }
-  
-  // Check if the color is dark - if so, lighten it for shadow
-  if (isColorDark(colorStr)) {
-    // Render near-white shadows under very dark text for readability
-    if (r <= 24 && g <= 24 && b <= 24) {
-      return "255,255,255";
-    }
-
-    // Lighten the color by mixing with white (stronger mix for dark colors)
-    const factor = 0.85; // Mix 85% with white for a much lighter shadow
-    const shadowR = Math.round(r + (255 - r) * factor);
-    const shadowG = Math.round(g + (255 - g) * factor);
-    const shadowB = Math.round(b + (255 - b) * factor);
-    return `${shadowR},${shadowG},${shadowB}`;
-  }
-  
-  // For light colors, darken by mixing with dark gray
-  const factor = 0.6; // Mix 60% darker for shadow
-  const shadowR = Math.round(r * (1 - factor));
-  const shadowG = Math.round(g * (1 - factor));
-  const shadowB = Math.round(b * (1 - factor));
-  return `${shadowR},${shadowG},${shadowB}`;
-}
-
-// Helper function to replace color codes in text with shadow colors
-function replaceColorCodesWithShadows(text, defaultTextColor = "white") {
-  if (!text || !textContainsColorCodes(text)) return text;
-  
-  let currentTextColor = defaultTextColor;
-  
-  COLOR_CODE_MATCH_REGEX.lastIndex = 0;
-  return text.replace(COLOR_CODE_MATCH_REGEX, (match, colorStr) => {
-    if (!colorStr) return match;
-    
-    const normalized = colorStr.trim();
-    const lower = normalized.toLowerCase();
-    
-    if (lower === "reset" || lower === "default" || lower === "base") {
-      currentTextColor = defaultTextColor;
-    } else {
-      currentTextColor = normalized;
-    }
-    
-    // Get the appropriate shadow color for this text color
-    const shadowColor = getShadowColorForText(currentTextColor);
-    
-    // Return the shadow color code
-    return `\\${shadowColor}\\`;
-  });
-}
-
-function drawHudLabelText(
-  $, 
-  text,
-  {
-    x = 0,
-    y = 0,
-    typefaceName,
-    textColor = "white",
-    shadowColor,
-    shadowOffsetX = 1,
-    shadowOffsetY = 1,
-    preserveColors = true,
-    bounds,
-    wordWrap,
-  } = {},
-) {
-  if (!text) return;
-
-  const containsColorCodes = textContainsColorCodes(text);
-  const shouldPreserveColors = preserveColors || ((typefaceName === "MatrixChunky8" || typefaceName === "unifont") && containsColorCodes);
-
-  const effectiveBounds = typeof bounds === "number" && bounds > 0 ? bounds : undefined;
-  const shouldWrap = wordWrap === undefined ? effectiveBounds !== undefined : wordWrap;
-
-
-  let effectiveShadowColor = shadowColor;
-  if (!effectiveShadowColor && textColor) {
-    effectiveShadowColor = getShadowColorForText(textColor);
-  }
-  if (!effectiveShadowColor) {
-    effectiveShadowColor = "black";
-  }
-
-
-  const shouldRenderShadow = effectiveShadowColor && !(
-    (typefaceName === "MatrixChunky8" || typefaceName === "unifont") &&
-    matrixDebugEnabled()
-  );
-
-  if (shouldRenderShadow) {
-    // If the text has color codes and we're preserving colors, use dynamic shadows
-    if (shouldPreserveColors && containsColorCodes) {
-      // Replace color codes with appropriate shadow colors
-      const shadowText = replaceColorCodesWithShadows(text, textColor);
-      
-      writeHudLabelText($, shadowText, {
-        x: x + shadowOffsetX,
-        y: y + shadowOffsetY,
-        typefaceName,
-        preserveColors: true, // Keep the shadow color codes
-        bounds: effectiveBounds,
-        wordWrap: shouldWrap,
-      });
-    } else {
-      // Original behavior: single shadow color for entire text
-      $.ink(effectiveShadowColor);
-      writeHudLabelText($, text, {
-        x: x + shadowOffsetX,
-        y: y + shadowOffsetY,
-        typefaceName,
-        preserveColors: false,
-        bounds: effectiveBounds,
-        wordWrap: shouldWrap,
-      });
-    }
-  }
-
-  if (textColor) {
-    $.ink(textColor);
-  }
-
-  const content = shouldPreserveColors ? text : stripColorCodes(text);
-  $.write(
-    content,
-    { x, y },
-    undefined,
-    effectiveBounds,
-    shouldWrap,
-    typefaceName,
-  );
-}
-
-export const noWorker = { onMessage: undefined, postMessage: undefined };
-
-let ROOT_PIECE = "prompt"; // This gets set straight from the host html file for the ac.
-
-let USER; // A holder for the logged in user. (Defined in `boot`)
-let sessionStarted = false; // A flag that waits to boot until a session was
-//                             found or not.
-
-let LAN_HOST; // The IP address of the hosting machine on the local network.
-let SHARE_SUPPORTED; // Whether navigator.share is supported. (For `dl`)
-let PREVIEW_OR_ICON; // Whether we are in preview or icon mode. (From boot.)
-let VSCODE; // Whether we are running the vscode extesion or not. (From boot.)
-let TV_MODE = false; // Whether running in TV mode (disables touch/keyboard input)
-let HIGHLIGHT_MODE = false; // Whether HUD highlighting is enabled
-let HIGHLIGHT_COLOR = "64,64,64"; // Default highlight color (gray)
-let AUDIO_SAMPLE_RATE = 0;
-let debug = false; // This can be overwritten on boot.
-let nopaintPerf = false; // Performance panel for nopaint system debugging (disabled by default)
-let visible = true; // Is aesthetic.computer visibly rendering or not?
-
-// 🎯 Global KidLisp Instance - Single source of truth for all KidLisp operations
-let globalKidLispInstance = null;
-
-// 🎨 Persistent first line color storage - survives instance resets
-let persistentFirstLineColor = null;
-
-// 🎨 Global function to store background color from KidLisp (worker-safe)
-function storePersistentFirstLineColor(color) {
-  persistentFirstLineColor = color;
-  // Also store in window if available
-  if (typeof window !== "undefined" && window.setPersistentFirstLineColor) {
-    window.setPersistentFirstLineColor(color);
-  }
-}
-
-// 🎨 Global function to get background color for reframe (worker-safe)
-function getPersistentFirstLineColor() {
-
-  return persistentFirstLineColor;
-}
-
-// 🎨 Make storage function globally available for KidLisp
-if (typeof globalThis !== "undefined") {
-  globalThis.storePersistentFirstLineColor = storePersistentFirstLineColor;
-  globalThis.getPersistentFirstLineColor = getPersistentFirstLineColor;
-}
-
-// Global function to set persistent first line color
-if (typeof window !== "undefined") {
-  window.setPersistentFirstLineColor = function(color) {
-    persistentFirstLineColor = color;
-  };
-
-  // Global function to get persistent first line color
-  window.getPersistentFirstLineColor = function() {
-    return persistentFirstLineColor;
-  };
-}
-
-function resolveBackgroundFillSpec(colorLike) {
-  if (colorLike === undefined || colorLike === null) return null;
-
-  let resolved;
-  try {
-    resolved = graph.findColor(colorLike);
-  } catch (err) {
-    return null;
-  }
-
-  if (!Array.isArray(resolved) || resolved.length === 0) {
-    return null;
-  }
-
-  const first = resolved[0];
-  if (typeof first === "string" && first.startsWith("fade:")) {
-    const fadeInfo = graph.parseFadeColor(resolved);
-    if (fadeInfo) {
-      return {
-        type: "fade",
-        fadeInfo,
-      };
-    }
-    return null;
-  }
-
-  const clampChannel = (value, fallback = 0) => {
-    if (typeof value !== "number" || !Number.isFinite(value)) return fallback;
-    return Math.max(0, Math.min(255, Math.round(value)));
-  };
-
-  const r = clampChannel(resolved[0], 0);
-  const g = clampChannel(resolved[1], r);
-  const b = clampChannel(resolved[2], r);
-  const a = clampChannel(resolved[3], 255);
-
-  return {
-    type: "solid",
-    rgba: [r, g, b, a],
-  };
-}
-
-function computeFadePositionForPixel(x, y, width, height, fadeInfo) {
-  if (!fadeInfo || !width || !height) return 0;
-
-  const maxX = Math.max(width - 1, 0);
-  const maxY = Math.max(height - 1, 0);
-  const direction = fadeInfo.direction;
-
-  if (typeof direction === "number" && Number.isFinite(direction)) {
-    return graph.calculateAngleFadePosition(
-      x,
-      y,
-      0,
-      0,
-      maxX,
-      maxY,
-      direction,
-    );
-  }
-
-  const numeric = direction !== undefined ? parseFloat(direction) : NaN;
-  if (!Number.isNaN(numeric) && Number.isFinite(numeric)) {
-    return graph.calculateAngleFadePosition(
-      x,
-      y,
-      0,
-      0,
-      maxX,
-      maxY,
-      numeric,
-    );
-  }
-
-  const safeDiv = (value, denom) => (denom <= 0 ? 0 : value / denom);
-
-  switch (direction) {
-    case "horizontal-reverse":
-      return safeDiv(maxX - x, maxX);
-    case "vertical":
-      return safeDiv(y, maxY);
-    case "vertical-reverse":
-      return safeDiv(maxY - y, maxY);
-    case "diagonal": {
-      const dx = safeDiv(x, maxX);
-      const dy = safeDiv(y, maxY);
-      return (dx + dy) / 2;
-    }
-    case "diagonal-reverse": {
-      const dx = safeDiv(maxX - x, maxX);
-      const dy = safeDiv(maxY - y, maxY);
-      return (dx + dy) / 2;
-    }
-    case "horizontal":
-    default:
-      return safeDiv(x, maxX);
-  }
-}
-
-function fillExpandedWithSolidPixels(screen, width, height, oldWidth, oldHeight, rgba) {
-  const [r, g, b] = rgba;
-
-  const applyPixel = (x, y) => {
-    const i = (y * width + x) * 4;
-    screen.pixels[i] = r;
-    screen.pixels[i + 1] = g;
-    screen.pixels[i + 2] = b;
-    screen.pixels[i + 3] = 255;
-  };
-
-  if (width > oldWidth) {
-    for (let y = 0; y < height; y++) {
-      for (let x = oldWidth; x < width; x++) {
-        applyPixel(x, y);
-      }
-    }
-  }
-
-  if (height > oldHeight) {
-    const bottomLimit = width > oldWidth ? oldWidth : width;
-    for (let y = oldHeight; y < height; y++) {
-      for (let x = 0; x < bottomLimit; x++) {
-        applyPixel(x, y);
-      }
-    }
-  }
-}
-
-function fillExpandedWithFadePixels(screen, width, height, oldWidth, oldHeight, fadeInfo) {
-  const applyPixel = (x, y) => {
-    const t = computeFadePositionForPixel(x, y, width, height, fadeInfo);
-    const [r = 0, g = 0, b = 0, a = 255] = graph.getLocalFadeColor(t, x, y, fadeInfo);
-    const i = (y * width + x) * 4;
-    screen.pixels[i] = Math.max(0, Math.min(255, Math.round(r)));
-    screen.pixels[i + 1] = Math.max(0, Math.min(255, Math.round(g)));
-    screen.pixels[i + 2] = Math.max(0, Math.min(255, Math.round(b)));
-    screen.pixels[i + 3] = Math.max(0, Math.min(255, Math.round(a || 255)));
-  };
-
-  if (width > oldWidth) {
-    for (let y = 0; y < height; y++) {
-      for (let x = oldWidth; x < width; x++) {
-        applyPixel(x, y);
-      }
-    }
-  }
-
-  if (height > oldHeight) {
-    const bottomLimit = width > oldWidth ? oldWidth : width;
-    for (let y = oldHeight; y < height; y++) {
-      for (let x = 0; x < bottomLimit; x++) {
-        applyPixel(x, y);
-      }
-    }
-  }
-}
-
-const projectionMode = location.search.indexOf("nolabel") > -1; // Skip loading noise.
-
-import { setDebug } from "../disks/common/debug.mjs";
-import { customAlphabet } from "../dep/nanoid/nanoid.js";
-import { setTeiaMode, getTeiaMode, checkTeiaMode } from "./teia-mode.mjs";
-// import { update } from "./glaze.mjs";
-const alphabet =
-  "0123456789ABCDEFGHIJKLMNOPQRSTUVWXYZabcdefghijklmnopqrstuvwxyz";
-const nanoid = customAlphabet(alphabet, 4);
-
-const defaults = {
-  boot: ({ cursor, screen: { width, height }, resolution, api }) => {
-    if (location.host.indexOf("botce") > -1) resolution(width, height, 0);
-    if (platform.AestheticExtension) resolution(width, height, 0);
-    cursor("native");
-  }, // aka Setup
-  sim: () => false, // A framerate independent of rendering.
-  paint: ({ noise16Aesthetic, noise16Sotce, slug, wipe, ink, screen, net }) => {
-    // TODO: Make this a boot choice via the index.html file?
-    if (!projectionMode) {
-      if (slug?.indexOf("wipppps") > -1) {
-        wipe("black");
-      } else if (slug?.indexOf("botce") > -1) {
-        noise16Sotce();
-      } else {
-        noise16Aesthetic();
-        if (net.loadFailureText) {
-          ink("white").write(
-            net.loadFailureText,
-            { x: 6, y: 6 },
-            [64, 64],
-            screen.width - 6,
-          );
-        }
-      }
-    }
-  },
-  beat: () => false, // Runs every bpm.
-  act: () => false, // All user interaction.
-  leave: () => false, // Before unload.
-  receive: () => false, // Handle messages from BIOS (file drops, etc.)
-  preview: ({ wipe, slug }) => {
-    wipe(64).ink(255).write(slug, { center: "xy", size: 1 });
-  },
-  icon: ({ glaze, wipe, screen }) => {
-    glaze({ on: false });
-    // console.log(screen.width, screen.height);
-    wipe(70, 50, 100)
-      .ink(200, 30, 100)
-      .box(screen.width / 2, screen.height / 2, 48, 72, "*center");
-  },
-};
-
-let loadAfterPreamble = null;
-let hotSwap = null;
-
-// 🔎 NoPaint
-// Inheritable via `export const system = "nopaint"` from any piece.
-// Boilerplate for a distributed raster editor.
-const nopaint = {
-  leave: function leave($) {
-    const { store, system, page, screen, flatten } = $;
-    if (NPnoOnLeave === false) {
-      // ^ This is set when reloading a brush without storing changes. (`N` key)
-
-      if (system.nopaint.bakeOnLeave) {
-        // Add bake commands.
-        page(system.painting);
-        //$activePaintApi = $; // In case of recursive paint functions like `write`.
-        bake($);
-        // page(screen); // TODO: This should work but it doesnt...
-        //                        Seems to have something to do with
-        //                        the $activePaintAPI being set
-        //                        and it's specific to the `write`
-        //                        implementation.
-        flatten(); // Force-run the above painting commands.
-      }
-      // Bake any changes into the existing painting using the screen buffer.
-      // Note... this may not include the full API that `paint` has...
-      // Which could lead to inconsistencies in `bake` calls.  23.05.04.13.01
-
-      //  const p = system.nopaint.translation; // Offset by the pan position.
-      //  page(system.painting).paste(screen, -p.x, -p.y); // TODO: Why the + 1 offset here...
-      //  painting.paint(); // TODO: Why is this here?
-      //  page(screen);
-      //}
-
-      addUndoPainting(system.painting, $.slug);
-
-      // Idea: Check to see if anything actually got painted by doing a diff on
-      //       the pixels?
-
-      store["painting"] = {
-        width: system.painting.width,
-        height: system.painting.height,
-        pixels: system.painting.pixels,
-      }; //system.painting; // Remember the painting data.
-
-      // console.log("System painting:", system.painting);
-
-      store.persist("painting", "local:db");
-
-      // 🎨 Broadcast painting update to other tabs
-      $commonApi.broadcastPaintingUpdate("updated", {
-        source: "leave",
-        slug: $.slug
-      });
-
-      // And its transform.
-      store["painting:transform"] = {
-        translation: system.nopaint.translation,
-        zoom: system.nopaint.zoomLevel,
-      };
-      store.persist("painting:transform", "local:db");
-    } else {
-      // Restore a painting if `no`ing.
-      const paintings = system.nopaint.undo.paintings;
-      page(system.painting)
-        .paste(paintings[paintings.length - 1])
-        .page(screen);
-    }
-
-    NPnoOnLeave = false;
-  },
-  // 🥞 Bake (to the painting)
-  bake: function bake({ paste, system }) {
-    paste(system.nopaint.buffer);
-  },
-};
-
-const undoPaintings = []; // Stores the last two paintings.
-let undoPosition = 0;
-
-function addUndoPainting(painting, step = "unspecified") {
-  if (!painting) return; // If there is no painting present, silently pass.
-  const op = painting.pixels;
-  const pixels = new Uint8ClampedArray(op.length);
-  pixels.set(op);
-
-  if (undoPaintings.length > undoPosition + 1) {
-    undoPaintings.length = undoPosition + 1;
-  }
-
-  if (undoPaintings.length > 0) {
-    const lastPainting = undoPaintings[undoPaintings.length - 1];
-
-    // Check for equality in the two states.
-    // TODO: How long does this take?
-    const eq =
-      painting.width === lastPainting.width &&
-      painting.height === lastPainting.height &&
-      pixels.every((value, index) => value === lastPainting.pixels[index]);
-
-    if (eq) {
-      // console.log("💩 The undo stack was not changed:", undoPaintings.length);
-      return;
-    }
-  }
-
-  undoPaintings.push({
-    pixels,
-    width: painting.width,
-    height: painting.height,
-  });
-
-  if ($commonApi.system.nopaint.recording) {
-    $commonApi.system.nopaint.addToRecord({
-      label: step,
-      painting: {
-        pixels,
-        width: painting.width,
-        height: painting.height,
-      },
-    });
-  }
-
-  undoPosition = undoPaintings.length - 1;
-
-  // Note: This could be extended to increase the size of the
-  //       undo stack, and images could be diffed? 23.01.31.01.30
-  const maxUndoSteps = 32;
-  if (undoPaintings.length > maxUndoSteps) undoPaintings.shift();
-
-  if (debug && logs.painting)
-    console.log("💩 Added undo painting...", undoPaintings.length);
-}
-
-let system = null; // Used to add built-in templated behaviors like `nopaint`.
-
-// 🎞️ Piece-level FPS control (timing-based, doesn't affect global render loop)
-let pieceFPS = null; // Target FPS for the current piece (null = no limit)
-let lastPaintTime = 0; // Last time paint() was executed
-let lastPaintOut = undefined; // Store last paintOut to preserve correct noPaint behavior
-let shouldSkipPaint = false; // Whether to skip this frame's paint call
-let pieceFrameCount = 0; // Frame counter that only increments when piece actually paints
-
-let boot = defaults.boot;
-let sim = defaults.sim;
-let paint = defaults.paint;
-let beat = defaults.beat;
-let brush, lift, filter; // Only set in the `nopaint` system.
-let act = defaults.act;
-let leave = defaults.leave;
-let receive = defaults.receive; // Handle messages from BIOS
-let preview = defaults.preview;
-let icon = defaults.icon;
-let bake; // Currently only used by the `nopaint` system.
-
-let leaving = false; // Set to true on first piece.
-let leaveLoad; // A callback for loading the next disk after leaving.
-
-let previewMode = false; // Detects ?preview on a piece and yields its
-//                          preview function if it exists.
-let firstPreviewOrIcon = true;
-let iconMode = false; // Detects ?icon on a piece and yields its
-//                          icon function if it exists.
-let previewOrIconMode;
-let hideLabel = false;
-let hideLabelViaTab = false; // Track if label is hidden via tab key toggle
-
-// Helper function to toggle HUD visibility (used by Tab key and center tap)
-function toggleHUDVisibility(isDoubleTap = false) {
-  const currentTime = performance.now();
-  
-  if (hudAnimationState.animating) {
-    // Animation in progress: reverse direction and continue from current position
-    const elapsed = currentTime - hudAnimationState.startTime;
-    const progress = Math.min(elapsed / hudAnimationState.duration, 1.0);
-    
-    // Flip the target state
-    hudAnimationState.visible = !hudAnimationState.visible;
-    
-    // Update the remembered state for when QR fullscreen is turned off
-    if (hudAnimationState.qrFullscreen) {
-      hudAnimationState.cornersVisibleBeforeFullscreen = hudAnimationState.visible;
-    }
-    
-    // Restart animation from current position by adjusting the start time
-    // If we were 30% through a hide animation, start the show animation at 70% progress
-    const remainingProgress = 1.0 - progress;
-    hudAnimationState.startTime = currentTime - (remainingProgress * hudAnimationState.duration);
-    
-    // Special double-tap: immediately show HUD if hiding
-    if (isDoubleTap && !hudAnimationState.visible) {
-      hudAnimationState.animating = false;
-      hudAnimationState.visible = true;
-      hudAnimationState.opacity = 1.0;
-      hudAnimationState.slideOffset = { x: 0, y: 0 };
-      hudAnimationState.qrSlideOffset = { x: 0, y: 0 };
-      
-      // Update remembered state
-      if (hudAnimationState.qrFullscreen) {
-        hudAnimationState.cornersVisibleBeforeFullscreen = true;
-      }
-    }
-    
-    $commonApi.sound.synth({
-      type: "sine",
-      tone: hudAnimationState.visible ? 600 : 400,
-      duration: 0.15,
-      attack: 0.1,
-      decay: 0.8,
-      volume: 0.2,
-    });
-  } else {
-    // No animation in progress: start new animation
-    hudAnimationState.animating = true;
-    hudAnimationState.startTime = currentTime;
-    hudAnimationState.visible = !hudAnimationState.visible;
-    
-    // Update the remembered state for when QR fullscreen is turned off
-    if (hudAnimationState.qrFullscreen) {
-      hudAnimationState.cornersVisibleBeforeFullscreen = hudAnimationState.visible;
-    }
-    
-    $commonApi.sound.synth({
-      type: "sine",
-      tone: hudAnimationState.visible ? 600 : 400,
-      duration: 0.15,
-      attack: 0.1,
-      decay: 0.8,
-      volume: 0.2,
-    });
-  }
-}
-let hudAnimationState = {
-  visible: !getTeiaMode(), // Hidden by default in TEIA mode, visible otherwise
-  animating: false,
-  startTime: 0,
-  duration: 500, // 500ms animation
-  opacity: 1.0,
-  slideOffset: { x: 0, y: 0 },     // HUD label offset (slides to top-left)
-  qrSlideOffset: { x: 0, y: 0 },   // QR overlay offset (slides to bottom-right)
-  labelWidth: 120,                 // HUD label width - updated when HUD is drawn
-  labelHeight: 40,                 // HUD label height - updated when HUD is drawn
-  qrSize: 80,                      // QR overlay size for bounding box animations
-  lastTabTime: 0,                  // Track last tab press for double-tap detection
-  qrFullscreen: false,             // Track if QR code is in fullscreen mode
-  cornersVisibleBeforeFullscreen: true // Remember corner state before fullscreen QR
-};
-
-let module, loadedModule; // Currently loaded piece module code with an extra reference for `hotSwap`.
-
-// 🎨 Enhanced painting change detection with immediate pixel monitoring
-let lastPaintingHash = null;
-let paintingChangeCheckInterval = null;
-let frameBasedMonitoring = false;
-
-// Performance optimization: Use requestAnimationFrame for more efficient monitoring
-function enableFrameBasedMonitoring() {
-  if (frameBasedMonitoring) return;
-  frameBasedMonitoring = true;
-  
-  let lastDimensions = null;
-  
-  function checkPaintingChanges() {
-    if ($commonApi.system?.painting && !$commonApi._processingBroadcast) {
-      const currentHash = generatePaintingHash($commonApi.system.painting);
-      const currentDimensions = {
-        width: $commonApi.system.painting.width,
-        height: $commonApi.system.painting.height
-      };
-      
-      // Add detailed logging for nopaint interference detection
-      const isNopaintActive = $commonApi.system?.nopaint?.is?.("painting");
-      const nopaintBuffer = $commonApi.system?.nopaint?.buffer;
-      
-      if (lastPaintingHash !== null && currentHash !== lastPaintingHash) {
-        // Check if this is a dimension change (resize operation)
-        const isDimensionChange = lastDimensions && 
-          (lastDimensions.width !== currentDimensions.width || 
-           lastDimensions.height !== currentDimensions.height);
-        
-        // Skip broadcasting during active nopaint operations to prevent interference
-        if (isNopaintActive) {
-          console.log(`🚫 SKIPPING broadcast during nopaint operation to prevent live preview interference`);
-        } else {
-          // Immediate broadcast with appropriate source
-          $commonApi.broadcastPaintingUpdateImmediate("frame_update", {
-            source: isDimensionChange ? "resize" : "frame_monitor",
-            hash: currentHash.substr(0,8)
-          });
-        }
-      }
-      
-      lastPaintingHash = currentHash;
-      lastDimensions = currentDimensions;
-    }
-    
-    if (frameBasedMonitoring) {
-      requestAnimationFrame(checkPaintingChanges);
-    }
-  }
-  
-  requestAnimationFrame(checkPaintingChanges);
-}
-
-// 🎨 Broadcast throttling to prevent infinite loops
-let lastBroadcastTime = 0;
-let broadcastThrottleDelay = 100; // Minimum ms between broadcasts
-let currentPath,
-  currentHost,
-  currentSearch,
-  currentColon,
-  currentParams,
-  currentHash,
-  currentText,
-  currentCode,
-  currentHUDTxt,
-  currentHUDPlainTxt,  // Plain text version without color codes
-  currentOriginalCodeId, // Track original $code identifier for sharing
-  currentHUDTextColor,
-  currentHUDStatusColor = "red",
-  currentHUDButton,
-  currentHUDButtonActive = false, // Global flag to block other button interactions when HUD is active
-  currentHUDButtonDirectTouch = false, // Track if HUD button was directly tapped (not rolled over)
-  currentHUDScrub = 0,
-  currentHUDLabelFontName,
-  currentHUDLabelBlockWidth = tf?.blockWidth ?? DEFAULT_TYPEFACE_BLOCK_WIDTH,
-  currentHUDLabelBlockHeight = tf?.blockHeight ?? DEFAULT_TYPEFACE_BLOCK_HEIGHT,
-  currentHUDShareWidth = (tf?.blockWidth ?? DEFAULT_TYPEFACE_BLOCK_WIDTH) * "share ".length,
-  currentHUDLabelMeasuredWidth = 0,
-  currentHUDLeftPad = 0,
-  currentHUDOffset,
-  qrOverlayCache = new Map(), // Cache for QR overlays to prevent regeneration every frame
-  hudLabelCache = null; // Cache for HUD label to prevent regeneration every frame
-
-let lastMatrixChunkyHighlightLog = null;
-let lastMatrixChunkyWriteDiagnosticLog = null;
-let lastMatrixChunkyPixelLog = null;
-
-
-
-// Helper functions to safely access window flags in both main thread and worker contexts
-function isQROverlayCacheDisabled() {
-  try {
-    return typeof window !== 'undefined' && window.acDISABLE_QR_OVERLAY_CACHE;
-  } catch (e) {
-    return false; // Default to enabled (caching on)
-  }
-}
-
-function isHUDLabelCacheDisabled() {
-  try {
-    return typeof window !== 'undefined' && window.acDISABLE_HUD_LABEL_CACHE;
-  } catch (e) {
-    return false; // Default to enabled if we can't check
-  }
-}
-
-// Make cache globally accessible for character loading system
-if (typeof window !== 'undefined') {
-  window.qrOverlayCache = qrOverlayCache;
-  
-  // Clear caches if they are disabled from BIOS
-  if (isQROverlayCacheDisabled()) {
-    qrOverlayCache.clear();
-    // console.log("🚫 QR overlay cache disabled and cleared from BIOS");
-  }
-  
-  // if (isHUDLabelCacheDisabled()) {
-  //   console.log("🚫 HUD label cache disabled from BIOS");
-  // }
-}
-//currentPromptButton;
-
-const COLOR_CODE_MATCH_REGEX = /\\([^\\]+)\\/g;
-const COLOR_CODE_TEST_REGEX = /\\[^\\]+\\/;
-
-// Utility function to strip color codes from text
-function stripColorCodes(str) {
-  if (!str) return str;
-  // Remove all \\color\\ sequences including:
-  // - Named colors: \\red\\, \\blue\\, \\cyan\\
-  // - RGB values: \\255,20,147\\, \\192,192,192\\
-  // - Complex patterns: \\color(args)\\
-  COLOR_CODE_MATCH_REGEX.lastIndex = 0;
-  return str.replace(
-    COLOR_CODE_MATCH_REGEX,
-    "",
-  );
-}
-
-function textContainsColorCodes(str) {
-  if (!str) return false;
-  return COLOR_CODE_TEST_REGEX.test(str);
-}
-
-function hasKidLispMarkers(text) {
-  if (!text) return false;
-  return (
-    text.includes("ink ") ||
-    text.includes("line ") ||
-    text.includes("box ") ||
-    text.includes("circle ") ||
-    text.includes("spin ") ||
-    text.includes("(") ||
-    textContainsColorCodes(text) ||
-    /\d+s\.\.\./.test(text) ||
-    /\?\s/.test(text)
-  );
-}
-
-function detectKidLispPiece({ currentPath, currentHUDTxt, currentText, cleanText }) {
-  const sourceCode = currentText || currentHUDTxt;
-
-  return (
-    (currentPath && lisp.isKidlispSource(currentPath) && !currentPath.endsWith('.lisp')) ||
-    currentPath === "(...)" ||
-    (sourceCode && sourceCode.startsWith("$")) ||
-    (currentPath && (currentPath.includes("/disks/$") || currentPath.includes("$"))) ||
-    (sourceCode && lisp.isKidlispSource && lisp.isKidlispSource(sourceCode)) ||
-    hasKidLispMarkers(currentHUDTxt) ||
-    textContainsColorCodes(cleanText) ||
-    hasKidLispMarkers(sourceCode)
-  );
-}
-
-function updateHUDStatus() {
-  if (udp.connected && socket?.connected) {
-    currentHUDStatusColor = "lime";
-  } else if (udp.connected || socket?.connected) {
-    currentHUDStatusColor = "orange";
-  } else {
-    currentHUDStatusColor = "red";
-  }
-}
-
-let loading = false;
-let reframe;
-
-const sfxProgressReceivers = {},
-  sfxSampleReceivers = {},
-  sfxKillReceivers = {},
-  sfxDurationReceivers = {};
-let $sampleCount = 0n;
-
-const signals = []; // Easy messages from embedded DOM content.
-const actAlerts = []; // Messages that get put into act and cleared after
-// every frame.
-let reframed = false;
-let formReframing = false; // Just for 3D camera updates.
-
-let paintings = {}; // Cached bitmaps from a piece.
-
-let screen;
-let currentDisplay; // TODO: Remove this? 22.09.29.11.38
-let cursorCode;
-let pieceHistoryIndex = -1; // Gets incremented to 0 when first piece loads.
-let paintCount = 0n;
-let simCount = 0n;
-let booted = false;
-// let initialSim = true;
-let noPaint = false;
-let labelBack = false;
-let hiccupTimeout; // Prevent multiple hiccups from being triggered at once.
-
-let storeRetrievalResolutions = {},
-  storeDeletionResolutions = {};
-
-// There are two instances of Socket that run in parallel...
-let socket, socketStartDelay; // Socket server for each piece.
-
-// ❤️‍🔥 TODO: Explose these somehow to the $commonApi.
-
-// TODO: Extract `chat` into an external class.
-
-const chatDebug =
-  location.host === "local.aesthetic.computer" ||
-  location.host === "localhost:8888" ||
-  location.host === "aesthetic.local:8888";
-const chatClient = new Chat(chatDebug, send);
-
-let udp = {
-    send: (type, content) => {
-      send({ type: "udp:send", content: { type, content } });
-    },
-    receive: ({ type, content }) => {
-      // console.log("🩰 Received `piece` message from UDP:", type, content);
-
-      // 🧚 Ambient cursor (fairies) support.
-      if (type === "fairy:point" /*&& socket?.id !== id*/ && visible) {
-        fairies.push({ x: content.x, y: content.y });
-        return;
-      }
-
-      udpReceive?.(type, content);
-    },
-    kill: (outageSeconds) => {
-      udp.connected = false;
-      send({ type: "udp:disconnect", content: { outageSeconds } });
-    },
-    connected: false,
-  },
-  udpReceive = undefined;
-
-let scream = null; // 😱 Allow priviledged users to send alerts to everyone.
-//                       (A great end<->end socket + redis test.)
-let screaming = false;
-let screamingTimer; // Keep track of scream duration.
-
-const fairies = []; // Render cursor points of other active users,
-//                              dumped each frame.
-
-let glazeEnabled = false; // Keep track of whether glaze is on or off.
-
-// *** Dark Mode ***
-// (By @tarighian)
-// Pass `true` or `false` to override or `default` to the system setting.
-function darkMode(enabled) {
-  if (enabled === "default") {
-    darkMode($commonApi.dark || false);
-    store.delete("dark-mode");
-    actAlerts.push($commonApi.dark ? "dark-mode" : "light-mode");
-    return $commonApi.dark;
-  } else {
-    // true or false
-    store["dark-mode"] = enabled;
-    store.persist("dark-mode");
-    $commonApi.dark = enabled;
-    actAlerts.push($commonApi.dark ? "dark-mode" : "light-mode");
-    return enabled;
-  }
-}
-
-// *** Store ***
-// This object is used to store and retrieve data across disks
-// The `local` method encodes everything as a JSON string.
-
-// Note: It strangely also contains an API which could be redefined
-//       unintentionally. 22.10.15.01.57
-// 22.11.25.11.07: The methods should be refactored out of the storage object / not share keys.
-const store = {
-  persist: function (key, method = "local") {
-    // Send data over the thread through a key in this object.
-    send({
-      type: "store:persist",
-      content: {
-        key,
-        data: this[key],
-        method,
-      },
-    });
-    // TODO: Turn the existing key into a retrieval function / promise?
-  },
-  retrieve: function (key, method = "local") {
-    const promise = new Promise((resolve) => {
-      storeRetrievalResolutions[key] = resolve;
-    });
-
-    send({ type: "store:retrieve", content: { key, method } });
-
-    return promise;
-  },
-  delete: function (key, method = "local") {
-    // Remove the key from the ram store, no matter what the method.
-    delete store[key];
-
-    const promise = new Promise((resolve) => {
-      storeDeletionResolutions[key] = resolve;
-    });
-
-    send({
-      type: "store:delete",
-      content: {
-        key,
-        method,
-      },
-    });
-    return promise;
-  },
-};
-
-// Promise based API calls (through `bios` and back)
-let fileImport;
-let serverUpload, serverUploadProgressReporter;
-let zipCreation;
-let authorizationRequest;
-let fileOpenRequest;
-let fileEncodeRequest;
-let gpuResponse;
-let web3Response;
-
-// Other
-let activeVideo; // TODO: Eventually this can be a bank to store video textures.
-let videoDeviceCount = 0;
-let lastActiveVideo;
-let videoSwitching = false;
-let preloadPromises = {};
-let inFocus;
-let loadFailure;
-
-// Duration tracking for playlist progress bar (similar to tape system)
-let durationStartTime = null;  // When the piece started (null if no duration) - using performance.now()
-let durationTotal = null;      // Total duration in seconds (null if no duration)
-let durationProgress = 0;      // Current progress (0-1)
-let durationCompleted = false; // Whether duration has completed
-let durationBlinkState = false; // For blinking the completed bar
-let pageLoadTime = performance.now(); // Time when the page first loaded - using performance.now()
-
-// 1. ✔ API
-
-// TODO: Eventually add a wiggle bank so all wiggles are indexed
-//       and start at random angles.
-// let wiggler = 0;
-let wiggleAngle = 0;
-
-// TODO; Change this to true and update all brushes.
-// let NPdontPaintOnLeave = false;
-let NPnoOnLeave = false;
-
-// 🔴 Recorder (Singleton)
-class Recorder {
-  printProgress = 0;
-  presentProgress = 0;
-  printing = false; // Set by a callback from `bios`.
-  printed = false; // "
-  recording = false; // "
-  rollingCallback;
-  recorded = false; // "
-  presenting = false; // "
-  playing = false; // "
-  cutCallback;
-  printCallback;
-  framesCallback;
-  loadCallback;
-
-  tapeTimerStart;
-  tapeProgress = 0;
-  tapeTimerDuration;
-  tapeFrameMode = false; // Whether we're recording based on frames instead of time
-  tapeFrameStart = 0; // Starting frame count
-  tapeFrameTarget = 0; // Target number of frames to record
-
-  videoOnLeave = false;
-
-  constructor() {}
-
-  tapeTimerSet(durationOrFrames, time, isFrameMode = false) {
-    if (isFrameMode) {
-      // Frame-based recording
-      this.tapeFrameMode = true;
-      this.tapeFrameStart = Number($commonApi.paintCount || 0n);
-      this.tapeFrameTarget = durationOrFrames;
-      this.tapeTimerStart = null;
-      this.tapeTimerDuration = null;
-      
-      console.log(`🎬 Starting frame-based recording: ${durationOrFrames} frames (starting at frame ${this.tapeFrameStart})`);
-      
-      // Set a longer failsafe for frame-based recording (frames could take a while)
-      if (this.failsafeTimeout) {
-        clearTimeout(this.failsafeTimeout);
-      }
-      
-      this.failsafeTimeout = setTimeout(() => {
-        console.warn(`🎬 ⚠️ Frame-based failsafe triggered! Recording may have stalled.`);
-        this.tapeProgress = 0;
-        this.tapeFrameMode = false;
-        this.tapeFrameStart = 0;
-        this.tapeFrameTarget = 0;
-        
-        if (typeof this.cut === 'function') {
-          this.cut(() => {
-            $commonApi.jump("video");
-          });
-        } else {
-          console.warn(`🎬 ⚠️ Cut function not available in failsafe, manual jump to video`);
-          $commonApi.jump("video");
-        }
-        this.failsafeTimeout = null;
-      }, Math.max(30000, durationOrFrames * 1000)); // At least 30 seconds, or 1 second per frame
-    } else {
-      // Time-based recording (existing behavior)
-      this.tapeFrameMode = false;
-      this.tapeTimerStart = time;
-      this.tapeTimerDuration = durationOrFrames;
-      
-      // Add a failsafe timer as backup in case tapeTimerStep stops being called
-      if (this.failsafeTimeout) {
-        clearTimeout(this.failsafeTimeout);
-      }
-      
-      // Set a failsafe that will trigger cut if the normal timer fails
-      this.failsafeTimeout = setTimeout(() => {
-        console.warn(`🎬 ⚠️ Failsafe timer triggered! Normal timer may have failed.`);
-        if (this.tapeTimerDuration && this.tapeTimerStart) {
-          this.tapeProgress = 0;
-          this.tapeTimerStart = null;
-          this.tapeTimerDuration = null;
-          
-          if (typeof this.cut === 'function') {
-            this.cut(() => {
-              $commonApi.jump("video");
-            });
-          } else {
-            console.warn(`🎬 ⚠️ Cut function not available in failsafe, manual jump to video`);
-            $commonApi.jump("video");
-          }
-        }
-        this.failsafeTimeout = null;
-      }, (durationOrFrames + 1) * 1000); // Add 1 second buffer to the failsafe
-    }
-  }
-
-  tapeTimerStep({ needsPaint, sound: { time } }) {
-    if (this.tapeFrameMode) {
-      // Frame-based recording
-      if (!this.tapeFrameTarget) return;
-      
-      const currentFrame = Number($commonApi.paintCount || 0n);
-      const framesPassed = currentFrame - this.tapeFrameStart;
-      
-      this.tapeProgress = framesPassed / this.tapeFrameTarget;
-      needsPaint();
-      
-      // Check if we've reached or exceeded the target frame count
-      if (framesPassed >= this.tapeFrameTarget) {
-        // Clear failsafe since normal timer completed
-        if (this.failsafeTimeout) {
-          clearTimeout(this.failsafeTimeout);
-          this.failsafeTimeout = null;
-        }
-        
-        this.tapeProgress = 0;
-        this.tapeFrameMode = false;
-        this.tapeFrameStart = 0;
-        this.tapeFrameTarget = 0;
-        
-        console.log(`🎬 Frame-based recording complete: ${framesPassed} frames recorded`);
-        
-        // Add safety check for callback existence
-        if (typeof this.cut === 'function') {
-          this.cut(() => {
-            $commonApi.jump("video");
-          });
-        } else {
-          console.warn(`🎬 ⚠️ Cut function not available, manual jump to video`);
-          $commonApi.jump("video");
-        }
-      }
-    } else {
-      // Time-based recording (existing behavior)
-      if (!this.tapeTimerDuration) return;
-      
-      // Enhanced timing with race condition protection
-      this.tapeProgress = (time - this.tapeTimerStart) / this.tapeTimerDuration;
-      needsPaint();
-      
-      const secondsOver =
-        this.tapeProgress * this.tapeTimerDuration - this.tapeTimerDuration;
-      
-      // Run for an extra 150 milliseconds.
-      if (this.tapeProgress >= 1 && secondsOver > 0.15) {
-        // Clear failsafe since normal timer completed
-        if (this.failsafeTimeout) {
-          clearTimeout(this.failsafeTimeout);
-          this.failsafeTimeout = null;
-        }
-        
-        this.tapeProgress = 0;
-        this.tapeTimerStart = null;
-        this.tapeTimerDuration = null;
-        
-        // Add safety check for callback existence
-        if (typeof this.cut === 'function') {
-          this.cut(() => {
-            $commonApi.jump("video");
-          });
-        } else {
-          console.warn(`🎬 ⚠️ Cut function not available, manual jump to video`);
-          $commonApi.jump("video");
-        }
-      }
-    }
-  }
-
-  slate() {
-    send({ type: "recorder:slate" }); // Kill the MediaRecorder instance.
-    // TODO: Should printing and playing also be set to false?
-    //$commonApi.rec.printing = false; // "
-    $commonApi.rec.recording = false; // Reset this singleton.
-    $commonApi.rec.recorded = false; //
-    $commonApi.rec.printed = false; // "
-    $commonApi.rec.printProgress = 0; // "
-    this.tapeFrameMode = false;
-    this.tapeFrameStart = 0;
-    this.tapeFrameTarget = 0;
-  }
-
-  rolling(opts, cb) {
-    send({ type: "recorder:rolling", content: opts });
-    this.rollingCallback = cb;
-  }
-
-  cut(cb) {
-    $commonApi.rec.cutCallback = cb;
-    this.tapeProgress = 0;
-    this.tapeTimerStart = null;
-    this.tapeTimerDuration = null;
-    this.tapeFrameMode = false;
-    this.tapeFrameStart = 0;
-    this.tapeFrameTarget = 0;
-    send({ type: "signal", content: "recorder:cut" });
-  }
-
-  print(cb) {
-    $commonApi.rec.printCallback = cb;
-    send({ type: "recorder:print" });
-  }
-
-  present(noplay = false) {
-    this.presentProgress = 0;
-    send({ type: "recorder:present", content: { noplay } });
-  }
-
-  unpresent() {
-    send({ type: "recorder:unpresent" });
-  }
-
-  play() {
-    send({ type: "recorder:present:play" });
-  }
-
-  pause() {
-    send({ type: "recorder:present:pause" });
-  }
-
-  requestFrames(cb) {
-    $commonApi.rec.framesCallback = cb;
-    send({ type: "recorder:request-frames" });
-  }
-}
-
-let cachedAPI; // 🪢 This is a bit hacky. 23.04.21.14.59
-
-const hourGlasses = [];
-
-async function uploadPainting(picture, progress, handle, filename) {
-  if (typeof picture === "string") {
-    return { url: picture }; // Assume a URL and just return it.
-  } else {
-    // Assume picture is a buffer with `{ pixels, width, height }`
-    // Upload it to the temporary bucket.
-    filename ||= `painting-${num.timestamp()}.png`;
-
-    try {
-      const data = await $commonApi.upload(
-        filename,
-        {
-          pixels: picture.pixels,
-          width: picture.width,
-          height: picture.height,
-        },
-        (p) => {
-          console.log("Painting upload progress:", p);
-          progress?.(p);
-        },
-        !handle ? "art" : undefined, // Store in temporary if no HANDLE.
-      );
-      console.log("🪄 Painting uploaded:", data.slug, data.ext, data.url);
-      return data;
-    } catch (err) {
-      console.error("🪄 Painting upload failed:", err);
-    }
-  }
-}
-
-// Returns whether leaving a piece and also can overwrite the value.
-function isLeaving(set) {
-  if (set === true || set === false) leaving = set;
-  return leaving;
-}
-
-let docs; // Memorized by `requestDocs`.
-
-let baseTime = Date.now(); // Virtual clock base
-let baseReal = Date.now(); // Real time at last baseTime
-let clockFetching = false;
-let lastServerTime = undefined;
-let clockOffset = 0; // Smoothed offset from server
-
-// 🤖 Robo Class - For sending synthetic events through the act system
-class Robo {
-  constructor() {
-    this.currentAPI = null;
-  }
-
-  // Set the current API context (called from makeFrame)
-  setAPI(api) {
-    this.currentAPI = api;
-  }
-
-  // Send synthetic events directly to the nopaint system
-  sendEvent(eventType, coordinates = {}) {
-    if (!this.currentAPI) {
-      console.warn("🤖 Robo: No API context available");
-      return;
-    }
-
-    // Ensure pen object exists and initialize if needed
-    if (!this.currentAPI.pen) {
-      this.currentAPI.pen = { x: 0, y: 0, px: 0, py: 0, pressure: 0.5, device: "robot", delta: { x: 0, y: 0 } };
-      console.log("🤖 Robo: Initialized pen object for robot events");
-    }
-
-    // Update the pen object with robot event data including pressure
-    const x = coordinates.x ?? 0;
-    const y = coordinates.y ?? 0;
-    const px = coordinates.px ?? coordinates.x ?? 0;
-    const py = coordinates.py ?? coordinates.y ?? 0;
-    const pressure = coordinates.pressure ?? 0.5;
-
-    this.currentAPI.pen.x = x;
-    this.currentAPI.pen.y = y;
-    this.currentAPI.pen.px = px;
-    this.currentAPI.pen.py = py;
-    this.currentAPI.pen.pressure = pressure;
-    this.currentAPI.pen.device = "robot";
-    
-    // Update delta if it exists
-    if (this.currentAPI.pen.delta) {
-      this.currentAPI.pen.delta.x = x - px;
-      this.currentAPI.pen.delta.y = y - py;
-    }
-
-    // Create event payload that mirrors real input events
-    const eventPayload = {
-      device: "robot",
-      type: eventType,
-      x,
-      y,
-      px,
-      py,
-      pressure,
-      delta: {
-        x: x - px,
-        y: y - py,
-      },
-    };
-
-    try {
-      this.currentAPI.act(eventType, eventPayload);
-      console.log(`🤖 Robo: Dispatched ${eventType} via act() at (${x}, ${y})`);
-    } catch (error) {
-      console.error("🤖 Robo: Error dispatching event:", error);
-    }
-  }
-
-  // Convenience methods for common events
-  touch(x, y) {
-    this.sendEvent("touch:1", { x, y, pressure: 0.5 });
-  }
-
-  draw(x, y, px, py) {
-    this.sendEvent("draw:1", { x, y, px, py, pressure: 0.5 });
-  }
-
-  lift(x, y) {
-    this.sendEvent("lift:1", { x, y, pressure: 0.5 });
-  }
-
-  // Generic method for any event type
-  act(eventType, coordinates) {
-    this.sendEvent(eventType, coordinates);
-  }
-}
-
-const $commonApi = {
-  lisp, //  A global reference to the `kidlisp` evalurator.
-  undef: undefined, // A global api shorthand for undefined.
-  clock: {
-    offset: function () {
-      if (clockFetching) return;
-
-      // Skip API calls in TEIA mode
-      if (getTeiaMode()) {
-        clockFetching = false;
-        return;
-      }
-
-      clockFetching = true;
-      const t0 = Date.now();
-
-      fetch("/api/clock")
-        .then((response) => {
-          if (!response.ok) {
-            return response.text().then((err) => {
-              clockFetching = false;
-              throw new Error(
-                `Failed to fetch offset: ${response.status} ${err}`,
-              );
-            });
-          }
-
-          return response.text().then((serverTimeISO) => {
-            const t1 = Date.now();
-            const serverTime = new Date(serverTimeISO).getTime();
-
-            // Assume serverTime is the midpoint of request
-            const rtt = t1 - t0;
-            const approxClientMidpoint = t0 + rtt / 2;
-            const targetOffset = serverTime - approxClientMidpoint;
-
-            // Blend the clock offset gradually (e.g. 10% of the way each resync)
-            const blendFactor = 0.25;
-            clockOffset += (targetOffset - clockOffset) * blendFactor;
-
-            // Recompute base time to keep virtual time in sync
-            baseTime = Date.now() + clockOffset;
-            baseReal = Date.now();
-
-            // console.log('synced')
-
-            lastServerTime = serverTime;
-            clockFetching = false;
-          });
-        })
-        .catch((err) => {
-          console.error("Clock:", err);
-          clockFetching = false;
-        });
-    },
-
-    resync: function () {
-      $commonApi.clock.offset();
-    },
-
-    time: function () {
-      return new Date(baseTime + (Date.now() - baseReal));
-    },
-  },
-
-  // Enable Pointer Lock
-  penLock: () => {
-    send({ type: "pen:lock" });
-  },
-  chat: chatClient.system,
-  dark: undefined, // If we are in dark mode.
-  theme: {
-    light: {
-      wipeBG: 150,
-      wipeNum: 200,
-    },
-    dark: {
-      wipeBG: 32,
-      wipeNum: 64,
-    },
-  },
-  glaze: function (content) {
-    if (glazeEnabled === content.on) return; // Prevent glaze from being fired twice...
-    glazeEnabled = content.on;
-    glazeAfterReframe = { type: "glaze", content };
-  },
-  
-  // Toggle HUD visibility (same as Tab key functionality)
-  toggleHUD: function (isDoubleTap = false) {
-    toggleHUDVisibility(isDoubleTap);
-  },
-
-  jump: function jump(to, ahistorical = false, alias = false) {
-    // let url;
-
-    if (leaving) {
-      console.log("🚪🐴 Jump cancelled, already leaving...");
-      return;
-    }
-    const jumpOut =
-      to.startsWith("out:") || (to.startsWith("http") && platform.Aesthetic);
-
-    if (shop.indexOf(to) > -1) to = "/" + to; // Jump out for shop products.
-
-    if (
-      ((to.startsWith("http") || to.startsWith("/")) && !to.endsWith(".mjs")) ||
-      jumpOut
-    ) {
-      to = to.replace("out:", "");
-      try {
-        // url = new URL(to);
-        console.log("🐎 Jumping to web URL:", to);
-        $commonApi.net.web(to, jumpOut);
-        return;
-      } catch (e) {
-        // Could not construct a valid url from the jump, so we will be
-        // running a local aesthetic.computer piece.
-        console.log("🐎 URL construction failed, treating as local piece:", e.message);
-        return;
-      }
-    } else {
-      leaving = true;
-    }
-
-    function loadLine() {
-      load(parse(to), ahistorical, alias, false, callback);
-    }
-
-    let callback;
-    leaveLoad = () => {
-      // Intercept returns to the prompt when taping from a piece directly.
-      if ($commonApi.rec.videoOnLeave && to.split("~")[0] === "prompt") {
-        to = "video";
-        $commonApi.rec.videoOnLeave = false;
-        $commonApi.rec.cut(loadLine);
-      } else {
-        if (to.split("~")[0] === "prompt" &&
-            globalKidLispInstance?.clearBakedLayers) {
-          globalKidLispInstance.clearBakedLayers();
-        }
-        loadLine(); // Or just load normally.
-      }
-    };
-    return (cb) => (callback = cb);
-  },
-  canShare: false, // Whether navigator.share is enabled for mobile devices.
-  leaving: isLeaving,
-  handle: () => {
-    return HANDLE;
-  },
-  notice: (msg, color = ["white", "green"], opts) => {
-    notice = msg;
-    noticeColor = color;
-    noticeOpts = opts;
-    const sound = {};
-    if (color[0] === "yellow" && color[1] === "red") sound.tone = 300;
-    noticeBell(cachedAPI, sound);
-  },
-  // ⌛ Delay a function by `time` number of sim steps.
-  delay: (fun, time) => {
-    hourGlasses.push(new gizmo.Hourglass(time, { completed: () => fun() }));
-  },
-  // Different syntax than `delay` but the same with looped behavior.
-  blink: (time, fun) => {
-    hourGlasses.push(
-      new gizmo.Hourglass(time, { completed: () => fun(), autoFlip: true }),
-    );
-  },
-  // 🎟️ Open a ticketed paywall on the page.
-  ticket: (name) => {
-    send({ type: "ticket-wall", content: name });
-  },
-  // 🪙 Mint a url or the `pixels` that get passed into the argument to a
-  // network of choice.
-  mint: async (picture, progress, params) => {
-    console.log("🪙 Minting...", picture);
-    // Determine if picture is a string or an object.
-
-    // A record will be attached if one exists via the prompt and the user is
-    // logged in.
-    let filename;
-    let zipped;
-    if (picture.record && HANDLE) {
-      const record = picture.record;
-      filename = `painting-${record[record.length - 1].timestamp}.png`;
-      // Set filename based on record.
-
-      zipped = await $commonApi.zip(
-        { destination: "upload", painting: { record } },
-        (p) => {
-          console.log("🤐 Zip progress:", p);
-          progress?.(p);
-        },
-      );
-
-      console.log("🤐 Zipped:", zipped);
-    }
-
-    const data = await uploadPainting(picture, progress, HANDLE, filename);
-
-    let description;
-
-    if (picture.width && picture.height) {
-      description = `A ${picture.width}x${picture.height} pixel painting made on [aesthetic computer](https://aesthetic.computer).`;
-    } else {
-      description = `A painting made on [aesthetic computer](https://aesthetic.computer).`;
-    }
-
-    if (data) {
-      // Redirect to Zora.
-      if (HANDLE && zipped) {
-        description = `[\` ${HANDLE}/${data.slug}\`](https://aesthetic.computer/painting~${HANDLE}/${data.slug})\n\n${description}`;
-      }
-
-      if (HANDLE) data.slug = `${HANDLE}/painting/${data.slug}`;
-
-      const pixels = `https://aesthetic.computer/api/pixel/2048:contain/${data.slug}.${data.ext}`;
-
-      // TODO: Also add the `zip` here?
-      // Look into writing custom chunks into PNGS: https://chat.openai.com/c/0ed77e57-c5d2-4827-a733-c024da4bebd7
-
-      $commonApi.jump(
-        encodeURI(
-          `https://zora.co/create/single-edition?image=${pixels}&name=${
-            params[0] || "Untitled Painting"
-          }&symbol=$${data.slug}&description=${description}`,
-        ),
-      );
-    }
-  },
-  // 🖨️ Print either a url or the `pixels` that get passed into
-  // the argument, with N quantity.
-  print: async (picture, quantity = 1, progress) => {
-    console.log("🖨️ Printing:", picture, "Quantity:", quantity);
-    const data = await uploadPainting(picture, progress);
-    let pixels;
-    if (data && data.slug) {
-      pixels = `${data.slug}.${data.ext}`;
-    } else if (data) {
-      pixels = data.url;
-    } else {
-      $commonApi.notice("UPLOAD ERROR", ["red", "yellow"]);
-      return;
-    }
-
-    try {
-      const headers = { "Content-Type": "application/json" };
-      try {
-        // Include authorization token if logged in.
-        const token = await $commonApi.authorize(); // Get user token.
-        if (token) headers.Authorization = `Bearer ${token}`;
-      } catch (err) {} // Handled up-stream.
-
-      const res = await fetch(`/api/print?new=true&pixels=${pixels}`, {
-        method: "POST",
-        headers,
-        body: JSON.stringify({ quantity, slug: $commonApi.slug }),
-        // TODO: Add order info here. ^
-      });
-
-      const data = await res.json();
-      if (!res.ok)
-        throw new Error(
-          `🖨️ Print: HTTP error! Status: ${JSON.stringify(data)}`,
-        );
-      console.log("🖨️ Print order:", data);
-      $commonApi.jump(data.location); // Redirect to checkout.
-    } catch (error) {
-      console.error("🖨️ Print order error:", error);
-    }
-  },
-  // Create a zip file of specified content. (Used for storing painting data.)
-  zip: (content, progress) => {
-    const prom = new Promise((resolve, reject) => {
-      zipCreation = { resolve, reject };
-    });
-
-    if (content.destination === "upload") {
-      serverUploadProgressReporter = progress;
-      serverUploadProgressReporter?.(0);
-    }
-
-    send({ type: "zip", content });
-    return prom;
-  },
-  // Track device motion.
-  motion: {
-    on: false,
-    start: () => {
-      send({ type: "motion:start" });
-    },
-    stop: () => {
-      send({ type: "motion:stop" });
-      // TODO: Automatically stop when changing a disk?
-    },
-    current: {}, // Will get replaced by an update event.
-  },
-  // Speak an `utterance` aloud.
-  speak: function speak(utterance, voice = "female:18", mode = "cloud", opts) {
-    return send({ type: "speak", content: { utterance, voice, mode, opts } });
-  },
-  // Broadcast an event through the entire act system.
-  act: (event, data = {}) => {
-    // console.log("Acted:", event); Show the synthetic event.
-    data.is = (e) => e === event;
-    cachedAPI.event = data;
-    try {
-      act(cachedAPI);
-    } catch (e) {
-      console.warn("️ ✒ Act failure...", e);
-    }
-  },
-  // 🚥 `Get` api
-  // Retrieve media assets from a user account.
-  get: {
-    picture: (url) => {
-      return $commonApi.net.preload(
-        encodeURI(url),
-        true,
-        undefined,
-        // byOpts,
-      );
-    },
-    painting: (code, opts) => {
-      return {
-        by: async function (handle = "anon", byOpts) {
-          // Add support for pulling paintings from the `art` bucket...
-          const extension = opts?.record ? "zip" : "png";
-          if (handle === "anon") {
-            return $commonApi.net.preload(
-              encodeURI(`https://art.aesthetic.computer/${code}.${extension}`),
-              true,
-              undefined,
-              byOpts,
-            );
-          } else {
-            // Use the same origin-aware URL construction logic as module loading
-            const { protocol, hostname } = getSafeUrlParts();
-            
-            let baseUrl;
-            // Check if we're in a development environment (localhost with port)
-            const isDevelopment = hostname === 'localhost' && typeof location !== 'undefined' && location.port;
-            if (isDevelopment) {
-              // Use the local development server
-              baseUrl = `${protocol}//${hostname}:${location.port}`;
-            } else {
-              // Use the production server for sandboxed iframes or production
-              baseUrl = `https://aesthetic.computer`;
-            }
-            
-            const mediaUrl = `${baseUrl}/media/${handle}/painting/${code}.${extension}`;
-            console.log("🖼️ Media URL constructed:", mediaUrl);
-            return $commonApi.net.preload(
-              mediaUrl,
-              true,
-              undefined,
-              byOpts,
-            );
-          }
-        },
-      };
-    },
-  },
-  // ***Actually*** upload a file to the server.
-  // 📓 The file name can have `media-` which will sort it on the server into
-  // a directory via `presigned-url.js`.
-  upload: async (filename, data, progress, bucket) => {
-    const prom = new Promise((resolve, reject) => {
-      serverUpload = { resolve, reject };
-    });
-    serverUploadProgressReporter = progress;
-    serverUploadProgressReporter?.(0);
-
-    console.log("Painting data:", data);
-
-    send({ type: "upload", content: { filename, data, bucket } });
-    return prom;
-  },
-  code: {
-    channel: (chan) => {
-      codeChannel = chan; // Set the current `codeChannel`.
-      store["code-channel"] = codeChannel; // Store and keep it in the browser.
-      store.persist("code-channel");
-      if (!codeChannel || codeChannel?.length === 0) {
-        console.log("📭 Code channel cleared!");
-      } else {
-        console.log("📬 Code channel set to:", codeChannel);
-      }
-      socket.send("code-channel:sub", codeChannel);
-      // Tell any parent iframes that the channel has been updated.
-      send({
-        type: "post-to-parent",
-        content: { type: "setCode", value: codeChannel },
-      });
-      // ❤️‍🔥
-      // TODO: Should return a promise here, and wait for a `code-channel:subbed`
-      //       event, that way users get better confirmation if the socket
-      //       doesn't go through / there is a server issue. 23.07.04.18.01
-    },
-  },
-  // File should be { type, data } where type is "png", "webp", "jef", etc.
-  encode: async (file) => {
-    const prom = new Promise((resolve, reject) => {
-      fileEncodeRequest = { resolve, reject };
-    });
-    send({ type: "file-encode:request", content: file });
-    return prom;
-  },
-  file: async () => {
-    const prom = new Promise((resolve, reject) => {
-      fileOpenRequest = { resolve, reject };
-    });
-    send({ type: "file-open:request" });
-    return prom;
-  },
-  // Authorize a user.
-  authorize: async () => {
-    // TODO: This should always fail while running user code.
-    // console.log("Sending auth request...");
-    const prom = new Promise((resolve, reject) => {
-      authorizationRequest = { resolve, reject };
-    });
-    send({ type: "authorization:request" });
-    return prom;
-  }, // Get a token for a logged in user.
-  // Hand-tracking. 23.04.27.10.19 TODO: Move eventually.
-  hand: { mediapipe: { screen: [], world: [], hand: "None" } },
-  hud: {
-    label: (text, color, offset, plainTextOverride) => {
-      currentHUDTxt = text;
-      // Use plainTextOverride if provided, otherwise strip color codes from text
-      currentHUDPlainTxt = plainTextOverride || stripColorCodes(text);  // Store plain text version
-      
-      if (!color) {
-        currentHUDTextColor = currentHUDTextColor || graph.findColor(color);
-      } else {
-        currentHUDTextColor = graph.findColor(color);
-      }
-      currentHUDOffset = offset;
-      
-      // Calculate and store dimensions for animation when directly called
-      // (This ensures kidlisp pieces have proper animation geometry)
-      if (currentHUDTxt && currentHUDTxt.length > 0) {
-        // Use plain text (without color codes) for dimension calculations
-        const textForMeasurement = currentHUDPlainTxt || currentHUDTxt;
-        
-        // Detect if this is a KidLisp piece for more generous width allowance
-        const sourceCode = currentText || currentHUDTxt;
-        const isKidlispPiece = (currentPath && lisp?.isKidlispSource && lisp.isKidlispSource(currentPath) && !currentPath.endsWith('.lisp')) ||
-                             currentPath === "(...)" ||
-                             (sourceCode && sourceCode.startsWith("$")) ||
-                             (currentPath && currentPath.includes("/disks/$")) ||
-                             (sourceCode && lisp?.isKidlispSource && lisp.isKidlispSource(sourceCode));
-        
-        // Use full screen width for text wrapping
-        const maxWidth = cachedAPI.screen.width;
-          
-        const labelBounds = cachedAPI.text.box(
-          textForMeasurement,
-          undefined,
-          maxWidth,
-          1, // scale
-          true, // wordWrap
-          // TODO: This should check useTinyHudLabel like the main corner label, but that's not accessible here
-          // For now, use default font to maintain consistency with current behavior
-          undefined // Use default font - will need to be updated when useTinyHudLabel is globally accessible
-        );
-        
-        // Use the actual computed width from text.box instead of character count
-        const measuredWidth = labelBounds.box.width;
-  const fallbackShareWidth = (currentHUDLabelBlockWidth || DEFAULT_TYPEFACE_BLOCK_WIDTH) * "share ".length;
-  const shareWidth = Math.max(currentHUDShareWidth || 0, fallbackShareWidth);
-        currentHUDLeftPad = shareWidth;
-        const baseLabelWidth = measuredWidth + shareWidth;
-        const scrubExtension = Math.max(0, currentHUDScrub);
-        const h = labelBounds.box.height + cachedAPI.typeface.blockHeight;
-
-        currentHUDLabelMeasuredWidth = baseLabelWidth;
-        hudAnimationState.labelWidth = baseLabelWidth + scrubExtension;
-        hudAnimationState.labelHeight = h;
-      }
-    },
-    currentStatusColor: () => currentHUDStatusColor,
-    currentLabel: () => ({ 
-      text: currentHUDTxt, 
-      plainText: currentHUDPlainTxt,  // Include plain text version
-      btn: currentHUDButton 
-    }),
-    labelBack: () => {
-      labelBack = true;
-    },
-  },
-  send,
-  platform,
-  history: [], // Populated when a disk loads and sets the former piece.
-  // Trigger background music.
-  // Eventually add an "@" style parameter similar to what a stamp system would have.
-  bgm: {
-    set: function (trackNumber, volume) {
-      send({ type: "bgm-change", content: { trackNumber, volume } });
-    },
-    stop: () => send({ type: "bgm-stop" }),
-    data: {},
-  },
-  system: {
-    // prompt: { input: undefined }, Gets set in `prompt_boot`.
-    world: {
-      // Populated in `world_boot` of `world.mjs`.
-      teleported: false,
-      telepos: undefined,
-      teleport: (to, telepos) => {
-        $commonApi.system.world.teleported = true;
-        $commonApi.system.world.telepos = telepos;
-        $commonApi.jump(to);
-      },
-    },
-    nopaint: {
-      //boot: nopaint_boot, // TODO: Why are these in the commonApi? 23.02.12.14.26
-      // act: nopaint_act,
-      buffer: null, // An overlapping brush buffer that gets drawn on top of the
-      //              painting.
-      recording: false,
-      record: [], // Store a recording here.
-      gestureRecord: [], // Store the active gesture.
-      startRecord: function (fullText) {
-        const sys = $commonApi.system;
-        sys.nopaint.record = []; // Clear any existing recording.
-        sys.nopaint.recording = true;
-        sys.nopaint.addToRecord({
-          label: fullText || "start",
-          painting: {
-            pixels: new Uint8ClampedArray(sys.painting.pixels),
-            width: sys.painting.width,
-            height: sys.painting.height,
-          },
-        });
-        // console.log("🖌️🔴 Now recording:", sys.nopaint.record);
-      },
-      addToRecord: function (record) {
-        record.timestamp = num.timestamp(); // Insert the timestamp data.
-        record.gesture = $commonApi.system.nopaint.gestureRecord.slice();
-        if (record.gesture.length === 0) delete record.gesture;
-        $commonApi.system.nopaint.gestureRecord = [];
-        $commonApi.system.nopaint.record.push(record);
-        store["painting:record"] = $commonApi.system.nopaint.record;
-        store.persist("painting:record", "local:db");
-        // console.log("🖌️🟠 Recorded a step:", record.label);
-      },
-      is: nopaint_is,
-      undo: { paintings: undoPaintings },
-      needsBake: false,
-      needsPresent: false,
-      bakeOnLeave: false,
-      addUndoPainting,
-      // Regresses the system painting to a previous state.
-      // Or the reverse... ("yes")
-      no: ({ system, store, needsPaint }, yes = false) => {
-        const paintings = system.nopaint.undo.paintings;
-
-        let dontRecord = false;
-
-        if (yes) {
-          // ⏩ Fast-forward mode.
-          undoPosition += 1;
-          if (undoPosition > paintings.length - 1) {
-            undoPosition = paintings.length - 1;
-            dontRecord = true;
-          }
-        } else {
-          // ⏪ Rewind mode.
-          undoPosition -= 1;
-          if (undoPosition < 0) {
-            undoPosition = 0;
-            dontRecord = true;
-          }
-        }
-
-        if (paintings.length > 1) {
-          // Copy over the old picture here...
-          const p = paintings[undoPosition];
-
-          const op = p.pixels;
-          const pixels = new Uint8ClampedArray(op.length);
-          pixels.set(op);
-
-          store["painting"] = {
-            width: p.width,
-            height: p.height,
-            pixels,
-          };
-
-          const resolutionChange =
-            paintings[0].width !== paintings[1].width ||
-            paintings[0].height !== paintings[1].height;
-
-          // 🦢 Swap mode.
-          // 'no' should swap...
-          // const temp = paintings[0];
-          // paintings[0] = paintings[1];
-          // paintings[1] = temp;
-
-          store.persist("painting", "local:db");
-
-          // 🎨 Broadcast painting update to other tabs
-          $commonApi.broadcastPaintingUpdate("updated", {
-            source: "yes-no-decision"
-          });
-
-          system.painting = store["painting"];
-
-          if (system.nopaint.recording && dontRecord === false) {
-            const label = yes ? "yes" : "no";
-            system.nopaint.addToRecord({
-              label, //,
-              // painting: {
-              //   width: system.painting.width,
-              //   height: system.painting.height,
-              //   pixels: new Uint8Array(system.painting.pixels),
-              // },
-            });
-          }
-
-          if (resolutionChange) {
-            system.nopaint.resetTransform({ system });
-            system.nopaint.storeTransform(store, system);
-          }
-
-          needsPaint();
-        }
-      },
-      // Center the picture within the screen / default translation.
-      resetTransform: ({ system: sys }) => {
-        sys.nopaint.zoomLevel = 1;
-
-        if (!sys.painting) {
-          sys.nopaint.translation = { x: 0, y: 0 };
-          return;
-        }
-
-        sys.nopaint.translation.x = floor(
-          screen.width / 2 - sys.painting.width / 2,
-        );
-        sys.nopaint.translation.y = floor(
-          screen.height / 2 - sys.painting.height / 2,
-        );
-      },
-      storeTransform: (store, sys) => {
-        store["painting:transform"] = {
-          translation: sys.nopaint.translation,
-          zoom: sys.nopaint.zoomLevel,
-        };
-        store.persist("painting:transform", "local:db");
-      },
-      translation: { x: 0, y: 0 },
-      zoomLevel: 1,
-      translate: ({ system }, x, y) => {
-        system.nopaint.translation.x += x;
-        system.nopaint.translation.y += y;
-      },
-      // zoom: ({ system }, dir) => {
-      //   system.nopaint.zoomLevel += dir === "in" ? 1 : -1;
-      //   console.log("🔭 Zoom level:", system.nopaint.zoomLevel);
-      //   if (system.nopaint.zoomLevel <= 0) system.nopaint.zoomLevel = 1;
-      //   // TODO: Adjust the translation based on system.nopaint.brush.x and y
-      //   //       Which would serve as the zoom origin point.
-      // },
-      zoom: ({ system }, dir, cursor) => {
-        // Store old zoom level
-        const oldZoomLevel = system.nopaint.zoomLevel;
-
-        // Adjust the zoom level
-        system.nopaint.zoomLevel += dir === "in" ? 1 : -1;
-
-        // Ensure zoom level is at least 1
-        if (system.nopaint.zoomLevel <= 0) system.nopaint.zoomLevel = 1;
-
-        // Calculate the scaling factor based on the change in zoom levels
-        const scale = system.nopaint.zoomLevel / oldZoomLevel;
-
-        // Adjust the translation based on the scaling factor and the cursor's position
-        system.nopaint.translation.x = floor(
-          cursor.x + (system.nopaint.translation.x - cursor.x) * scale,
-        );
-        system.nopaint.translation.y = floor(
-          cursor.y + (system.nopaint.translation.y - cursor.y) * scale,
-        );
-      },
-      brush: { x: 0, y: 0, dragBox: undefined },
-      transform: (p) => {
-        return {
-          x: (p.x - nopaintAPI.translation.x) / nopaintAPI.zoomLevel,
-          y: (p.y - nopaintAPI.translation.y) / nopaintAPI.zoomLevel,
-        };
-      },
-      // Similar to `updateBrush` but for arbitrary points,
-      // with no change to `system.nopaint.brush`.
-      pointToPainting: ({ system, pen }) => {
-        const zoom = system.nopaint.zoomLevel;
-        const x = floor(((pen?.x || 0) - system.nopaint.translation.x) / zoom);
-        const y = floor(((pen?.y || 0) - system.nopaint.translation.y) / zoom);
-
-        return { x, y };
-      },
-      updateBrush: ({ pen, system }, act) => {
-        // TODO: Use `pointToPainting` above. 23.10.11.08.49
-        // let { x, y } = system.nopaint.pointToPainting({ system });
-        const zoom = system.nopaint.zoomLevel;
-        const x = floor(((pen?.x || 0) - system.nopaint.translation.x) / zoom);
-        const y = floor(((pen?.y || 0) - system.nopaint.translation.y) / zoom);
-
-        if (act === "touch") {
-          system.nopaint.startDrag = { x, y };
-        }
-
-        // Ensure startDrag exists before creating dragBox
-        if (!system.nopaint.startDrag) {
-          system.nopaint.startDrag = { x, y };
-        }
-
-        const dragBox = new geo.Box(
-          system.nopaint.startDrag.x,
-          system.nopaint.startDrag.y,
-          x - system.nopaint.startDrag.x,
-          y - system.nopaint.startDrag.y,
-        );
-
-        system.nopaint.brush = { x, y, dragBox, pressure: pen?.pressure || 0.5 };
-        
-        // Call needsPaint during any pen movement to ensure continuous painting and HUD updates
-        $commonApi.needsPaint();
-      },
-
-      // Helper to display the existing painting on the screen, with an
-      // optional pan amount, that returns an adjusted pen pointer as `brush`.
-
-      // TODO: - [] Add Zoom
-      //       - [] And Rotation!
-
-      present: (
-        { system, screen, wipe, paste, ink, slug, dark, theme, blend },
-        tx,
-        ty,
-      ) => {
-        system.nopaint.needsPresent = false;
-
-        const x = tx || system.nopaint.translation.x;
-        const y = ty || system.nopaint.translation.y;
-
-        system.nopaint.translation = { x, y };
-
-        const fullbleed =
-          x === 0 &&
-          y === 0 &&
-          screen.width <= system.painting.width &&
-          screen.height <= system.painting.height;
-
-        if (fullbleed) {
-          // If we are not panned and the painting fills the screen.
-          paste(system.painting);
-          paste(system.nopaint.buffer);
-        } else {
-          // If we are panned or the painting is a custom resolution.
-
-          wipe(theme[dark ? "dark" : "light"].wipeBG)
-            .paste(system.painting, x, y, system.nopaint.zoomLevel);
-            
-          // Normal alpha blending for overlay buffer
-          paste(system.nopaint.buffer, x, y, system.nopaint.zoomLevel);
-          
-          ink(128)
-            .box(
-              x,
-              y,
-              system.painting.width * system.nopaint.zoomLevel,
-              system.painting.height * system.nopaint.zoomLevel,
-              "outline",
-            );
-        }
-
-        // 🎯 DEBUG: Draw dragBox overlay if one exists (COMMENTED OUT)
-        /*
-        if (system.nopaint.brush?.dragBox) {
-          const dragBox = system.nopaint.brush.dragBox;
-          
-          // Apply zoom and translation to the dragBox coordinates
-          const overlayX = (dragBox.x * system.nopaint.zoomLevel) + x;
-          const overlayY = (dragBox.y * system.nopaint.zoomLevel) + y;
-          const overlayW = dragBox.w * system.nopaint.zoomLevel;
-          const overlayH = dragBox.h * system.nopaint.zoomLevel;
-          
-          // Draw the dragBox outline in bright green with some transparency
-          ink(0, 255, 0, 180).box(overlayX, overlayY, overlayW, overlayH, "outline");
-          
-          // Draw corner indicators
-          const cornerSize = 4;
-          ink(0, 255, 0, 220);
-          // Top-left corner
-          ink().box(overlayX - cornerSize/2, overlayY - cornerSize/2, cornerSize, cornerSize);
-          // Top-right corner  
-          ink().box(overlayX + overlayW - cornerSize/2, overlayY - cornerSize/2, cornerSize, cornerSize);
-          // Bottom-left corner
-          ink().box(overlayX - cornerSize/2, overlayY + overlayH - cornerSize/2, cornerSize, cornerSize);
-          // Bottom-right corner
-          ink().box(overlayX + overlayW - cornerSize/2, overlayY + overlayH - cornerSize/2, cornerSize, cornerSize);
-          
-          // Display coordinate info
-          const coordText = `${dragBox.x},${dragBox.y} ${dragBox.w}x${dragBox.h}`;
-          ink(0, 255, 0, 200).write(coordText, { 
-            x: overlayX, 
-            y: Math.max(overlayY - 15, 5) // Position above the box, but not off screen
-          }, undefined, undefined, false, "MatrixChunky8");
-        }
-        */
-
-        // Graph `zoomLevel`
-        if (system.nopaint.zoomLevel !== 1 && slug !== "prompt")
-          ink(255, 127).write(`${system.nopaint.zoomLevel}x`, { x: 6, y: 18 });
-
-        return {
-          x,
-          y, //,
-          //brush: { x: (pen?.x || 0) - x, y: (pen?.y || 0) - y },
-        };
-      },
-      // Kill an existing painting.
-      noBang: async (
-        { system, store, needsPaint, painting, theme, dark },
-        res = { w: screen.width, h: screen.height },
-      ) => {
-        // console.log("deleting...");
-        const deleted = await store.delete("painting", "local:db");
-        await store.delete("painting:resolution-lock", "local:db");
-        await store.delete("painting:transform", "local:db");
-        system.nopaint.undo.paintings.length = 0; // Reset undo stack.
-        system.painting = null;
-        system.nopaint.resetTransform({ system, screen }); // Reset transform.
-        needsPaint();
-
-        // Make a blank painting.
-        // I don't like that these getters will not re-associate.
-        system.painting = painting(res.w, res.h, ($) => {
-          $.wipe(theme[dark ? "dark" : "light"].wipeNum);
-        });
-        
-        // Store only the pixel data, not the full painting object with functions
-        store["painting"] = {
-          width: system.painting.width,
-          height: system.painting.height,
-          pixels: system.painting.pixels,
-        };
-        
-        // Store the new painting BEFORE broadcasting
-        store.persist("painting", "local:db");
-        
-        // 🎨 Broadcast painting cleared to other tabs
-        $commonApi.broadcastPaintingUpdate("cleared", {
-          source: "clear",
-          width: res.w,
-          height: res.h,
-          resetTransform: true // Flag that receiving tabs should reset their transform
-        });
-
-        // Clear any existing painting recording in RAM and
-        // storage.
-        await store.delete("painting:record", "local:db");
-        if (system.nopaint.recording) {
-          system.nopaint.recording = false;
-          system.nopaint.record.length = 0;
-        }
-
-        return deleted;
-      },
-      // Replace a painting entirely, remembering the last one.
-      // (This will always enable fixed resolution mode.)
-      replace: (
-        { system, screen, store, needsPaint },
-        painting,
-        message = "(replace)",
-      ) => {
-        system.painting = painting; // Update references.
-        
-        // Store only the pixel data, not the full painting object
-        store["painting"] = {
-          width: system.painting.width,
-          height: system.painting.height,
-          pixels: system.painting.pixels,
-        };
-        
-        store.persist("painting", "local:db"); // Persist to storage.
-        
-        // 🎨 Broadcast painting replacement to other tabs
-        $commonApi.broadcastPaintingUpdate("replaced", {
-          source: "replace",
-          message: message
-        });
-        
-        store["painting:resolution-lock"] = true;
-        store.persist("painting:resolution-lock", "local:db");
-        system.nopaint.resetTransform({ system, screen }); // Reset transform.
-        system.nopaint.storeTransform(store, system);
-        system.nopaint.addUndoPainting(system.painting, message);
-        system.nopaint.needsPresent = true;
-        needsPaint();
-      },
-      abort: () => (NPnoOnLeave = true),
-    },
-  },
-  // Paint all queued rendering commands immediately.
-  flatten: () => {
-    return painting.paint(true);
-  },
-  connect: () => {
-    const p = new Promise((resolve, reject) => {
-      web3Response = { resolve, reject };
-    });
-    send({ type: "web3-connect" });
-    return p;
-  },
-  wiggle: function (n, level = 0.2, speed = 6) {
-    wiggleAngle = (wiggleAngle + 1 * speed) % 360;
-    const osc = sin(num.radians(wiggleAngle));
-    return n + n * level * osc;
-  },
-  dark: true, // Dark mode. (Gets set on startup and on any change.)
-  darkMode, // Toggle dark mode or set to `true` or `false`.
-  // content: added programmatically: see Content class
-  gpuReady: false,
-  gpu: {
-    message: (content) => {
-      const p = new Promise((resolve, reject) => {
-        gpuResponse = { resolve, reject };
-      });
-      send({ type: "gpu-event", content });
-      return p;
-    },
-  },
-  // Deprecated in favor of `bios` -> `hitboxes`. (To support iOS)
-  // clipboard: {
-  //   copy: (text) => {
-  //     send({ type: "copy", content: text });
-  //   },
-  // },
-  text: {
-    capitalize: text.capitalize,
-    reverse: text.reverse,
-    // Get the pixel width of a string of characters.
-    width: (text) => {
-      if (Array.isArray(text)) text = text.join(" ");
-      
-      // Use the current typeface for accurate width calculation
-      const useTypeface = tf;
-      if (!useTypeface) {
-        return text.length * DEFAULT_TYPEFACE_BLOCK_WIDTH;
-      }
-
-      const isProportional =
-        useTypeface?.data?.proportional === true ||
-        !!useTypeface?.data?.advances ||
-        !!useTypeface?.data?.bdfFont;
-
-      if (isProportional && typeof useTypeface.getAdvance === "function") {
-        let totalWidth = 0;
-        for (const char of text) {
-          if (char === "\n" || char === "\r") continue;
-          const advance = useTypeface.getAdvance(char);
-          totalWidth += typeof advance === "number" ? advance : useTypeface.blockWidth;
-        }
-        return totalWidth;
-      } else {
-        // For monospace fonts, use the typeface's block width
-        const blockWidth = useTypeface.blockWidth || DEFAULT_TYPEFACE_BLOCK_WIDTH;
-        return text.length * blockWidth;
-      }
-    },
-    height: (text) => {
-      // Get the pixel height of a string of characters.
-      return 10;
-    },
-    // Return a text's bounding box.
-    box: (text, pos = { x: 0, y: 0 }, bounds, scale = 1, wordWrap = true, fontName) => {
-
-      if (!text) {
-        console.warn("⚠️ No text for `box`.");
-        return;
-      }
-
-      pos = { ...pos };
-      const absScale = abs(scale ?? 1);
-
-      let useTypeface = getTypefaceForMeasurement(fontName) || tf;
-      if (!useTypeface) {
-        useTypeface = tf;
-      }
-
-      const baseBlockWidth =
-        useTypeface?.blockWidth ?? tf?.blockWidth ?? DEFAULT_TYPEFACE_BLOCK_WIDTH;
-      const baseBlockHeight =
-        useTypeface?.blockHeight ?? tf?.blockHeight ?? DEFAULT_TYPEFACE_BLOCK_HEIGHT;
-
-      const blockHeight = baseBlockHeight * absScale;
-
-      const isProportional =
-        useTypeface?.data?.proportional === true ||
-        !!useTypeface?.data?.advances ||
-        !!useTypeface?.data?.bdfFont;
-
-      const getAdvanceWidth = (char) => {
-        if (!char) return baseBlockWidth * absScale;
-        if (isProportional && typeof useTypeface?.getAdvance === "function") {
-          const raw = useTypeface.getAdvance(char);
-          if (typeof raw === "number") {
-            return raw * absScale;
-          }
-        }
-        return baseBlockWidth * absScale;
-      };
-
-      const getCharWidth = (char) => {
-        if (!char || char === "\n" || char === "\r") return 0;
-        if (char === "\t") {
-          return getAdvanceWidth(" ") * 4;
-        }
-        return getAdvanceWidth(char);
-      };
-
-      if (bounds === undefined) {
-        const sampleWidth = getAdvanceWidth("0");
-        bounds = (text.length + 2) * sampleWidth;
-      }
-      if (!(bounds > 0)) {
-        bounds = Number.POSITIVE_INFINITY;
-      }
-
-      const lines = [""];
-      const charMap = [[]];
-      let line = 0;
-      let run = 0;
-      let maxWidth = 0;
-
-      const commitLineWidth = () => {
-        if (run > maxWidth) {
-          maxWidth = run;
-        }
-      };
-
-      const newLine = () => {
-        commitLineWidth();
-        line += 1;
-        lines[line] = "";
-        charMap[line] = [];
-        run = 0;
-      };
-
-      const appendChar = (char, sourceIndex) => {
-        const width = getCharWidth(char);
-        const renderedChar = char === "\t" ? " " : char;
-        lines[line] += renderedChar;
-        charMap[line].push(sourceIndex);
-        run += width;
-        if (run > maxWidth) {
-          maxWidth = run;
-        }
-      };
-
-      if (!wordWrap) {
-        for (let idx = 0; idx < text.length; idx += 1) {
-          const char = text[idx];
-          if (char === "\r") continue;
-          if (char === "\n") {
-            newLine();
-            continue;
-          }
-          appendChar(char, idx);
-        }
-      } else {
-        const tokens = [];
-        let idx = 0;
-        while (idx < text.length) {
-          const char = text[idx];
-          if (char === "\r") {
-            idx += 1;
-            continue;
-          }
-          if (char === "\n") {
-            tokens.push({ type: "newline", indices: [idx] });
-            idx += 1;
-            continue;
-          }
-          if (char === " " || char === "\t") {
-            let textBuffer = "";
-            const indices = [];
-            while (idx < text.length) {
-              const c = text[idx];
-              if (c !== " " && c !== "\t") break;
-              textBuffer += c;
-              indices.push(idx);
-              idx += 1;
-            }
-            tokens.push({ type: "whitespace", text: textBuffer, indices });
-            continue;
-          }
-          let textBuffer = "";
-          const indices = [];
-          while (idx < text.length) {
-            const c = text[idx];
-            if (c === "\n" || c === " " || c === "\t" || c === "\r") break;
-            textBuffer += c;
-            indices.push(idx);
-            idx += 1;
-          }
-          if (textBuffer.length > 0) {
-            tokens.push({ type: "word", text: textBuffer, indices });
-          }
-        }
-
-        tokens.forEach((token) => {
-          if (token.type === "newline") {
-            newLine();
-            return;
-          }
-
-          if (token.type === "whitespace") {
-            for (let i = 0; i < token.text.length; i += 1) {
-              const char = token.text[i];
-              const sourceIndex = token.indices[i];
-              const width = getCharWidth(char);
-              if (run > 0 && run + width > bounds) {
-                newLine();
-              }
-              appendChar(char, sourceIndex);
-            }
-            return;
-          }
-
-          if (token.type === "word") {
-            const chars = token.text.split("");
-            const widths = chars.map((char) => getCharWidth(char));
-            const wordWidth = widths.reduce((acc, value) => acc + value, 0);
-
-            if (bounds > 0 && wordWidth > bounds) {
-              chars.forEach((char, charIdx) => {
-                const width = widths[charIdx];
-                if (run > 0 && run + width > bounds) {
-                  newLine();
-                }
-                appendChar(char, token.indices[charIdx]);
-              });
-              return;
-            }
-
-            if (run > 0 && run + wordWidth > bounds) {
-              newLine();
-            }
-
-            chars.forEach((char, charIdx) => {
-              appendChar(char, token.indices[charIdx]);
-            });
-          }
-        });
-      }
-
-      commitLineWidth();
-
-      const lineHeightGap = 1 * absScale;
-      const finalBlockHeight = blockHeight + lineHeightGap;
-
-      if (lines.length >= 1 && pos.center && pos.center.indexOf("y") !== -1) {
-        pos.y =
-          $activePaintApi.screen.height / 2 -
-          (lines.length * finalBlockHeight) / 2 +
-          finalBlockHeight / 2 +
-          (pos.y || 0);
-      }
-
-      const height = lines.length * finalBlockHeight;
-
-      const lineWidths = lines.map((lineText, index) => {
-        if (!lineText) return 0;
-        const indices = charMap[index] || [];
-        let width = 0;
-        for (let i = 0; i < lineText.length; i += 1) {
-          const sourceIndex = indices[i];
-          if (typeof sourceIndex === "number" && sourceIndex >= 0 && sourceIndex < text.length) {
-            width += getCharWidth(text[sourceIndex]);
-          } else {
-            width += getCharWidth(lineText[i]);
-          }
-        }
-        return width;
-      });
-
-      const maxLineWidth = lineWidths.reduce((acc, value) => Math.max(acc, value), 0);
-
-      const box = { x: pos.x, y: pos.y, width: maxLineWidth, height };
-
-      return { pos, box, lines, lineWidths, lineHeight: finalBlockHeight, charMap };
-    },
-  },
-  num: {
-    add: num.add,
-    wrap: num.wrap,
-    even: num.even,
-    odd: num.odd,
-    clamp: num.clamp,
-    rand: num.rand,
-    randInt: num.randInt,
-    randInd: num.randInd,
-    randIntArr: num.randIntArr,
-    randIntRange: num.randIntRange,
-    rangedInts: num.rangedInts,
-    multiply: num.multiply,
-    perlin: num.perlin,
-    dist: num.dist,
-    dist3d: num.dist3d,
-    radians: num.radians,
-    degrees: num.degrees,
-    lerp: num.lerp,
-    map: num.map,
-    arrMax: num.arrMax,
-    arrCompress: num.arrCompress,
-    Track: num.Track,
-    timestamp: num.timestamp,
-    p2: num.p2,
-    midp: num.midp,
-    number: num.number,
-    intersects: num.intersects,
-    signedCeil: num.signedCeil,
-    signedFloor: num.signedFloor,
-    vec2: vec2,
-    vec3: vec3,
-    vec4: vec4,
-    mat3: mat3,
-    mat4: mat4,
-    quat: quat,
-    parseColor: num.parseColor,
-    findColor: num.findColor,
-    saturate: num.saturate,
-    desaturate: num.desaturate,
-    shiftRGB: num.shiftRGB,
-    rgbToHexStr: num.rgbToHexStr,
-    hexToRgb: num.hexToRgb,
-    blend: num.blend,
-    rgbToHsl: num.rgbToHsl,
-    hslToRgb: num.hslToRgb,
-    rainbow: num.rainbow,
-    zebra: num.zebra,
-    resetZebraCache: num.resetZebraCache,
-  },
-  geo: {
-    Box: geo.Box,
-    DirtyBox: geo.DirtyBox,
-    Grid: geo.Grid,
-    Circle: geo.Circle,
-    linePointsFromAngle: geo.linePointsFromAngle,
-    pointFrom: geo.pointFrom,
-    Race: geo.Race,
-    Quantizer: geo.Quantizer,
-  },
-  ui: {
-    Button: ui.Button,
-    TextButton: ui.TextButton,
-    TextInput: TextInput,
-  },
-  help: {
-    choose: help.choose,
-    flip: help.flip,
-    repeat: help.repeat,
-    every: help.every,
-    any: help.any,
-    anyIndex: help.anyIndex,
-    anyKey: help.anyKey,
-    resampleArray: help.resampleArray,
-    each: help.each,
-    shuffleInPlace: help.shuffleInPlace,
-    serializePainting: (painting) => {
-      if (!painting) return;
-      const pixels = uint8ArrayToBase64(painting.pixels);
-      return { width: painting.width, height: painting.height, pixels };
-    },
-    deserializePainting: (painting) => {
-      if (!painting) return;
-      const pixels = base64ToUint8Array(painting.pixels);
-      return { width: painting.width, height: painting.height, pixels };
-    },
-  },
-  gizmo: { Hourglass: gizmo.Hourglass, EllipsisTicker: gizmo.EllipsisTicker, Ticker: gizmo.Ticker },
-  rec: new Recorder(),
-  robo: new Robo(),
-  net: {
-    signup: () => {
-      send({ type: "signup" });
-    },
-    login: () => {
-      store.delete("handle");
-      send({ type: "login" });
-    }, // { email }
-    logout: () => {
-      store.delete("handle");
-      send({ type: "logout" });
-      $commonApi.broadcast("logout:success");
-      chatClient.system?.server?.send("logout");
-      // Send a "logout" message here to the chat server.
-
-      // TODO: And probably the session server as well in
-      //       the future. 24.05.23.21.27
-    },
-    pieces: `${(() => {
-      const { protocol, hostname } = getSafeUrlParts();
-      return `${protocol}//${hostname}`;
-    })()}/aesthetic.computer/disks`,
-    parse, // Parse a piece slug.
-    // lan: // Set dynamically.
-    // host: // Set dynamically.
-    // loadFailureText: // Set dynamically.
-    // Make a user authorized / signed request to the api.
-    // Used both in `motd` and `handle`.
-    requestDocs: async () => {
-      if (typeof docs === "object") return Promise.resolve(docs);
-      return fetch("/docs.json")
-        .then((response) => {
-          if (response.status !== 200) {
-            throw new Error("Network failure: " + response.status);
-          }
-          return response.json();
-        })
-        .then((d) => {
-          docs = d;
-          return docs;
-        })
-        .catch((err) => console.error("🔴 📚 Couldn't get docs:", err));
-    },
-    userRequest: async (method, endpoint, body) => {
-      try {
-        const token = await $commonApi.authorize(); // Get user token.
-        if (!token) throw new Error("🧖 Not logged in.");
-
-        const headers = {
-          Authorization: `Bearer ${token}`,
-          "Content-Type": "application/json",
-        };
-
-        const options = { method, headers };
-        if (body) options.body = JSON.stringify(body);
-        const response = await fetch(endpoint, options);
-
-        if (response.status === 500) {
-          try {
-            const json = await response.json();
-            return { status: response.status, ...json };
-          } catch (e) {
-            return { status: response.status, message: response.statusText };
-          }
-        } else {
-          const clonedResponse = response.clone();
-          try {
-            return {
-              ...(await clonedResponse.json()),
-              status: response.status,
-            };
-          } catch {
-            return { status: response.status, body: await response.text() };
-          }
-        }
-      } catch (error) {
-        console.error("🚫 Error:", error);
-        return { message: "unauthorized" };
-      }
-    },
-    // Loosely connect the UDP receiver.
-    udp: (receive) => {
-      udpReceive = receive;
-      return udp;
-    },
-    hiccup: (hiccupIn = 5, outageSeconds = 5) => {
-      console.log("😵 Hiccuping in:", hiccupIn, "seconds.");
-      clearTimeout(hiccupTimeout);
-      hiccupTimeout = setTimeout(() => {
-        console.log("😶‍🌫️ Hiccup!");
-        chatClient.system?.server.kill(outageSeconds); // Disconnect from chat.
-        socket?.kill(outageSeconds); // Diconnect from socket session.
-        udp?.kill(outageSeconds); // Disconnect from UDP.
-      }, hiccupIn * 1000);
-    },
-    // Remote debugging: Send log messages to session server for debugging on any device
-    log: function(levelOrFilename, ...args) {
-      // Handle both old API (filename, content) and new API (level, ...args)
-      if (levelOrFilename.startsWith('/tmp/') || levelOrFilename.includes('.log')) {
-        // Old API: filename, content
-        const filename = levelOrFilename;
-        const content = args[0];
-        
-        // Send to session server if socket is available (removed verbose console log)
-        if (socket && socket.send) {
-          socket.send("dev-log", {
-            level: "INFO",
-            message: `${filename}: ${content}`,
-            device: navigator.userAgent || "unknown",
-            timestamp: Date.now()
-          });
-        }
-      } else {
-        // New API: level, ...args
-        const level = levelOrFilename;
-        
-        // Serialize objects and create single-line message
-        const serializedArgs = args.map(arg => {
-          if (typeof arg === 'object' && arg !== null) {
-            try {
-              return JSON.stringify(arg);
-            } catch (e) {
-              return String(arg);
-            }
-          }
-          return String(arg);
-        });
-        
-        const message = serializedArgs.join(" ");
-        
-        // Always log locally first
-        if (level === "warn") {
-          console.warn(...args);
-        } else if (level === "error") {
-          console.error(...args);
-        } else {
-          console.log(...args);
-        }
-        
-        // Send to session server if socket is available
-        if (socket && socket.send) {
-          socket.send("dev-log", {
-            level: level.toUpperCase(),
-            message: message,
-            device: navigator.userAgent || "unknown",
-            timestamp: Date.now()
-          });
-        }
-      }
-    },
-  },
-  needsPaint: () => {
-    noPaint = false;
-    if (system === "nopaint") {
-      $commonApi.system.nopaint.needsPresent = true;
-    }
-  }, // TODO: Does "paint" needs this?
-  
-  store,
-  pieceCount: -1, // Incs to 0 when the first piece (usually the prompt) loads.
-  //                 Increments by 1 each time a new piece loads.
-  debug,
-  nopaintPerf,
-};
-
-// Convenience methods for different log levels
-$commonApi.net.log.info = (...args) => $commonApi.net.log("info", ...args);
-$commonApi.net.log.warn = (...args) => $commonApi.net.log("warn", ...args);
-$commonApi.net.log.error = (...args) => $commonApi.net.log("error", ...args);
-
-chatClient.$commonApi = $commonApi; // Add a reference to the `Chat` module.
-
-const nopaintAPI = $commonApi.system.nopaint;
-
-// 🎨 Start painting change monitoring for cross-tab sync
-startPaintingChangeMonitoring();
-
-// Broadcast to other tabs in the same origin.
-const channel = new BroadcastChannel("aesthetic.computer");
-
-channel.onmessage = (event) => {
-  processMessage(event.data);
-};
-
-async function processMessage(msg) {
-  if (logs.messaging) console.log(`🗼 Processing broadcast: ${msg}`);
-  
-  // 🎨 Handle painting updates (both new JSON format and legacy string format)
-  if (msg.startsWith("painting:") || (msg.startsWith("{") && msg.includes('"type":"painting:updated"'))) {
-    const isNopaintActive = $commonApi.system?.nopaint?.is?.("painting");
-    if (isNopaintActive) {
-      console.log(`🚫 CROSS-TAB INTERFERENCE: Receiving painting update during nopaint operation - this may disrupt live preview!`, {
-        msgPreview: msg.substring(0, 100) + '...',
-        nopaintState: 'painting'
-      });
-    }
-    await handlePaintingUpdate(msg);
-    return;
-  }
-  
-  if (msg.startsWith("handle:updated")) {
-    // 👰‍♀️ Update the user handle if it changed.
-    const newHandle = msg.split(":").pop();
-    HANDLE = "@" + newHandle;
-    send({ type: "handle", content: HANDLE });
-    store["handle:received"] = true;
-    store["handle"] = newHandle;
-    // store.persist("handle");
-    return;
-  }
-
-  // Refresh the window if we logged in or out from another tab.
-  if (msg === "login:success" && !USER) {
-    $commonApi.net.refresh();
-    return;
-  }
-
-  if (msg === "logout:success" && USER) {
-    $commonApi.net.refresh(); // 🗒️ This should always be fast enough?
-    return;
-  }
-}
-
-// 🎨 Handle painting update messages from other tabs
-async function handlePaintingUpdate(msg) {
-  try {
-    // Parse the JSON message
-    const data = JSON.parse(msg);
-    
-    if (data.type !== "painting:updated") return;
-    
-    // Skip if this message is from the current tab
-    if (data.tabId === $commonApi._tabId) {
-      console.log(`🎨 SKIPPED: Own message (${data.action})`);
-      return;
-    }
-    
-    if (!$commonApi.system) {
-      console.log(`🎨 SKIPPED: No system available`);
-      return;
-    }
-
-    // 📐 Handle resize events specifically
-    if ((data.action === "resized" && data.metadata?.source === "screen_resize") || 
-        (data.action === "updated" && (data.source === "resize" || data.source === "crop"))) {
-      const width = data.width || data.metadata?.width;
-      const height = data.height || data.metadata?.height;
-      console.log(`📐 DIMENSION CHANGE EVENT: ${width}x${height} (source: ${data.source || data.metadata?.source})`);
-      
-      // For dimension change events, we need to wait for a "storage_complete" event
-      $commonApi._processingResize = true;
-      $commonApi._awaitingResizeStorage = { width, height, timestamp: data.timestamp };
-      
-      console.log(`📐 Waiting for storage completion for ${data.source} ${width}x${height}...`);
-      return; // Don't continue with regular painting sync for dimension change events
-    }
-    
-    // 💾 Handle storage completion events
-    if (data.action === "storage_complete" && (data.source === "resize" || data.source === "crop")) {
-      const awaitingResize = $commonApi._awaitingResizeStorage;
-      console.log(`🪝 RECEIVED storage_complete:`, {
-        source: data.source,
-        timestamp: data.timestamp,
-        awaitingResize: awaitingResize,
-        timestampMatch: awaitingResize && data.timestamp === awaitingResize.timestamp
-      });
-      
-      if (awaitingResize && data.timestamp === awaitingResize.timestamp) {
-        console.log(`📐 Storage completed for ${data.source} ${awaitingResize.width}x${awaitingResize.height}, applying...`);
-        
-        try {
-          const storedPainting = await store.retrieve("painting", "local:db");
-          if (storedPainting) {
-            // Update system painting with the stored version
-            $commonApi.system.painting = {
-              width: storedPainting.width,
-              height: storedPainting.height,
-              pixels: new Uint8ClampedArray(storedPainting.pixels)
-            };
-            
-            // Store the painting data  
-            store["painting"] = {
-              width: storedPainting.width,
-              height: storedPainting.height,
-              pixels: storedPainting.pixels
-            };
-            
-            // Update painting hash
-            lastPaintingHash = generatePaintingHash($commonApi.system.painting);
-            
-            // Update KidLisp with new painting reference
-            const kidlispInstance = getGlobalKidLisp();
-            if (kidlispInstance) {
-              kidlispInstance.setAPI($commonApi);
-              console.log(`🎯 KidLisp API refreshed with ${data.source} painting: ${storedPainting.width}x${storedPainting.height}`);
-            }
-            
-            // Force repaint with new dimensions
-            if ($commonApi.system.nopaint) {
-              $commonApi.system.nopaint.needsPresent = true;
-            }
-            $commonApi.needsPaint();
-            
-            console.log(`📐 Screen updated after ${data.source}: ${storedPainting.width}x${storedPainting.height}`);
-          }
-        } catch (error) {
-          console.error(`📐 ERROR applying ${data.source} after storage completion:`, error);
-        }
-        
-        // Clean up
-        delete $commonApi._awaitingResizeStorage;
-        $commonApi._processingResize = false;
-        return;
-      }
-    }
-
-    // Set processing flag to prevent feedback loops
-    $commonApi._processingBroadcast = true;
-    
-    try {
-      // Load painting from storage (lightweight messages don't contain pixel data)
-      const storedPainting = await store.retrieve("painting", "local:db");
-      if (storedPainting) {
-        $commonApi.system.painting = {
-          width: storedPainting.width,
-          height: storedPainting.height,
-          pixels: new Uint8ClampedArray(storedPainting.pixels)
-        };
-        
-        // Store only the pixel data, not the full painting object
-        store["painting"] = {
-          width: storedPainting.width,
-          height: storedPainting.height,
-          pixels: storedPainting.pixels
-        };
-        
-        // Update painting hash to prevent false positives
-        lastPaintingHash = generatePaintingHash($commonApi.system.painting);
-        
-        // 🎯 Update KidLisp with the new painting reference
-        const kidlispInstance = getGlobalKidLisp();
-        if (kidlispInstance) {
-          kidlispInstance.setAPI($commonApi);
-          console.log(`🎯 KidLisp API refreshed with updated painting`);
-        }
-        
-        // Force repaint
-        if ($commonApi.system.nopaint) {
-          $commonApi.system.nopaint.needsPresent = true;
-        }
-        $commonApi.needsPaint();
-        
-        // 🆕 Force nopan (reset transform) for clear/new actions or explicit flag
-        if (((data.action === "cleared" || data.action === "new") || data.resetTransform) && $commonApi.system.nopaint) {
-          console.log(`🎯 ${data.action?.toUpperCase() || 'TRANSFORM_RESET'}: Forcing nopan (reset transform) on receiver`);
-          $commonApi.system.nopaint.resetTransform({ 
-            system: $commonApi.system, 
-            screen: $commonApi.screen 
-          });
-        }
-        
-        console.log(`🎨 PAINTING SYNCED: ${storedPainting.width}x${storedPainting.height}`, {
-          hash: generatePaintingHash($commonApi.system.painting)?.substr(0, 8),
-          fromHash: data.hash || 'unknown',
-          firstPixels: Array.from($commonApi.system.painting.pixels.slice(0, 12)) // First 3 pixels (RGBA)
-        });
-      } else {
-        // No painting found in storage
-      }
-    } catch (storageError) {
-      console.error(`🎨 ERROR loading from storage:`, storageError);
-    }
-    
-  } catch (error) {
-    console.error(`🎨 ERROR handling painting update:`, error);
-    
-    // Fallback to old string-based format
-    if (typeof msg === "string" && msg.startsWith("painting:")) {
-      const action = msg.split(":")[1];
-      console.log(`🎨 FALLBACK: Processing legacy format ${action}`);
-      
-      // Legacy handling - load from storage
-      try {
-        const storedPainting = await store.retrieve("painting", "local:db");
-        if (storedPainting) {
-          $commonApi.system.painting = {
-            width: storedPainting.width,
-            height: storedPainting.height,
-            pixels: new Uint8ClampedArray(storedPainting.pixels)
-          };
-          
-          // Store only the pixel data, not the full painting object
-          store["painting"] = {
-            width: storedPainting.width,
-            height: storedPainting.height,
-            pixels: storedPainting.pixels
-          };
-          
-          const kidlispInstance = getGlobalKidLisp();
-          if (kidlispInstance) {
-            kidlispInstance.setAPI($commonApi);
-          }
-          
-          if ($commonApi.system.nopaint) {
-            $commonApi.system.nopaint.needsPresent = true;
-          }
-          $commonApi.needsPaint();
-        }
-      } catch (storageError) {
-        console.error(`🎨 ERROR in fallback storage load:`, storageError);
-      }
-    }
-  } finally {
-    // Clear processing flag regardless of success or error
-    setTimeout(() => {
-      $commonApi._processingBroadcast = false;
-    }, 50);
-  }
-}
-
-$commonApi.broadcast = (msg) => {
-  processMessage(msg); // Process locally.
-  channel.postMessage(msg);
-};
-
-// 🎨 Broadcast painting updates to other tabs
-$commonApi.broadcastPaintingUpdate = (action, data = {}) => {
-  if (!$commonApi.system?.painting) return;
-  
-  // Check if we're in a nopaint operation and log it
-  const isNopaintActive = $commonApi.system?.nopaint?.is?.("painting");
-  if (isNopaintActive) {
-    console.log(`🚫 NOPAINT INTERFERENCE: Attempting to broadcast "${action}" during nopaint operation - this may disrupt live preview!`, {
-      action,
-      source: data.source,
-      nopaintState: 'painting'
-    });
-  }
-  
-  // Throttle broadcasts to prevent excessive messages
-  const now = Date.now();
-  if (now - lastBroadcastTime < broadcastThrottleDelay) {
-    return;
-  }
-  lastBroadcastTime = now;
-  
-  // Generate unique tab ID to prevent self-processing
-  if (!$commonApi._tabId) {
-    $commonApi._tabId = Math.random().toString(36).substr(2, 9);
-  }
-  
-  // Create lightweight notification message (no pixel data)
-  const message = {
-    type: "painting:updated",
-    action,
-    tabId: $commonApi._tabId,
-    timestamp: now,
-    width: $commonApi.system.painting.width,
-    height: $commonApi.system.painting.height,
-    ...data
-  };
-  
-  // Only send to other tabs (exclude self)
-  channel.postMessage(JSON.stringify(message));
-};
-
-// 🚀 Immediate painting broadcast - bypasses throttling for instant sync
-$commonApi.broadcastPaintingUpdateImmediate = (action, data = {}) => {
-  if (!$commonApi.system?.painting || $commonApi._processingBroadcast) return;
-  
-  // Check for nopaint interference
-  const isNopaintActive = $commonApi.system?.nopaint?.is?.("painting");
-  if (isNopaintActive) {
-    console.log(`🚫 IMMEDIATE NOPAINT INTERFERENCE: Attempting immediate broadcast "${action}" during nopaint operation!`, {
-      action,
-      source: data.source,
-      nopaintState: 'painting'
-    });
-  }
-  
-  // Performance: Skip if we just broadcasted very recently (debounce)
-  const now = Date.now();
-  if (now - (lastBroadcastTime || 0) < 16) { // ~60fps max broadcast rate
-    return;
-  }
-  
-  // Generate unique tab ID if needed
-  if (!$commonApi._tabId) {
-    $commonApi._tabId = Math.random().toString(36).substr(2, 9);
-  }
-  
-  const paintingHash = generatePaintingHash($commonApi.system.painting);
-  const message = {
-    type: "painting:updated",
-    action,
-    tabId: $commonApi._tabId,
-    timestamp: now,
-    width: $commonApi.system.painting.width,
-    height: $commonApi.system.painting.height,
-    hash: paintingHash?.substr(0, 8),
-    immediate: true,
-    ...data
-  };
-  
-  // Immediate broadcasting silently
-  
-  // Store painting immediately (async to not block)
-  setTimeout(() => {
-    store["painting"] = {
-      width: $commonApi.system.painting.width,
-      height: $commonApi.system.painting.height,
-      pixels: $commonApi.system.painting.pixels,
-    };
-    store.persist("painting", "local:db");
-    
-    // 🪝 Fire storage completion hook for resize and crop events
-    if (data.source === "resize" || data.source === "crop") {
-      const storageCompleteMessage = {
-        type: "painting:updated",
-        action: "storage_complete",
-        source: data.source,
-        tabId: message.tabId,
-        timestamp: message.timestamp,
-        width: $commonApi.system.painting.width,
-        height: $commonApi.system.painting.height
-      };
-      
-      channel.postMessage(JSON.stringify(storageCompleteMessage));
-      console.log(`🪝 STORAGE COMPLETE hook fired for ${data.source} ${$commonApi.system.painting.width}x${$commonApi.system.painting.height}`, {
-        timestamp: message.timestamp,
-        tabId: message.tabId.substr(0, 4) + '...'
-      });
-    }
-    
-  }, 0);
-  
-  // Update hash to prevent duplicate detection
-  lastPaintingHash = paintingHash;
-  lastBroadcastTime = now;
-  
-  channel.postMessage(JSON.stringify(message));
-};
-
-// 🎨 Painting change detection system
-function generatePaintingHash(painting) {
-  if (!painting?.pixels) return null;
-  
-  // Simple hash using width, height, and sample of pixels
-  let hash = painting.width * 31 + painting.height * 37;
-  
-  // Sample every 100th pixel to create a lightweight hash
-  for (let i = 0; i < painting.pixels.length; i += 100) {
-    hash = ((hash << 5) - hash + painting.pixels[i]) & 0xffffffff;
-  }
-  
-  return hash.toString(36);
-}
-
-function startPaintingChangeMonitoring() {
-  if (paintingChangeCheckInterval) return; // Already monitoring
-  
-  // Painting change monitoring initialized silently
-  
-  // Initialize hash baseline if painting exists
-  if ($commonApi.system?.painting) {
-    lastPaintingHash = generatePaintingHash($commonApi.system.painting);
-  }
-  
-  // Enable frame-based monitoring for immediate detection
-  enableFrameBasedMonitoring();
-  
-  // Keep interval-based monitoring as backup (lower frequency)
-  paintingChangeCheckInterval = setInterval(() => {
-    if (!$commonApi.system?.painting || frameBasedMonitoring) return; // Skip if frame monitoring is active
-    
-    const currentHash = generatePaintingHash($commonApi.system.painting);
-    
-    // Only broadcast if hash actually changed AND we're not currently processing a broadcast
-    if (lastPaintingHash !== null && 
-        currentHash !== lastPaintingHash && 
-        !$commonApi._processingBroadcast) {
-      
-      // Set flag to prevent feedback loops during broadcast processing
-      $commonApi._processingBroadcast = true;
-      
-      // Store updated painting
-      store["painting"] = {
-        width: $commonApi.system.painting.width,
-        height: $commonApi.system.painting.height,
-        pixels: $commonApi.system.painting.pixels,
-      };
-      store.persist("painting", "local:db");
-      
-      // Broadcast the change
-      $commonApi.broadcastPaintingUpdate("updated", {
-        source: "interval_monitor",
-        hash: currentHash.substr(0,8)
-      });
-      
-      // Clear the processing flag after a brief delay
-      setTimeout(() => {
-        $commonApi._processingBroadcast = false;
-      }, 100);
-    }
-    
-    lastPaintingHash = currentHash;
-  }, 1000); // Slower backup monitoring (1 second)
-}
-
-function stopPaintingChangeMonitoring() {
-  frameBasedMonitoring = false; // Stop frame-based monitoring
-  if (paintingChangeCheckInterval) {
-    clearInterval(paintingChangeCheckInterval);
-    paintingChangeCheckInterval = null;
-  }
-}
-
-// Spawn a session backend for a piece.
-async function session(slug, forceProduction = false, service) {
-  let endPoint = "/session/" + slug;
-  const params = { service };
-  if (forceProduction) params.forceProduction = 1;
-  endPoint += "?" + new URLSearchParams(params);
-
-  const req = await fetch(endPoint);
-
-  let session;
-  if (req.status === 200 || req.status === 304) {
-    session = await req.text().then((text) => {
-      try {
-        return JSON.parse(text);
-      } catch (e) {
-        return text;
-      }
-    });
-  } else {
-    session = await req.text();
-  }
-
-  if (typeof session === "string") return session;
-
-  //if (debug && logs.session) {
-  // console.log(
-  //   `🐕‍🦺 Session: ${slug} - ${session.backend || session.name || session.url}`,
-  // );
-  //}
-  // Return the active session if the server knows it's "Ready", otherwise
-  // wait for the one we requested to spin up.
-  // (And in debug mode we just get a local url from "/session" so no need
-  // to check that.)
-  if (session.state === "Ready" || (debug && !forceProduction)) {
-    return session;
-  } else {
-    let eventSource = new EventSource(
-      `https://api.jamsocket.com/backend/${session.name}/status/stream`,
-      // See also: https://docs.jamsocket.com/api-docs/#get-a-backends-status-stream
-    );
-
-    return new Promise((resolve, reject) => {
-      eventSource.onmessage = (event) => {
-        const update = JSON.parse(event.data);
-        const colors = {
-          Ready: "🟢",
-          Loading: "🟠",
-          Starting: "🟡",
-        };
-        const color = colors[update.state] || "🔵";
-
-        if (update.state === "Ready") {
-          if (logs.session)
-            console.log(color + `\`${slug}\` Backend:`, update.state);
-        }
-
-        if (update.state === "Loading") {
-          currentHUDStatusColor = "red";
-        } else if (update.state === "Ready") {
-          currentHUDStatusColor = "yellow";
-        } else if (update.state === "Starting") {
-          currentHUDStatusColor = "orange";
-        } else {
-          currentHUDStatusColor = "brown";
-        }
-
-        $commonApi.needsPaint(); // Make sure the label gets updated.
-
-        if (update.state === "Ready") {
-          eventSource.close(); // Close the event stream handler.
-          resolve(session);
-        } else {
-          if (update.state !== "Loading" && update.state !== "Starting") {
-            eventSource.close(); // Close the event stream handler.
-          }
-        }
-      };
-    });
-  }
-}
-
-// Just for "update".
-const $updateApi = {};
-
-// 🖼 Painting
-
-// Pre-fab models:
-const QUAD = {
-  type: "quad",
-  positions: [
-    // Triangle 1 (Left Side)
-    [-1, -1, 0, 1], // Bottom Left
-    [-1, 1, 0, 1], // Top Left
-    [1, 1, 0, 1], // Top Right
-    // Triangle 2 (Right Side)
-    [-1, -1, 0, 1], // Bottom Left
-    [1, -1, 0, 1], // Bottom Right
-    [1, 1, 0, 1], // Top Right
-  ],
-  indices: [
-    // These are not re-used for now.
-    // One
-    0, 1, 2,
-    //Two
-    3, 4, 5,
-  ],
-};
-
-// A cube of lines.
-const CUBEL = {
-  type: "line",
-  positions: [
-    // Back
-    [-0.5, -0.5, 0.5, 1], // Down
-    [-0.5, 0.5, 0.5, 1],
-
-    [-0.5, 0.5, 0.5, 1], // Across
-    [0.5, 0.5, 0.5, 1],
-
-    [0.5, 0.5, 0.5, 1], // Up
-    [0.5, -0.5, 0.5, 1],
-
-    [0.5, -0.5, 0.5, 1], // Back
-    [-0.5, -0.5, 0.5, 1],
-    // Front
-    [-0.5, -0.5, -0.5, 1], // Down
-    [-0.5, 0.5, -0.5, 1],
-
-    [-0.5, 0.5, -0.5, 1], // Across
-    [0.5, 0.5, -0.5, 1],
-
-    [0.5, 0.5, -0.5, 1], // Up
-    [0.5, -0.5, -0.5, 1],
-
-    [0.5, -0.5, -0.5, 1], // Back
-    [-0.5, -0.5, -0.5, 1],
-    // Bars (back to front)
-    [-0.5, -0.5, 0.5, 1], // Top Left
-    [-0.5, -0.5, -0.5, 1],
-
-    [-0.5, 0.5, 0.5, 1], // Bottom Left
-    [-0.5, 0.5, -0.5, 1],
-
-    [0.5, 0.5, 0.5, 1], // Up
-    [0.5, 0.5, -0.5, 1],
-
-    [0.5, -0.5, 0.5, 1], // Back
-    [0.5, -0.5, -0.5, 1],
-  ],
-};
-
-const ORIGIN = {
-  type: "line",
-  positions: [
-    [-0.5, 0, 0, 1], // Horizontal X
-    [0.5, 0, 0, 1],
-    [0, 0, -0.5, 1], // Horizontal Z
-    [0, 0, 2, 1],
-    [0, -0.5, 0, 1], // Vertical
-    [0, 0.5, 0, 1],
-  ],
-  colors: [
-    [255, 0, 0, 255],
-    [255, 0, 0, 255],
-    [0, 255, 0, 255],
-    [0, 255, 0, 255],
-    [0, 0, 255, 255],
-    [0, 0, 255, 255],
-  ],
-};
-
-const TRI = {
-  type: "triangle",
-  positions: [
-    [-1, -1, 0, 1], // Bottom Left
-    [0, 1, 0, 1], // Top Left
-    [1, -1, 0, 1], // Top Right
-    // Triangle 2 (Right Side)
-  ],
-  indices: [0, 1, 2],
-};
-
-const LINE = {
-  type: "line",
-  positions: [
-    [0, 0, 0, 1], // Bottom
-    [0, 1, 0, 1], // Top
-  ],
-  indices: [0, 1],
-};
-
-// Inputs: (r, g, b), (r, g, b, a) or an array of those.
-//         (rgb) for grayscale or (rgb, a) for grayscale with alpha.
-//         Or hex with "#000000" or "0x000000" or 0x000000.
-// TODO: Add `erase` anc all css color alpha support. 23.07.20.14.45
-// TODO: Add transparency and short hex to hex support.
-// TODO: Add better hex support via: https://stackoverflow.com/a/53936623/8146077
-
-function ink() {
-  // console.log("🖍️ disk.ink() called with arguments:", [...arguments]);
-  const foundColor = graph.findColor(...arguments);
-  if (inkFloodLoggingEnabled()) {
-    console.log(
-      `${inkFloodLogPrefix()}🖍️ INK DEBUG`,
-      {
-        args: cloneArgsForLog(arguments),
-        resolved: cloneColorForLog(foundColor)
-      }
-    );
-  }
-  const result = graph.color(...foundColor);
-  if (inkFloodLoggingEnabled()) {
-    console.log(
-      `${inkFloodLogPrefix()}🖍️ INK APPLIED`,
-      {
-        color: cloneColorForLog(result)
-      }
-    );
-  }
-  return result;
-}
-
-function ink2() {
-  if (arguments[0] === null) {
-    return graph.color2(null);
-  } else {
-    return graph.color2(...graph.findColor(...arguments));
-  }
-}
-
-// 🎯 Global KidLisp Instance Management
-function initializeGlobalKidLisp(api) {
-  if (!globalKidLispInstance) {
-    // console.log("🚀 Initializing global KidLisp instance");
-    globalKidLispInstance = new lisp.KidLisp();
-    globalKidLispInstance.setAPI(api);
-  }
-  return globalKidLispInstance;
-}
-
-function getGlobalKidLisp() {
-  return globalKidLispInstance;
-}
-
-// 🎵 Update KidLisp audio globals (safe for worker contexts)
-function updateKidLispAudio(audioData) {
-  if (globalKidLispInstance && globalKidLispInstance.updateAudioGlobals) {
-    globalKidLispInstance.updateAudioGlobals(audioData);
-  }
-}
-
-// 🔎 PAINTAPI
-const $paintApi = {
-  // 1. Composite functions (that use $activePaintApi)
-  //    (Must be unwrapped)
-  // Prints a line of text using the default / current global font.
-  // Argument options:
-  // text, pos: {x, y, center}, bg (optional)
-
-  // Parameters:
-  // text, x, y, options, wordWrap, customTypeface
-  // text, pos, bg, bounds, wordWrap = true, customTypeface
-  write: function () {
-    let text = arguments[0],
-      pos,
-      bg,
-      bounds,
-      wordWrap = true,
-      customTypeface = null;
-    
-    if (text === undefined || text === null || text === "" || !tf)
-      return $activePaintApi; // Fail silently if no text.
-
-    text =
-      typeof text === "object" && text !== null
-        ? JSON.stringify(text)
-        : text.toString();
-
-    // Assume: text, x, y, options, wordWrap, customTypeface
-    if (typeof arguments[1] === "number") {
-      pos = { x: arguments[1], y: arguments[2] };
-      const options = arguments[3];
-      bg = options?.bg;
-      bounds = options?.bounds;
-      wordWrap = options?.wordWrap === undefined ? wordWrap : options.wordWrap;
-      customTypeface = options?.typeface;
-    } else {
-      pos = arguments[1];
-      bg = arguments[2];
-      bounds = arguments[3];
-      wordWrap = arguments[4] === undefined ? wordWrap : arguments[4];
-      customTypeface = arguments[5];
-    }
-
-    if (customTypeface) {
-      const resolvedTypeface = resolveTypefaceInstance(customTypeface);
-      if (resolvedTypeface) {
-        ensureTypefaceLoaded(resolvedTypeface);
-        customTypeface = resolvedTypeface;
-      }
-    }
-
-    // 🎨 Color code processing
-    const hasColorCodes = textContainsColorCodes(text);
-
-    if (hasColorCodes) {
-
-
-      // Remember the current ink color to restore it later
-      const originalColor = $activePaintApi.inkrn();
-
-      // Process color codes into per-character color array
-      let cleanText = "";
-      let charColors = [];
-      let currentColor = null;
-
-      // Split text by color codes and process each segment
-      COLOR_CODE_MATCH_REGEX.lastIndex = 0;
-      const segments = text.split(COLOR_CODE_MATCH_REGEX);
-
-      for (let i = 0; i < segments.length; i++) {
-        if (i % 2 === 0) {
-          // This is regular text
-          const segment = segments[i];
-          for (let j = 0; j < segment.length; j++) {
-            cleanText += segment[j];
-            charColors.push(currentColor);
-            
-
-          }
-        } else {
-          // This is a color name or RGB value (from the captured group)
-          const colorStr = segments[i];
-
-          if (!colorStr) {
-            continue;
-          }
-
-          const normalized = colorStr.trim();
-          const lower = normalized.toLowerCase();
-
-          if (!normalized) {
-            continue;
-          }
-
-          if (lower === "reset" || lower === "default" || lower === "base") {
-            currentColor = null;
-            continue;
-          }
-
-          if (normalized.includes(",")) {
-            // RGB/RGBA format like "255,0,0" or "255,0,0,128"
-            const parts = normalized.split(",").map((n) => {
-              const parsed = parseInt(n.trim(), 10);
-              return Number.isFinite(parsed) ? parsed : 0;
-            });
-            while (parts.length < 3) parts.push(0);
-            if (parts.length === 3) parts.push(255);
-            currentColor = parts.slice(0, 4);
-          } else if (lower === "transparent" || lower === "clear") {
-            currentColor = [0, 0, 0, 0];
-          } else {
-            const resolved = graph.findColor(normalized);
-            if (Array.isArray(resolved)) {
-              currentColor = resolved.slice();
-            } else if (resolved && typeof resolved === "object") {
-              currentColor = { ...resolved };
-            } else if (resolved !== undefined) {
-              currentColor = resolved;
-            } else {
-              currentColor = null;
-            }
-          }
-          
-
-        }
-      }
-
-      COLOR_CODE_MATCH_REGEX.lastIndex = 0;
-
-      // Check if we have any actual text to display after removing color codes  
-      if (cleanText.trim().length === 0) {
-        return $activePaintApi; // Exit silently if no text content remains
-      }
-
-
-
-      // Render with colors - same logic as original text processing
-      const scale = pos?.size || 1;
-
-      if (bounds) {
-        const tb = $commonApi.text.box(cleanText, pos, bounds, scale, wordWrap, customTypeface);
-        if (!tb || !tb.lines) {
-          return $activePaintApi; // Exit silently if text.box fails
-        }
-        
-        const charMap = tb.charMap || [];
-
-        tb.lines.forEach((lineText, index) => {
-          const renderedLine = typeof lineText === "string" ? lineText : lineText?.join?.(" ") || "";
-          const sourceIndices = charMap[index] || [];
-          const lineColors = [];
-
-          for (let i = 0; i < renderedLine.length; i++) {
-            const sourceIndex = sourceIndices[i];
-            if (
-              typeof sourceIndex === "number" &&
-              sourceIndex >= 0 &&
-              sourceIndex < charColors.length
-            ) {
-              lineColors.push(charColors[sourceIndex]);
-            } else {
-              lineColors.push(null);
-            }
-          }
-
-          (customTypeface || tf)?.print(
-            $activePaintApi,
-            tb.pos,
-            index,
-            renderedLine,
-            bg,
-            lineColors,
-          );
-        });
-      } else {
-        // Break on `\n` and handle separate lines
-        if (cleanText.indexOf("\n") !== -1) {
-          const lines = cleanText.split("\n");
-          const lineHeightGap = 2;
-          let charIndex = 0;
-          
-          lines.forEach((line, index) => {
-            const lineColors = charColors?.slice(
-              charIndex,
-              charIndex + line.length,
-            );
-            (customTypeface || tf)?.print(
-              $activePaintApi,
-              {
-                x: pos?.x,
-                y: pos
-                  ? pos.y + index * (customTypeface || tf).blockHeight + lineHeightGap
-                  : undefined,
-              },
-              0,
-              line,
-              bg,
-              lineColors,
-            );
-            charIndex += line.length + 1; // +1 for the newline character
-          });
-        } else {
-          (customTypeface || tf)?.print($activePaintApi, pos, 0, cleanText, bg, charColors);
-        }
-      }
-
-      const typefaceName = typeof customTypeface === "string" ? customTypeface : customTypeface?.name;
-      if (typefaceName === "MatrixChunky8" || typefaceName === "unifont") {
-        const hasColorAssignments = charColors?.some((color) => {
-          if (!color) return false;
-          if (Array.isArray(color)) {
-            return color.some((component) => component !== null && component !== undefined);
-          }
-          if (typeof color === "object") {
-            return Object.keys(color).length > 0;
-          }
-          return typeof color === "string";
-        });
-
-        if (!hasColorAssignments) {
-          const snippet = cleanText.length > 120 ? `${cleanText.slice(0, 117)}…` : cleanText;
-          if (lastMatrixChunkyWriteDiagnosticLog !== snippet) {
-            lastMatrixChunkyWriteDiagnosticLog = snippet;
-            console.warn("🎨 MatrixChunky8 HUD charColors missing", {
-              snippet,
-              charColorsLength: charColors?.length,
-              cleanTextLength: cleanText.length,
-            });
-          }
-        }
-      }
-
-      // Restore the original ink color
-      $activePaintApi.ink(...originalColor);
-      return $activePaintApi;
-    }
-
-    // 🎁 Original code for text without color codes
-    // See if the text length is greater than the bounds, and if it is then
-    // print on a new line.
-    const scale = pos?.size || 1;
-
-    if (bounds) {
-      const tb = $commonApi.text.box(text, pos, bounds, scale, wordWrap, customTypeface); // TODO: Get the current ink color, memoize it, and make it static here.
-      //       23.10.12.22.04
-      tb.lines.forEach((lineText, index) => {
-        const renderedLine = typeof lineText === "string" ? lineText : lineText?.join?.(" ") || "";
-        (customTypeface || tf)?.print($activePaintApi, tb.pos, index, renderedLine, bg);
-      });
-    } else {
-      // Break on `\n` and handle separate lines
-      if (text.indexOf("\n") !== -1) {
-        const lines = text.split("\n"); // Split text on new line characters
-        const lineHeightGap = 2;
-        lines.forEach((line, index) => {
-          (customTypeface || tf)?.print(
-            $activePaintApi,
-            {
-              x: pos?.x,
-              y: pos
-                ? pos.y + index * (customTypeface || tf).blockHeight + lineHeightGap
-                : undefined,
-            },
-            0,
-            line,
-            bg,
-          );
-          // Adjust `lineHeight` as needed based on your text spacing
-        });
-      } else {
-        //if (text === "POW") console.log($activePaintApi.screen); 24.12.10.07.26 - Get write working with deferred rendering and page.
-        
-        const actualFont = customTypeface || tf;
-        actualFont?.print($activePaintApi, pos, 0, text, bg); // Or print a single line.
-      }
-    }
-
-    return $activePaintApi;
-  },
-  // 2. Image Utilities
-  clonePixels: graph.cloneBuffer,
-  colorsMatch: graph.colorsMatch,
-  color: graph.findColor,
-  resize: graph.resize,
-  // 3. 3D Classes & Objects
-  Camera: graph.Camera,
-  Form: graph.Form,
-  Dolly: graph.Dolly,
-  TRI,
-  QUAD,
-  LINE,
-  CUBEL,
-  ORIGIN,
-};
-
-// TODO: Eventually move this to `num`. 24.07.23.18.52
-function normalizeAngle(angle) {
-  return ((angle % 360) + 360) % 360;
-}
-
-let turtleAngle = 270;
-let turtleDown = false;
-let turtlePosition = { x: 0, y: 0 };
-
-// This is where I map the API functions that anyone can use, to the internal
-// code that represents them...
-
-// Rendering of 3D forms.
-
-const formsToClear = [];
-let backgroundColor3D = [0, 0, 0, 255];
-let formsSent = {}; // TODO: This should be cleared more often...
-
-// `cpu: true` enabled software rendering
-function form(
-  forms,
-  cam = $commonApi.system.fps.doll.cam,
-  { cpu, background } = {
-    cpu: true,
-    keep: true,
-    background: backgroundColor3D,
-  },
-) {  // Exit silently if no forms are present.
-  if (forms === undefined || forms?.length === 0) return;
-
-  if (cpu === true) {
-    if (formReframing) {
-      cam.resize();
-      formReframing = false;
-    }
-    if (Array.isArray(forms))
-      forms.filter(Boolean).forEach((form) => form.graph(cam));
-    else forms.graph(cam);
-  } else {
-    // GPU forms.
-    if (!Array.isArray(forms)) forms = [forms];
-
-    // Clear out any forms that need deleting.
-    formsToClear.forEach((id) => delete formsSent[id]);
-    formsToClear.length = 0;
-
-    // Build a list of forms to send, ignoring already sent ones by UID.
-    const formsToSend = [];
-
-    forms.filter(Boolean).forEach((form) => {
-      // Clear out any trash in `formsSent` that do not have IDs left in forms.
-      //if (formsSent[forms.uid])
-
-      // A. If the form has not been sent yet...
-      if (formsSent[form.uid] === undefined && form.vertices.length > 0) {
-        // Set the form to expire automatically if keep is false.
-        formsToSend.push(form);
-        formsSent[form.uid] = form;
-        //console.log("Forms sent:", Object.keys(formsSent).length);
-        form.gpuVerticesSent = form.vertices.length;
-        form.gpuReset = false;
-      } else {
-        // B. If the form has been sent, but the form has changed and
-        //    needs a partial state update or is simply being redrawn.
-        let msgCount = 0;
-
-        if (form.gpuRecolored === true) {
-          formsToSend.push({
-            update: "form:color",
-            uid: form.uid,
-            color: form.color,
-          });
-          msgCount += 1;
-          form.gpuRecolored = false;
-        }
-
-        // Transform the geometry.
-        if (form.gpuTransformed === true) {
-          formsToSend.push({
-            update: "form:transform",
-            uid: form.uid,
-            rotation: form.rotation,
-            position: form.position,
-            scale: form.scale,
-          });
-          form.gpuTransformed = false;
-          msgCount += 1;
-        }
-
-        if (form.vertices.length > form.gpuVerticesSent || form.gpuReset) {
-          // Add vertices to buffered forms.
-          formsToSend.push({
-            update: "form:buffered:add-vertices",
-            uid: form.uid,
-            reset: form.gpuReset,
-            vertices: form.vertices.slice(form.gpuVerticesSent),
-            length: form.vertices.length, // TODO: These aren't being used anymore / they are generated from the GPU.
-            pastLength: form.gpuVerticesSent,
-          });
-
-          // Update form state now that we are sending the message.
-          // TODO: Put these both under a "gpu" object in form.
-          //console.log(form.gpuReset);
-          form.gpuReset = false;
-          form.gpuVerticesSent = form.vertices.length;
-          msgCount += 1;
-        }
-
-        if (msgCount === 0) {
-          // Simply tell the system we are still drawing the form... otherwise
-          // it will get cleared.
-          formsToSend.push({
-            update: "form:touch",
-            uid: form.uid,
-          });
-        }
-      }
-    });
-
-    if (formsToSend.length === 0) return;
-
-    // console.log("Sending form...", performance.now())
-
-    // Only send a background update if the value changed.
-    if (background !== backgroundColor3D) {
-      send({
-        type: "gpu-event",
-        content: {
-          type: "background-change",
-          content: background,
-        },
-      });
-      backgroundColor3D = background;
-    }
-
-    send({
-      type: "forms",
-      content: {
-        forms: formsToSend,
-        cam: {
-          position: cam.position,
-          rotation: cam.rotation,
-          scale: cam.scale,
-          fov: cam.fov,
-          near: cam.near,
-          far: cam.far,
-        },
-        color: graph.color(),
-      },
-    });
-
-    // paintFormsResolution?.();
-    // return new Promise((resolve) => {
-    // paintFormsResolution = resolve;
-    // });
-  }
-}
-
-// Used by `paste` and `stamp` to prefetch bitmaps of the network as needed.
-// Occurs also when loading a piece's source code.
-function prefetchPicture(code) {
-  if (paintings[code] === "fetching") return;
-
-  console.log("🖼️ Prefetching...", code);
-  paintings[code] = "fetching";
-
-  if (code.startsWith("http")) {
-    $commonApi.get
-      .picture(code)
-      .then(({ img }) => (paintings[code] = img))
-      .catch(() => delete paintings[code]);
-  } else {
-    const [author, timestamp] = code.split("/");
-    $commonApi.get
-      .painting(timestamp)
-      .by(author)
-      .then(({ img }) => (paintings[code] = img))
-      .catch(() => delete paintings[code]);
-  }
-}
-
-const $paintApiUnwrapped = {
-  // Turtle graphics: 🐢 crawl, left, right, up, down, goto, face
-  // Move the turtle forward based on angle.
-  crawl: (steps = 1) => {
-    const x2 = turtlePosition.x + steps * cos(num.radians(turtleAngle));
-    const y2 = turtlePosition.y + steps * sin(num.radians(turtleAngle));
-    if (turtleDown) {
-      graph.line(turtlePosition.x, turtlePosition.y, x2, y2);
-      // console.log($activePaintApi.line);
-      // console.log("turtle down lining!", turtlePosition, x2, y2);
-    }
-    turtlePosition.x = x2;
-    turtlePosition.y = y2;
-    // console.log("🐢 Crawl:", steps);
-    return { x: turtlePosition.x, y: turtlePosition.y };
-  },
-  // Turn turtle left n degrees.
-  left: (d = 1) => {
-    turtleAngle = normalizeAngle(turtleAngle - d);
-    return turtleAngle;
-  },
-  // Turn turtle right n degrees.
-  right: (d = 1) => {
-    turtleAngle = normalizeAngle(turtleAngle + d);
-    return turtleAngle;
-  },
-  // Turtle pen up.
-  up: () => {
-    turtleDown = false;
-    // console.log("🐢 Up");
-  },
-  // Turtle pen down.
-  down: () => {
-    turtleDown = true;
-    // console.log("🐢 Down");
-  },
-  // Teleport the turtle position.
-  goto: (x = screen.width / 2, y = screen.height / 2) => {
-    if (turtleDown) {
-      graph.line(turtlePosition.x, turtlePosition.y, x, y);
-    }
-    turtlePosition.x = x;
-    turtlePosition.y = y;
-    return { x: turtlePosition.x, y: turtlePosition.y };
-  },
-  face: (angle = 0) => {
-    turtleAngle = normalizeAngle(angle);
-    return turtleAngle;
-  },
-  // Shortcuts
-  // l: graph.line,
-  // i: ink,
-  // Defaults
-  blend: graph.blendMode,
-  page: function () {
-    if (arguments[0]?.api) {
-      // console.log("New paint api?", arguments[0].api);
-      // $activePaintApi = arguments[0].api;
-    }
-    // console.log(arguments);
-
-    // const oldScreen = $activePaintApi.screen;
-    // Mock out the screen here using the arguments.
-    $activePaintApi.screen = {
-      width: arguments[0].width,
-      height: arguments[0].height,
-    };
-    //console.log(
-    //  "Updated active paint api:",
-    //  $activePaintApi.screen.width,
-    //  $activePaintApi.screen.height,
-    //);
-    // }
-    graph.setBuffer(...arguments);
-  },
-  edit: graph.changePixels, // Edit pixels by pasing a callback.
-  // Color
-  ink: function () {
-    const out = ink(...arguments);
-    twoDCommands.push(["ink", ...out]);
-  },
-  ink2: function () {
-    const out = ink2(...arguments);
-    twoDCommands.push(["ink2", ...(out || [])]);
-  },
-  // inkrn: () => graph.c.slice(), // Get current inkColor.
-  // 2D
-  wipe: function () {
-    const cc = graph.c.slice(0);
-    
-    // Preserve fade alpha during wipe operations to prevent clearing it
-    const preserveFadeAlpha = getPreserveFadeAlpha?.() || false;
-    if (!preserveFadeAlpha && typeof setPreserveFadeAlpha === 'function') {
-      setPreserveFadeAlpha(true);
-    }
-    
-    // Default to white if no arguments provided
-    if (arguments.length === 0) {
-      ink(255, 255, 255);
-    } else {
-      ink(...arguments);
-    }
-    
-    // 🎨 REFRAME FIX: Use explicit canvas fill to ensure extended areas are covered
-    // For reframe operations, graph.clear() may not cover new extended areas
-    graph.withForceReplaceMode(() => {
-      if (screen && screen.width && screen.height) {
-        // Fill the entire canvas area explicitly to ensure reframe extensions are covered
-        $paintApiUnwrapped.box(0, 0, screen.width, screen.height);
-      } else {
-        // Fallback to standard clear if screen dimensions unavailable
-        graph.clear();
-      }
-    });
-    
-    twoDCommands.push(["wipe", ...graph.c]);
-    ink(...cc);
-    
-    // Restore previous preservation state
-    if (!preserveFadeAlpha && typeof setPreserveFadeAlpha === 'function') {
-      setPreserveFadeAlpha(false);
-    }
-  },
-  // Set background fill color for reframe operations (especially for KidLisp pieces)
-  backgroundFill: function (color) {
-    // This function should fill transparent areas with the background color
-    // without clearing existing painted content.
-    // 
-    // For now, we use a simple approach: only do a full wipe during initial boot,
-    // but skip it during reframe to preserve content.
-    
-    const cc = graph.c.slice(0); // Save current ink color
-    
-    if (arguments.length === 0) {
-      ink(255, 255, 255); // Default to white
-    } else {
-      ink(...arguments);
-    }
-    
-    // TODO: Implement proper transparent-area-only filling
-    // For now, always do a full clear
-    graph.clear();
-    twoDCommands.push(["backgroundFill", ...graph.c]);
-    ink(...cc); // Restore previous ink color
-  },
-  // Erase the screen.
-  clear: function () {
-    const cc = graph.c.slice(0);
-    ink(0, 0);
-    graph.clear();
-    ink(...cc);
-  },
-  copy: graph.copy,
-  paste: function paste() {
-    if (typeof arguments[0] === "string") {
-      // Check to see if the bitmap has been cached by this piece already.
-      const code = arguments[0];
-      if (paintings[code] && paintings[code] !== "fetching") {
-        graph.paste(paintings[code], ...[...arguments].slice(1));
-      } else if (paintings[code] !== "fetching") {
-        prefetchPicture(code);
-      }
-    } else {
-      graph.paste(...arguments);
-    }
-  },
-  // Similar to paste, but always draws from the center of x, y.
-  // Has partial support for {center, bottom}. 24.02.15.12.19
-  stamp: function stamp() {
-    let params;
-    // Parse the parameters and lay out the stamp.
-    function makeLayout() {
-      if (typeof params[0] === "object") {
-        const layout = params[0];
-        if (layout.center === "x") {
-          params[0] = $activePaintApi.screen.width / 2;
-        } else {
-          params[0] = 0;
-        }
-        if (layout.bottom !== undefined) {
-          params[1] =
-            $activePaintApi.screen.height -
-            layout.bottom -
-            paintings[code].height / 2;
-        } else {
-          params[1] = 0;
-        }
-      }
-    }
-    if (typeof arguments[0] === "string") {
-      // Check to see if the bitmap has been cached by this piece already.
-      const code = arguments[0];
-      params = [...arguments].slice(1);
-      if (paintings[code] && paintings[code] !== "fetching") {
-        makeLayout();
-        graph.stamp(paintings[code], ...params);
-      } else if (paintings[code] !== "fetching") {
-        prefetchPicture(code);
-      }
-    } else {
-      params = [...arguments].slice(1);
-      if (params.length === 0) params = [0, 0];
-      makeLayout();
-      graph.stamp(arguments[0], ...params);
-    }
-  },
-  pixel: graph.pixel,
-  plot: function () {
-    if (arguments.length === 1) {
-      graph.plot(arguments[0].x, arguments[0].y);
-    } else {
-      graph.plot(...arguments);
-    }
-  }, // TODO: Should this be renamed to set?
-  flood: graph.flood,
-  point: function () {
-    const out = graph.point(...arguments);
-    twoDCommands.push(["point", ...out]);
-  },
-  line: function() {
-    return graph.line(...arguments);
-  },
-  lineAngle: graph.lineAngle,
-  pline: graph.pline,
-  pppline: graph.pixelPerfectPolyline,
-  oval: graph.oval,
-  circle: graph.circle,
-  tri: graph.tri,
-  poly: graph.poly,
-  box: graph.box,
-  shape: graph.shape,
-  grid: graph.grid,
-  draw: graph.draw,
-  printLine: graph.printLine, // TODO: This is kind of ugly and I need a state machine for type.
-  form,
-  pan: graph.pan,
-  unpan: graph.unpan,
-  savepan: graph.savepan,
-  loadpan: graph.loadpan,
-  mask: graph.mask,
-  unmask: graph.unmask,
-  steal: graph.steal,
-  putback: graph.putback,  skip: graph.skip,
-  scroll: graph.scroll,
-  spin: graph.spin,
-  sort: graph.sort,
-  zoom: graph.zoom,
-  suck: graph.suck,
-  blur: function(radius = 1) {
-    // 🔧 FIX: Ensure blur operates on current buffer context
-    // When called from within a painting() context, the graph module
-    // should already have the correct buffer set via setBuffer()
-    return graph.blur(radius);
-  },
-  sharpen: function(strength = 1) {
-    // Apply sharpening filter to enhance edges and details
-    // When called from within a painting() context, the graph module
-    // should already have the correct buffer set via setBuffer()
-    return graph.sharpen(strength);
-  },
-  contrast: graph.contrast,
-  shear: graph.shear,
-  noise16: graph.noise16,
-  noise16DIGITPAIN: graph.noise16DIGITPAIN,
-  noise16Aesthetic: graph.noise16Aesthetic,
-  noise16Sotce: graph.noise16Sotce,
-  noiseTinted: graph.noiseTinted,
-  // 🎯 Simplified KidLisp integration using global singleton instance
-  kidlisp: function kidlisp(x = 0, y = 0, width, height, source, options = {}) {
-    // Initialize global instance if needed
-    if (!globalKidLispInstance) {
-      initializeGlobalKidLisp($activePaintApi);
-    }
-    
-    // Default dimensions to screen size if not provided
-    if (!width) width = $activePaintApi.screen.width;
-    if (!height) height = $activePaintApi.screen.height;
-    
-    // console.log(`🎯 Simple kidlisp call: ${width}x${height} at (${x},${y})`);
-    
-    // Extract options
-    const { noCache = false } = options;
-    
-    try {
-      // Initialize persistent paintings cache if needed  
-      if (!globalKidLispInstance.persistentPaintings) {
-        globalKidLispInstance.persistentPaintings = new Map();
-      }
-      
-      // For dollar codes, check if we already have a resolved version cached
-      let resolvedSource = source;
-      if (source && source.startsWith && source.startsWith('$') && source.length > 1) {
-        const cacheId = source.slice(1);
-        
-        // Use a singleton-specific cache to avoid conflicts with normal prompt loading
-        if (!globalKidLispInstance.singletonDollarCodeCache) {
-          globalKidLispInstance.singletonDollarCodeCache = new Map();
-        }
-        
-        // Track loading states to prevent concurrent requests
-        if (!globalKidLispInstance.loadingDollarCodes) {
-          globalKidLispInstance.loadingDollarCodes = new Set();
-        }
-        
-        // First check if we have a painting with the resolved source already
-        if (globalKidLispInstance.singletonDollarCodeCache.has(cacheId)) {
-          resolvedSource = globalKidLispInstance.singletonDollarCodeCache.get(cacheId);
-          // Note: regionKey will be set later after accumulation detection
-          
-          // If we already have this resolved painting, we'll check after regionKey is set
-          // console.log(`🎯 Using cached source: ${resolvedSource}`);
-        } else if (globalKidLispInstance.loadingDollarCodes.has(cacheId)) {
-          // Already loading this dollar code, wait for it to complete
-          // console.log(`🎯 ${source} already loading, waiting...`);
-          return null;
-        } else {
-          // Start loading and mark as loading
-          // console.log(`🎯 Loading ${source} for first time...`);
-          globalKidLispInstance.loadingDollarCodes.add(cacheId);
-          
-          getCachedCodeMultiLevel(cacheId).then(loadedSource => {
-            if (loadedSource) {
-              // console.log(`🎯 Cached source for ${cacheId}:`, loadedSource);
-              globalKidLispInstance.singletonDollarCodeCache.set(cacheId, loadedSource);
-            } else {
-              // console.warn(`❌ Could not load source for ${cacheId}`);
-            }
-          }).catch(error => {
-            console.error(`❌ Error loading ${cacheId}:`, error);
-          }).finally(() => {
-            // Remove from loading set when done (success or failure)
-            globalKidLispInstance.loadingDollarCodes.delete(cacheId);
-          });
-          
-          // Return early - no painting this frame, wait for cache
-          return null;
-        }
-      }
-      
-      // 🎨 AUTO-DETECT ACCUMULATION: Check if source starts with a color word
-      const colorWords = ['red', 'blue', 'green', 'yellow', 'purple', 'orange', 'cyan', 'magenta', 'black', 'white', 'gray', 'grey', 'brown', 'pink'];
-      const firstWord = resolvedSource.trim().split(/\s+/)[0]?.toLowerCase();
-      const startsWithColor = colorWords.includes(firstWord);
-      
-      // Auto-generate accumulation settings
-      const accumulate = startsWithColor;
-      const accumulateKey = accumulate ? `auto_${x}_${y}_${width}_${height}_${firstWord}` : null;
-      
-      // Create persistent painting key with accumulation support
-      let regionKey;
-      if (accumulate && accumulateKey) {
-        regionKey = `${x},${y},${width},${height}:ACCUMULATE:${accumulateKey}`;
-      } else {
-        regionKey = `${x},${y},${width},${height}:${resolvedSource}`;
-      }
-      
-      // Check if the code contains frame-dependent randomization commands
-      const hasFrameDependentCommands = /\(\s*ink\s*\)|\(\s*color\s*\)|\(\s*rand\s*\)/.test(resolvedSource);
-      
-      // Check if we need to reset (resolved source contains 'wipe')
-      const shouldReset = resolvedSource.includes('wipe') && !accumulate; // Don't reset in accumulation mode
-      
-      // Check if source contains animation-related commands that need fresh execution
-      const animationCommands = ['rainbow', 'zebra', 'time', 'random', 'noise', 'clock', 'scroll', 'zoom', 'contrast', 'fade'];
-      const hasTimingCommands = /\d+\.?\d*s\b/.test(resolvedSource); // Detect timing like "0.15s", "1s", etc.
-      const hasAnimationCommands = animationCommands.some(cmd => resolvedSource.includes(cmd));
-      const isDollarCode = source && source.startsWith && source.startsWith('$'); // Dollar codes should always refresh
-      // Don't force fresh execution for timing commands - they need to run continuously
-      // In accumulate mode, prefer building on existing surface unless explicitly forced
-      const needsFreshExecution = !accumulate && (noCache || (isDollarCode && !hasTimingCommands) || (hasAnimationCommands && !hasTimingCommands));
-      
-      let painting;
-      
-      // Create fresh painting if: reset needed, no cached version exists, or animation commands need updating
-      if (shouldReset || needsFreshExecution || !globalKidLispInstance.persistentPaintings.has(regionKey)) {
-        // Create fresh painting (first time, after wipe, or for animations)
-        const reason = shouldReset ? 'wipe command' : needsFreshExecution ? 'animation content' : 'first time';
-        // console.log(`🎨 Creating fresh painting for key: ${regionKey.slice(0, 50)}... (${reason})`);
-        
-        // For animations, start with previous frame if available (unless wiping)
-        const previousPainting = !shouldReset && globalKidLispInstance.persistentPaintings.has(regionKey) 
-          ? globalKidLispInstance.persistentPaintings.get(regionKey) 
-          : null;
-        
-        painting = $activePaintApi.painting(width, height, (api) => {
-          // For animations, paste previous frame first to maintain transformations
-          if (previousPainting && needsFreshExecution && !shouldReset) {
-            // console.log(`🎨 Pasting previous frame for animation continuity`);
-            api.paste(previousPainting);
-          }
-          
-          globalKidLispInstance.setAPI(api);
-          
-          // Add basic timing support for KidLisp commands
-          if (!api.clock) {
-            api.clock = { time: () => new Date() };
-          }
-          // Override zoom and scroll functions to implement actual effects in painting context
-          const originalZoom = api.zoom;
-          const originalScroll = api.scroll || $activePaintApi.scroll;
-          
-          api.zoom = (...args) => {
-            // console.log(`🔍 Zoom called in painting context: args=${JSON.stringify(args)}`);
-            // Just call the original zoom function - it will operate on the current buffer
-            if (originalZoom && typeof originalZoom === 'function') {
-              return originalZoom(...args);
-            }
-          };
-          
-          api.scroll = (dx, dy) => {
-            // console.log(`📜 Scroll called in painting context: dx=${dx}, dy=${dy}`);
-            // Call the real scroll function from the main paint API
-            if (originalScroll && typeof originalScroll === 'function') {
-              return originalScroll(dx, dy);
-            } else if ($activePaintApi.scroll && typeof $activePaintApi.scroll === 'function') {
-              return $activePaintApi.scroll(dx, dy);
-            }
-          };
-          // Add randomization support for ink() and other commands
-          if (!api.num) {
-            api.num = $activePaintApi.num || { 
-              random: () => Math.random(),
-              randInt: (min, max) => Math.floor(Math.random() * (max - min + 1)) + min,
-              rainbow: num.rainbow, // Use the actual rainbow function from num.mjs
-              zebra: num.zebra // Use the actual zebra function from num.mjs
-            };
-          }
-          // Add color support for proper ink randomization
-          if (!api.color) {
-            api.color = $activePaintApi.color || {
-              random: () => [
-                Math.floor(Math.random() * 256),
-                Math.floor(Math.random() * 256), 
-                Math.floor(Math.random() * 256)
-              ]
-            };
-          }
-          
-          // 🎨 Add CSS color functions to make unquoted color words work
-          // Import CSS colors from num.mjs and add them as functions to the API
-          const cssColors = num.cssColors;
-          if (cssColors) {
-            Object.keys(cssColors).forEach(colorName => {
-              if (!api[colorName]) {
-                api[colorName] = () => cssColors[colorName];
-              }
-            });
-          }
-          
-          // Add rainbow and zebra as top-level functions for unquoted usage
-          if (!api.rainbow) {
-            api.rainbow = () => num.rainbow();
-          }
-          if (!api.zebra) {
-            api.zebra = () => num.zebra();
-          }
-          // Reset KidLisp color state to prevent cross-contamination between regions
-          globalKidLispInstance.currentInk = null;
-          
-          // Save original state before configuring execution mode
-          const originalInEmbedPhase = globalKidLispInstance.inEmbedPhase;
-          const originalIsNestedInstance = globalKidLispInstance.isNestedInstance;
-          const originalEmbeddedLayers = globalKidLispInstance.embeddedLayers;
-          
-          // Check if source contains timing expressions that need proper scheduling
-          const hasTimingExpressions = /\d+\.?\d*s(\.\.\.|!)?/.test(resolvedSource);
-          // Check if source contains scroll/zoom that needs deferred execution
-          const hasScrollZoom = /\(\s*(scroll|zoom)\s/.test(resolvedSource);
-          
-
-          
-          if (hasTimingExpressions) {
-            // console.log(`🎯 Detected timing expressions, preserving normal execution flow`);
-            // Don't force immediate execution for timing expressions
-            globalKidLispInstance.embeddedLayers = null; // Still clear embedded layers
-          } else if (hasScrollZoom) {
-            // console.log(`🎯 Detected scroll/zoom, allowing deferred execution`);
-            // Allow scroll/zoom to use deferred execution but clear embedded layers
-            globalKidLispInstance.inEmbedPhase = false; // Allow deferring for scroll/zoom
-            globalKidLispInstance.isNestedInstance = false; // Allow deferring for scroll/zoom
-            globalKidLispInstance.embeddedLayers = null; // Clear any leftover embedded layers
-          } else {
-            // console.log(`🎯 No timing/scroll/zoom detected, forcing immediate execution`);
-            // Force immediate execution mode for simplified kidlisp() calls without timing or scroll/zoom
-            globalKidLispInstance.inEmbedPhase = true; // Prevent deferring
-            globalKidLispInstance.isNestedInstance = true; // Enable immediate execution
-            globalKidLispInstance.embeddedLayers = null; // Clear any leftover embedded layers
-          }
-          
-          executeLispCode(resolvedSource, api, false); // false = not accumulating, fresh painting
-          
-          // Restore original state to avoid interfering with other KidLisp operations
-          globalKidLispInstance.inEmbedPhase = originalInEmbedPhase;
-          globalKidLispInstance.isNestedInstance = originalIsNestedInstance;
-          globalKidLispInstance.embeddedLayers = originalEmbeddedLayers;
-          
-          globalKidLispInstance.setAPI($activePaintApi);
-        });
-        // Always cache the painting for next frame continuity (even for animations)
-        globalKidLispInstance.persistentPaintings.set(regionKey, painting);
-      } else {
-        // Build on existing painting (accumulate effects)
-        const existingPainting = globalKidLispInstance.persistentPaintings.get(regionKey);
-        // console.log(`🎨 Accumulating on existing painting for key: ${regionKey.slice(0, 50)}...`);
-        
-        painting = $activePaintApi.painting(width, height, (api) => {
-          // Paste previous state first
-          api.paste(existingPainting);
-          // Then add new effects on top
-          globalKidLispInstance.setAPI(api);
-          
-          // Add basic timing support for KidLisp commands
-          if (!api.clock) {
-            api.clock = { time: () => new Date() };
-          }
-          // Add scroll and zoom support for animations
-          const originalZoom = api.zoom;
-          const originalScroll = api.scroll || $activePaintApi.scroll;
-          
-          api.zoom = (...args) => {
-            // console.log(`🔍 Zoom called in accumulation context: args=${JSON.stringify(args)}`);
-            if (originalZoom && typeof originalZoom === 'function') {
-              return originalZoom(...args);
-            }
-          };
-          
-          api.scroll = (dx, dy) => {
-            // console.log(`📜 Scroll called in accumulation context: dx=${dx}, dy=${dy}`);
-            if (originalScroll && typeof originalScroll === 'function') {
-              return originalScroll(dx, dy);
-            } else if ($activePaintApi.scroll && typeof $activePaintApi.scroll === 'function') {
-              return $activePaintApi.scroll(dx, dy);
-            }
-          };
-          // Add randomization support for ink() and other commands
-          if (!api.num) {
-            api.num = $activePaintApi.num || { 
-              random: () => Math.random(),
-              randInt: (min, max) => Math.floor(Math.random() * (max - min + 1)) + min,
-              rainbow: num.rainbow, // Use the actual rainbow function from num.mjs
-              zebra: num.zebra // Use the actual zebra function from num.mjs
-            };
-          }
-          // Add color support for proper ink randomization
-          if (!api.color) {
-            api.color = $activePaintApi.color || {
-              random: () => [
-                Math.floor(Math.random() * 256),
-                Math.floor(Math.random() * 256), 
-                Math.floor(Math.random() * 256)
-              ]
-            };
-          }
-          
-          // 🎨 Add CSS color functions to make unquoted color words work
-          // Import CSS colors from num.mjs and add them as functions to the API
-          const cssColors = num.cssColors;
-          if (cssColors) {
-            Object.keys(cssColors).forEach(colorName => {
-              if (!api[colorName]) {
-                api[colorName] = () => cssColors[colorName];
-              }
-            });
-          }
-          
-          // Add rainbow and zebra as top-level functions for unquoted usage
-          if (!api.rainbow) {
-            api.rainbow = () => num.rainbow();
-          }
-          if (!api.zebra) {
-            api.zebra = () => num.zebra();
-          }
-          // Reset KidLisp color state to prevent cross-contamination between regions
-          globalKidLispInstance.currentInk = null;
-          
-          // Save original state before configuring execution mode
-          const originalInEmbedPhase = globalKidLispInstance.inEmbedPhase;
-          const originalIsNestedInstance = globalKidLispInstance.isNestedInstance;
-          const originalEmbeddedLayers = globalKidLispInstance.embeddedLayers;
-          
-          // Check if source contains timing expressions that need proper scheduling
-          const hasTimingExpressions = /\d+\.?\d*s(\.\.\.|!)?/.test(resolvedSource);
-          // Check if source contains scroll/zoom that needs deferred execution
-          const hasScrollZoom = /\(\s*(scroll|zoom)\s/.test(resolvedSource);
-          
-          // Only log occasionally to reduce console spam
-
-          
-          if (hasTimingExpressions) {
-            // console.log(`🎯 Detected timing expressions in accumulation, preserving normal execution flow`);
-            // Don't force immediate execution for timing expressions
-            globalKidLispInstance.embeddedLayers = null; // Still clear embedded layers
-          } else if (hasScrollZoom) {
-            // console.log(`🎯 Detected scroll/zoom in accumulation, allowing deferred execution`);
-            // Allow scroll/zoom to use deferred execution but clear embedded layers
-            globalKidLispInstance.inEmbedPhase = false; // Allow deferring for scroll/zoom
-            globalKidLispInstance.isNestedInstance = false; // Allow deferring for scroll/zoom
-            globalKidLispInstance.embeddedLayers = null; // Clear any leftover embedded layers
-          } else {
-            // console.log(`🎯 No timing/scroll/zoom in accumulation, forcing immediate execution`);
-            // Force immediate execution mode for simplified kidlisp() calls without timing or scroll/zoom
-            globalKidLispInstance.inEmbedPhase = true; // Prevent deferring
-            globalKidLispInstance.isNestedInstance = true; // Enable immediate execution
-            globalKidLispInstance.embeddedLayers = null; // Clear any leftover embedded layers
-          }
-          
-          executeLispCode(resolvedSource, api, true); // true = accumulating on existing painting
-          
-          // Restore original state to avoid interfering with other KidLisp operations
-          globalKidLispInstance.inEmbedPhase = originalInEmbedPhase;
-          globalKidLispInstance.isNestedInstance = originalIsNestedInstance;
-          globalKidLispInstance.embeddedLayers = originalEmbeddedLayers;
-          
-          globalKidLispInstance.setAPI($activePaintApi);
-        });
-        // Update the cache with the new accumulated state (unless noCache is true or animation content)
-        if (!noCache || !needsFreshExecution) {
-          globalKidLispInstance.persistentPaintings.set(regionKey, painting);
-        }
-      }
-      
-      // Paste the painting to the specified location
-      if ($activePaintApi.paste && painting) {
-        // console.log(`🎯 Pasting painting to (${x},${y})`);
-        $activePaintApi.paste(painting, x, y);
-      }
-      
-      return painting;
-      
-    } catch (error) {
-      console.error("🚫 Simple KidLisp error:", error);
-      
-      // Draw error directly to main screen
-      const originalInk = $activePaintApi.ink();
-      $activePaintApi.ink(255, 0, 0);
-      if ($activePaintApi.write) {
-        $activePaintApi.write("KidLisp Error", x, y);
-      }
-      $activePaintApi.ink(originalInk);
-      
-      return null;
-    }
-  },
-  // 🎵 Update KidLisp audio globals (accessible to all pieces)
-  updateKidLispAudio: updateKidLispAudio,
-  // glaze: ...
-};
-
-// 🎨 Expose wipe function globally for KidLisp reframe operations
-if (typeof globalThis !== "undefined") {
-  globalThis.$paintApiUnwrapped = $paintApiUnwrapped;
-  globalThis.wipe = $paintApiUnwrapped.wipe;
-}
-
-// Helper function to execute KidLisp code
-function executeLispCode(source, api, isAccumulating = false) {
-  try {
-    // Parse and evaluate the source directly without going through module lifecycle
-    // console.log(`🔍 Parsing KidLisp source:`, source);
-    
-    // Clear previous first-line color state for fresh detection
-
-    globalKidLispInstance.firstLineColor = null;
-    
-    globalKidLispInstance.parse(source);
-    // console.log(`🔍 Generated AST:`, globalKidLispInstance.ast);
-    
-    if (globalKidLispInstance.ast) {
-      // Detect first-line color but only apply it if not accumulating
-      globalKidLispInstance.detectFirstLineColor();
-
-      if (globalKidLispInstance.firstLineColor && !isAccumulating) {
-        // console.log(`🎨 Applying first-line color background: ${globalKidLispInstance.firstLineColor}`);
-        api.wipe(globalKidLispInstance.firstLineColor);
-      }
-      
-      // Execute the parsed AST using the main evaluate method
-      // console.log(`🔍 Executing AST using main evaluate method...`);
-      // console.log(`🔍 AST contains:`, globalKidLispInstance.ast.map(expr => Array.isArray(expr) ? expr[0] : expr));
-      
-      // Set up proper timing environment by ensuring clock and frameCount are available
-      if (!api.clock) {
-        api.clock = { time: () => new Date() };
-      }
-      
-      // Increment frame count for timing expressions
-      if (typeof globalKidLispInstance.frameCount !== 'number') {
-        globalKidLispInstance.frameCount = 0;
-      }
-      globalKidLispInstance.frameCount++;
-      
-      // Normal KidLisp evaluation (dollar codes already resolved)
-      const result = globalKidLispInstance.evaluate(globalKidLispInstance.ast, api, globalKidLispInstance.localEnv);
-      // console.log(`🔍 Evaluation result:`, result);
-    } else {
-      // console.log(`⚠️ No AST generated from source`);
-    }
-  } catch (evalError) {
-    console.error("🚫 KidLisp evaluation error:", evalError);
-    // Draw error indicator
-    api.wipe(60, 0, 0);
-    api.ink(255, 255, 255);
-    if (api.write) {
-      api.write("KidLisp Eval Error", 5, 15);
-    }
-  }
-}
-
-// TODO: Eventually restructure this a bit. 2021.12.16.16.0
-//       Should global state like color and transform be stored here?
-
-let $activePaintApi;
-
-let paintingAPIid = 0n;
-
-const twoDCommands = [];
-graph.twoD(twoDCommands); // Set a global for passing 2d commands here.
-
-class Painting {
-  #layers = [];
-  #layer = 0;
-  api = {};
-  inkrn;
-
-  // panrn; // In order for this feature to work, translation needs to be stored outside of graph / captured differently?
-
-  constructor() {
-    Object.assign(this.api, $paintApi);
-    const p = this;
-
-    p.api.index = paintingAPIid;
-    paintingAPIid += 1n;
-
-    p.inkrn = graph.c.slice(); // Init global state machine read-outs.
-    p.pagern = graph.getBuffer();
-    // p.panrn = graph.getPan();
-
-    // Filter for and then wrap every rendering behavior of $paintApi into a
-    // system to be deferred in groups, using layer.
-    // ⛓️ This wrapper also makes the paint API chainable.
-
-    function globals(k, args) {
-      if (k === "page") p.pagern = args[0];
-      // TODO: 😅 Add other state globals like line thickness? 23.1.25
-    }
-
-    for (const k in $paintApiUnwrapped) {
-      if (typeof $paintApiUnwrapped[k] === "function") {
-        // Wrap and then transfer to #api.
-        p.api[k] = function () {
-          if (k === "ink") {
-            $paintApiUnwrapped[k](...arguments);
-            p.inkrn = graph.c.slice();
-          } else {
-            globals(k, arguments); // Keep track of global state, like page, via `pagern`.
-          }
-          // Create layer if necessary.
-          if (notArray(p.#layers[p.#layer])) p.#layers[p.#layer] = [];
-          const callArgs = arguments;
-          // Add each deferred paint api function to the layer, to be run
-          // all at once in `paint` on each frame update.
-          p.#layers[p.#layer].push([
-            k,
-            () => {
-              if (k === "ink") {
-                $paintApiUnwrapped[k](...callArgs);
-                p.inkrn = graph.c.slice();
-              } else {
-                globals(k, callArgs); // Update globals again on chainable calls.
-                $paintApiUnwrapped[k](...callArgs);
-              }
-            },
-          ]);
-          return p.api;
-        };
-      }
-    }
-
-    // Allows grouping & composing painting order using an AofA (Array of Arrays).
-    // n: 0-n (Cannot be negative.)
-    // fun: A callback that contains $paintApi commands or any other code.
-    this.api.layer = function (n) {
-      p.#layer = n;
-      // TODO: ❤️‍🔥 Current layer needs to be set on each API state...!
-      return p.api;
-    };
-
-    // Creates a new pixel buffer with its own layering wrapper / context
-    // on top of the base painting API.
-    this.api.painting = function painting() {
-      const oldActivePaintApi = $activePaintApi;
-      const painting = new Painting();
-      $activePaintApi = painting.api;
-      // Mock out the screen here using the arguments.
-      $activePaintApi.screen = {
-        width: arguments[0],
-        height: arguments[1],
-        // pix gets added in the makeBuffer...
-      };
-      const pix = graph.makeBuffer(...arguments, painting, $activePaintApi);
-      $activePaintApi = oldActivePaintApi;
-      return pix;
-    };
-
-    this.api.pixel = function () {
-      return graph.pixel(...arguments);
-    };
-
-    this.api.inkrn = () => this.inkrn; // Return current ink color.
-    // this.api.panrn = graph.getPan; // Return current panTranslation.
-    this.api.pagern = () => this.pagern; // Return current page buffer.
-
-    // This links to abstract, solitary graph functions that do not need
-    // to be wrapped or deferred for rendering.
-    // TODO: Maybe these functions should be under a graphics algorithms label?
-    this.api.abstract = { bresenham: graph.bresenham };
-  }
-
-  // Paints every layer.
-  //async paint(immediate = false) {
-  paint(immediate = false) {
-    for (let layer of this.#layers) {
-      layer ||= []; // Evaporate empty layers.
-      for (const paint of layer) {
-        // if (immediate) {
-        // console.log("Label:", paint[0]);
-        paint[1]();
-        // } else {
-        // await paint();
-        // }
-      }
-    }
-    this.#layers.length = 0;
-    this.#layer = 0;
-  }
-}
-
-const painting = new Painting();
-
-let glazeAfterReframe;
-
-// *** Resolution ***
-// Accepts width, height and gap either as numbers or as
-// an object with those keys.
-//
-// Usage: resolution(64);
-//        resolution(320, 240);
-//        resolution(display); // "display" is a global object whose width
-//                                 and height matches the hardware display
-//                                 hosting aesthetic.computer.
-let lastGap = 8;
-$commonApi.resolution = function (width, height = width, gap = 8) {
-  if (typeof width === "object") {
-    const props = width;
-    height = props.height;
-    width = props.width || props.height;
-    gap = props.gap === 0 ? 0 : props.gap || 8;
-  }
-
-  if (typeof width === "number" && typeof height === "number") {
-    width = round(width);
-    height = round(height);
-  }
-
-  // Don't do anything if there is no change and no gap update.
-  if (screen.width === width && screen.height === height && gap === lastGap)
-    return;
-
-  lastGap = gap;
-
-  // width = width || currentDisplay.innerWidth;
-  // height = height || currentDisplay.innerHeight;
-
-  // TODO: Paint anything that needs to be painted before resizing...
-  // TODO: Does this even work right now?
-  painting.paint();
-
-  if (width === undefined && height === undefined) {
-    // 1. Generate a new width and height.
-    width = round(currentDisplay.width / currentDisplay.subdivisions);
-    height = round(currentDisplay.height / currentDisplay.subdivisions);
-    // Build a reframe request that will be sent to the main thread, mirroring this.
-    reframe = {
-      width: undefined,
-      height: undefined,
-      gap,
-    };
-  } else {
-    // 2. Manually set the width and height.
-    reframe = { width, height, gap };
-  }
-
-  // console.log(
-  //   "🖼 Reframe to:",
-  //   width,
-  //   height,
-  //   "from",
-  //   screen.width,
-  //   screen.height,
-  // );
-
-  // 3. Assign the generated or manual width and height.
-  const oldScreen = {
-    width: screen.width,
-    height: screen.height,
-    pixels: screen.pixels,
-  };
-
-  screen.width = width;
-  screen.height = height;
-
-  // Reset / recreate the depth buffer. (This is only used for the 3D software renderer in `graph`)
-  graph.depthBuffer.length = screen.width * screen.height;
-  graph.depthBuffer.fill(Number.MAX_VALUE);
-  graph.writeBuffer.length = 0; //screen.width * screen.height;
-  // graph.writeBuffer.fill(Number.MAX_VALUE);
-
-  screen.pixels = new Uint8ClampedArray(screen.width * screen.height * 4);
-  screen.pixels.fill(255);
-
-  graph.setBuffer(screen);
-  graph.paste({
-    painting: oldScreen,
-    crop: new geo.Box(0, 0, oldScreen.width, oldScreen.height),
-  });
-  
-  // 🎨 Fill any new pixels with background color after screen expansion
-  if (width > oldScreen.width || height > oldScreen.height) {
-    const persistentColor = getPersistentFirstLineColor();
-    console.log("🎨 Resolution function: Screen expansion detected");
-    console.log("🎨 Resolution function: Old screen:", oldScreen.width, "x", oldScreen.height);
-    console.log("🎨 Resolution function: New screen:", width, "x", height);
-    console.log("🎨 Resolution function: Persistent color found:", persistentColor);
-
-    let fillSpec = resolveBackgroundFillSpec(persistentColor);
-    if (!fillSpec && typeof globalKidLispInstance?.getBackgroundFillColor === "function") {
-      const fallbackColor = globalKidLispInstance.getBackgroundFillColor();
-      console.log("🎨 Post-reframe: Fallback background candidate:", fallbackColor);
-      fillSpec = resolveBackgroundFillSpec(fallbackColor);
-    }
-
-    if (fillSpec) {
-      if (fillSpec.type === "fade") {
-        console.log("🎨 Post-reframe: Applying fade background to expansions");
-        fillExpandedWithFadePixels(
-          screen,
-          width,
-          height,
-          oldScreen.width,
-          oldScreen.height,
-          fillSpec.fadeInfo,
-        );
-      } else {
-        console.log("🎨 Post-reframe: Filling expansions with solid color", fillSpec.rgba);
-        fillExpandedWithSolidPixels(
-          screen,
-          width,
-          height,
-          oldScreen.width,
-          oldScreen.height,
-          fillSpec.rgba,
-        );
-      }
-    } else {
-      console.log("🎨 Post-reframe: No background fill spec available for expansion");
-    }
-  } else {
-    console.log("🎨 Resolution function: No screen expansion needed");
-  }
-};
-
-// Add new content to the DOM.
-// (Requires `send`)
-class Content {
-  nodes = [];
-  #id = 0;
-
-  constructor() {}
-
-  // Make a request to add new content to the DOM.
-  add(content) {
-    // if (debug) console.log("📃 Adding content:", content);
-    this.nodes.push({ id: this.#id });
-    this.#id = this.nodes.length - 1;
-    send({ type: "content-create", content: { id: this.#id, content } });
-    return this.nodes[this.nodes.length - 1];
-  }
-
-  remove() {
-    send({ type: "content-remove" });
-    this.nodes = [];
-    this.#id = 0;
-  }
-
-  receive({ id, response }) {
-    this.nodes[id].response = response;
-  }
-
-  //update({ id, msg }) {
-  //  send({ type: "content-update", content: { id, msg } });
-  //}
-}
-
-// 🔈 Sound
-
-// Microphone State (Audio Input)
-class Microphone {
-  amplitude = 0;
-  waveform = [];
-  pitch = 0;
-  connected = false; // Flips to true on a callback message from `bios`.
-  recording = false;
-  recordingPromise;
-  permission = "";
-
-  // Note: can send `{monitor: true}` in `options` for audio feedback.
-  connect(options) {
-    send({ type: "microphone", content: options });
-    return this;
-  }
-
-  disconnect() {
-    send({ type: "microphone", content: { detach: true } });
-  }
-
-  poll() {
-    send({ type: "get-microphone-amplitude" });
-    send({ type: "get-microphone-waveform" });
-    send({ type: "get-microphone-pitch" });
-  }
-
-  // Start recording.
-  rec() {
-    this.recording = true;
-    send({ type: "microphone-record" });
-  }
-
-  // Stop recording.
-  cut() {
-    const prom = new Promise((resolve, reject) => {
-      this.recordingPromise = { resolve, reject };
-    });
-    send({ type: "microphone-cut" });
-    this.recording = false;
-    return prom;
-  }
-}
-
-class Speaker {
-  waveforms = { left: [], right: [] };
-  amplitudes = { left: [], right: [] };
-  frequencies = { left: [], right: [] };
-  beat = { detected: false, strength: 0, timestamp: 0 }; // Add beat detection data
-
-  poll() {
-    send({ type: "get-waveforms" });
-    send({ type: "get-amplitudes" });
-    send({ type: "get-frequencies" });
-  }
-}
-
-let sound,
-  // soundClear, // Used by receivedBeat and defined in first frame update.
-  soundId = 0n, // Increment each sound / give it an id in the `bios`.
-  soundTime; // Used by `$sound.synth` for global timing.
-
-sound = {
-  bpm: undefined,
-  sounds: [],
-  bubbles: [],
-  kills: [],
-};
-
-const speaker = new Speaker();
-const microphone = new Microphone();
-
-// 🎮 Game Boy Emulator API
-const gameboy = {
-  frame: null,         // Current frame data (Uint8ClampedArray)
-  width: 160,          // Game Boy screen width
-  height: 144,         // Game Boy screen height  
-  romName: null,       // Currently loaded ROM name
-  isPlaying: false     // Whether emulator is running
-};
-
-// 2. ✔ Loading the disk.
-let originalHost;
-let firstLoad = true;
-
-let notice, noticeTimer, noticeColor, noticeOpts; // Renders a full-screen notice on piece-load if present.
-
-async function load(
-  parsed, // If parsed is not an object, then assume it's source code.
-  fromHistory = false,
-  alias = false,
-  devReload = false,
-  loadedCallback,
-  forceKidlisp = false, // Force interpretation as kidlisp even without prefix
-) {
-  let fullUrl, source;
-  let params,
-    search,
-    colon,
-    hash,
-    path,
-    host = originalHost,
-    text,
-    slug;
-
-  // console.log("🧩 Loading:", parsed, "dev:", devReload);
-
-  if (loading === false) {
-    loading = true;
-  } else {
-    // TODO: If the piece is different, then there should be a way to abort
-    //       or ignore a current load.
-    console.warn(
-      "Coudn't load:",
-      parsed.path || parsed.name,
-      "(Already loading.)",
-    );
-    return true;
-  }
-
-  // Reload a previously sideloaded piece on subsequent loads.
-  if (
-    !parsed.source &&
-    store["publishable-piece"] &&
-    parsed.piece === store["publishable-piece"].slug
-  ) {
-    parsed.source = store["publishable-piece"].source;
-    parsed.name = store["publishable-piece"].slug;
-  }
-
-  // 🕸️ Loading over the network from a parsed path object with no source code.
-  if (!parsed.source) {
-    params = parsed.params;
-    path = parsed.path;
-    search = parsed.search;
-    colon = parsed.colon;
-    hash = parsed.hash;
-    host = parsed.host;
-    slug = parsed.text;
-
-    // 👱 Route to the `profile` piece if we are just hitting an empty
-    // username.
-    if (slug.startsWith("@") && slug.indexOf("/") === -1) {
-      params = [slug, ...params]; // Rewrite all params for `@user` slug urls.
-      //slug = "profile"; // Go to `profile` instead of the `@user`.
-      const hiddenSlug = "profile";
-      // Rewrite path to `profile`.
-      console.log("Profile Path:", path);
-      path = [...path.split("/").slice(0, -1), hiddenSlug].join("/");
-    }
-
-    // if (debug) console.log(debug ? "🟡 Development" : "🟢 Production");
-    if (host === "") host = originalHost;
-    loadFailure = undefined;
-    host = host.replace(/\/$/, ""); // Remove any trailing slash from host.
-    //                                 Note: This fixes a preview bug on teia.art. 2022.04.07.03.00    if (path === "") path = ROOT_PIECE; // Set bare path to what "/" maps to.
-    // if (path === firstPiece && params.length === 0) params = firstParams;
-
-    // Check if the path already has a .lisp extension and use it directly, otherwise default to .mjs
-    // Handle sandboxed environments where location.protocol might be "null:"
-    // For aesthetic.computer pieces, determine the correct server
-    const { protocol, hostname } = getSafeUrlParts();
-    
-    // If we're loading an aesthetic.computer piece, choose the appropriate server
-    let baseUrl;
-    if (path.startsWith('aesthetic.computer/')) {
-      // Check if we're in TEIA mode - use local bundled files
-      if (getTeiaMode()) {
-        // In TEIA mode, use relative paths to load bundled pieces
-        baseUrl = ".";
-      } else {
-        // Check if we're in a development environment (localhost with port)
-        const isDevelopment = hostname === 'localhost' && typeof location !== 'undefined' && location.port;
-        if (isDevelopment) {
-          // Use the local development server
-          baseUrl = `${protocol}//${hostname}:${location.port}`;
-        } else if (hostname.includes('aesthetic.computer')) {
-          // If we're on any aesthetic.computer subdomain, use the same origin to avoid CORS
-          baseUrl = `${protocol}//${hostname}`;
-        } else {
-          // Use the production server for sandboxed iframes or production
-          baseUrl = `https://aesthetic.computer`;
-        }
-      }
-    } else {
-      baseUrl = `${protocol}//${hostname}`;
-    }
-    
-    // if (debug) console.log("🔍 Debug getSafeUrlParts:", { protocol, hostname, baseUrl, isSandboxed: isSandboxed(), path, isDevelopment: hostname === 'localhost' && typeof location !== 'undefined' && location.port });
-    
-    // Check if path already includes the hostname to avoid double paths
-    let resolvedPath = path;
-    if (getTeiaMode() && path.startsWith('aesthetic.computer/')) {
-      // In TEIA mode, keep the full path since files are bundled with directory structure
-      resolvedPath = path;
-    } else if (baseUrl === 'https://aesthetic.computer' && path.startsWith('aesthetic.computer/')) {
-      // Only strip "aesthetic.computer/" if we're using the main production domain
-      resolvedPath = path.substring('aesthetic.computer/'.length);
-    }
-    
-    // if (debug) console.log("🔍 Debug path resolution:", { originalPath: path, resolvedPath, hostname, baseUrl });
-    
-    if (path.endsWith('.lisp')) {
-      if (getTeiaMode()) {
-        // In TEIA mode, use absolute path from iframe origin
-        fullUrl = "/" + resolvedPath + "#" + Date.now();
-      } else {
-        fullUrl = baseUrl + "/" + resolvedPath + "#" + Date.now();
-      }
-    } else {
-      if (getTeiaMode()) {
-        // In TEIA mode, navigate up from lib directory to aesthetic.computer root, then to target
-        const relativePath = resolvedPath.startsWith('aesthetic.computer/') 
-          ? resolvedPath.substring('aesthetic.computer/'.length)
-          : resolvedPath;
-        fullUrl = "../" + relativePath + ".mjs" + "#" + Date.now();
-      } else {
-        fullUrl = baseUrl + "/" + resolvedPath + ".mjs" + "#" + Date.now();
-      }
-    }
-    // The hash `time` parameter busts the cache so that the environment is
-    // reset if a disk is re-entered while the system is running.
-    // Why a hash? See also: https://github.com/denoland/deno/issues/6946#issuecomment-668230727
-    // if (debug) console.log("🕸", fullUrl);
-  } else {
-    // 📃 Loading with provided source code.
-    // This could either be JavaScript or LISP.
-
-    if (
-      devReload === true &&
-      parsed.codeChannel &&
-      parsed.codeChannel !== codeChannel
-    ) {
-      console.warn(
-        "🙅 Not reloading, code channel invalid:",
-        codeChannel || "N/A",
-      );
-      return;
-    }
-    // console.log("📃 Loading from source:", JSON.stringify(parsed));
-    // console.log("📃 Source content to run:", JSON.stringify(parsed.source));
-    source = parsed.source;
-    params = parsed.params;
-    search = parsed.search;
-    colon = parsed.colon || [];
-    hash = parsed.hash; // tood: these probably don't work? 24.07.09.23.46
-    host = parsed.host;
-    slug = parsed.name; // not 'text' for this.
-
-    if (slug !== "(...)") path = parsed.path; //"aesthetic.computer/disks/" + slug;
-    // 📓 Might need to fill in hash, path, or slug here. 23.06.24.18.49
-  }
-
-  let prefetches; // Will be acted on after `hotSwap`.
-
-  // 🅱️ Load the piece.
-
-  // const moduleLoadTime = performance.now();
-
-  let blobUrl, sourceCode, originalCode;
-  try {
-    // If this is a reload (with no source change) then just create a new
-    // blobURL off the old source.
-    // TODO: Cache piece code locally / in an intelligent way,
-    //       and then receive socket updates when it changes on the server?
-    if (
-      slug?.split("~")[0] === currentText?.split("~")[0] &&
-      sourceCode == currentCode &&
-      !devReload
-    ) {
-      const blob = new Blob([currentCode], { type: "application/javascript" });
-      blobUrl = URL.createObjectURL(blob);
-      sourceCode = currentCode;
-      originalCode = sourceCode;
-    } else {
-      let sourceToRun;
-      
-      // 💾 Check if this is a cached kidlisp code (starts with $ and has content after it)
-      if (slug && slug.startsWith("$") && slug.length > 1) {
-        const cacheId = slug.slice(1); // Remove $ prefix
-        if (logs.loading) console.log("💾 Loading cached kidlisp code:", cacheId);
-        try {
-          sourceToRun = await getCachedCodeMultiLevel(cacheId);
-          if (!sourceToRun) {
-            throw new Error(`Cached code not found: ${cacheId}`);
-          }
-          // Track the original $code identifier for sharing
-          currentOriginalCodeId = slug; // Keep the full $code format
-          if (logs.loading) console.log("✅ Successfully loaded cached code:", cacheId);
-        } catch (error) {
-          console.error("❌ Failed to load cached code:", cacheId, error);
-          throw new Error(`Failed to load cached code: ${cacheId}`);
-        }
-      } else if (fullUrl) {
-        // In TEIA mode, try direct import first for .mjs files to avoid CSP issues
-        // Extract the filename from URL, handling ./ prefix and hash fragments
-        const urlWithoutHash = fullUrl.split('#')[0];
-        const filename = urlWithoutHash.split('/').pop();
-        
-        if (getTeiaMode() && filename.endsWith('.mjs')) {
-          // In TEIA mode, skip dynamic import and use fetch directly since files are bundled locally
-          // Will proceed to fetch() below
-        }
-        
-        let response;
-        if (logs.loading) console.log("📥 Loading from url:", fullUrl);
-        // if (debug) console.log("🔍 Debug: Constructed fullUrl:", fullUrl);
-        response = await fetch(fullUrl);        if (response.status === 404 || response.status === 403) {
-          const extension = path.endsWith('.lisp') ? '.lisp' : '.mjs';
-          // Handle sandboxed environments for anon URL construction
-          const { protocol } = getSafeUrlParts();
-          const anonUrl =
-            protocol +
-            "//" +
-            "art.aesthetic.computer" +
-            "/" +
-            path.split("/").pop() +
-            extension +
-            "#" +
-            Date.now();
-          if (logs.loading)
-            console.log("🧑‍🤝‍🧑 Attempting to load piece from anon url:", anonUrl);
-          response = await fetch(anonUrl);
-          if (response.status === 404 || response.status === 403)
-            throw new Error(response.status);
-        }
-        sourceToRun = await response.text();
-      } else {
-        sourceToRun = source;
-      }
-
-      // 🔥 Idea
-      // One should be able to drag a piece in, then be able to load the piece
-      // go back to the prompt, and return to it and it should still load
-      // the modded code!      // Then refresh should be able to function as well?
-      // ⚠️ Detect if we are running `kidlisp` or JavaScript syntax.
-      // Note: This may not be the most reliable way to detect `kidlisp`?
-      // 🚗 Needs to know if the source was from a prompt with a lisp module.
-      // console.log("🔍 Checking if kidlisp source:", JSON.stringify(sourceToRun));
-      if (
-        sourceToRun.startsWith("(") ||
-        sourceToRun.startsWith(";") ||
-        forceKidlisp ||
-        slug === "(...)" ||
-        path === "(...)" ||
-        (path && path.endsWith(".lisp")) ||
-        (slug && slug.startsWith("$") && slug.length > 1) // Cached codes are always kidlisp
-      ) {
-        // Only use basic detection, not the broader isKidlispSource function
-        // which can incorrectly detect JavaScript as kidlisp, unless forceKidlisp is true
-        // or this came from parse function as kidlisp (slug/path === "(...)")
-        // Assume lisp.
-        // console.log(
-        //   "🐍 Lisp piece detected (slug:",
-        //   slug,
-        //   "path:",
-        //   path,
-        //   "forceKidlisp:",
-        //   forceKidlisp,
-        //   ")",
-        // );
-        sourceCode = sourceToRun;
-        originalCode = sourceCode;
-        
-        // Initialize persistent cache for $codes (only needs to be done once)
-        initPersistentCache(store);
-        
-        loadedModule = lisp.module(sourceToRun, path && path.endsWith(".lisp"));
-
-        if (devReload) {
-          store["publishable-piece"] = {
-            slug,
-            source: sourceToRun,
-            ext: "lisp",
-          };
-          if (logs.loading)
-            console.log("💌 Publishable:", store["publishable-piece"]);
-        }
-      } else {
-        if (devReload) {
-          store["publishable-piece"] = { slug, source: sourceToRun };
-          if (logs.loading)
-            console.log("💌 Publishable:", store["publishable-piece"].slug);
-        }
-
-        originalCode = sourceToRun;
-        const updatedCode = updateCode(sourceToRun, host, debug);
-
-        prefetches = updatedCode
-          .match(/"(@\w[\w.]*\/[^"]*)"/g)
-          ?.map((match) => match.slice(1, -1)); // for "@name/code".
-
-        const blob = new Blob([updatedCode], {
-          type: "application/javascript",
-        });
-
-        blobUrl = URL.createObjectURL(blob);        sourceCode = updatedCode;
-        loadedModule = await import(blobUrl);
-      }
-    }
-  } catch (err) {
-    console.log("🟡 Error loading mjs module:", err);
-    // Look for lisp files if the mjs file is not found, but only if we weren't already trying to load a .lisp file
-    if (fullUrl && !fullUrl.includes('.lisp')) {
-      try {
-        fullUrl = fullUrl.replace(".mjs", ".lisp");
-        let response;
-        if (logs.loading) console.log("📥 Loading lisp from url:", fullUrl);
-        response = await fetch(fullUrl);
-        console.log("🤖 Response:", response);
-
-      if (response.status === 404 || response.status === 403) {
-        // Handle sandboxed environments for anon URL construction
-        const { protocol } = getSafeUrlParts();
-        const anonUrl =
-          protocol +
-          "//" +
-          "art.aesthetic.computer" +
-          "/" +
-          path.split("/").pop() +
-          ".lisp" +
-          "#" +
-          Date.now();
-        console.log("🧑‍🤝‍🧑 Attempting to load piece from anon url:", anonUrl);
-        response = await fetch(anonUrl);
-
-        console.log("🚏 Response:", response);
-
-        if (response.status === 404 || response.status === 403)
-          throw new Error(response.status);
-      }
-      sourceCode = await response.text();
-      // console.log("📓 Source:", sourceCode);
-      originalCode = sourceCode;
-      loadedModule = lisp.module(sourceCode, true); // This is loading a .lisp file
-      
-      if (devReload) {
-        store["publishable-piece"] = { slug, source: sourceCode, ext: "lisp" };
-        // console.log("💌 Publishable:", store["publishable-piece"]);
-      }
-      } catch (err) {
-        // 🧨 Continue with current module if one has already loaded.
-        console.error(
-          `😡 "${path}" load failure:`,
-          err,
-          "💾 First load:",
-          firstLoad,
-        );
-        loadFailure = err;
-        $commonApi.net.loadFailureText = err.message + "\n" + sourceCode;
-        loading = false;
-
-        // Only return a 404 if the error type is correct.
-        if (firstLoad && (err.message === "404" || err.message === "403")) {
-          $commonApi.jump(`404~${slug}`);
-        } else {
-          $commonApi.notice(":(", ["red", "yellow"]);
-        }
-        return false;
-      }
-    } else {
-      // If we were already trying to load a .lisp file and it failed, just propagate the error
-      console.error(
-        `😡 "${path}" load failure:`,
-        err,
-        "💾 First load:",
-        firstLoad,
-      );
-      loadFailure = err;
-      $commonApi.net.loadFailureText = err.message + "\n" + sourceCode;
-      loading = false;
-
-      // Only return a 404 if the error type is correct.
-      if (firstLoad && (err.message === "404" || err.message === "403")) {
-        $commonApi.jump(`404~${slug}`);
-      } else {
-        $commonApi.notice(":(", ["red", "yellow"]);
-      }
-      return false;
-    }
-  }
-
-  // console.log("Module load time:", performance.now() - moduleLoadTime, module);
-  // 🧨 Fail out if no module is found.
-  if (loadedModule === undefined) {
-    loading = false;
-    leaving = false;
-    return false;
-  }
-
-  // 🧩 Piece code has been loaded...
-  //    Now we can instantiate the piece.
-
-  pieceHistoryIndex += fromHistory === true ? 0 : 1; // Adjust the history.
-
-  if (!debug && !firstLoad) {
-    // console.clear();
-    headers($commonApi.dark); // Clear console and re-print headers if we are in production.
-  }
-
-  // console.log("🧩", path, "🌐", host);
-
-  $commonApi.net.devReload = devReload; // Expose to the piece if it was
-  // reloaded by the developer, for special logic per piece.
-
-  // Add debug to the common api.
-  $commonApi.debug = debug;
-
-  // Add reload to the common api.
-  $commonApi.reload = function reload({
-    piece,
-    name,
-    source,
-    codeChannel,
-  } = {}) {
-    // console.log("⚠️ Reloading:", piece, name, source);
-
-    if (loading) {
-      console.log("🟡 A piece is already loading.");
-      return;
-    }
-    if (piece === "*refresh*") {
-      //  padding: 8px; border-radius: 2px;console.log("💥️ Restarting system...");
-      send({ type: "refresh" }); // Refresh the browser.
-    } else if (piece === "*piece-reload*") {
-      // console.log("🎨 Reloading current piece...");
-      // Reload the current piece without refreshing the entire page
-      $commonApi.load(
-        {
-          path: currentPath,
-          host: currentHost,
-          search: currentSearch,
-          colon: currentColon,
-          params: currentParams,
-          hash: currentHash,
-          text: currentText,
-        },
-        true, // fromHistory - don't add to history stack
-        alias,
-        true, // devReload
-      );
-    } else if (name && source) {
-      // TODO: Check for existence of `name` and `source` is hacky. 23.06.24.19.27
-      // TODO: 🔥 This should somehow keep current commands or params, etc.
-
-      // console.log(
-      //   "🪷 Current: params:",
-      //   currentParams,
-      //   "text:",
-      //   currentText,
-      //   "path:",
-      //   currentPath,
-      // );
-
-      // Note: This is used for live development via the socket server.
-      $commonApi.load({ source, name, codeChannel }, false, false, true); // Load source code.
-    } /*if (piece === "*" || piece === undefined /*|| currentText === piece*/ /*) {*/ else {
-      // console.log("💾️ Reloading:", piece, "Params:", currentParams);
-      // $commonApi.pieceCount = -1; // Reset pieceCount on developer reload.
-      //                             (This can be disabled while testing pieces
-      //                              that rely on pieceCount increments)
-      // ❤️‍🔥 TODO: Reloading the same piece should not effect piece count.
-
-      $commonApi.load(
-        {
-          path: currentPath,
-          host: currentHost,
-          search: currentSearch,
-          colon: currentColon,
-          params: currentParams,
-          hash: currentHash,
-          text: currentText,
-        },
-        // Use the existing contextual values when live-reloading in debug mode.
-        true, // (fromHistory) ... never add any reload to the history stack
-        alias,
-        true, // devReload
-      );
-    } //else if (piece !== undefined) {
-    //console.log("Reloading pieceeeeeeee:", piece, parse(piece));
-    //$commonApi.load(parse(piece), false, false, true);
-    //}
-  };
-
-  // Start the socket server
-  // TODO: Before we load the disk, in case of needing to reload remotely on failure? 23.01.27.12.48
-  let receiver; // Handles incoming messages from the socket.
-  const forceProd = false; // For testing prod socket servers in development.
-  // TOOD: Hoist this to an environment variable?
-
-  // Requests a session-backend and connects via websockets.
-  function startSocket() {
-    // Skip socket connections in TEIA mode
-    if (getTeiaMode()) {
-      return;
-    }
-    
-    if (
-      //parsed.search?.startsWith("preview") ||
-      //parsed.search?.startsWith("icon")
-      previewOrIconMode
-    ) {
-      console.log("🧦 Sockets disabled, just grabbing screenshots. 😃");
-      return;
-    }
-    // Never open socket server in icon / preview mode.
-    // if (debug && logs.session) console.log("🫂 Finding session server...");
-    socket = new Socket(debug, send); // Then redefine and make a new socket.
-
-    const monolith = undefined; // "monolith"; // or `undefined` for horizontal scaling via
-    // jamstack
-
-    session(slug, forceProd, monolith)
-      .then((sesh) => {
-        if (typeof sesh === "string") throw new Error(sesh); // Cancel if error.
-        const url = new URL(sesh.url); // Parse the url.
-        const udpUrl = new URL(sesh.udp); // Parse the udp url.
-
-        // console.log("Session URL:", url);
-
-        // 🩰 UDP... (via `bios`)
-        send({
-          type: "udp:connect",
-          content: {
-            url: `https://${udpUrl.hostname}`,
-            port: udpUrl.port, //debug && !forceProd ? 8889 : 443,
-          },
-        });
-
-        let slugBroadcastInterval;
-
-        // 🕸️ Web Sockets
-        socket?.connect(
-          url.host + url.pathname,
-          (id, type, content) => {
-            // Globally receivable messages...
-            // (There are also some messages handled in `Socket`)
-            // 😱 Scream at everyone who is connected!
-            if (type === "scream" && socket?.id !== id) {
-              console.log("😱 Scream:", content, "❗");
-              scream = content;
-            }
-            // 🧩 Pieces get all other messages not caught in `Socket`.
-            receiver?.(id, type, content); // Run the piece receiver.
-          },
-          $commonApi.reload,
-          "wss",
-          () => {
-            // 🔩 Connected! (Post-connection logic.)
-            // if (USER) socket?.send("login", { user: USER });
-
-            // Broadcast current location.
-            if (HANDLE) {
-              // console.log("🗼 Broadcasting slug:", currentText, "for:", HANDLE);
-              socket?.send("location:broadcast", {
-                handle: HANDLE,
-                slug: currentText,
-              });
-              slugBroadcastInterval = setInterval(() => {
-                socket?.send("location:broadcast", {
-                  handle: HANDLE,
-                  slug: "*keep-alive*",
-                });
-              }, 2500);
-            }
-
-            // Subscribe to code-channel as needed.
-            if (codeChannel) socket?.send("code-channel:sub", codeChannel);
-
-            updateHUDStatus();
-            $commonApi.needsPaint();
-            codeChannelAutoLoader?.();
-            // setTimeout(function () {
-            //   currentHUDStatusColor = undefined;
-            // }, 250);
-          },
-          () => {
-            // 💔 Disconnected! (Post-disconnection logic.)
-            updateHUDStatus();
-            clearInterval(slugBroadcastInterval);
-          },
-        );
-      })
-      .catch((err) => {
-        console.error("Session connection error:", err);
-      });
-  }
-
-  // End the socket connection before switching pieces if one exists.
-  // socket?.kill();
-  // udp?.kill();
-  // socket = undefined;
-
-  // Delay session server by .75 seconds in order to prevent redundant
-  //  connections being opened as pieces are quickly re-routing and jumping.
-  clearTimeout(socketStartDelay);
-  socket?.kill(); // Kill any already open socket from a previous disk.
-  udp?.kill();
-  socket = undefined;
-  socketStartDelay = setTimeout(() => startSocket(), 250);
-
-  $commonApi.net.socket = function (receive) {
-    receiver = receive || (() => {});
-    if (!socket) {
-      // Just in case we init. in a `boot` before the timeout fires above.
-      clearTimeout(socketStartDelay);
-      startSocket();
-    } else {
-      // Return the server then send an already connected message.
-      setTimeout(() => {
-        if (socket?.id) receiver(socket.id, "connected:already");
-      }, 10);
-    }
-    return socket;
-  };
-
-  // ***Client Metadata Fields***
-  // Set default metadata fields for SEO and sharing,
-  // (requires serverside prerendering, also via `index.js`).
-  let meta;
-
-  if (alias === false) {
-    // Parse any special piece metadata.
-    
-    // Check if we're in TEIA mode and have colophon data
-    let teiaContext = null;
-    if (checkTeiaMode() && typeof window !== 'undefined' && window.acTEIA_COLOPHON) {
-      teiaContext = { author: window.acTEIA_COLOPHON.build.author };
-    }
-    
-    const { title, desc, ogImage, twitterImage, icon } = metadata(
-      location.host, // "aesthetic.computer",
-      slug,
-      loadedModule.meta?.({
-        ...parsed,
-        num: $commonApi.num,
-        store: $commonApi.store,
-      }) || inferTitleDesc(originalCode),
-      location.protocol, // Pass the current protocol
-      teiaContext // Pass TEIA context if available
-    );
-
-    meta = {
-      title,
-      desc, // Note: This doesn't auto-update externally hosted module descriptions, and may never need to? 22.07.19.06.00
-      img: {
-        og: ogImage,
-        twitter: twitterImage,
-        icon,
-      },
-      url: "https://aesthetic.computer/" + slug,
-    };
-  }
-
-  // Add meta to the common api so the data can be overridden as needed.
-  $commonApi.meta = (data) => send({ type: "meta", content: data });
-
-  // Rewrite a new URL / parameter path without affecting the history.
-  $commonApi.net.rewrite = (path, historical = false) => {
-    if (historical) $commonApi.history.push(path);
-    send({ type: "rewrite-url-path", content: { path, historical } }); // Jump the browser to a new url.
-  };
-
-  // Add host to the networking api.
-  $commonApi.net.host = host;
-
-  // Jump the browser to a new url.
-  $commonApi.net.web = (url, jumpOut) => {
-    send({ type: "web", content: { url, blank: jumpOut } });
-  };
-
-  $commonApi.net.refresh = () => {
-    send({ type: "refresh" });
-  };
-
-  // Tell the system to wait until preloading is finished before painting.
-  $commonApi.net.waitForPreload = () => {
-    send({ type: "wait-for-preload", content: true });
-  };
-
-  // Tell the system that all preloading is done.
-  $commonApi.net.preloaded = () => {
-    send({ type: "preload-ready", content: true });
-  };
-
-  $commonApi.content = new Content();
-
-  $commonApi.dom = {};
-
-  $commonApi.dom.clear = () => {
-    $commonApi.content.remove();
-  };
-
-  $commonApi.dom.html = (strings, ...vars) => {
-    const processed = defaultTemplateStringProcessor(strings, ...vars);
-    $commonApi.content.add(processed);
-  };
-
-  $commonApi.dom.css = (strings, ...vars) => {
-    const processed = defaultTemplateStringProcessor(strings, ...vars);
-    $commonApi.content.add(`<style>${processed}</style>`);
-  };
-
-  $commonApi.dom.javascript = (strings, ...vars) => {
-    const processed = defaultTemplateStringProcessor(strings, ...vars);
-    $commonApi.content.add(`<script>${processed}</script>`);
-  };
-  // 💾 Uploading + Downloading
-  // Add download event to trigger a file download from the main thread.
-  $commonApi.download = (filename, data, modifiers) => {
-    send({ type: "download", content: { filename, data, modifiers } });
-  };
-
-  // * Preload *
-  // Add preload to the boot api.
-  // Accepts paths local to the original disk server, full urls, and demos.
-  // Usage:   preload("demo:drawings/2021.12.12.17.28.16.json") // pre-included
-  //          preload("https://myserver.com/test.json") // remote
-  //          preload("drawings/default.json") // hosted with disk
-  // Results: preload().then((r) => ...).catch((e) => ...) // via promise
-
-  $commonApi.net.preload = async function (
-    path,
-    parseJSON = true,
-    progressReport,
-    options = {},
-  ) {
-    let extension;
-
-    const rejection = (reject) => {
-      reject(new DOMException("Aborted", "AbortError"));
-    };
-
-    if (soundWhitelist.includes(path)) {
-      extension = "ogg";
-    } else {
-      if (typeof path === "object") {
-        extension = path.extension;
-        path = path.path;
-      } else {
-        extension = path.split(".").pop().split("?")[0];
-      }
-
-      if (path.indexOf("/") === 0) path = path.slice(1);
-
-      try {
-        const url = new URL(path);
-        if (url.protocol === "demo:") {
-          path = `/demo/${url.pathname}`;
-        } else if (url.protocol !== "https:") {
-        }
-      } catch {
-        // Handle sandboxed environments for path construction
-        const { protocol, hostname } = getSafeUrlParts();
-        const originalPath = path;
-        
-        // Apply the same origin-aware logic as in module loading
-        let baseUrl;
-        if (path.startsWith('aesthetic.computer/')) {
-          // Check if we're in a development environment (localhost with port)
-          const isDevelopment = hostname === 'localhost' && typeof location !== 'undefined' && location.port;
-          if (isDevelopment) {
-            // Use the local development server
-            baseUrl = `${protocol}//${hostname}:${location.port}`;
-          } else if (hostname.includes('aesthetic.computer')) {
-            // If we're on any aesthetic.computer subdomain, use the same origin to avoid CORS
-            baseUrl = `${protocol}//${hostname}`;
-          } else {
-            // Use the production server for sandboxed iframes or production
-            baseUrl = `https://aesthetic.computer`;
-          }
-          
-          // Only strip "aesthetic.computer/" if we're using the main production domain
-          if (baseUrl === 'https://aesthetic.computer') {
-            path = path.substring('aesthetic.computer/'.length);
-          }
-        } else {
-          baseUrl = `${protocol}//${hostname}`;
-        }
-        
-        path = `${baseUrl}/${path}`;
-        
-        // Removed debug log for font glyph preload
-      }
-    }
-
-    if (extension === "xml" || extension === undefined) {
-      return new Promise((resolve, reject) => {
-        const xhr = new XMLHttpRequest();
-
-        options.signal?.addEventListener("abort", () => {
-          xhr.abort();
-          rejection(reject);
-        });
-
-        xhr.open("GET", path, true);
-        xhr.onprogress = function (event) {
-          const progress = min(event.loaded / event.total, 1);
-          if (debug && logs.download) {
-            console.log(`💈 XML Download: ${progress * 100}%`);
-          }
-          progressReport?.(progress);
-        };
-        xhr.onload = function () {
-          if (xhr.status === 200 || xhr.status === 304) {
-            resolve(xhr.responseXML || xhr.responseText);
-          } else {
-            reject(xhr.status);
-          }
-        };
-        xhr.onerror = reject;
-        xhr.send();
-      });
-    } else if (extension === "json") {
-      return new Promise((resolve, reject) => {
-        const xhr = new XMLHttpRequest();
-
-        options.signal?.addEventListener("abort", () => {
-          xhr.abort();
-          rejection(reject);
-        });
-
-        xhr.open("GET", path, true);
-        xhr.onprogress = function (event) {
-          const progress = min(event.loaded / event.total, 1);
-          if (debug && logs.download) {
-            console.log(`💈 JSON Download: ${progress * 100}%`);
-          }
-          progressReport?.(progress);
-        };
-        xhr.onload = function () {
-          if (xhr.status === 200 || xhr.status === 304) {
-            resolve(parseJSON ? JSON.parse(xhr.response) : xhr.response);
-          } else {
-            reject(xhr.status);
-          }
-        };
-        xhr.onerror = reject;
-        xhr.send();
-      });
-    } else if (
-      extension === "webp" ||
-      extension === "jpg" ||
-      extension === "gif" ||
-      extension === "jpeg" ||
-      extension === "png"
-    ) {
-      return new Promise((resolve, reject) => {
-        if (options.signal?.aborted) {
-          rejection(reject);
-          return;
-        }
-
-        send({ type: "load-bitmap", content: path });
-        preloadPromises[path] = { resolve, reject };
-
-        options.signal?.addEventListener("abort", () => {
-          send({ type: "load:abort", content: path });
-          rejection(reject);
-        });
-      });
-    } else if (
-      extension === "m4a" ||
-      extension === "ogg" ||
-      extension === "webm" ||
-      extension === "wav" ||
-      extension === "mp3"
-    ) {
-      return new Promise((resolve, reject) => {
-        if (options.signal?.aborted) {
-          rejection(reject);
-          return;
-        }
-
-        send({ type: "sfx:load", content: path });
-        preloadPromises[path] = { resolve, reject };
-
-        options.signal?.addEventListener("abort", () => {
-          rejection(reject);
-        });
-      });
-    } else if (extension === "zip") {
-      return new Promise((resolve, reject) => {
-        if (options.signal?.aborted) {
-          rejection(reject);
-          return;
-        }
-
-        send({ type: "zip:load", content: path });
-        preloadPromises[path] = { resolve, reject };
-
-        options.signal?.addEventListener("abort", () => {
-          rejection(reject);
-        });
-      });
-    }
-  };
-
-  $commonApi.slug = slug;
-  $commonApi.piece = slug?.split("~")[0].split(":")[0];
-  $commonApi.query = Object.fromEntries(new URLSearchParams(search));
-  $commonApi.params = params || [];
-  $commonApi.colon = colon || [];
-
-  // Initialize duration tracking from query parameters
-  if ($commonApi.query.duration) {
-    const duration = parseFloat($commonApi.query.duration);
-    if (!isNaN(duration) && duration > 0) {
-      durationTotal = duration;
-      durationStartTime = pageLoadTime; // Start from page load time immediately
-      durationProgress = 0;
-      durationCompleted = false;
-      durationBlinkState = false;
-      console.log("⏱️ Duration parameter detected:", duration, "seconds - starting from page load time:", pageLoadTime);
-    }
-  }
-
-  $commonApi.load = async function () {
-    // Load a piece, wrapping it in a leave function so a final frame
-    // plays back.
-    leaving = true;
-
-    return new Promise((resolve) => {
-      leaveLoad = async () => {
-        const loaded = await load(...arguments);
-        resolve(loaded); // Resolve with `true` or `false`.
-      };
-    });
-  };
-
-  // 💡 Eventually this could merge with net.web so there is one command
-  //    to either go to a piece within the system if one loads... or an entirely
-  //    different url somehow! 23.02.07.21.21
-
-  $commonApi.alias = function alias(name, colon, params) {
-    $commonApi.jump(
-      name +
-        colon.map((c) => `:` + c).join("") +
-        params.map((p) => `~` + p).join(""),
-      true,
-      true,
-    );
-  };
-
-  // Go back to the previous piece, or to the prompt if there is no history.
-  $commonApi.back = () => {
-    if (pieceHistoryIndex > 0) {
-      send({ type: "back-to-piece" });
-    } else {
-      $commonApi.jump("prompt");
-    }
-  };
-
-  if (!alias) $commonApi.pieceCount += 1; // Don't bump pieceCount if aliased.
-
-  // Load typeface if it hasn't been yet.
-  // (This only has to happen when the first piece loads.)
-  if (!tf) tf = await new Typeface(/*"unifont"*/).load($commonApi.net.preload);
-  $commonApi.typeface = tf; // Expose a preloaded typeface globally.
-  ui.setTypeface(tf); // Set the default `ui` typeface.
-
-  // Initialize HUD metrics now that the primary typeface is available
-  currentHUDLabelBlockWidth = tf.blockWidth;
-  currentHUDLabelBlockHeight = tf.blockHeight;
-  currentHUDShareWidth = tf.blockWidth * "share ".length;
-
-  // Initialize MatrixChunky8 font for QR code text rendering and keep it warm across pieces
-  let matrixFont = typefaceCache.get("MatrixChunky8");
-
-  if (!matrixFont) {
-    matrixFont = new Typeface("MatrixChunky8");
-    await matrixFont.load($commonApi.net.preload); // Important: call load() to initialize the proxy system
-    typefaceCache.set("MatrixChunky8", matrixFont);
-  }
-
-  if (matrixFont && !matrixFont.__preloadedCommonGlyphs) {
-    // Pre-load common QR code characters to avoid fallback during rendering
-    const commonQRChars = "0123456789ABCDEFGHIJKLMNOPQRSTUVWXYZabcdefghijklmnopqrstuvwxyz$";
-
-    // Access each character to trigger the Proxy loading mechanism and collect promises
-    const glyphPromises = [];
-
-    for (const char of commonQRChars) {
-      // Accessing the glyph triggers the Proxy to start loading it
-      const glyph = matrixFont.glyphs[char];
-
-      // If it's a Promise, collect it to wait for loading
-      if (glyph && typeof glyph.then === "function") {
-        glyphPromises.push(glyph);
-      }
-    }
-
-    // Wait for all common glyphs to finish loading
-    if (glyphPromises.length > 0) {
-      try {
-        await Promise.all(glyphPromises);
-      } catch (e) {
-        console.warn("🔤 Some MatrixChunky8 glyphs failed to preload:", e);
-      }
-    }
-
-    matrixFont.__preloadedCommonGlyphs = true;
-  }
-
-  /**
-   * @function video
-   * @descrption Make a live video feed. Returns an object that links to current frame.
-   * @param {string} type - "camera" or "camera-update" or see below. 💡
-   * @param {object} options - *unimplemented* { src, width, height }
-   */
-
-  let videoTimeout;
-
-  $commonApi.video = function (type, options) {
-    // TODO: ❤️‍🔥 Prevent fast multiple taps while camera is updating...
-
-    // TODO: Options could eventually be { src, width, height }
-    // const vid = video("youtube-link");
-    // const vid = video("tiktok:@whistlegraph");
-    // https://codepen.io/oceangermanique/pen/LqaPgO
-
-    if (videoSwitching === false) {
-      if (type === "camera:update") {
-        lastActiveVideo = activeVideo || lastActiveVideo;
-        activeVideo = null;
-      }
-
-      clearTimeout(videoTimeout);
-      videoTimeout = setTimeout(() => {
-        send({ type: "video", content: { type, options } });
-      }, 50);
-
-      if (type === "camera:update") videoSwitching = true;
-    }
-
-    // Return an object that can grab whatever the most recent frame of
-    // video was.
-    return videoFrame;
-  };
-
-  function videoFrame(shader) {
-    if (activeVideo) {
-      const { width, pixels } = activeVideo;
-
-      if (shader) {
-        for (let i = 0; i < pixels.length; i += 4) {
-          const c = pixels.subarray(i, i + 4);
-          const p = { x: (i / 4) % width, y: floor(i / 4 / width) };
-          shader(p, c);
-        }
-      }
-    } else if (lastActiveVideo) {
-      // Make it all red...
-      const { pixels } = lastActiveVideo;
-      for (let i = 0; i < pixels.length; i += 4) {
-        pixels[i] = 255;
-        pixels[i + 1] = 0;
-        pixels[i + 2] = 0;
-        pixels[i + 3] = 255;
-      }
-    }
-    return activeVideo || lastActiveVideo;
-  }
-
-  // This function actually hotSwaps out the piece via a callback from `bios` once fully loaded via the `loading-complete` message.
-  hotSwap = () => {
-    loadedCallback?.(); // Run the optional load callback. (See also: `jump`)
-
-    $commonApi.rec.loadCallback?.(); // Start any queued tape.
-    $commonApi.rec.loadCallback = null;
-
-    module = loadedModule;
-
-    // 🧹 Reset KidLisp baked layers when returning to the prompt to avoid stale flashes
-    if (module?.system?.startsWith("prompt") &&
-        globalKidLispInstance?.clearBakedLayers) {
-      globalKidLispInstance.clearBakedLayers();
-    }
-
-    if (!module.system?.startsWith("world"))
-      $commonApi.system.world.teleported = false;
-
-    // 📚 nopaint system
-    if (
-      module.system?.startsWith("nopaint") ||
-      typeof module?.brush === "function" ||
-      typeof module?.lift === "function" ||
-      typeof module?.filter === "function"
-    ) {
-      // If there is no painting is in ram, then grab it from the local store,
-      // or generate one.
-      const modsys = module.system || "nopaint";
-
-      // TODO: 🖌️💬 Integrate nopaint system with chat.
-      // console.log(chat);
-
-      const chatEnabled = false;
-
-      $commonApi.system.nopaint.bakeOnLeave =
-        modsys.split(":")[1] === "bake-on-leave"; // The default is to `bake` at the end of each gesture aka `bake-on-lift`.
-
-      boot = async ($) => {
-        // Reset scroll state when a new piece boots
-        graph.resetScrollState();
-        
-        const booter = module.boot || nopaint_boot;
-        booter($);
-        if (chatEnabled) {
-          try {
-            const chatModule = await import("../disks/chat.mjs");
-            chatModule.boot($);
-          } catch (err) {
-            console.log("💬 Chat disabled in TEIA mode");
-          }
-        }
-      };
-
-      sim = module.sim || defaults.sim;
-      paint = async ($) => {
-        let painted = false;
-        
-        if (module.paint) {
-          painted = module.paint($);
-          if ($.system?.nopaint) {
-            $.system.nopaint.needsPresent = true;
-          }
-        }
-
-        // 🎨 OVERLAY SUPPORT: Call overlay function for preview rendering with painting coordinates
-        if (module.overlay && $.system.nopaint?.brush?.dragBox) {
-          // Transform painting coordinates to screen coordinates for direct screen rendering
-          const originalDragBox = $.system.nopaint.brush.dragBox;
-          const zoom = $.system.nopaint.zoomLevel;
-          const tx = $.system.nopaint.translation.x;
-          const ty = $.system.nopaint.translation.y;
-          
-          // Create screen-space dragBox
-          const screenDragBox = {
-            x: originalDragBox.x * zoom + tx,
-            y: originalDragBox.y * zoom + ty,
-            w: originalDragBox.w * zoom,
-            h: originalDragBox.h * zoom
-          };
-          
-          // Temporarily replace the dragBox with screen coordinates
-          const originalBrush = $.system.nopaint.brush;
-          $.system.nopaint.brush = { ...originalBrush, dragBox: screenDragBox };
-          
-          // Add color word for overlay function
-          $.color = $.system.nopaint.color;
-          
-          // Add mark word for overlay function (preview dragBox)
-          $.mark = $.system.nopaint.brush?.dragBox;
-          
-          // Render overlay directly to screen buffer 
-          module.overlay($);
-          
-          // Restore original dragBox
-          $.system.nopaint.brush = originalBrush;
-        }
-
-        // 📊 Always render nopaint performance HUD if enabled (regardless of module.paint result)
-        if (system === "nopaint" && nopaintPerf) {
-          nopaint_renderPerfHUD($);
-          // Force continuous painting for nopaint system when perf HUD is enabled
-          painted = true;
-        }
-
-        if (painted) {
-          return painted;
-        }
-
-        // TODO: Pass in extra arguments here that flag the wipe.
-        if (chatEnabled) {
-          try {
-            const chatModule = await import("../disks/chat.mjs");
-            chatModule.paint($, { embedded: true }); // Render any chat interface necessary.
-          } catch (err) {
-            console.log("💬 Chat disabled in TEIA mode");
-          }
-        }
-      };
-      beat = module.beat || defaults.beat;
-      brush = module.brush;
-      lift = module.lift;
-      filter = module.filter;
-      act = ($) => {
-        nopaint_act($); // Inherit base functionality.
-        
-        // 🎯 IMMEDIATE BAKING: Fix race condition by triggering bake immediately after lift
-        const np = $.system?.nopaint;
-        if (np?.needsBake === true && bake) {
-          // 📊 Trigger bake flash effect and beep sound
-          nopaint_triggerBakeFlash();
-          
-          // 🔊 Microwave-style beep for bake completion (only for robo)
-          if (currentPath?.includes('robo')) {
-            $commonApi.sound.synth({
-              tone: 800, // Higher pitched beep like a microwave
-              duration: 0.1,
-              attack: 0.01,
-              decay: 0.5,
-              volume: 0.3,
-            });
-          }
-          
-          // 🎨 ELEGANT BRUSH PATTERN: Call brush or lift function for final painting
-          if (brush || lift) {
-            const finalBrushApi = { ...$ };
-            // Add top-level 'color' word that maps to system.nopaint.color
-            finalBrushApi.color = $.system.nopaint.color;
-            
-            // Add top-level 'mark' word that maps to finalDragBox for brush
-            finalBrushApi.mark = $.system.nopaint.finalDragBox;
-            
-            // 🎯 Use preserved coordinates since brush is null at bake time
-            const preservedDragBox = $.system.nopaint.finalDragBox;
-            const preservedStartDrag = $.system.nopaint.finalStartDrag;
-            
-            if (preservedDragBox) {
-              // Create a pen object with the preserved coordinates
-              finalBrushApi.pen = {
-                dragBox: preservedDragBox,
-                x: preservedStartDrag?.x || preservedDragBox.x,
-                y: preservedStartDrag?.y || preservedDragBox.y
-              };
-            } else {
-              finalBrushApi.pen = $.system.nopaint.brush; // Fallback to original (likely null)
-            }
-            
-            finalBrushApi.lift = true; // 🎯 Single clean flag for final brush call
-            
-            $.page($.system.painting); // Set context to painting surface
-            
-            // Call lift function if it exists, otherwise fall back to brush
-            if (lift) {
-              lift(finalBrushApi); // Call lift for final painting
-            } else if (brush) {
-              brush(finalBrushApi); // Call brush for final painting (legacy)
-            }
-            
-            $.page($.screen); // Reset context
-          }
-          
-          $.page($.system.painting);
-          bake($);
-          
-          // 🧹 CLEAR BUFFER: Prevent flickering by clearing buffer BEFORE presentation
-          $.page($.system.nopaint.buffer).wipe(255, 255, 255, 0);
-          
-          $.page($.screen);
-          np.present($);
-          np.needsBake = false;
-          
-          // 🚀 Broadcast bake completion
-          $commonApi.broadcastPaintingUpdateImmediate("baked", {
-            source: "immediate_bake",
-            piece: loadedModule?.meta?.()?.title || "unknown"
-          });
-        }
-        
-        if (module.act) {
-          return module.act($);
-        } else {
-          return defaults.act($);
-        }
-      };
-      leave = ($) => {
-        module.leave?.($); // Run the custom leave.
-        nopaint.leave($); // And the inherited default leave from nopaint.
-      };
-      bake = module.bake || nopaint.bake;
-      system = "nopaint";
-    } else if (module.system?.startsWith("prompt")) {
-      // 📖 prompt system
-      // Default wrap to "word" if using `prompt:character`.
-      const wrap =
-        module.wrap ||
-        (module.system.indexOf("character") > -1 ? "word" : undefined);
-
-      if (module.scheme) {
-        if (
-          module.scheme.dark === undefined &&
-          module.scheme.light === undefined
-        ) {
-          const defaultScheme = { ...module.scheme };
-          module.scheme.dark = module.scheme.light = defaultScheme;
-          keys(module.scheme).forEach((key) => {
-            if (key !== "dark" && key !== "light") delete module.scheme[key];
-          });
-        }
-      }
-
-      boot = async ($) => {
-        await prompt.prompt_boot(
-          $,
-          {
-            prompt: module.prompt,
-            program: {
-              before: module.before,
-              after: module.after,
-            },
-            hint: module.system.split(":").slice(1).join(":"), // See `ask.ts`.
-            forgetful: module.forgetful || false,
-            memory: module.memory || Infinity,
-            gutterMax: module.gutterMax,
-            lineSpacing: module.lineSpacing,
-          },
-          module.reply,
-          module.halt,
-          module.scheme,
-          wrap,
-          module.copied,
-          module.activated,
-        );
-        await module.boot?.($);
-      };
-
-      sim = ($) => {
-        module.sim?.($);
-        prompt.prompt_sim($);
-      };
-
-      paint = ($) => {
-        let noPaint = module.paint?.($); // Carry the return.
-
-        // Paint an illustration if it exists and `paint` is not defined.
-        if (!module.paint && module.illustration) {
-          $.wipe(...module.scheme.dark.background.slice(0, 3));
-          $.stamp(module.illustration, { center: "x", bottom: 0 });
-          noPaint = true;
-        }
-
-        const promptPainted = prompt.prompt_paint($);
-        return noPaint || promptPainted;
-      };
-
-      beat = module.beat || defaults.beat;
-
-      act = ($) => {
-        module.act?.($);
-        prompt.prompt_act($);
-      };
-
-      leave = ($) => {
-        module.leave?.($);
-        prompt.prompt_leave($);
-      };
-
-      system = "prompt";
-    } else if (module.system?.startsWith("world")) {
-      // 🗺️ world system
-      boot = async ($) => {
-        await world.world_boot($, module.world);
-        await module.boot?.($);
-      };
-
-      sim = ($) => {
-        world.world_sim($);
-        module.sim?.($);
-      };
-
-      paint = ($) => {
-        if (!world.coversScreen($.screen)) module.background?.($);
-        world.world_paint($, module.paint, module.curtain);
-      };
-
-      beat = module.beat || defaults.beat;
-
-      act = ($) => {
-        world.world_act($);
-        module.act?.($);
-      };
-
-      leave = ($) => {
-        world.world_leave($);
-        module.leave?.($);
-      };
-
-      system = "world";
-    } else if (module.system?.startsWith("fps")) {
-      // 🧊 fps system
-      let doll;
-
-      boot = ($) => {
-        doll = new CamDoll($.Camera, $.Dolly, {
-          fov: 80,
-          z: 0,
-          y: 0,
-          sensitivity: 0.002,
-        });
-        $commonApi.system.fps = { doll };
-        module?.boot?.($);
-      };
-
-      sim = ($) => {
-        doll?.sim();
-        module?.sim?.($);
-      };
-
-      act = ($) => {
-        doll?.act($.event);
-        module?.act?.($);
-      };
-
-      paint = module.paint || defaults.paint;
-      leave = module.leave || defaults.leave;
-
-      system = "fps";
-    } else if (module.system?.startsWith("game")) {
-      // 🎲 🎮 game system
-      console.log("game!");
-      // TODO: ⚠️ Make game template. 25.06.05.09.19
-    } else {
-      // 🧩 piece
-      // Reset scroll state when a piece loads
-      graph.resetScrollState();
-      
-      boot = module.boot || defaults.boot;
-      sim = module.sim || defaults.sim;
-      paint = module.paint || defaults.paint;
-      beat = module.beat || defaults.beat;
-      act = module.act || defaults.act;
-      leave = module.leave || defaults.leave;
-      receive = module.receive || defaults.receive; // Handle messages from BIOS
-      
-      // 🎨 AUTO-DETECT BRUSH FUNCTIONS: If a piece exports a brush or lift function, automatically use nopaint system
-      system = module.system || (module.brush || module.lift ? "nopaint" : null);
-      
-      // 🎨 AUTO-GENERATE BAKE: If using brush/lift but no explicit bake function, create a default one
-      if ((module.brush || module.lift) && !module.bake) {
-        bake = ({ paste, system, page }) => {
-          paste(system.nopaint.buffer);
-          page(system.nopaint.buffer).wipe(255, 255, 255, 0);
-        };
-      }
-
-      // delete $commonApi.system.name; // No system in use.
-    }
-
-    preview = module.preview || defaults.preview; // Set preview method.
-    icon = module.icon || defaults.icon; // Set preview method.
-
-    // ♻️ Reset global state for this piece.
-    paintCount = 0n;
-    paintingAPIid = 0n;
-    simCount = 0n;
-    booted = false;
-    // initialSim = true;
-    activeVideo = null;
-    videoSwitching = false;
-    lastActiveVideo = null;
-    keys(preloadPromises).forEach((key) => preloadPromises[key].reject(key));
-    preloadPromises = {};
-    noPaint = false;
-    
-    // 🎞️ Reset piece-level FPS control
-    pieceFPS = null;
-    lastPaintTime = 0;
-    lastPaintOut = undefined;
-    shouldSkipPaint = false;
-    pieceFrameCount = 0;
-    
-    formsSent = {}; // Clear 3D list for GPU.
-    currentPath = path;
-    currentHost = host;
-    currentSearch = search;
-    // console.log("Set currentSearch to:", search);
-    firstPreviewOrIcon = true;
-    
-  // Parse search parameters properly to check for nolabel
-  hideLabel = false;
-  if (parsed.search) {
-    const searchParams = new URLSearchParams(parsed.search);
-    hideLabel = searchParams.has("nolabel");
-  }
-  
-  // Also hide label by default in TEIA mode (like nolabel)
-  if (getTeiaMode()) {
-    hideLabel = true;
-  }    currentColon = colon;
-    currentParams = params;
-    currentHash = hash;
-    // sound = null;
-    glazeEnabled = null;
-    // soundClear = null;
-    hourGlasses.length = 0;
-    // labelBack = false; // Now resets after a jump label push. 25.03.22.21.36
-
-    // Parse search parameters properly to check for preview and icon
-    previewMode = false;
-    iconMode = false;
-    if (parsed.search) {
-      const searchParams = new URLSearchParams(parsed.search);
-      previewMode = searchParams.has("preview");
-      iconMode = searchParams.has("icon");
-    }
-
-    // console.log("🔴 PREVIEW OR ICON:", PREVIEW_OR_ICON, "Preview mode:", previewMode, "Icon mode:", iconMode);
-    // console.log("📑 Search:", parsed.search);
-    // console.log("🖼️ ICON MODE:", iconMode);
-
-    previewOrIconMode = previewMode || iconMode;
-    paintings = {}; // Reset painting cache.
-    // Reset KidLisp persistent paintings cache to avoid stale embedded content
-    if (globalKidLispInstance?.persistentPaintings) {
-      globalKidLispInstance.persistentPaintings.clear();
-    }
-    prefetches?.forEach((p) => prefetchPicture(p)); // Prefetch parsed media.
-    graph.color2(null); // Remove any secondary color that was added from another piece.
-    // 🐢 Reset turtle state.
-    turtleAngle = 270;
-    turtleDown = false;
-    turtlePosition = { x: screen.width / 2, y: screen.height / 2 };
-
-    //$api.fps = function (newFps) {
-    // No longer reset global FPS when loading new pieces
-    // send({ type: "fps-change", content: undefined });
-    //};
-
-    // 🪧 See if notice needs to be shown.
-    if ($commonApi.query.notice === "success") {
-      notice = "PRINTED!";
-      noticeColor = ["white", "green"];
-      noticeBell(cachedAPI);
-    } else if ($commonApi.query.notice === "cancel") {
-      notice = "CANCELLED";
-      noticeColor = ["yellow", "red"];
-      noticeBell(cachedAPI, { tone: 300 });
-    } else if ($commonApi.query.notice === "email-verified") {
-      notice = "Email verified!";
-      noticeColor = ["white", "blue"];
-      noticeBell(cachedAPI, { tone: 300 });
-    } else if ($commonApi.query.notice?.length > 0) {
-      notice = $commonApi.query.notice;
-      noticeColor = ["white", "green"];
-      noticeBell(cachedAPI, { tone: 300 });
-    }
-
-    if (!alias) {
-      currentHUDTxt = slug; // Update hud if this is not an alias.
-      currentHUDPlainTxt = stripColorCodes(slug);
-      
-      // Hide HUD label for RGB-only kidlisp pieces (e.g., "255 0 0")
-      // since they're just background colors and don't need to be displayed
-      if (sourceCode && lisp?.isValidRGBString && lisp.isValidRGBString(sourceCode.trim())) {
-        currentHUDTxt = undefined;
-        currentHUDPlainTxt = undefined;
-      }
-    }
-    if (module.nohud || system === "prompt") {
-      currentHUDTxt = undefined;
-      currentHUDPlainTxt = undefined;
-    }
-    // Clear original code ID for non-$code pieces (unless this was a $code load)
-    if (!slug?.startsWith("$")) {
-      currentOriginalCodeId = undefined;
-    }
-    currentHUDOffset = undefined; // Always reset these to the defaults.
-    currentHUDTextColor = undefined;
-    currentHUDStatusColor = "red"; //undefined;
-    currentHUDButton = undefined;
-    currentHUDScrub = 0;
-  currentHUDLeftPad = 0;
-    // currentPromptButton = undefined;
-
-    // Push last piece to a history list, skipping prompt and repeats.
-    if (
-      !fromHistory &&
-      currentText &&
-      currentText !== "prompt" &&
-      currentText !== $commonApi.history[$commonApi.history.length - 1]
-    ) {
-      $commonApi.history.push(currentText);
-    }
-
-    currentText = slug;
-    currentCode = sourceCode;
-
-    if (screen) screen.created = true; // Reset screen to created if it exists.
-
-    cursorCode = "precise"; // Set default cursor.
-
-    if (firstLoad === true) {
-      firstLoad = false;
-      // firstPiece = path;
-      // firstParams = params;
-      // firstSearch = search;
-    }
-  };
-
-  send({
-    type: "disk-loaded",
-    content: {
-      path,
-      host,
-      search,
-      params,
-      hash,
-      text: slug,
-      pieceCount: $commonApi.pieceCount,
-      pieceHasSound: true, // TODO: Make this an export flag for pieces that don't want to enable the sound engine. 23.07.01.16.40
-      // 📓 Could also disable the sound engine if the flag is false on a subsequent piece, but that would never really make practical sense?
-      fromHistory,
-      alias,
-      meta,
-      taping: $commonApi.rec.loadCallback !== null || $commonApi.rec.recording, // 🎏 Hacky flag. 23.09.17.05.09
-      // noBeat: beat === defaults.beat,
-    },
-  });
-
-  return true; // Loaded successfully.
-}
-
-const isWorker = typeof importScripts === "function";
-
-// ***Bootstrap***
-// Start by responding to a load message, then change
-// the message response to makeFrame.
-if (isWorker) {
-  onmessage = makeFrame;
-} else {
-  noWorker.onMessage = (d) => makeFrame({ data: d });
-}
-
-// The main messaging function to comumunicate back with the main thread.
-function send(data, shared = []) {
-  if (isWorker) {
-    if (shared[0] === undefined) shared = [];
-    postMessage(data, shared);
-  } else {
-    noWorker.postMessage({ data });
-  }
-}
-
-// Used to subscribe to live coding / development reloads.
-let codeChannel, codeChannelAutoLoader;
-
-// 4. ✔ Respond to incoming messages, and probably produce a frame.
-// Boot procedure:
-// First `paint` happens after `boot`, then any `act` and `sim`s each frame
-// before `paint`ing occurs. One `sim` always happens after `boot` and before
-// any `act`. `paint` can return false to stop drawing every display frame,
-// then, it must be manually restarted via `needsPaint();`).  2022.01.19.01.08
-// 🔥
-// TODO: makeFrame is no longer a great name for this function, which actually
-//       receives every message from the main thread, one of which renders a
-//       frame.
-// TODO: Make simple needsPaint example.
-// TODO: Try to remove as many API calls from here as possible.
-
-async function makeFrame({ data: { type, content } }) {
-  // Runs once on boot.
-  if (type === "init-from-bios") {
-    debug = content.debug;
-    setDebug(content.debug);
-    ROOT_PIECE = content.rootPiece;
-
-    USER = content.user;
-    // if (USER) socket.send("login", { user: USER });
-
-    LAN_HOST = content.lanHost;
-    SHARE_SUPPORTED = content.shareSupported;
-    PREVIEW_OR_ICON = content.previewOrIcon;
-  VSCODE = content.vscode;
-  setTeiaMode(content.teiaMode || false);    // Store TEIA KidLisp cache in worker global scope
-    if (content.teiaKidlispCodes) {
-      const globalScope = (function() {
-        if (typeof globalThis !== 'undefined') return globalThis;
-        if (typeof self !== 'undefined') return self;
-        if (typeof global !== 'undefined') return global;
-        return {};
-      })();
-      globalScope.teiaKidlispCodes = content.teiaKidlispCodes;
-    }
-    
-    TV_MODE = content.resolution?.tv === true;
-    
-    // Parse highlight parameter
-    const highlightParam = content.resolution?.highlight;
-    if (highlightParam) {
-      HIGHLIGHT_MODE = true;
-      if (highlightParam !== true && typeof highlightParam === 'string') {
-        // If it's a color string, parse it
-        if (highlightParam.startsWith('#')) {
-          // Convert hex to RGB
-          const hex = highlightParam.slice(1);
-          const r = parseInt(hex.slice(0, 2), 16);
-          const g = parseInt(hex.slice(2, 4), 16);
-          const b = parseInt(hex.slice(4, 6), 16);
-          HIGHLIGHT_COLOR = `${r},${g},${b}`;
-        } else if (highlightParam.includes(',')) {
-          // Already RGB format
-          HIGHLIGHT_COLOR = highlightParam;
-        } else {
-          // Named color or other format - use CSS color parser or default
-          HIGHLIGHT_COLOR = highlightParam;
-        }
-      }
-    } else {
-      HIGHLIGHT_MODE = false;
-    }
-
-    microphone.permission = content.microphonePermission;
-
-    $commonApi.canShare = SHARE_SUPPORTED;
-    $commonApi.vscode = VSCODE; // Add vscode flag to the common api.
-    $commonApi.net.lan = LAN_HOST;
-    $commonApi.user = USER;
-    $commonApi.net.iframe = content.iframe;
-    $commonApi.net.sandboxed = content.sandboxed;
-    $commonApi.net.tvMode = TV_MODE; // Add TV mode flag to common API
-
-    codeChannelAutoLoader = null;
-    codeChannel = await store.retrieve("code-channel");
-    if (!codeChannel || codeChannel?.length === 0) {
-      codeChannel = nanoid();
-      store["code-channel"] = codeChannel;
-      store.persist("code-channel");
-    }
-
-    // console.log("💻 Code channel:", codeChannel);
-
-    // Always send the codeChannel up to any parent window.
-    codeChannelAutoLoader = () => {
-      send({
-        type: "post-to-parent",
-        content: { type: "setCode", value: codeChannel },
-      });
-      codeChannelAutoLoader = null;
-    };
-
-    // console.log("Init:", content);
-    // await handle(); // Get the user's handle.
-    // console.log("🟢 Loading after preamble:", content.parsed);
-
-    originalHost = content.parsed.host;
-    loadAfterPreamble = () => {
-      loadAfterPreamble = null;
-      load(content.parsed); // Load after some of the default frames run.
-    };
-
-    if (PREVIEW_OR_ICON) {
-      console.log("💬 Chat disabled, just grabbing screenshots. 😃");
-    } else {
-      chatClient.connect("system"); // Connect to `system` chat.
-    }
-
-    send({ type: "disk-defaults-loaded" });
-    return;
-  }
-
-  if (type === "logout:broadcast:subscribe") {
-    console.log("🏃‍♂️ Broadcasting logout:", content);
-    socket?.send("logout:broadcast:subscribe", content);
-    return;
-  }
-
-  // Get visualViewport update, for keyboard overlays, etc.
-  if (type === "viewport-height:changed" && booted) {
-    const $api = cachedAPI;
-    const data = { ...content };
-    Object.assign(data, {
-      is: (e) => e === type,
-    });
-    $api.event = data;
-    try {
-      act($api);
-    } catch (e) {
-      console.warn("️ ✒ Act failure...", e);
-    }
-    return;
-  }
-
-  // Receive a midi input message.
-  if (type === "midi:keyboard" && booted) {
-    // console.log("🎹 Keyboard:", content.data);
-    const $api = cachedAPI;
-    const data = { ...content };
-    Object.assign(data, {
-      device: "midi:keyboard",
-      is: (e) => e === type,
-    });
-    $api.event = data;
-    try {
-      act($api);
-    } catch (e) {
-      console.warn("️ ✒ Act failure...", e);
-    }
-    return;
-  }
-
-  if (type === "audio:sample-rate") {
-    AUDIO_SAMPLE_RATE = content;
-    return;
-  }
-
-  // Update the logged in user after initialization.
-  if (type === "session:started") {
-    // console.log("🟢 Session starting...");
-    USER = content.user;
-    $commonApi.user = USER; // User will be set to "null" here
-    //                         it it doesn't exist.
-
-    if (USER) {
-      // console.log("Getting handle...");
-      await handle(); // Get the user's handle.
-      // console.log("Handle recived:", HANDLE);
-      console.log(
-        `👋 Welcome back %c${HANDLE || USER.email}`,
-        `color: yellow; background: rgba(10, 20, 40);`,
-      );
-      // Log tab ID for debugging
-      if (!$commonApi._tabId) {
-        $commonApi._tabId = Math.random().toString(36).substr(2, 9);
-      }
-      // Broadcast to other tabs...
-      $commonApi.broadcast("login:success");
-    } else {
-      // console.log("🔐 You are not logged in.");
-      // Generate tab ID for debugging (anonymous user)
-      if (!$commonApi._tabId) {
-        $commonApi._tabId = Math.random().toString(36).substr(2, 9);
-      }
-    }
-    sessionStarted = true;
-    return;
-  }
-
-  // Confirming if the pen has been locked or unlocked by the Pointer Lock API.
-  if (type === "pen:locked" || type === "pen:unlocked") {
-    actAlerts.push(type);
-    return;
-  }
-
-  // Capture a link from the docs system.
-  if (type === "docs:link") {
-    console.log("📚 Doc link captured:", content);
-    $commonApi.jump("prompt~" + content);
-    return;
-  }
-
-  // Capture the browser scroll wheel / scroll effect.
-  if (type === "scroll") {
-    if (!cachedAPI) return; // Guard against undefined cachedAPI
-    const $api = cachedAPI;
-    const data = { ...content };
-    Object.assign(data, {
-      device: "wheel",
-      is: (e) => e === type,
-    });
-    $api.event = data;
-    try {
-      act($api);
-    } catch (e) {
-      console.warn("️ ✒ Act failure...", e);
-    }
-    return;
-  }
-
-  // Jump to any piece slug from the bios.
-  if (type === "jump") {
-    console.log("🏃 Jumping to:", content);
-    let ahistorical, alias;
-    if (content.ahistorical === undefined) {
-      ahistorical = true;
-    } else ahistorical = content.ahistorical;
-    if (content.alias === undefined) {
-      alias = true;
-    } else alias = content.alias;
-    $commonApi.jump(content.piece, ahistorical, alias);
-    return;
-  }
-
-  // Create a notice.
-  if (type === "notice") {
-    $commonApi.notice(content, ["white", "maroon"]);
-    return;
-  }
-
-  if (type === "loading-complete") {
-    leaving = false;
-    hotSwap?.(); // Actually swap out the piece functions and reset the state.
-    loading = false;
-    return;
-  }
-
-  if (type === "udp:receive") {
-    udp.receive(content);
-    return;
-  }
-
-  if (type === "udp:connected") {
-    udp.connected = true;
-    updateHUDStatus();
-    $commonApi.needsPaint();
-    return;
-  }
-
-  if (type === "udp:disconnected") {
-    udp.connected = false;
-    updateHUDStatus();
-    $commonApi.needsPaint();
-    return;
-  }
-
-  if (type === "microphone-disconnect") {
-    microphone.connected = false;
-    return;
-  }
-
-  // if (type === "hand-tracking-data") {
-  // $commonApi.hand = { mediapipe: content };
-  // return;
-  // }
-
-  // Load the source code for a dropped `.mjs` file.
-  if (type === "dropped:piece") {
-    load(content, false, false, true);
-    return;
-  }
-
-  if (type === "dropped:bitmap") {
-    if (currentPath === "aesthetic.computer/disks/prompt") {
-      $commonApi.system.nopaint.replace(
-        { system: $commonApi.system, store, needsPaint: $commonApi.needsPaint },
-        content.source,
-      );
-    } else {
-      const $api = cachedAPI;
-      const data = { name: content.name, painting: content.source };
-      Object.assign(data, {
-        device: "none",
-        is: (e) => e === type,
-      });
-      $api.event = data;
-      try {
-        act($api);
-      } catch (e) {
-        console.warn("️ ✒ Act failure...", e);
-      }
-    }
-    return;
-  }
-
-  // Handle dropped ALS files - route to piece receive function if available
-  if (type === "dropped:als") {
-    console.log("🎵 DISK.MJS: Received dropped:als message:", content);
-    
-    // First try to call the piece's receive function if it exists
-    if (typeof receive === "function") {
-      console.log("🎵 DISK.MJS: Calling piece receive function");
-      try {
-        receive({ type, content });
-      } catch (e) {
-        console.warn("🎵 DISK.MJS: Piece receive function error:", e);
-      }
-    } else {
-      console.log("🎵 DISK.MJS: No piece receive function found, triggering act event");
-      // Fall back to act event pattern
-      const $api = cachedAPI;
-      if ($api) {
-        const data = { 
-          name: content.name, 
-          xmlData: content.xmlData,
-          type: "dropped:als"
-        };
-        Object.assign(data, {
-          device: "none",
-          is: (e) => e === type,
-        });
-        $api.event = data;
-        try {
-          act($api);
-        } catch (e) {
-          console.warn("️ ✒ Act failure...", e);
-        }
-      }
-    }
-    return;
-  }
-
-  // Handle dropped WAV files - route to piece receive function if available
-  if (type === "dropped:wav") {
-    console.log("🎵 DISK.MJS: Received dropped:wav message:", content);
-    
-    // First try to call the piece's receive function if it exists
-    if (typeof receive === "function") {
-      console.log("🎵 DISK.MJS: Calling piece receive function for WAV");
-      try {
-        receive({ type, content });
-      } catch (e) {
-        console.warn("🎵 DISK.MJS: Piece receive function error for WAV:", e);
-      }
-    } else {
-      console.log("🎵 DISK.MJS: No piece receive function found for WAV, triggering act event");
-      // Fall back to act event pattern
-      const $api = cachedAPI;
-      if ($api) {
-        const data = { 
-          name: content.name || content.originalName,
-          id: content.id,
-          size: content.size,
-          type: "dropped:wav"
-        };
-        Object.assign(data, {
-          device: "none",
-          is: (e) => e === type,
-        });
-        $api.event = data;
-        try {
-          act($api);
-        } catch (e) {
-          console.warn("️ ✒ Act failure...", e);
-        }
-      }
-    }
-    return;
-  }
-
-  // 🗣️ An act that fires when an utterance has ended in the Web Speech API.
-  if (type === "speech:completed") {
-    actAlerts.push("speech:completed");
-    return;
-  }
-
-  // When inputting text into the prompt.
-  if (
-    type === "prompt:text:replace" ||
-    type === "prompt:text:select" ||
-    type === "prompt:text:cursor"
-  ) {
-    const $api = cachedAPI;
-    const data = { ...content };
-    Object.assign(data, {
-      device: "none",
-      is: (e) => e === type,
-    });
-    $api.event = data;
-    try {
-      act($api);
-    } catch (e) {
-      console.warn("️ ✒ Act failure...", e);
-    }
-    return;
-  }
-
-  // Handles: clipboard:paste:pasted, clipboard:paste:pasted:empty
-  if (type.startsWith("paste:pasted")) {
-    actAlerts.push("clipboard:" + type);
-    return;
-  }
-
-  if (type === "paste:failed") {
-    actAlerts.push("clipboard:paste:failed");
-    return;
-  }
-
-  if (type === "copy:copied") {
-    actAlerts.push("clipboard:copy:copied");
-    return;
-  }
-
-  if (type === "aesthetic-parent:focused") {
-    actAlerts.push("aesthetic-parent:focused");
-    return;
-  }
-
-  if (type === "copy:failed") {
-    actAlerts.push("clipboard:copy:failed");
-    return;
-  }
-
-  if (type === "upload:progress") {
-    serverUploadProgressReporter?.(content); // Report file upload progress if needed.
-    return;
-  }
-
-  if (type === "focus-change") {
-    if (!cachedAPI) return; // Hacky... 23.04.21.14.59
-    const $api = cachedAPI;
-    if (content !== inFocus) {
-      inFocus = content;
-      const data = {};
-      Object.assign(data, {
-        device: "none",
-        is: (e) => e === (inFocus === true ? "focus" : "defocus"),
-      });
-      $api.event = data;
-      try {
-        act($api);
-      } catch (e) {
-        console.warn("️ ✒ Act failure...", e);
-      }
-    }
-  }
-
-  if (type === "visibility-change") {
-    // 🧨 Just in case of a regression... 23.06.02.21.12
-    //    Because the `bios` focus event changed from visibility behavior.
-    // if (!lastActAPI) return; // Hacky... 23.04.21.14.59
-    // const $api = lastActAPI; // Focus change events have an empty API.
-    // if (content !== inFocus) {
-    //   inFocus = content;
-    //   const data = {};
-    //   Object.assign(data, {
-    //     device: "none",
-    //     is: (e) => e === (inFocus === true ? "focus" : "defocus"),
-    //   });
-    //   $api.event = data;
-    //   try {
-    //     act($api);
-    //   } catch (e) {
-    //     console.warn("️ ✒ Act failure...", e);
-    //   }
-    // }
-    visible = content;
-  }
-
-  if (type === "before-unload") {
-    // This has to be synchronous (no workers) to work, and is also often unreliable.
-    // I should not design around using this event, other than perhaps
-    // sending a beacon at the end. 22.11.03.14.53
-    // See also: https://developer.mozilla.org/en-US/docs/Web/API/Navigator/sendBeacon
-
-    /*
-    try {
-      leave({ store, screen, system: $commonApi.system }); // Trigger leave.
-    } catch (e) {
-      console.warn("👋 Leave failure...", e);
-    }
-    */
-    return;
-  }
-
-  // Get the updated device motion.
-  if (type === "motion:update") {
-    $commonApi.motion.on = true;
-    $commonApi.motion.current = content;
-    return;
-  }
-
-  if (type === "motion:enabled") {
-    $commonApi.motion.on = true;
-    return;
-  }
-
-  if (type === "gpu-rendered-once") {
-    $commonApi.gpuReady = true;
-    return;
-  }
-
-  if (type === "gpu-forms-removed") {
-    // Delete forms from the sent list that have been removed from the GPU scene.
-    content.forEach((id) => {
-      formsToClear.push(id);
-    });
-    return;
-  }
-
-  if (type === "dark-mode") {
-    darkMode(content.enabled);
-    return;
-  }
-
-  if (type === "forms:baked") {
-    //console.log("🍞 Forms baked:", content);
-    //noPaint = false;
-
-    // if (content.pixels) {
-    //  graph.paste(content, 0, 0, 1, true);
-    // }
-
-    // paintFormsResolution?.();
-    return;
-  }
-
-  // Media Recorder Events
-
-  if (type === "recorder:transcode-progress") {
-    if (debug) console.log("📼 Recorder: Transcoding", content);
-    $commonApi.rec.printProgress = content;
-    if (content === 1) {
-      send({ type: "signal", content: "recorder:transcoding-done" });
-      // TODO: Is this the best place for this signal to be sent?
-      //       Maybe it should go back in the BIOS? 22.08.19.13.44
-    }
-    return;
-  }
-
-  // Forward recorder export events to the current piece, but only when not in export mode
-  // During export (when actEvents is undefined), let events pass through directly to main thread
-  if (
-    type === "recorder:export-status" ||
-    type === "recorder:export-progress" ||
-    type === "recorder:transcode-progress" ||
-    type === "recorder:export-complete"
-  ) {
-    // If actEvents is available, route to the piece as normal
-    if (typeof actEvents !== 'undefined' && actEvents && Array.isArray(actEvents)) {
-      const event = {
-        is: (eventType) => eventType === type,
-        type: type,
-        content: content,
-        progress: type === "recorder:transcode-progress" ? content : undefined
-      };
-      
-      actEvents.push(event);
-      if (debug) console.log("📼 ✅ Used actEvents for export event:", type);
-      return; // Don't let it pass through to main thread
-    } else {
-      // During export, actEvents is undefined - let the event pass through directly
-      // to main thread without trying to route it through the piece system
-      // (Silent mode - no debug logging to avoid console spam)
-      // Don't return here - let it fall through to normal send() handling
-    }
-  }
-
-  if (
-    type === "recorder:rolling:started" ||
-    type === "recorder:rolling:resumed"
-  ) {
-    $commonApi.rec.recording = true;
-    $commonApi.rec.rollingCallback?.(content.time);
-    return;
-  }
-
-  if (type === "recorder:rolling:ended") {
-    $commonApi.rec.recording = false;
-    $commonApi.rec.recorded = true; // Also cleared when a recording "slates".
-    
-    if ($commonApi.rec.cutCallback) {
-      try {
-        $commonApi.rec.cutCallback();
-        // Clear the callback after execution to prevent duplicate calls
-        $commonApi.rec.cutCallback = null;
-      } catch (error) {
-        console.error(`🎬 ❌ Error in cutCallback:`, error);
-        console.error(`🎬 ❌ Stack trace:`, error.stack);
-      }
-    } else {
-      console.warn(`🎬 ⚠️ No cutCallback available when rolling ended`);
-      // Fallback: try to jump to video directly if no callback is set
-      $commonApi.jump("video");
-    }
-    return;
-  }
-
-  if (type === "recorder:printing:started") {
-    return;
-  }
-
-  if (type === "recorder:printed") {
-    $commonApi.rec.printed = true;
-    $commonApi.rec.printCallback?.(content);
-    return;
-  }
-
-  if (type === "recorder:presented") {
-    $commonApi.rec.presenting = true;
-    return;
-  }
-
-  if (type === "recorder:presented:failure") {
-    $commonApi.rec.presenting = false;
-    return;
-  }
-
-  if (type === "recorder:frames-response") {
-    $commonApi.rec.framesCallback?.(content);
-    return;
-  }
-
-  if (type === "recorder:present-progress") {
-    $commonApi.rec.presentProgress = content;
-    return;
-  }
-
-  if (type === "recorder:present-playing") {
-    $commonApi.rec.playing = true;
-    return;
-  }
-
-  if (type === "recorder:present-paused") {
-    $commonApi.rec.playing = false;
-    return;
-  }
-
-  if (type === "recorder:unpresented") {
-    $commonApi.rec.presenting = false;
-    return;
-  }
-
-  if (type === "signal") {
-    signals.push(content);
-    return;
-  }
-
-  if (type === "store:retrieved") {
-    storeRetrievalResolutions[content.key]?.(content.data);
-    delete storeRetrievalResolutions[content.key];
-    return;
-  }
-
-  if (type === "store:deleted") {
-    storeDeletionResolutions[content.key]?.(content.data);
-    delete storeDeletionResolutions[content.key];
-    return;
-  }
-
-  if (type === "content-created") {
-    $commonApi.content.receive(content);
-    return;
-  }
-
-  if (type === "leave") {
-    //const $api = {};
-    console.log("🏃‍♂️ Leave:", content);
-    return;
-  }
-
-  if (type === "sfx:killed") {
-    sfxKillReceivers[content.id]?.();
-    return;
-  }
-
-  if (type === "sfx:got-sample-data") {
-    sfxSampleReceivers[content.id]?.(content.data);
-    return;
-  }
-
-  if (type === "sfx:progress:report") {
-    sfxProgressReceivers[content.id]?.(content); // Resolve the progress report.
-    return;
-  }
-
-  if (type === "sfx:got-duration") {
-    sfxDurationReceivers[content.id]?.(content.duration);
-    return;
-  }
-
-  if (type === "microphone-amplitude") {
-    microphone.amplitude = content;
-    return;
-  }
-
-  if (type === "microphone-waveform") {
-    microphone.waveform = content;
-    return;
-  }
-
-  if (type === "waveforms") {
-    speaker.waveforms = content;
-    return;
-  }
-
-  if (type === "amplitudes") {
-    speaker.amplitudes = content;
-    return;
-  }
-
-  if (type === "frequencies") {
-    speaker.frequencies = content;
-    // Extract beat data if it exists in the content
-    if (content.beat) {
-      speaker.beat = content.beat;
-    }
-    return;
-  }
-
-  // Handle Game Boy frame data
-  if (type === "gameboy:frame-data") {
-    // Store frame data and metadata in gameboy API object
-    gameboy.frame = content.pixels;
-    gameboy.romName = content.romName;
-    gameboy.title = content.title; 
-    gameboy.isGameBoyColor = content.isGameBoyColor;
-    gameboy.isPlaying = true;
-    
-    return;
-  }
-
-  if (type === "microphone-pitch") {
-    microphone.pitch = content;
-    return;
-  }
-
-  if (type === "microphone-recording:complete") {
-    microphone.recordingPromise?.resolve(content);
-    return;
-  }
-
-  if (type === "microphone-connect:success") {
-    microphone.connected = true;
-    actAlerts.push("microphone-connect:success");
-    return;
-  }
-
-  if (type === "microphone-connect:failure") {
-    microphone.connected = false;
-    actAlerts.push({ name: "microphone-connect:failure", ...content });
-    return;
-  }
-
-  // 1a. Import // One send (returns afterwards)
-  // Here we are receiving file data from main thread that was requested
-  // by $api.upload 😱. We check to see if the upload promise exists and then
-  // use it and/or throw it away.
-  if (type === "import" && fileImport) {
-    if (content.result === "success") {
-      fileImport?.resolve(content.data);
-    } else if (content.result === "error") {
-      console.error("File failed to load:", content.data);
-      fileImport?.reject(content.data);
-    }
-    fileImport = undefined;
-    return;
-  }
-
-  // Resolve a web3 connection message.
-  if (type === "web3-connect-response" && web3Response) {
-    if (content.result === "success") {
-      web3Response?.resolve(content.id);
-    } else if (content.result === "error") {
-      web3Response?.reject("error");
-    }
-    web3Response = undefined;
-    return;
-  }
-
-  // Resolve a gpu message
-  if (type === "gpu-response" && gpuResponse) {
-    if (content.result === "success") {
-      gpuResponse?.resolve(content.data);
-    } else if (content.result === "error") {
-      gpuResponse?.reject(content.data);
-    }
-    gpuResponse = undefined;
-    return;
-  }
-
-  // Resolve a server uploaded file.
-  if (type === "upload" && serverUpload) {
-    if (content.result === "success") {
-      serverUpload?.resolve(content.data);
-    } else if (content.result === "error") {
-      console.error("File failed to load:", content);
-      serverUpload?.reject(content.data);
-    }
-    serverUpload = undefined;
-    return;
-  }
-
-  if (type === "zipped" && zipCreation) {
-    if (content.result === "success") {
-      zipCreation.resolve(content.data);
-    } else if (content.result === "error") {
-      console.error("Zip failed to be created:", content);
-      zipCreation?.reject(content.data);
-    }
-    zipCreation = undefined;
-    return;
-  }
-
-  // Run when a painting record ZIP is succesfully parsed after being
-  // dragged into the A.C window.
-  if (type === "painting:record:dropped") {
-    // Replace the active nopaint record with the loaded one.
-    // $commonApi.system.nopaint.recording = true;
-    $commonApi.system.nopaint.record = content;
-    if ($commonApi.slug !== "painting") $commonApi.jump("painting");
-    return;
-  }
-
-  // Resolve a locally requested file.
-  if (type === "file-open:response" && fileOpenRequest) {
-    if (content.result === "success") {
-      fileOpenRequest?.resolve(content.data);
-    } else if (content.result === "error") {
-      console.error("Failed to open file.", content);
-      fileOpenRequest?.reject(content.data);
-    }
-    fileOpenRequest = undefined;
-    return;
-  }
-
-  // Resolve a file encoding request.
-  if (type === "file-encode:response" && fileEncodeRequest) {
-    if (content.result === "success") {
-      fileEncodeRequest?.resolve(content.data);
-    } else if (content.result === "error") {
-      console.error("Failed to encode file.", content);
-      fileEncodeRequest?.reject(content.data);
-    }
-    fileEncodeRequest = undefined;
-    return;
-  }
-
-  // Resolve an authorization request.
-  if (type === "authorization:response" && authorizationRequest) {
-    if (content.result === "success") {
-      authorizationRequest?.resolve(content.data);
-    } else if (content.result === "error") {
-      authorizationRequest?.reject(content.data);
-    }
-    authorizationRequest = undefined;
-    return;
-  }
-
-  // 1b. Video frames.
-  if (type === "video-frame") {
-    if (!videoSwitching) activeVideo = content;
-    return;
-  }
-
-  if (type === "video-devices") {
-    videoDeviceCount = content;
-    $commonApi.cameras = videoDeviceCount;
-    return;
-  }
-
-  if (type === "camera:updated") {
-    videoSwitching = false;
-    actAlerts.push("camera:mode:" + content);
-    return;
-  }
-
-  if (type === "camera:denied") {
-    actAlerts.push("camera:denied");
-    return;
-  }
-
-  // 1c. Loading from History
-  if (type === "history-load") {
-    if (debug && logs.history) console.log("⏳ History:", content);
-    $commonApi.load(content, true);
-    return;
-  }
-
-  // 1d. Loading Bitmaps
-  if (type === "loaded-bitmap-success") {
-    if (debug) console.log("🖼️ Bitmap loaded:", content);
-    preloadPromises[content.url]?.resolve(content);
-    delete preloadPromises[content];
-    return;
-  }
-
-  if (type === "loaded-bitmap-rejection") {
-    if (debug) console.error("🖼️ Bitmap load failure:", content);
-    preloadPromises[content.url]?.reject(content.url);
-    delete preloadPromises[content.url];
-    return;
-  }
-
-  // 1e. Loading Sound Effects
-  if (type === "loaded-sfx-success") {
-    if (debug && logs.audio) console.log("Sound load success:", content);
-    preloadPromises[content.sfx]?.resolve(content.sfx);
-    delete preloadPromises[content];
-    return;
-  }
-
-  if (type === "loaded-sfx-rejection") {
-    if (debug && logs.audio) console.error("Sound load failure:", content);
-    preloadPromises[content.sfx]?.reject(content.sfx);
-    delete preloadPromises[content.sfx];
-    return;
-  }
-
-  // 1f. Loading ZIP files.
-  if (type === "loaded-zip-success") {
-    if (debug) console.log("🤐 Zip load success:", content.url);
-    preloadPromises[content.url]?.resolve(content.data);
-    delete preloadPromises[content.url];
-    return;
-  }
-
-  if (type === "loaded-zip-rejection") {
-    if (debug) console.warn("🤐 Zip load failure:", content.url);
-    preloadPromises[content.url]?.reject(content.url);
-    delete preloadPromises[content.url];
-    return;
-  }
-
-  // Request a repaint (runs when the window is resized.)
-  if (type === "needs-paint") {
-    noPaint = false;
-    return;
-  }
-
-  if (type === "reframed") {
-    // Always update the currentDisplay settings for synchronous
-    // screen buffer updates.
-    currentDisplay = {
-      width: content.innerWidth,
-      height: content.innerHeight,
-      subdivisions: content.subdivisions,
-    };
-    $commonApi.display = currentDisplay;
-
-    // Only trigger a reframe event if we have already passed `boot` (painted
-    // at least once)
-    if (booted) {
-      reframed = true;
-      formReframing = true;
-    }
-    return;
-  }
-
-  // 1. Beat
-  if (type === "beat") {
-    if (!sound) return; // Just in case no `frame` has been sent yet.
-    try {
-      beat($activePaintApi);
-    } catch (e) {
-      console.warn(" 💗 Beat failure...", e);
-    }
-
-    send({ type: "beat", content: sound });
-    // soundClear?.();
-    sound.sounds.length = 0; // Empty the sound command buffer.
-    sound.bubbles.length = 0;
-    sound.kills.length = 0;
-    return;
-  }
-
-  // 2. Frame
-  // Where each piece action (boot, sim, paint, etc...) is run.
-  if (type === "frame") {
-    // Take hold of a previously worker transferrable screen buffer
-    // and re-assign it.
-    let pixels;
-    if (content.pixels) {
-      pixels = new Uint8ClampedArray(content.pixels);
-      if (screen) screen.pixels = pixels;
-    }
-
-    // 🌟 Global Keyboard Shortcuts (these could also be seen via `act`)
-    content.keyboard.forEach((data) => {
-<<<<<<< HEAD
-      
-=======
->>>>>>> 3ad2793f
-      if (currentText && currentText.indexOf("botce") > -1) return; // No global keys on `botce`. 23.11.12.23.38
-      if (data.name.indexOf("keyboard:down") === 0) {
-        // [Escape] (Deprecated on 23.05.22.19.33)
-        // If not on prompt, then move backwards through the history of
-        // previously loaded pieces in a session.
-        // if (
-        //   data.key === "Escape" &&
-        //   currentPath !== "aesthetic.computer/disks/prompt"
-        // ) {
-        //   if (pieceHistoryIndex > 0) {
-        //     send({ type: "back-to-piece" });
-        //   } else {
-        //     // Load the prompt automatically.
-        //     // $api.load("prompt"); Disabled on 2022.05.07.03.45
-        //   }
-        // }
-
-        if ((data.key === "$" || data.key === "Home") && !getTeiaMode()) {
-          if (data.ctrl || data.alt) {
-            const sys = $commonApi.system;
-            // Make it a painting.
-            sys.nopaint.replace(
-              cachedAPI,
-              graph.cloneBuffer(screen),
-              "$creenshot",
-            );
-            $commonApi.jump("prompt");
-          } else {
-            downloadScreenshot(); // 🖼️ Take a screenshot.
-          }
-          $commonApi.sound.synth({
-            tone: 1600,
-            duration: 0.02,
-            attack: 0.01,
-            decay: 0.5,
-            volume: 0.25,
-          });
-        }
-
-        // ⛈️ Jump back to the `prompt` from anywhere..
-        if (
-          !getTeiaMode() && // Disable navigation keys in TEIA mode
-          (data.key === "`" ||
-            data.key === "Enter" ||
-            data.key === "Backspace" ||
-            data.key === "Escape") &&
-          system !== "prompt" &&
-          system !== "world" &&
-          currentText !== "chat" &&
-          currentText !== "laer-klokken" &&
-          currentText !== "sign" &&
-          currentPath !== "aesthetic.computer/disks/prompt"
-        ) {
-          if (data.key === "Escape") {
-            const stopMerry = $commonApi.system.stopMerryPipeline;
-            if (typeof stopMerry === "function") {
-              stopMerry({
-                reason: "escape",
-                jumpAfter: false,
-                jumpTarget: null,
-                cutTape: true,
-              });
-            } else if ($commonApi.system.merry) {
-              $commonApi.system.merry.running = false;
-              delete $commonApi.system.merry;
-            }
-          }
-
-          $commonApi.sound.synth({
-            tone: data.key === "Backspace" ? 800 : 1200,
-            beats: 0.1,
-            attack: 0.01,
-            decay: 0.5,
-            volume: 0.15,
-          });
-
-          send({ type: "keyboard:unlock" });
-          if (!labelBack || data.key === "Backspace" || data.key === "Escape") {
-            let promptSlug = "prompt";
-            if (data.key === "Backspace") {
-              const content = currentHUDPlainTxt || currentHUDTxt || currentText;
-              // Only encode kidlisp content with kidlisp encoder
-              if (lisp.isKidlispSource(content)) {
-                const encodedContent = lisp.encodeKidlispForUrl(content);
-                promptSlug += "~" + encodedContent;
-              } else {
-                // For regular piece names, convert tildes to spaces for display
-                const spaceContent = content.replace(/~/g, " ");
-                promptSlug += "~" + spaceContent;
-              }
-            }
-            $commonApi.jump(promptSlug);
-            send({ type: "keyboard:open" });
-          } else {
-            if ($commonApi.history.length > 0) {
-              send({ type: "back-to-piece" });
-              // $commonApi.jump(
-              //   $commonApi.history[$commonApi.history.length - 1],
-              // );
-            } else {
-              $commonApi.jump(promptSlug);
-              send({ type: "keyboard:open" });
-            }
-          }
-        }
-
-        // [Tab] Toggle HUD label and QR overlay visibility with smooth animation
-        if (data.key === "Tab") {
-          const currentTime = performance.now();
-          const timeSinceLastTab = currentTime - (hudAnimationState.lastTabTime || 0);
-          const isDoubleTap = timeSinceLastTab < 300; // 300ms double-tap window
-          
-          hudAnimationState.lastTabTime = currentTime;
-          toggleHUDVisibility(isDoubleTap);
-        }
-
-        // [Shift] Toggle QR code fullscreen mode for KidLisp pieces
-        if (data.key === "Shift") {
-          console.log("⌨️ [Shift Key] Received! getTeiaMode():", getTeiaMode());
-        }
-        if (data.key === "Shift" && !getTeiaMode()) {
-          // Only allow QR fullscreen for KidLisp pieces that have QR codes
-          const sourceCode = currentText || currentHUDTxt;
-          console.log("🔍 [Shift Debug] sourceCode:", sourceCode, "currentPath:", currentPath);
-          
-          // Use the centralized KidLisp detection from kidlisp.mjs
-          const isInlineKidlispPiece = (currentPath && lisp.isKidlispSource(currentPath) && !currentPath.endsWith('.lisp')) ||
-                                currentPath === "(...)" ||
-                                (sourceCode && sourceCode.startsWith("$")) ||
-                                (currentPath && currentPath.includes("/disks/$")) ||
-                                (sourceCode && lisp.isKidlispSource(sourceCode));
-          
-          console.log("🔍 [Shift Debug] isInlineKidlispPiece:", isInlineKidlispPiece);
-          
-          if (isInlineKidlispPiece) {
-            if (!hudAnimationState.qrFullscreen) {
-              // Turning ON fullscreen QR
-              // Remember current corner visibility state
-              hudAnimationState.cornersVisibleBeforeFullscreen = hudAnimationState.visible;
-              
-              // If corners are currently visible, animate them out for fullscreen QR
-              if (hudAnimationState.visible) {
-                // Check if animation is already in progress
-                if (hudAnimationState.animating) {
-                  // Animation in progress: reverse it
-                  const currentTime = performance.now();
-                  const elapsed = currentTime - hudAnimationState.startTime;
-                  const remaining = Math.max(0, hudAnimationState.duration - elapsed);
-                  hudAnimationState.startTime = currentTime - remaining;
-                } else {
-                  // No animation in progress: start new animation
-                  hudAnimationState.animating = true;
-                  hudAnimationState.startTime = performance.now();
-                }
-                hudAnimationState.visible = false;
-              }
-              
-              hudAnimationState.qrFullscreen = true;
-              console.log("✅ [Shift Debug] QR fullscreen mode ENABLED");
-            } else {
-              // Turning OFF fullscreen QR
-              hudAnimationState.qrFullscreen = false;
-              console.log("✅ [Shift Debug] QR fullscreen mode DISABLED");
-              
-              // Restore corner visibility to what it was before fullscreen QR was activated
-              if (hudAnimationState.cornersVisibleBeforeFullscreen && !hudAnimationState.visible) {
-                // Check if animation is already in progress
-                if (hudAnimationState.animating) {
-                  // Animation in progress: reverse it
-                  const currentTime = performance.now();
-                  const elapsed = currentTime - hudAnimationState.startTime;
-                  const remaining = Math.max(0, hudAnimationState.duration - elapsed);
-                  hudAnimationState.startTime = currentTime - remaining;
-                } else {
-                  // No animation in progress: start new animation
-                  hudAnimationState.animating = true;
-                  hudAnimationState.startTime = performance.now();
-                }
-                hudAnimationState.visible = true;
-              }
-            }
-            
-            // Play sound feedback
-            $commonApi.sound.synth({
-              type: "sine",
-              tone: hudAnimationState.qrFullscreen ? 500 : 250,
-              duration: 0.12,
-              attack: 0.1,
-              decay: 0.9,
-              volume: 0.25,
-            });
-          }
-        }
-
-        // [Ctrl + X]
-        // Enter and exit fullscreen mode.
-        if (data.key === "x" && data.ctrl && currentText !== "notepat" && !getTeiaMode()) {
-          send({ type: "fullscreen-enable" });
-        }
-      }
-    });
-
-    // Add 'loading' status to $commonApi.
-    $commonApi.loading = loading; // Let the piece know if we are already
-    //                               loading another piece.
-
-    // Globalize any background music data, retrievable via bgm.data
-    $commonApi.bgm.data = {
-      amplitude: content.audioMusicAmplitude,
-      sample: content.audioMusicSampleData,
-    };
-
-    // Hand-tracking
-    if (content.hand) $commonApi.hand = { mediapipe: content.hand };
-
-    // Pens
-    if (content.pen) {
-      const primaryPointer = help.findKeyAndValue(
-        content.pen.pointers,
-        "isPrimary",
-        true,
-      );
-
-      // Returns all [pens] if n is undefined, or can return a specific pen by 1 based index.
-      // [pens] are sorted by `pointerIndex`
-
-      // TODO: Including "help.findKeyAndValue" seems to bring a lot of
-      //       allocation here because it keeps the whole API around?
-      //       Re-test this when pointers is not empty! 22.11.12.20.02
-      const pointers = content.pen.pointers;
-      const pointersValues = Object.values(pointers);
-
-      // Make all available dragBoxes into `Box` instances.
-      pointersValues.forEach((p) => {
-        if (p.dragBox) p.dragBox = geo.Box.from(p.dragBox);
-      });
-
-      const pens = pointersValues.reduce((arr, value) => {
-        arr[value.pointerNumber] = value;
-        return arr;
-      }, []);
-
-      // if (pens.length > 0 && debug)
-      //   console.log("Pens:", pens, content.pen.events);
-
-      $commonApi.pens = function (n) {
-        if (n === undefined) return pens;
-        return help.findKeyAndValue(pointers, "pointerNumber", n - 1) || {};
-      };
-
-      if (pointersValues.length > 1 && primaryPointer)
-        primaryPointer.multipen = true; // Set a flag for multipen activity on main pen API object.
-
-      $commonApi.pen = primaryPointer;
-
-      if (
-        screen &&
-        primaryPointer &&
-        (primaryPointer.delta?.x !== 0 || primaryPointer.delta?.y !== 0)
-      ) {
-        //socket?.send("ambient-pen:point", {
-        udp?.send("fairy:point", {
-          x: primaryPointer.x / screen.width,
-          y: primaryPointer.y / screen.height,
-        });
-      }
-    }
-
-    // 🕶️ VR Pen
-    $commonApi.pen3d = content.pen3d?.pen;
-
-    // Add upload event to allow the main thread to open a file chooser.
-    // type: Accepts N mimetypes or file extensions as comma separated string.
-    // Usage: upload(".jpg").then((data) => ( ... )).catch((err) => ( ... ));
-    $commonApi.sideload = (type) => {
-      const prom = new Promise((resolve, reject) => {
-        fileImport = { resolve, reject };
-      });
-      send({ type: "import", content: type });
-      return prom;
-    };
-
-    // 🤖 Sim // no send
-    $commonApi.seconds = function (s) {
-      return s * 120; // TODO: Get 120 dynamically from the Loop setting. 2022.01.13.23.28
-    };
-
-    // 🔈 Sound
-    // TODO: Most of the $sound api doesn't need to be generated per
-    //       frame. 24.01.14.15.19
-
-    // For reference in `freq` below.
-    const noteFrequencies = {
-      c: 16.35,
-      "c#": 17.32,
-      db: 17.32,
-      d: 18.35,
-      "d#": 19.45,
-      eb: 19.45,
-      e: 20.6,
-      f: 21.83,
-      "f#": 23.12,
-      gb: 23.12,
-      g: 24.5,
-      "g#": 25.96,
-      ab: 25.96,
-      a: 27.5,
-      "a#": 29.14,
-      bb: 29.14,
-      b: 30.87,
-    };
-
-    const $sound = {
-      get time() {
-        const currentTime = content.audioTime;
-        // Add comprehensive logging for audio timing (throttled to avoid spam)
-        // if (debug && Math.floor(currentTime * 100) % 100 === 0) { // Log every 10ms when rounded
-        //   console.log(`🎵 AUDIO_TIME: ${currentTime.toFixed(6)}s (getter called from ${(new Error().stack.split('\n')[2] || 'unknown').trim()})`);
-        // }
-        return currentTime;
-      },
-      // Get the bpm with bpm() or set the bpm with bpm(newBPM).
-      bpm: function (newBPM) {
-        if (newBPM) sound.bpm = newBPM;
-        return sound.bpm;
-      },
-      enabled: () => {
-        return AUDIO_SAMPLE_RATE > 0;
-      },
-      // Compute the frequency of a musical note.
-      // 🗒️ Can take a number or formatted octave string such as 5C# or even C#5 for C sharp in fifth octave.
-      freq: function (input) {
-        // console.log("🎵 Note to check:", input);
-        // Return if it's just a number or parses as one.
-        if (typeof input === "number") return input;
-        if (input === null || input === undefined) return null;
-
-        const trimmed = String(input).trim();
-        if (trimmed === "") return null;
-
-        if (!isNaN(parseFloat(trimmed)) && isFinite(trimmed)) return Number(trimmed);
-
-        let octave = 4;
-        let note = trimmed.toLowerCase(); // Downcase everything.
-
-        // Handle special tokens that shouldn't resolve to a frequency
-        if (note === "rest" || note === "pause" || note === "_" || note === "speech") return null;
-
-        const prefixMatch = note.match(/^(-?\d+)([a-z#/+\-]+)$/);
-        const suffixMatch = note.match(/^([a-z#/+\-]+)(-?\d+)$/);
-
-        if (prefixMatch) {
-          octave = parseInt(prefixMatch[1], 10);
-          note = prefixMatch[2];
-        } else if (suffixMatch) {
-          note = suffixMatch[1];
-          octave = parseInt(suffixMatch[2], 10);
-        }
-
-        // Remove trailing + or - markers and other notation artifacts
-        note = note.replace(/[+\-]+$/g, "");
-
-        // Replace notepat "s"/"f" suffixes with standard accidentals when appropriate
-        note = note.replace(/^([a-g])s$/, "$1#").replace(/^([a-g])f$/, "$1b");
-
-        const frequency = noteFrequencies[note]; // Look up freq for the note.
-        if (!frequency) throw new Error("Note not found in the list");
-
-        // Calculate the frequency for the given octave
-        const finalFreq = frequency * Math.pow(2, octave);
-        return finalFreq;
-      },
-      // Calculate a musical note from a frequency.
-      note: function (frequency) {
-        let closestNote = "",
-          minDiff = Infinity;
-        for (let octave = 0; octave <= 8; octave++) {
-          for (let note in noteFrequencies) {
-            const noteFrequency = noteFrequencies[note] * Math.pow(2, octave);
-            const diff = Math.abs(frequency - noteFrequency);
-            if (diff < minDiff) {
-              minDiff = diff;
-              closestNote = note + octave;
-            }
-          }
-        }
-
-        return closestNote.toUpperCase();
-      },
-      // MIDI
-      midi: {
-        connect: () => send({ type: "midi:connect" }),
-        // Convert MIDI note number to note string
-        note: function (midiNumber) {
-          const noteNames = [
-            "C",
-            "C#",
-            "D",
-            "D#",
-            "E",
-            "F",
-            "F#",
-            "G",
-            "G#",
-            "A",
-            "A#",
-            "B",
-          ];
-          const octave = floor(midiNumber / 12) - 1;
-          const noteIndex = midiNumber % 12;
-          return noteNames[noteIndex] + octave;
-        },
-      },
-      // Rendering
-      paint: {
-        bars: function paintSound(
-          { ink, box, screen, num },
-          amplitude,
-          waveform,
-          x,
-          y,
-          width,
-          height,
-          color,
-          options = { noamp: false, nobounds: false },
-        ) {
-          const yMid = round(y + (height - 2) / 2),
-            yMax = round((height - 2) / 2);
-          let lw = options.noamp ? 0 : 4; // levelWidth;
-          const xStep = (width - lw) / waveform.length;
-
-          // Vertical bounds.
-          if (!options.nobounds) {
-            ink("yellow")
-              .line(x + lw, y, x + width - 1, y)
-              .line(x + lw, y + height, x + width - 1, y + height);
-          }
-
-          // Level meter.
-          if (!options.noamp) {
-            ink("black").box(x, y, lw, height + 1);
-            ink("green").box(x, y + height, lw, -amplitude * height);
-          }
-
-          // Filled waveform
-          const waves = waveform.map((v, i) => {
-            if (v < -1) v = -1;
-            if (v > 1) v = 1;
-            return [x + lw + i * xStep, yMid + v * yMax];
-          });
-
-          ink(options.secondaryColor || "black").box(
-            x + lw,
-            y + 1,
-            width - lw,
-            height - 1,
-          );
-
-          ink(options.primaryColor || "white");
-
-          let remainder = 0;
-          let totalWidthCovered = 0;
-
-          waves.forEach((point, index) => {
-            let bx = x + lw + totalWidthCovered;
-            if (bx >= x + width) return;
-            // Compute the pixel-aligned width for the current bar.
-            let barWidth = Math.floor(xStep + remainder);
-            remainder = (xStep + remainder) % 1; // Collect the fractional remainder.
-            // Ensure we don't exceed the full width for the last bar.
-            if (index === waves.length - 1 || bx + barWidth >= x + width)
-              barWidth = x + width - bx;
-            box(
-              bx,
-              y + point[1] + 1 - y,
-              barWidth,
-              y + (height - 1) - point[1],
-            );
-            totalWidthCovered += barWidth;
-          });
-
-          // Waveform
-          // ink("lime", 255).poly(
-          //   waveform.map((v, i) => [x + lw + i * xStep, yMid + v * yMax]),
-          // );
-
-          // TODO: Fill a point above this line and below.
-          // ink("blue").flood(x + 7, y + 1);
-          // ink("teal").flood(x + 7, y + height - 2);
-
-          // const my = screen.height - mic.amplitude * screen.height;
-          // ink("yellow", 128).line(0, my, screen.width, my); // Horiz. line for amplitude.
-        },
-
-        // Paints a waveform with a bounding box based on amplitude.
-        waveform: function paintWaveform(
-          { ink },
-          amplitude,
-          waveform,
-          x,
-          y,
-          width,
-          height,
-          color = "yellow",
-          options,
-        ) {
-          if (waveform?.length < 1) return;
-          const direction = options?.direction || "left-to-right";
-          if (direction === "left-to-right") {
-            const xStep = width / (waveform.length - 1);
-
-            const yMid = y + height / 2,
-              yMax = height / 2;
-
-            ink(color, 128).poly(
-              waveform.map((v, i) => {
-                const p = [x + i * xStep, yMid + (v || 0) * yMax];
-                return p;
-              }),
-            );
-          } else if (direction === "bottom-to-top") {
-            const yStep = height / (waveform.length - 1);
-            const xMid = x + width / 2,
-              xMax = width;
-
-            ink("blue", 128).poly(
-              waveform.map((v, i) => {
-                const p = [xMid + (v || 0) * xMax, y + height - i * yStep];
-                return p;
-              }),
-            );
-          } else {
-            console.warn("🌊 Unsupported direction.");
-          }
-        },
-      },
-    };
-
-    $sound.microphone = microphone;
-    $sound.speaker = speaker;
-    $sound.gameboy = gameboy;
-    $sound.sampleRate = AUDIO_SAMPLE_RATE;
-
-    // TODO: Generalize square and bubble calls.
-    // TODO: Move this stuff to a "sound" module.
-    sound.bpm = content.audioBpm;
-
-    // Clear synchronized audio triggers.
-    // soundClear = () => {
-    // sound.sounds.length = 0;
-    // sound.bubbles.length = 0;
-    // sound.kills.length = 0;
-    // };
-
-    // Trigger a named audio sample to playback in the `bios`.
-    // options: { volume: 0-n, pan: 0-2?, loop: Bool, ...(there is more) }
-
-    $sound.getSampleData = async function getSampleData(id) {
-      const prom = new Promise((resolve, reject) => {
-        sfxSampleReceivers[id] = resolve;
-        return { resolve, reject };
-      });
-      send({ type: "sfx:get-sample-data", content: { id } });
-      return prom;
-    };
-
-    soundTime = content.audioTime;
-
-    $sound.play = function play(sfx, options, callbacks) {
-      const id = sfx + "_" + $sampleCount; // A *unique id for this sample.
-      $sampleCount += 1n;
-
-      send({ type: "sfx:play", content: { sfx, id, options } });
-
-      const playingSound = {
-        options, // Allow the options passed to BIOS to be inspected.
-        startedAt: soundTime, // performance.now(),
-        killed: false,
-        kill: (fade) => {
-          send({ type: "sfx:kill", content: { id, fade } });
-        },
-        progress: async () => {
-          if (playingSound.killed) return { progress: 0 };
-          const prom = new Promise((resolve, reject) => {
-            sfxProgressReceivers[id] = (progressData) => {
-              // Enhanced logging for audio progress tracking
-              if (debug && progressData?.progress !== undefined) {
-                const timeElapsed = soundTime - playingSound.startedAt;
-                // console.log(`🎵 AUDIO_PROGRESS: id=${id.substring(id.lastIndexOf('_') + 1)}, progress=${progressData.progress.toFixed(6)}, elapsed=${timeElapsed.toFixed(3)}s, started=${playingSound.startedAt.toFixed(3)}s, current=${soundTime.toFixed(3)}s`);
-                
-                // Detect potential timing issues - compare in consistent units
-                if (progressData.progress > 0 && timeElapsed > 0 && progressData.duration) {
-                  // Convert audio progress to actual time for comparison
-                  const actualAudioTime = progressData.progress * progressData.duration;
-                  const timeDrift = Math.abs(actualAudioTime - timeElapsed);
-                  const driftPercent = (timeDrift / progressData.duration) * 100;
-                  
-                  if (driftPercent > 5) { // 5% drift threshold
-                    console.warn(`🎵 SYNC_DRIFT: actual=${actualAudioTime.toFixed(3)}s, expected=${timeElapsed.toFixed(3)}s, drift=${timeDrift.toFixed(3)}s (${driftPercent.toFixed(1)}%)`);
-                  }
-                }
-              }
-              resolve(progressData);
-            };
-            return { resolve, reject };
-          });
-          send({ type: "sfx:progress", content: { id } });
-          return prom;
-        },
-        update: function (properties) {
-          if (properties.shift) {
-            send({
-              type: "sfx:update",
-              content: { id, properties },
-            });
-          }
-        },
-      };
-
-      sfxKillReceivers[id] = () => {
-        callbacks?.kill?.();
-        playingSound.killed = true;
-      };
-
-      return playingSound;
-    };
-
-    $sound.skip = function () {
-      send({ type: "beat:skip" });
-    };
-
-    $sound.at = function (timeToRun, callback) {
-      // TODO: Finish this implementation.
-      // timeToRun;
-      // content.audioTime;
-    };
-
-    $sound.getDuration = async function getDuration(id) {
-      const prom = new Promise((resolve, reject) => {
-        sfxDurationReceivers[id] = resolve;
-        return { resolve, reject };
-      });
-      send({ type: "sfx:get-duration", content: { id } });
-      return prom;
-    };
-
-    $sound.synth = function synth({
-      tone = 440, // hz, or musical note
-      type = "square", // "sine", "triangle", "square", "sawtooth", "custom"
-      // "noise-white" <-ignores tone
-      duration = 0.1, // In seconds... (where beats is a shortcut)
-      beats = undefined, // 🧧 Should this be deprecated?
-      attack = 0.01, // How quickly the sound starts.
-      decay = 0.9, // A multiplier for when the sound fades.
-      volume,
-      pan = 0,
-      generator = null, // Custom waveform generator function for type "custom"
-    } = {}) {
-      const id = soundId;
-      if (volume === undefined) volume = 1;
-      if (duration === "🔁") duration = Infinity; // First emoji in the API. 24.07.03.02.26
-      if (beats === undefined && duration !== undefined)
-        beats = (duration * sound.bpm) / 60;
-
-      tone = $sound.freq(tone);
-      // console.log("⛈️ Tone:", tone);
-      // Add generator to sound data for custom type
-      const soundData = { id, type, tone, beats, attack, decay, volume, pan };
-      if (type === "custom" && generator) {
-        soundData.generator = generator.toString(); // Convert function to string for postMessage
-      }
-
-      sound.sounds.push(soundData);
-      soundId += 1n;
-      let seconds;
-      if (beats === undefined && duration !== undefined) seconds = duration;
-      else seconds = (60 / sound.bpm) * beats;
-      // console.log("Beats:", beats, "Duration:", duration, "Seconds:", seconds, "BPM:", sound.bpm);
-
-      const end = soundTime + seconds;
-
-      return {
-        startedAt: soundTime, // performance.now(),
-        id,
-        kill: function (fade) {
-          sound.kills.push({ id, fade });
-        },
-        progress: function (time) {
-          return 1 - max(0, end - time) / seconds;
-        },
-        update: function (properties) {
-          if (properties.tone) properties.tone = $sound.freq(properties.tone);
-          send({
-            type: "synth:update",
-            content: { id, properties },
-          });
-        },
-        updateGenerator: function (newGenerator) {
-          if (type === "custom") {
-            send({
-              type: "update-generator",
-              content: { id, generator: newGenerator.toString() }, // Convert function to string
-            });
-          }
-        },
-      };
-    };
-    $sound.bubble = function ({ radius, rise, volume = 1, pan = 0 } = {}) {
-      const id = soundId;
-      sound.bubbles.push({ id, radius: radius, rise, volume, pan });
-      soundId += 1n;
-
-      return {
-        startedAt: soundTime,
-        id,
-        kill: function (fade) {
-          sound.kills.push({ id, fade });
-        },
-        update: function (properties) {
-          send({
-            type: "bubble:update",
-            content: { id, properties },
-          });
-        },
-        enableSustain: function () {
-          send({
-            type: "bubble:update",
-            content: { id, properties: { sustain: true } },
-          });
-        },
-        disableSustain: function () {
-          send({
-            type: "bubble:update",
-            content: { id, properties: { sustain: false } },
-          });
-        },
-      };
-    };
-
-    $sound.kill = function (id, fade) {
-      sound.kills.push({ id, fade });
-    };
-
-    $commonApi.sound = $sound;
-
-    // System beep.
-    $commonApi.beep = (tone = 1200) => {
-      $sound.synth({
-        tone,
-        beats: 0.1,
-        attack: 0.01,
-        decay: 0.5,
-        volume: 0.25,
-      });
-    };
-
-    // Act & Sim (Occurs after first boot and paint, `boot` occurs below.)
-    if (booted && paintCount > 0n /*&& !leaving*/) {
-      const $api = {};
-      keys($commonApi).forEach((key) => ($api[key] = $commonApi[key]));
-      keys($updateApi).forEach((key) => ($api[key] = $updateApi[key]));
-      keys(painting.api).forEach((key) => ($api[key] = painting.api[key]));
-      $api.api = $api; // Add a reference to the whole API.
-
-      cachedAPI = $api; // Remember this API for any other acts outside
-      // of this loop, like a focus change or custom act broadcast.
-
-      // Set the robo API context so it can send events
-      $api.robo.setAPI($api);
-
-      $api.inFocus = inFocus;
-
-      $api.screen = {
-        width: content.width,
-        height: content.height,
-        pixels: screen.pixels,
-      };
-
-      $api.cursor = (code) => (cursorCode = code);
-
-      // 📻 Signaling
-      $api.signal = (content) => {
-        send({ type: "signal", content });
-      };
-
-      // Deprecated on 23.07.01.15.31 (Remove later if no regressions.)
-      // if (initialSim) {
-      //   console.log("initial", initialSim, content.updateCount, 'paintcount', paintCount);
-      //   simCount += 1n;
-      //   $api.simCount = simCount;
-      //   try {
-      //     sim($api);
-      //   } catch (e) {
-      //     console.warn("🧮 Sim failure...", e);
-      //   }
-      //   initialSim = false;
-      // } else
-
-      if (content.updateCount > 0 && paintCount > 0n) {
-        // Run `sim` the number of times as requested from `bios`.
-        for (let i = content.updateCount; i--; ) {
-          simCount += 1n;
-          $api.simCount = simCount;
-          try {
-            sim($api);
-            noticeTimer?.step(); // Globally tick the noticeTimer if it exists.
-            // ⌛ Run through all the global hourglass timers.
-            for (let i = hourGlasses.length - 1; i >= 0; i--) {
-              hourGlasses[i].step();
-              if (hourGlasses[i].complete && !hourGlasses[i].autoFlip)
-                hourGlasses.splice(i, 1);
-            }
-            $api.rec.tapeTimerStep($api);
-          } catch (e) {
-            console.warn("🧮 Sim failure...", e);
-          }
-        }
-      }
-
-      // 🌟 Act
-      // *Device Event Handling*
-
-      // TODO: Shouldn't all these events come in as part of one array to
-      //       keep their order of execution across devices?
-      // TODO: Could "device" be removed in favor of "device:event" strings and
-      //       if needed, a device method?
-
-      // Window Events
-
-      // Reframing the piece... (resizing the window).
-      if (reframed === true) {
-        
-        $api.event = {
-          device: "none",
-          is: (e) => e === "reframed",
-        };
-        try {
-          act($api);
-        } catch (e) {
-          console.warn("️ ✒ Act failure...", e);
-        }
-        reframed = false;
-
-        // Global reframings.
-        // currentPromptButton?.reposition({
-        //   left: 6,
-        //   bottom: 6,
-        //   screen: $api.screen,
-        // });
-      }
-
-      // If a disk failed to load, then notify the disk that loaded it
-      // by checking to see if loadFailure has anything set.
-      if (loadFailure) {
-        $api.event = {
-          error: loadFailure,
-          is: (e) => e === "load-error",
-        };
-        try {
-          act($api);
-        } catch (e) {
-          console.warn("️ ✒ Act failure...", e);
-        }
-        send({ type: "load-failure" });
-        loadFailure = undefined;
-      }
-
-      // Signaling
-      if (signals.length) {
-        const data = { signal: signals };
-        Object.assign(data, {
-          device: "none",
-          is: (e) => e === "signal",
-        });
-        $api.event = data;
-        try {
-          act($api);
-        } catch (e) {
-          console.warn("️ ✒ Act failure...", e);
-        }
-        signals.length = 0;
-      }
-
-      // Keyboard Paste Event
-      // if (content.clipboardText) {
-      //   const data = { text: content.clipboardText };
-      //   Object.assign(data, {
-      //     device: "none",
-      //     is: (e) => e === "pasted:text",
-      //   });
-      //   $api.event = data;
-      //   try {
-      //     act($api);
-      //   } catch (e) {
-      //     console.warn("️ ✒ Act failure...", e);
-      //   }
-      // }
-
-      // *** Pen Events ***
-      // Ingest all pen input events by running act for each event.
-      // TODO: I could also be transforming pen coordinates here...
-      // TODO: Keep track of lastPen to see if it changed.
-      const startTime = performance.now();
-      let penEventCount = 0;
-      
-      content.pen?.events.forEach((data) => {
-        penEventCount++;
-        Object.assign(data, {
-          device: data.device,
-          hudButtonActive: currentHUDButtonActive, // Add global HUD button flag
-          is: (e) => {
-            let [name, pointer] = e.split(":");
-            if (pointer) {
-              if (pointer === "any") {
-                return name === data.name;
-              } else {
-                return name === data.name && data.index === parseInt(pointer);
-              }
-            } else {
-              return name === data.name && data.isPrimary === true;
-            }
-          },
-        });
-        
-        //console.log(data)
-        $api.event = data;
-        // 🌐🖋️️ Global pen events.
-        try {
-          // Always check to see if there was a tap on the corner.
-          const { event: e, jump, send, sound, system, piece } = $api;
-          let originalColor;
-          let masked = false;
-
-          if (
-            e.is("touch:5") &&
-            piece !== "notepat" &&
-            piece !== "stample" &&
-            piece !== "toss"
-          ) {
-            sound.synth({
-              tone: 1600,
-              duration: 0.02,
-              attack: 0.01,
-              decay: 0.5,
-              volume: 0.25,
-            });
-            system.nopaint.replace(
-              cachedAPI,
-              graph.cloneBuffer(screen),
-              "$creenshot",
-            );
-            jump("prompt");
-          }
-
-          // Corner prompt button.
-          if (!TV_MODE) {
-            currentHUDButton?.act(e, {
-              down: () => {
-                originalColor = currentHUDTextColor;
-                currentHUDScrub = 0;
-                currentHUDTextColor = [0, 255, 0];
-                send({ type: "keyboard:enabled" }); // Enable keyboard flag.
-                send({ type: "keyboard:unlock" });
-                $api.needsPaint();
-
-                // Set global flag to block other button interactions
-                currentHUDButtonActive = true;
-                // Track that this was a direct touch on the HUD button
-                currentHUDButtonDirectTouch = currentHUDButton.box.contains(e);
-
-                // Mask unless we are in the camera.
-                if ($api.slug !== "camera") masked = true;
-
-                $api.sound.synth({
-                  tone: 600,
-                  beats: 0.1,
-                  attack: 0.01,
-                  decay: 0.5,
-                  volume: 0.25,
-                });
-              },
-              push: (btn) => {
-                const fallbackShareWidth = tf.blockWidth * "share ".length;
-                const shareWidth = Math.max(currentHUDShareWidth || 0, fallbackShareWidth);
-                
-                // If scrubbed to reveal "share", jump to share piece
-                if (currentHUDScrub >= shareWidth) {
-                  // Clear global HUD button flags
-                  currentHUDButtonActive = false;
-                  currentHUDButtonDirectTouch = false;
-                  
-                  $api.sound.synth({
-                    tone: 1200,
-                    beats: 0.1,
-                    attack: 0.01,
-                    decay: 0.5,
-                    volume: 0.15,
-                  });
-                  
-                  // Build the share URL with current piece as parameter
-                  const content = currentHUDPlainTxt || currentHUDTxt;
-                  jump(`share~${content}`);
-                  $api.needsPaint();
-                  masked = true;
-                  currentHUDScrub = 0;
-                  return;
-                }
-                
-                // If scrubbed but not to max, cancel the push
-                if (currentHUDScrub > 0 && currentHUDScrub < shareWidth) {
-                  btn.actions.cancel?.();
-                  return;
-                }
-
-                // Clear global HUD button flags
-                currentHUDButtonActive = false;
-                currentHUDButtonDirectTouch = false;
-
-                $api.sound.synth({
-                  tone: 1200,
-                  beats: 0.1,
-                  attack: 0.01,
-                  decay: 0.5,
-                  volume: 0.15,
-                });
-                if (!labelBack) {
-                  // Only clear prompt text when leaving NON-kidlisp pieces by tapping HUD
-                  // For inline kidlisp prompts, preserve the content so user can continue editing
-                  const content = currentHUDPlainTxt || currentHUDTxt;
-                  let promptSlug = "prompt";
-                  if (content && lisp.isKidlispSource(content)) {
-                    // Preserve kidlisp content when tapping HUD to return to prompt for editing
-                    const encodedContent = lisp.encodeKidlispForUrl(content);
-                    promptSlug += "~" + encodedContent;
-                  } else if (content) {
-                    // For regular piece names, clear the prompt by not passing content as params
-                    // This allows the prompt to clear properly when leaving non-kidlisp pieces
-                    promptSlug = "prompt";
-                  }
-                  jump(promptSlug);
-                } else {
-                  labelBack = false; // Reset `labelBack` after jumping.
-                  if ($commonApi.history.length > 0) {
-                    send({ type: "back-to-piece" });
-                  } else {
-                    jump("prompt");
-                  }
-                }
-                $api.needsPaint();
-                masked = true;
-                currentHUDScrub = 0;
-              },
-              scrub: (btn) => {
-                if (piece === "share") return; // No need to share scrub while in share.
-
-                // Only allow scrubbing if this was a direct touch on the HUD button
-                if (!currentHUDButtonDirectTouch) return;
-
-                if (btn.over || currentHUDScrub > 0) {
-                  currentHUDScrub += e.delta.x;
-                }
-
-                const fallbackShareWidth = (currentHUDLabelBlockWidth || DEFAULT_TYPEFACE_BLOCK_WIDTH) * "share ".length;
-                const shareWidth = Math.max(currentHUDShareWidth || 0, fallbackShareWidth);
-
-                if (currentHUDScrub >= 0) {
-                  const fallbackWidth = hudAnimationState.labelWidth
-                    ? Math.max(hudAnimationState.labelWidth - currentHUDScrub, 0)
-                    : currentHUDLabelBlockWidth * (currentHUDPlainTxt?.length || currentHUDTxt.length);
-                  const baseWidth = currentHUDLabelMeasuredWidth ?? fallbackWidth;
-                  btn.box.w = baseWidth + currentHUDScrub;
-                  // console.log(btn.b);
-                }
-
-                if (currentHUDScrub < 0) currentHUDScrub = 0;
-
-                if (currentHUDScrub >= shareWidth) {
-                  currentHUDScrub = shareWidth;
-                  currentHUDTextColor = [255, 255, 0];
-                } else if (currentHUDScrub > 0) {
-                  currentHUDTextColor = [255, 0, 0];
-                } else if (currentHUDScrub === 0) {
-                  if (btn.over) {
-                    currentHUDTextColor = [0, 255, 0];
-                  } else {
-                    currentHUDTextColor = [255, 0, 0];
-                  }
-                }
-
-                $api.needsPaint();
-              },
-              cancel: () => {
-                currentHUDTextColor = originalColor;
-
-                // Clear global HUD button flags
-                currentHUDButtonActive = false;
-                currentHUDButtonDirectTouch = false;
-
-                const fallbackShareWidth = tf.blockWidth * "share ".length;
-                const shareWidth = Math.max(currentHUDShareWidth || 0, fallbackShareWidth);
-                if (currentHUDScrub === shareWidth) {
-                  $api.sound.synth({
-                    tone: 1800,
-                    beats: 0.15,
-                    attack: 0.01,
-                    decay: 0.5,
-                    volume: 0.15,
-                  });
-                  $api.sound.synth({
-                    tone: 1800 / 2,
-                    beats: 0.15 * 2,
-                    attack: 0.01,
-                    decay: 0.5,
-                    volume: 0.1,
-                  });
-                  // Use tilde separator for proper URL structure: share~(encoded_kidlisp)
-                  // If this was originally loaded from $code, use that format for sharing instead of full source
-                  if (currentOriginalCodeId && currentOriginalCodeId.startsWith("$")) {
-                    $api.jump("share~" + currentOriginalCodeId);
-                  } else {
-                    // Use plain text version (without color codes) for sharing
-                    const textToShare = currentHUDPlainTxt || currentHUDTxt;
-                    $api.jump("share~" + lisp.encodeKidlispForUrl(textToShare));
-                  }
-                  return;
-                }
-
-                currentHUDScrub = 0;
-                // TODO: This might break on pieces where the keyboard is already
-                //       open.
-                send({ type: "keyboard:disabled" }); // Disable keyboard flag.
-                send({ type: "keyboard:lock" });
-                $api.needsPaint();
-                $api.sound.synth({
-                  tone: 200,
-                  beats: 0.1,
-                  attack: 0.01,
-                  decay: 0.5,
-                  volume: 0.15,
-                });
-              },
-              rollover: (btn) => {
-                if (btn) {
-                  send({ type: "keyboard:unlock" });
-                  if (btn.down) {
-                    currentHUDTextColor = [0, 255, 0];
-                  }
-                }
-              },
-              rollout: () => {
-                // console.log("rolled out...");
-                currentHUDTextColor = [200, 80, 80];
-                send({ type: "keyboard:lock" });
-              },
-            });
-          }
-
-          if (!masked && !TV_MODE) act($api); // Run the act function for all pen events (skip in TV mode).
-        } catch (e) {
-          console.warn("️ ✒ Act failure...", e);
-        }
-      });
-
-      // *** 3D Pen Events ***
-      content.pen3d?.events?.forEach((data) => {
-        Object.assign(data, {
-          is: (e) => {
-            let [prefix, event, pointer] = e.split(":");
-            if (
-              prefix === "3d" &&
-              event === data.name &&
-              (pointer === undefined || parseInt(pointer) === data.pointer)
-            )
-              return true;
-          },
-        });
-        $api.event = data;
-        try {
-          if (!TV_MODE) act($api); // Skip 3D pen events in TV mode
-        } catch (e) {
-          console.warn("️ ✒ Act failure...", e);
-        }
-      });
-      
-      if (penEventCount > 0) {
-        const processingTime = performance.now() - startTime;
-        if (processingTime > 5) { // Only log if processing took more than 5ms
-          console.log("🖋️ Pen event processing:", {
-            eventCount: penEventCount,
-            processingTime: processingTime.toFixed(2) + "ms",
-            avgPerEvent: (processingTime / penEventCount).toFixed(2) + "ms"
-          });
-        }
-      }
-
-      // Ingest all keyboard input events by running act for each event.
-      content.keyboard?.forEach((data) => {
-        Object.assign(data, {
-          device: "keyboard",
-          is: (e) => {
-            const parts = e.split(":");
-            if (parts.length > 2) {
-              // Check for an exact match if `keyboard:action:?`
-              return data.name === e;
-            } else {
-              // Or a subtring match if `keyboard:action`
-              return data.name.indexOf(e) === 0;
-            }
-          },
-        });
-        $api.event = data;
-        try {
-          if (!TV_MODE) act($api); // Execute piece shortcut (skip in TV mode).
-        } catch (e) {
-          console.warn("️ ✒ Act failure...", e);
-        }
-      });
-
-      // Ingest all gamepad input events by running act for each event.
-      content.gamepad?.forEach((data) => {
-        Object.assign(data, {
-          device: "gamepad",
-          is: (e) => data.name.indexOf(e) === 0,
-        });
-        $api.event = data;
-        try {
-          if (!TV_MODE) act($api); // Execute piece shortcut (skip in TV mode).
-        } catch (e) {
-          console.warn("️ ✒ Act failure...", e);
-        }
-      });
-
-      // *** UI Cancel Interactions *** (For edge detection)
-      if (content.type === "ui:cancel-interactions" && content.content) {
-        const cancelData = {
-          name: "ui:cancel-interactions",
-          x: content.content.x,
-          y: content.content.y,
-          pointer: content.content.pointer,
-          reason: content.content.reason,
-          is: (e) => e === "ui:cancel-interactions",
-        };
-        
-        $api.event = cancelData;
-        try {
-          if (!TV_MODE) act($api); // Execute cancel for all buttons (skip in TV mode)
-        } catch (e) {
-          console.warn("️ ✒ Act failure (UI cancel)...", e);
-        }
-      }
-
-      // *** Act Alerts *** (Custom events defined in here.)
-      // These do not run in the initial loader / preview piece.
-      actAlerts.forEach((action) => {
-        // Check if `name`'s not a string, and if not, attach arbitrary data.
-        let name,
-          extra = {};
-        if (typeof action !== "string") {
-          // Make extra be an object with every key on action other than 'name'.
-          ({ name, ...extra } = action);
-        } else {
-          name = action;
-        }
-
-        const data = {
-          name,
-          is: (e) => e === name,
-          of: (e) => name.startsWith(e),
-          ...extra,
-        };
-
-        // TODO: All all fields from 'extra' into 'data'.
-
-        $api.event = data;
-        try {
-          // In TV mode, only allow certain system events, not user input events
-          const allowInTvMode = name.startsWith('speech:') || 
-                               name.startsWith('dark-mode') || 
-                               name.startsWith('light-mode') ||
-                               name.startsWith('microphone-') ||
-                               name.startsWith('aesthetic-parent:');
-          
-          if (!TV_MODE || allowInTvMode) {
-            act($api);
-          }
-        } catch (e) {
-          console.warn("️ ✒ Act failure...", e);
-        }
-      });
-      //if (actAlerts.length > 0) console.log(actAlerts, booted);
-      actAlerts.length = 0; // Clear act alerts.
-    }
-
-    // 🖼 Paint
-    if (content.needsRender) {
-      const $api = {};
-      keys($commonApi).forEach((key) => ($api[key] = $commonApi[key]));
-      keys(painting.api).forEach((key) => ($api[key] = painting.api[key]));
-      $api.api = $api; // Add a reference to the whole API.
-
-      cachedAPI = $api; // Remember this API for any other acts outside
-      // of this loop, like a focus change or custom act broadcast.
-
-      // Set the robo API context so it can send events
-      $api.robo.setAPI($api);
-
-      // Object.assign($api, $commonApi);
-      // Object.assign($api, painting.api);
-
-      // Use piece-level frame counter that only increments when piece actually paints
-      // This ensures frame-based calculations (like in kidlisp) work correctly with FPS limiting
-      $api.paintCount = pieceFrameCount;
-
-      $api.inFocus = content.inFocus;
-
-      // Make a screen buffer or resize it automatically if it doesn't exist.
-
-      if (
-        !screen ||
-        screen.width !== content.width ||
-        screen.height !== content.height
-      ) {
-        const hasScreen = screen !== undefined;
-
-        screen = {
-          pixels:
-            pixels || new Uint8ClampedArray(content.width * content.height * 4),
-          width: content.width,
-          height: content.height,
-          load: function load(name) {
-            if (store[name]?.pixels) {
-              this.pixels = new Uint8ClampedArray(store[name].pixels);
-              this.width = store[name].width;
-              this.height = store[name].height;
-              $commonApi.resize(this.width, this.height);
-              
-              // 🎨 Broadcast screen resize from load operation
-              if ($commonApi.broadcastPaintingUpdate) {
-                $commonApi.broadcastPaintingUpdate("resized", {
-                  width: this.width,
-                  height: this.height,
-                  source: "screen_load"
-                });
-              }
-              
-              return true;
-            } else {
-              return false;
-            }
-          },
-          save: function save(name) {
-            store[name] = {
-              pixels: new Uint8ClampedArray(this.pixels),
-              width: this.width,
-              height: this.height,
-            };
-          },
-        };
-
-        screen[hasScreen ? "resized" : "created"] = true; // Screen change type.
-
-        // 🎨 Broadcast screen resize to other tabs
-        if (hasScreen && $commonApi.broadcastPaintingUpdate) {
-          $commonApi.broadcastPaintingUpdate("resized", {
-            width: screen.width,
-            height: screen.height,
-            source: "screen_resize"
-          });
-        }
-
-        // TODO: Add the depth buffer back here.
-        // Reset the depth buffer.
-        // TODO: I feel like this is causing a memory leak...
-        graph.depthBuffer.length = screen.width * screen.height;
-        graph.depthBuffer.fill(Number.MAX_VALUE);
-
-        graph.writeBuffer.length = 0; //screen.width * screen.height;
-        // graph.writeBuffer.fill(0);
-      }
-
-      // TODO: Disable the depth buffer for now... it doesn't need to be
-      //       regenerated on every frame.
-      // TODO: This only needs to run if 'form' is running in a piece. 25.03.20.19.27
-      graph.depthBuffer.fill(Number.MAX_VALUE); // Clear depthbuffer.
-      graph.writeBuffer.length = 0; //fill(0); // Clear writebuffer.
-
-      $api.screen = screen;
-      $api.screen.center = { x: screen.width / 2, y: screen.height / 2 };
-
-      $api.fps = function (newFps) {
-        // Use piece-level timing instead of changing global render loop
-        if (newFps === undefined || newFps === null) {
-          if (pieceFPS !== null) {
-            pieceFPS = null; // Remove FPS limit only if it was previously set
-          }
-        } else {
-          // Only initialize timing if FPS wasn't set before, or if it's a different value
-          if (pieceFPS === null) {
-            // First time setting FPS - initialize timing
-            pieceFPS = newFps;
-            lastPaintTime = 0; // This will trigger "first frame" logic on next paint
-          } else if (pieceFPS !== newFps) {
-            // FPS changed to a different value - reset timing
-            pieceFPS = newFps;
-            lastPaintTime = 0; // This will trigger "first frame" logic on next paint
-          }
-          // If pieceFPS === newFps, do nothing (cache logic)
-        }
-        // Don't send fps-change to global render loop anymore
-        // send({ type: "fps-change", content: newFps });
-      };
-
-      $api.cursor = (code) => (cursorCode = code);
-
-      graph.setBuffer(screen);
-
-      // API Stops being modified here...
-      /*if (!$activePaintApi)*/ $activePaintApi = $api;
-      
-      // Add paintings cache to API for KidLisp ready? function
-      $activePaintApi.paintings = paintings;
-      
-      // 🎯 Initialize global KidLisp instance with the main API
-      initializeGlobalKidLisp($api);
-
-      // TODO: Set bpm from boot.
-      /*
-      $api.sound = {
-        time: content.time,
-        bpm: function (newBPM) {
-          if (newBPM) {
-            content.bpm[0] = newBPM;
-          }
-          return content.bpm[0];
-        },
-      };
-       */
-
-      // TODO: Boot's painting is currently bound by whatever dirtyBox gets
-      //       set to at the end of `paint`.
-
-      // Run boot only once before painting for the first time.
-      if (paintCount === 0n && loading === false) {
-        const dark = await store.retrieve("dark-mode"); // Read dark mode.
-        if (dark === true || dark === false) $commonApi.dark = dark;
-
-        // System specific preloaders.
-        //if ($commonApi?.system?.name === "nopaint" || currentText === "prompt") {
-
-        // Create a new painting if one doesn't already exist.
-        if (!store["painting"]) {
-          store["painting"] =
-            (await store.retrieve("painting", "local:db")) ||
-            painting.api.painting(screen.width, screen.height, ($) => {
-              $.wipe(64);
-            });
-
-          store["painting:resolution-lock"] = await store.retrieve(
-            "painting:resolution-lock",
-            "local:db",
-          );
-
-          store["painting:transform"] = await store.retrieve(
-            "painting:transform",
-            "local:db",
-          );
-
-          addUndoPainting(store["painting"]);
-        }
-
-        const sys = $commonApi.system;
-        sys.painting = store["painting"];
-
-        // Set the painting record if one is in storage.
-        if (!sys.nopaint.recording) {
-          sys.nopaint.record =
-            (await store.retrieve("painting:record", "local:db")) || [];
-
-          if (sys.nopaint.record.length === 0) {
-            $commonApi.system.nopaint.startRecord("new");
-          }
-
-          sys.nopaint.recording = sys.nopaint.record.length > 0;
-        }
-
-        sys.nopaint.translation =
-          store["painting:transform"]?.translation || sys.nopaint.translation;
-        sys.nopaint.zoomLevel =
-          store["painting:transform"]?.zoom || sys.nopaint.zoomLevel;
-
-        try {
-          // Reset zebra cache at the beginning of boot to ensure consistent state
-          $api.num.resetZebraCache();
-          
-          if (system === "nopaint") nopaint_boot({ ...$api, params: $api.params, colon: $api.colon });
-          await boot($api);
-          booted = true;
-        } catch (e) {
-          console.warn("🥾 Boot failure...", e);
-        }
-        send({ type: "disk-loaded-and-booted" });
-      }
-
-      // Paint a frame, which can return false to enable caching via noPaint and by
-      // default returns undefined (assume a repaint).
-      // Once paint returns false and noPaint is marked true, `needsPaint` must be called.
-      // Note: Always marked false on a disk's first frame.
-
-      let painted = false;
-      let dirtyBox;
-
-      // Render a thumbnail instead of the piece.
-      if (previewMode) {
-        try {
-          // Assign a default resolution on first preview,
-          // which can be over-ridden using `resolution` inside the
-          // `preview` function.
-          if (firstPreviewOrIcon) {
-            if (currentSearch === "preview") {
-              $api.resolution(1200 / 8, 630 / 8, 0);
-            } else {
-              $api.resolution(
-                ...currentSearch
-                  .split("=")[1]
-                  .split("x")
-                  .map((n) => floor(parseInt(n) / 8)),
-                0,
-              );
-            }
-            firstPreviewOrIcon = false;
-          }
-
-          preview($api);
-          painting.paint(true);
-          painted = true;
-          paintCount += 1n;
-        } catch (err) {
-          console.warn("🖼️ Preview failure...", err);
-          previewMode = false;
-          previewOrIconMode = previewMode || iconMode;
-        }
-      } else if (iconMode) {
-        // Render a favicon instead of the piece.
-        try {
-          if (firstPreviewOrIcon) {
-            $api.resolution(128, 128, 0);
-            if (currentSearch === "icon") {
-              $api.resolution(128, 128, 0);
-            } else {
-              console.log("Current:", currentSearch);
-              $api.resolution(
-                ...currentSearch
-                  .split("=")[1]
-                  .split("x")
-                  .map((n) => parseInt(n)),
-                0,
-              );
-            }
-            firstPreviewOrIcon = false;
-          }
-          icon($api);
-          painting.paint(true);
-          painted = true;
-          paintCount += 1n;
-        } catch (err) {
-          console.warn("🪷 Icon failure...", err);
-          iconMode = false;
-          previewOrIconMode = previewMode || iconMode;
-        }
-      }
-
-      // Attempt a paint.
-      if (
-        previewMode === false &&
-        iconMode === false &&
-        (noPaint === false || scream || fairies.length > 0 || (system === "nopaint" && nopaintPerf)) &&
-        booted
-      ) {
-        let paintOut;
-        
-        // Restore kidlisp's accumulated pan state from previous frame
-        $api.loadpan();
-
-        try {
-          // 📓 Bake any painting from the nopaint system before anything else.
-          if (system === "nopaint" && $api.system?.nopaint) {
-            const np = $api.system.nopaint;
-            // No Paint: baking
-
-            if (
-              (brush || filter) &&
-              $api.pen?.drawing /*&& currentHUDButton.down === false*/
-            ) {
-              const brushFilterApi = { ...$api };
-              // Add top-level 'color' word that maps to system.nopaint.color
-              brushFilterApi.color = np.color;
-              if (currentHUDButton.down === false) {
-                brushFilterApi.pen = np.brush;
-                if (brush) {
-                  // $api.page($api.system.nopaint.buffer);
-                  $api.page($api.system.painting);
-                  // 🔥
-                  // TODO: Use the pen data here to get an interpolation,
-                  // then pan to each interpolated point and repaint.
-                  // console.log(
-                  //   "🖌️ Brush:",
-                  //   brushFilterApi.pen,
-                  //   "🖊️ Pen:",
-                  //   $api.pen,
-                  // );
-                  brush(brushFilterApi);
-                }
-                if (filter) {
-                  $api.page($api.system.painting);
-                  filter(brushFilterApi);
-                }
-                $api.page(screen);
-              }
-            }
-
-            // 🎯 BAKING MOVED TO ACT PHASE: Removed duplicate baking logic
-            // Baking now happens immediately in act() to fix race conditions
-            if (np.is("painting") || np.needsPresent) {
-              np.present($api); // No Paint: prepaint
-            }
-          } // All: Paint
-          
-          // 🎞️ Piece-level FPS timing control
-          const now = performance.now();
-          let shouldPaint = true;
-          
-          if (pieceFPS !== null && pieceFPS > 0) {
-            const targetFrameTime = 1000 / pieceFPS; // milliseconds per frame
-            
-            // If this is the first paint (lastPaintTime === 0), always allow it
-            if (lastPaintTime === 0) {
-              lastPaintTime = now;
-              shouldPaint = true;
-            } else {
-              const timeSinceLastPaint = now - lastPaintTime;
-              
-              if (timeSinceLastPaint < targetFrameTime) {
-                shouldPaint = false; // Skip this frame
-              } else {
-                lastPaintTime = now; // Update last paint time
-                shouldPaint = true;
-              }
-            }
-          }
-          
-          // Only call paint() if timing allows or no FPS limit is set
-          if (shouldPaint) {
-            paintOut = paint($api); // Returns `undefined`, `false`, or `DirtyBox`.
-            // Increment piece frame counter only when we actually paint
-            pieceFrameCount++;
-            
-            // TODO: Remove old embedded layer rendering - using simplified approach now
-            // globalThis.renderKidlispProgrammaticLayers();
-          } else {
-            // When skipping paint, use undefined to ensure continuous rendering
-            // This maintains the render loop while skipping the actual paint call
-            paintOut = undefined;
-          }
-          
-          // Store paintOut for next frame (only when we actually painted)
-          if (shouldPaint) {
-            lastPaintOut = paintOut;
-          }
-
-          // Save kidlisp's accumulated pan state for next frame
-          $api.savepan();
-          // Reset pan for system UI rendering
-          $api.unpan();
-        } catch (e) {
-          console.warn("🎨 Paint failure...", e);
-        }
-
-        // `DirtyBox` and `undefined` always set `noPaint` to `true`.
-        noPaint =
-          paintOut === false || (paintOut !== undefined && paintOut !== true);
-
-        // Run everything that was queued to be painted, then devour paintLayers.
-        //await painting.paint();
-
-        // Upper layer.
-        const { page, layer, ink, needsPaint, pieceCount } = $api;
-
-        page($api.screen); // Make sure we're on the right bufer.
-
-        layer(1000); // Always make sure this stuff draws on top.
-
-        // const piece = $api.slug?.split("~")[0];
-        // if (
-        //   !previewMode &&
-        //   !iconMode &&
-        //   !hideLabel &&
-        //   system !== "prompt" &&
-        //   piece !== "textfence" &&
-        //   piece !== "bleep" &&
-        //   piece !== undefined &&
-        //   piece.length > 0 &&
-        //   piece !== "painting" &&
-        //   pieceCount > 0
-        // ) {
-        // currentPromptButton =
-        //   currentPromptButton ||
-        //   new $api.ui.TextButton("Back", {
-        //     left: 6,
-        //     bottom: 6,
-        //     screen: $api.screen,
-        //   });
-        // currentPromptButton.paint($api);
-        // }
-
-        // 😱 Scream - Paint a scream if it exists.
-        // TODO: Should this overlay after the fact and not force a paint? 23.05.23.19.21
-        //       Yes probably, because of layering issues?
-        if (scream || screaming) {
-          ink("yellow").write(scream, { x: 6, y: 18 }, "red");
-          //ink("red").write(scream, { x: 6 + 1, y: 18 + 1 });
-
-          /*
-          ink(255)
-            .wipe(255, 0, 0)
-            .write(
-              scream,
-              { center: "xy", size: 3, thickness: 1 },
-              undefined,
-              $api.screen.width - 8,
-              needsPaint(),
-            );
-          */
-          if (!screaming) {
-            screaming = true;
-            clearTimeout(screamingTimer);
-            screamingTimer = setTimeout(() => {
-              screaming = false;
-              scream = null;
-            }, 1000);
-          }
-        }
-
-        // 🧚 Ambient Pen Points - Paint if they exist.
-        fairies.forEach(({ x, y }) => {
-          ink().point(x * screen.width, y * screen.height);
-        });
-        if (fairies.length > 0) {
-          needsPaint();
-          // if (system === "nopaint") $api.system.nopaint.needsPresent = true;
-        }
-        fairies.length = 0;
-
-        // 🔴 Show a cross-piece "Recording" indicator.
-        //    Currently only implemented for `painting:record`. 23.08.20.21.36
-        if (
-          $api.system?.nopaint?.recording &&
-          !hideLabel &&
-          pieceHistoryIndex > -1 &&
-          !loading
-        ) {
-          // ink("red").box(screen.width - 3, 1, 2);
-        }
-
-        // Show a notice if necessary.
-        if (notice) {
-          ink(noticeColor[0])
-            //.pan(help.choose(-1, 0, 1), help.choose(-1, 0, 1))
-            .write(
-              notice,
-              { center: "xy", size: 2 },
-              // { center: "x", y: 32, size: 2 },
-              noticeColor[1],
-              $api.screen.width - 8,
-              noticeOpts?.wrap === "char" ? false : true,
-            );
-          //.unpan();
-        }
-
-        layer(0);
-
-        painting.paint(true);
-        painted = true;
-        paintCount = paintCount + 1n;
-
-        // Check for frame-based recording completion (runs on every painted frame)
-        if ($api.rec.tapeFrameMode && $api.rec.tapeFrameTarget > 0) {
-          const currentFrame = Number(paintCount);
-          const framesPassed = currentFrame - $api.rec.tapeFrameStart;
-          
-          $api.rec.tapeProgress = framesPassed / $api.rec.tapeFrameTarget;
-          
-          if (framesPassed >= $api.rec.tapeFrameTarget) {
-            console.log(`🎬 Frame-based recording complete: ${framesPassed}/${$api.rec.tapeFrameTarget} frames`);
-            
-            // Clear failsafe since normal timer completed
-            if ($api.rec.failsafeTimeout) {
-              clearTimeout($api.rec.failsafeTimeout);
-              $api.rec.failsafeTimeout = null;
-            }
-            
-            // Reset frame-based recording state
-            $api.rec.tapeProgress = 0;
-            $api.rec.tapeFrameMode = false;
-            $api.rec.tapeFrameStart = 0;
-            $api.rec.tapeFrameTarget = 0;
-            
-            // Trigger cut and jump to video
-            if (typeof $api.rec.cut === 'function') {
-              $api.rec.cut(() => {
-                $commonApi.jump("video");
-              });
-            } else {
-              console.warn(`🎬 ⚠️ Cut function not available, manual jump to video`);
-              $commonApi.jump("video");
-            }
-          }
-        }
-
-        if (paintOut) dirtyBox = paintOut;
-
-        delete screen.resized; // Remove status from screen after painting.
-        delete screen.created;
-
-        //console.log("bake")
-        //send({ type: "3d-bake" });
-      }
-
-      // 🏷️ corner-label: Draw any Global UI / HUD in an overlay buffer that will get
-      //           composited by the other thread.
-
-      // TODO: ❤️‍🔥 Why is this being composited by a different thread?
-      //       Also... where do I put a scream?
-
-      // System info label (addressability).
-      let label;
-      const piece = currentHUDTxt?.split("~")[0];
-      const defo = 6; // Default offset
-
-
-      
-      if (
-        !previewMode &&
-        !iconMode &&
-        !hideLabel &&
-        piece !== undefined &&
-        piece.length > 0
-      ) {
-
-        // Use plain text for width calculation to avoid counting color codes
-        const textForWidthCalculation = currentHUDPlainTxt || currentHUDTxt;
-        
-        // Double-check: strip color codes directly if they're still present
-        // Handle multiple color code formats: \colorname\, \255,255,255\, etc.
-        const colorCodeRegex = /\\[^\\]*\\/g; // Matches \anything\ format
-        let cleanText = textForWidthCalculation.replace(colorCodeRegex, '');
-        
-        // Also try removing RGB color codes like \255,255,255\ if any remain
-        cleanText = cleanText.replace(/\\\d+,\d+,\d+(,\d+)?\\/g, '');
-        
-        // Remove any remaining single backslashes that might be color code remnants
-        cleanText = cleanText.replace(/\\/g, '');
-        
-        // Analyze visible lines for accurate sizing
-        const rawLines = cleanText.split('\n');
-        const visibleLines = rawLines.map((line) => line.replace(/\s+$/, ''));
-        const visibleLineCount = visibleLines.length;
-
-        const defaultTypeface = tf;
-        const matrixTypeface = typefaceCache.get("MatrixChunky8");
-
-        const isKidlispPiece = detectKidLispPiece({
-          currentPath,
-          currentHUDTxt,
-          currentText,
-          cleanText,
-        });
-
-        // 🔤 Font Preloading: Ensure MatrixChunky8 starts loading early if available
-        if (matrixTypeface && !matrixTypeface.__loadPromise) {
-          ensureTypefaceLoaded(matrixTypeface);
-        }
-
-        const measureLineWidth = (line, typeface) => {
-          if (!line || !line.length || !typeface) return 0;
-          const advances = typeface.data?.advances;
-          const defaultAdvance = typeface.blockWidth || DEFAULT_TYPEFACE_BLOCK_WIDTH;
-          let width = 0;
-          for (let i = 0; i < line.length; i++) {
-            const ch = line[i];
-            width += advances && advances[ch] !== undefined ? advances[ch] : defaultAdvance;
-          }
-          return width;
-        };
-
-        const buildLayout = (typeface) => {
-          if (!typeface) return null;
-
-          const fontIdentifier = typeface === defaultTypeface ? undefined : typeface.name;
-          const blockWidth = typeface.blockWidth || DEFAULT_TYPEFACE_BLOCK_WIDTH;
-          const blockHeight = typeface.blockHeight || DEFAULT_TYPEFACE_BLOCK_HEIGHT;
-          const lineWidths = visibleLines.map((line) => measureLineWidth(line, typeface));
-          const longestLineWidth = lineWidths.reduce((max, width) => Math.max(max, width), 0);
-          // 🎨 Use screen width minus padding for KidLisp wrapping
-          // Account for left margin (HUD_LABEL_TEXT_MARGIN) in measurement bounds
-          const bounds = isKidlispPiece ? ($api.screen.width - 6 - HUD_LABEL_TEXT_MARGIN) : Math.max($api.screen.width * 4, 1000);
-
-          const naturalBounds = $api.text.box(
-            cleanText,
-            { x: 0, y: 0 },
-            bounds,
-            1,
-            true, // Enable wrapping for proper measurement
-            fontIdentifier,
-          );
-
-          if (fontIdentifier === "MatrixChunky8") {
-            for (const line of visibleLines) {
-              for (let i = 0; i < line.length; i++) {
-                typeface.glyphs?.[line[i]];
-              }
-            }
-          }
-
-          return {
-            typeface,
-            fontIdentifier,
-            blockWidth,
-            blockHeight,
-            lineWidths,
-            longestLineWidth,
-            textBoxWidth: naturalBounds?.box?.width ?? 0,
-            textBoxHeight: naturalBounds?.box?.height ?? 0,
-            naturalBounds,
-          };
-        };
-
-        const defaultLayout = buildLayout(defaultTypeface);
-        let selectedLayout = defaultLayout;
-
-        // Disabled: MatrixChunky8 breakpoint removed per user request
-        // if (
-        //   isKidlispPiece &&
-        //   matrixTypeface &&
-        //   defaultLayout &&
-        //   defaultLayout.longestLineWidth > $api.screen.width
-        // ) {
-        //   const matrixLayout = buildLayout(matrixTypeface);
-        //   if (matrixLayout) {
-        //     selectedLayout = matrixLayout;
-        //   }
-        // }
-
-        if (!selectedLayout && matrixTypeface) {
-          selectedLayout = buildLayout(matrixTypeface);
-        }
-
-        if (!selectedLayout) {
-          selectedLayout = defaultLayout;
-        }
-
-        const selectedTypeface = selectedLayout?.typeface || defaultTypeface;
-        const selectedHudFont = selectedLayout?.fontIdentifier;
-        const hudBlockWidth = selectedLayout?.blockWidth ?? DEFAULT_TYPEFACE_BLOCK_WIDTH;
-        const hudBlockHeight = selectedLayout?.blockHeight ?? DEFAULT_TYPEFACE_BLOCK_HEIGHT;
-        const textBounds = selectedLayout?.naturalBounds;
-        const textBoxWidth = selectedLayout?.textBoxWidth ?? 0;
-        const textBoxHeight = selectedLayout?.textBoxHeight ?? 0;
-        const longestVisibleLineWidth = selectedLayout?.longestLineWidth ?? 0;
-  const wrappedLineCount = textBounds?.lines?.length ?? visibleLineCount;
-  const measuredTextHeight = textBoxHeight || (wrappedLineCount * hudBlockHeight);
-
-        // 🔤 Font Loading Check: If MatrixChunky8 was selected but not loaded, skip rendering HUD
-        // This prevents pop-in where font_1 renders briefly before MatrixChunky8 glyphs load
-        let skipHudRender = false;
-        if (selectedHudFont === "MatrixChunky8" && matrixTypeface) {
-          // Check if actual glyph data exists (glyphs are loaded on-demand via Proxy)
-          // Test a common character like '$' to verify glyphs are accessible
-          // A real glyph will have properties like dwidth, advance, or resolution
-          // The Proxy returns null for missing glyphs (typeof null === 'object')
-          const dollarGlyph = matrixTypeface.glyphs && matrixTypeface.glyphs['$'];
-          const hasGlyphs = dollarGlyph && dollarGlyph !== null && 
-            (dollarGlyph.dwidth || dollarGlyph.advance !== undefined || dollarGlyph.resolution);
-          
-          console.log('[HUD] MatrixChunky8 check:', {
-            hasGlyphsObject: !!matrixTypeface.glyphs,
-            dollarGlyph: dollarGlyph ? 'exists' : 'missing',
-            dollarGlyphIsNull: dollarGlyph === null,
-            dollarGlyphHasProps: !!(dollarGlyph && (dollarGlyph.dwidth || dollarGlyph.advance !== undefined)),
-            hasGlyphs
-          });
-          
-          if (!hasGlyphs) {
-            console.log('[HUD] Skipping HUD render - glyphs not ready');
-            // Trigger loading if not started
-            if (!matrixTypeface.__loadPromise) {
-              console.log('[HUD] Starting font load...');
-              ensureTypefaceLoaded(matrixTypeface);
-            }
-            
-            // Wait for font to load
-            if (matrixTypeface.__loadPromise) {
-              matrixTypeface.__loadPromise.then(() => {
-                console.log('[HUD] Font load promise resolved');
-                matrixTypeface.__loaded = true;
-                // Trigger repaint once loaded
-                if (typeof window !== "undefined" && window.$activePaintApi?.needsPaint) {
-                  window.$activePaintApi.needsPaint();
-                }
-              }).catch((err) => {
-                console.warn("Failed to load MatrixChunky8:", err);
-                matrixTypeface.__loaded = true; // Mark as loaded to prevent infinite waiting
-              });
-            }
-            // Skip rendering this frame - wait for font to load
-            skipHudRender = true;
-          } else {
-            console.log('[HUD] Rendering with MatrixChunky8 - glyphs ready');
-          }
-        }
-
-        // Only proceed with HUD rendering if font is ready
-        if (!skipHudRender) {
-
-        const measuredShareWidth = measureLineWidth("share ", selectedTypeface);
-        const fallbackShareWidth = hudBlockWidth * "share ".length;
-        const effectiveShareWidth = measuredShareWidth > 0
-          ? Math.max(measuredShareWidth, fallbackShareWidth)
-          : fallbackShareWidth;
-        currentHUDShareWidth = effectiveShareWidth;
-        const shareWidth = effectiveShareWidth;
-        currentHUDLeftPad = shareWidth;
-        const scrubExtension = Math.max(0, currentHUDScrub);
-
-  currentHUDLabelFontName = selectedHudFont;
-  currentHUDLabelBlockWidth = hudBlockWidth;
-  currentHUDLabelBlockHeight = hudBlockHeight;
-
-        // Prefer visible line width for KidLisp pieces to avoid oversized buffers
-        // When wrapping is enabled, use textBoxWidth (wrapped width) instead
-        let w = isKidlispPiece ? textBoxWidth : textBoxWidth;
-        if (!w || w <= 0) {
-          w = textBoxWidth;
-        }
-        
-        // Add extra padding to buffer width to prevent font_1 character cutoff
-        const bufferWidthPadding = 6; // Extra pixels for wider glyphs
-        w += bufferWidthPadding;
-        
-        // Final text dimensions: KidLisp width uses visible line metrics, height from text box
-  let h = measuredTextHeight;
-        
-        if (piece === "video") w = screen.width;
-        
-        const baseLabelWidth = w + shareWidth;
-        
-        // Use natural text dimensions for buffer - preserve original layout
-        let bufferW = baseLabelWidth + scrubExtension;
-        let bufferH = h;
-        
-        // Ensure minimum buffer size for readability
-        const minTextWidth = Math.max(isKidlispPiece ? textBoxWidth : textBoxWidth, 50);
-        const minimumAllowedWidth = shareWidth + Math.max(minTextWidth, 0);
-        const minBufferH = Math.max(hudBlockHeight, 20); // At least one line height
-        
-        if (bufferW < minimumAllowedWidth + scrubExtension) {
-          bufferW = minimumAllowedWidth + scrubExtension;
-        }
-        if (bufferH < minBufferH) {
-          bufferH = minBufferH;
-        }
-        
-        // Fix height calculation for KidLisp pieces when wordWrap=false
-        if (isKidlispPiece) {
-          // When wordWrap=false, text.box doesn't calculate height correctly for multi-line text
-          // Calculate proper height based on actual line count
-          const properHeight = measuredTextHeight;
-          if (properHeight > bufferH) {
-            bufferH = properHeight;
-          }
-        }
-        
-        const hudDescenderPadding = Math.max(2, Math.round(hudBlockHeight * 0.2));
-        bufferH += hudDescenderPadding;
-
-        // DEBUG: Log buffer dimensions in copy-pasteable format (reduced frequency)
-        if (false && isKidlispPiece && currentHUDTxt && pieceFrameCount % 120 === 0) {
-          console.log(`HUD_BUFFER: bufferW=${bufferW} bufferH=${bufferH} textBoxW=${textBounds.box.width} textBoxH=${textBounds.box.height} longestLinePx=${longestVisibleLineWidth} lines=${visibleLineCount} fontHeight=${hudBlockHeight} expectedH=${visibleLineCount * hudBlockHeight}`);
-          console.log(`HUD_TEXT: "${cleanText.replace(/\n/g, '\\n').substring(0, 150)}"`);
-        }
-        
-
-        
-        // Store actual dimensions for animation calculations
-  currentHUDLabelMeasuredWidth = baseLabelWidth;
-  hudAnimationState.labelWidth = bufferW;
-        hudAnimationState.labelHeight = bufferH;
-        h = bufferH;
-        
-        label = $api.painting(bufferW, bufferH, ($) => {
-          // Ensure label renders with clean pan state
-          $.unpan();
-          
-          // Clean rendering - no debug elements
-          
-
-
-          let c;
-          if (currentHUDTextColor) {
-            c = num.shiftRGB(currentHUDTextColor, [255, 255, 255], 0.75);
-          } else if (currentHUDStatusColor) {
-            c = currentHUDStatusColor;
-          } else {
-            c = [255, 200, 240];
-          }
-          if (piece !== "video") {
-            let text = currentHUDTxt;
-            if (currentHUDTxt.split(" ")[1]?.indexOf("http") !== 0) {
-              text = currentHUDTxt?.replaceAll("~", " ");
-              // Handle command separators: replace § with spaces for display
-              // but keep actual newlines as newlines
-              text = text?.replaceAll("§", " ");
-            }
-            
-            const baseX = currentHUDLeftPad;
-            const hudTextX = baseX + HUD_LABEL_TEXT_MARGIN + currentHUDScrub;
-            const hudTextY = 0;
-            const typefaceNameForWrite = selectedHudFont;
-            const hasColorCodes = textContainsColorCodes(text);
-            const baseTextColor = currentHUDTextColor || "white";
-
-            // 🎨 Character wrapping for KidLisp HUD prompts
-            // Wrap based on screen width minus padding (6px total: 2px margin + 4px padding)
-            // Subtract the left margin since text starts at x=HUD_LABEL_TEXT_MARGIN
-            const wrapBounds = isKidlispPiece ? ($api.screen.width - 6 - HUD_LABEL_TEXT_MARGIN) : undefined;
-
-            drawHudLabelText($, text, {
-              x: hudTextX,
-              y: hudTextY,
-              typefaceName: typefaceNameForWrite,
-              textColor: baseTextColor,
-              preserveColors: hasColorCodes,
-              bounds: wrapBounds,
-              // wordWrap defaults to true when bounds is set, enabling character wrapping
-            });
-
-            if (currentHUDScrub > 0) {
-              const shareWidth = currentHUDShareWidth || (currentHUDLabelBlockWidth * "share ".length);
-              const shareTextX = HUD_LABEL_TEXT_MARGIN + currentHUDScrub;
-              const shareTextY = 0;
-
-              drawHudLabelText($, "share", {
-                x: shareTextX,
-                y: shareTextY,
-                typefaceName: typefaceNameForWrite,
-                textColor: c,
-                preserveColors: false,
-              });
-            }
-          } else {
-            $.ink(0).line(1, 1, 1, h - 1);
-            $.ink(c).line(0, 0, 0, h - 2);
-          }
-        });
-
-        if (piece === "video") currentHUDOffset = { x: 0, y: 6 };
-        if (!currentHUDOffset) currentHUDOffset = { x: defo, y: defo };
-
-        // Apply animation effects to HUD label position
-        if (hudAnimationState.animating) {
-          const currentTime = performance.now();
-          const elapsed = currentTime - hudAnimationState.startTime;
-          const progress = Math.min(elapsed / hudAnimationState.duration, 1.0);
-          
-          // Easing function for smooth macOS-style animation (ease-out)
-          const easeOut = 1 - Math.pow(1 - progress, 3);
-          
-          // Use actual calculated dimensions from when HUD was last drawn
-          const hudWidth = hudAnimationState.labelWidth || 120;  // fallback to default
-          const hudHeight = hudAnimationState.labelHeight || 40; // fallback to default
-          const qrSize = hudAnimationState.qrSize || 80;
-          
-          // Calculate slide distances: ensure full content slides off-screen
-          // Add extra padding (20px) to guarantee complete disappearance
-          // For very large labels, cap the slide distance to keep animation smooth
-          const maxSlideDistance = 400; // Maximum distance to slide for smooth animation
-          const hudSlideX = Math.max(-(hudWidth + 20), -maxSlideDistance);  // Cap slide distance
-          const hudSlideY = Math.max(-(hudHeight + 20), -maxSlideDistance); // Cap slide distance
-          const qrSlideX = qrSize + 20;         // Slide right by full size + padding
-          const qrSlideY = qrSize + 20;         // Slide down by full size + padding
-          
-          if (hudAnimationState.visible) {
-            // Animating IN: fade from 0 to 1, slide from respective corners to position
-            hudAnimationState.opacity = easeOut;
-            // HUD slides in from top-left corner
-            hudAnimationState.slideOffset = {
-              x: (1 - easeOut) * hudSlideX, // Slide in from left using actual width
-              y: (1 - easeOut) * hudSlideY  // Slide in from top using actual height
-            };
-            // QR slides in from bottom-right corner
-            hudAnimationState.qrSlideOffset = {
-              x: (1 - easeOut) * qrSlideX,  // Slide in from right using actual size
-              y: (1 - easeOut) * qrSlideY   // Slide in from bottom using actual size
-            };
-          } else {
-            // Animating OUT: fade from 1 to 0, slide to respective corners
-            hudAnimationState.opacity = 1 - easeOut;
-            // HUD slides out to top-left corner
-            hudAnimationState.slideOffset = {
-              x: easeOut * hudSlideX, // Slide out to left using actual width
-              y: easeOut * hudSlideY  // Slide out to top using actual height
-            };
-            // QR slides out to bottom-right corner
-            hudAnimationState.qrSlideOffset = {
-              x: easeOut * qrSlideX,  // Slide out to right using actual size
-              y: easeOut * qrSlideY   // Slide out to bottom using actual size
-            };
-          }
-          
-          // End animation when progress reaches 1.0
-          if (progress >= 1.0) {
-            hudAnimationState.animating = false;
-            
-            // Ensure final values are exact
-            if (hudAnimationState.visible) {
-              hudAnimationState.opacity = 1.0;
-              hudAnimationState.slideOffset = { x: 0, y: 0 };
-              hudAnimationState.qrSlideOffset = { x: 0, y: 0 };
-            } else {
-              hudAnimationState.opacity = 0.0;
-              hudAnimationState.slideOffset = { x: hudSlideX, y: hudSlideY };
-              hudAnimationState.qrSlideOffset = { x: qrSlideX, y: qrSlideY };
-            }
-          }
-        }
-
-        currentHUDButton =
-          currentHUDButton ||
-          new $api.ui.Button({
-            x: 0,
-            y: 0,
-            w: currentHUDLabelMeasuredWidth, // FIXED: Don't add currentHUDOffset.x to button width
-            h: h, // Use just the calculated height without extra y-offset
-          });
-
-        // Mark HUD button to bypass the global HUD active check (it checks itself)
-        currentHUDButton.noEdgeDetection = true;
-        // Prevent HUD button from being activated by dragging from other buttons
-        currentHUDButton.noRolloverActivation = true;
-
-        // $commonApi.hud.currentLabel = {
-        //   text: currentHUDTxt,
-        //   btn: currentHUDButton,
-        // };
-      }
-        } // End of skipHudRender check - close the if (!skipHudRender) block
-
-      // Return frame data back to the main thread.
-      let sendData = { width: screen.width, height: screen.height };
-
-      // Tack on the merry progress bar at the TOP if a pipeline is running
-      if ($api.system.merry && $api.system.merry.running) {
-        const merry = $api.system.merry;
-        
-        // Calculate progress based on elapsed time
-        const now = Date.now();
-        if (merry.startTime && merry.currentPieceStart) {
-          const totalElapsed = (now - merry.startTime) / 1000; // in seconds
-          const pieceElapsed = (now - merry.currentPieceStart) / 1000;
-          merry.progress = Math.min(1, totalElapsed / merry.totalDuration);
-          merry.pieceProgress = Math.min(1, pieceElapsed / merry.pipeline[merry.currentIndex].duration);
-        }
-        
-        const mainScreenWidth = screen.width;
-        
-        // Create merry progress bar painting with SEGMENTED colored blocks per piece
-        const merryProgressBarPainting = $api.painting(mainScreenWidth, 1, ($) => {
-          const animFrame = Number($api.paintCount || 0n);
-          
-          // Fill with black backdrop
-          $.ink(0, 0, 0, 255).box(0, 0, mainScreenWidth, 1);
-          
-          // Define colors for each piece (cycle through palette)
-          const pieceColors = [
-            { r: 100, g: 255, b: 100 },  // Bright green
-            { r: 100, g: 200, b: 255 },  // Cyan
-            { r: 255, g: 200, b: 100 },  // Orange
-            { r: 255, g: 100, b: 200 },  // Pink
-            { r: 200, g: 100, b: 255 },  // Purple
-            { r: 255, g: 255, b: 100 },  // Yellow
-          ];
-          
-          // Calculate pixel width for each piece based on duration
-          let xOffset = 0;
-          merry.pipeline.forEach((piece, index) => {
-            const pieceWidthRatio = piece.duration / merry.totalDuration;
-            const pieceWidth = Math.floor(mainScreenWidth * pieceWidthRatio);
-            
-            // Determine if this piece is completed, current, or upcoming
-            const isCompleted = index < merry.currentIndex;
-            const isCurrent = index === merry.currentIndex;
-            const isUpcoming = index > merry.currentIndex;
-            
-            // Get color for this piece
-            const color = pieceColors[index % pieceColors.length];
-            
-            // Draw this piece's segment
-            for (let x = xOffset; x < xOffset + pieceWidth && x < mainScreenWidth; x++) {
-              let baseR, baseG, baseB, alpha;
-              
-              if (isCompleted) {
-                // Completed pieces: Full bright color
-                baseR = color.r;
-                baseG = color.g;
-                baseB = color.b;
-                alpha = 255;
-              } else if (isCurrent) {
-                // Current piece: Show progress within this segment
-                const pieceProgress = merry.pieceProgress || 0;
-                const localX = x - xOffset;
-                const progressPoint = Math.floor(pieceWidth * pieceProgress);
-                
-                if (localX <= progressPoint) {
-                  // Filled part of current piece - bright with pulsing
-                  const pulse = Math.sin(animFrame * 0.3) * 0.2 + 0.8;
-                  baseR = Math.floor(color.r * pulse);
-                  baseG = Math.floor(color.g * pulse);
-                  baseB = Math.floor(color.b * pulse);
-                  alpha = 255;
-                  
-                  // Leader pixel - extra bright white
-                  if (localX === progressPoint) {
-                    const leaderPulse = Math.sin(animFrame * 0.6) * 0.3 + 0.7;
-                    baseR = Math.floor(255 * leaderPulse);
-                    baseG = Math.floor(255 * leaderPulse);
-                    baseB = Math.floor(255 * leaderPulse);
-                  }
-                } else {
-                  // Unfilled part of current piece - dim preview
-                  baseR = Math.floor(color.r * 0.3);
-                  baseG = Math.floor(color.g * 0.3);
-                  baseB = Math.floor(color.b * 0.3);
-                  alpha = 255;
-                }
-              } else if (isUpcoming) {
-                // Upcoming pieces: Very dim preview
-                baseR = Math.floor(color.r * 0.15);
-                baseG = Math.floor(color.g * 0.15);
-                baseB = Math.floor(color.b * 0.15);
-                alpha = 255;
-              }
-              
-              $.ink(baseR, baseG, baseB, alpha).box(x, 0, 1, 1);
-            }
-            
-            xOffset += pieceWidth;
-          });
-        });
-        
-        if (merryProgressBarPainting && merryProgressBarPainting.pixels && merryProgressBarPainting.pixels.length > 0) {
-          sendData.merryProgressBar = {
-            x: 0,
-            y: 0, // Position at TOP of screen (1px tall)
-            img: {
-              width: merryProgressBarPainting.width,
-              height: merryProgressBarPainting.height,
-              pixels: merryProgressBarPainting.pixels
-            }
-          };
-        }
-      }
-
-      // Tack on the tape progress bar pixel buffer if necessary.
-      if ($api.rec.tapeProgress || ($api.rec.recording && $api.rec.tapeTimerDuration)) {
-        const progress = $api.rec.tapeProgress || 0;
-        
-        // Determine if we should show progress bar at all
-        const isFrameBased = $api.rec.tapeFrameMode && $api.rec.tapeFrameTarget > 0;
-        const frameCount = $api.rec.tapeFrameTarget || 1;
-        
-        // Hide progress bar for ALL frame-based recordings
-        if (isFrameBased) {
-          // Skip creating progress bar entirely for frame recordings
-        } else {
-          // IMPORTANT: Access the main screen buffer OUTSIDE the painting context
-          // because inside painting(), $api.screen refers to the painting's own buffer, not the main screen
-          const mainScreenPixels = screen.pixels; // This is the actual frame content
-          const mainScreenWidth = screen.width;
-          const mainScreenHeight = screen.height;
-          
-          const isShortRecording = isFrameBased ? frameCount <= 120 : ($api.rec.tapeTimerDuration || 0) <= 1;
-          
-          let currentProgressWidth;
-          if (isFrameBased) {
-            // For frame-based recording, create discrete segments
-            const framesPassed = Math.floor(progress * frameCount);
-            const segmentWidth = Math.max(1, Math.floor(mainScreenWidth / frameCount));
-            currentProgressWidth = framesPassed * segmentWidth;
-          } else {
-            // For time-based recording, use smooth progress
-            currentProgressWidth = Math.floor(mainScreenWidth * progress);
-          }
-          
-          // Create tape progress bar painting with VHS-style red glow
-          const tapeProgressBarPainting = $api.painting(mainScreenWidth, 2, ($) => {
-            // Animation frame for VHS effects - increased speed for more vibes
-            const animFrame = Number($api.paintCount || 0n);
-            
-            // Helper function to sample pixel color from above the progress bar
-            const sampleColorFromAbove = (x) => {
-              // Skip sampling during early frames for performance (first ~5 frames)
-              const frameCount = Number($api.paintCount || 0n);
-              if (frameCount < 5 || !mainScreenPixels || mainScreenPixels.length === 0) {
-                return { r: 0, g: 0, b: 0 }; // Return black during startup
-              }
-              
-              // Sample from a few pixels above the progress bar position
-              const sampleY = Math.max(0, screen.height - 10); // Sample 10px above progress bar
-              const pixelIndex = (sampleY * screen.width + x) * 4;
-              
-              if (pixelIndex >= 0 && pixelIndex < mainScreenPixels.length - 3) {
-                return {
-                  r: mainScreenPixels[pixelIndex],
-                  g: mainScreenPixels[pixelIndex + 1],
-                  b: mainScreenPixels[pixelIndex + 2]
-                };
-              }
-              // Fallback to black if can't sample
-              return { r: 0, g: 0, b: 0 };
-            };
-            
-            // Helper function to blend sampled color with VHS red
-            const blendWithVHS = (sampledColor, vhsR, vhsG, vhsB, blendFactor = 0.3) => {
-              return {
-                r: Math.floor(sampledColor.r * blendFactor + vhsR * (1 - blendFactor)),
-                g: Math.floor(sampledColor.g * blendFactor + vhsG * (1 - blendFactor)),
-                b: Math.floor(sampledColor.b * blendFactor + vhsB * (1 - blendFactor))
-              };
-            };
-          
-          // Special color override for first and last frames
-          const isFirstFrame = progress <= 0.01; // First 1% of progress
-          const isLastFrame = progress >= 0.99;  // Last 1% of progress
-          
-          // Calculate smooth alpha fade - progress bar fades from 25% to 75% for longer clean content viewing
-          // Skip fade animation for short recordings
-          let progressBarAlpha = 1.0; // Default to fully visible
-          
-          if (!isShortRecording) {
-            if (progress >= 0.20 && progress <= 0.30) {
-              // Fade out from 20% to 30% (10% fade-out period)
-              progressBarAlpha = 1.0 - ((progress - 0.20) / 0.10);
-            } else if (progress > 0.30 && progress < 0.70) {
-              // Fully hidden from 30% to 70% (40% hidden period)
-              progressBarAlpha = 0.0;
-            } else if (progress >= 0.70 && progress <= 0.80) {
-              // Fade in from 70% to 80% (10% fade-in period)
-              progressBarAlpha = (progress - 0.70) / 0.10;
-            }
-          }
-          
-          // Fill entire bar with black backdrop using fade alpha
-          $.ink(0, 0, 0, Math.floor(progressBarAlpha * 255)).box(0, 0, mainScreenWidth, 2);
-          
-          if (isFrameBased) {
-            // Draw segmented progress for frame-based recording
-            const segmentWidth = Math.max(1, Math.floor(mainScreenWidth / frameCount));
-            const framesPassed = Math.floor(progress * frameCount);
-            const currentProgressWidth = framesPassed * segmentWidth;
-            
-            // Draw VHS-style progress bar pixel by pixel (same as time-based but with discrete frame spacing and no leader pixel)
-            for (let x = 0; x < mainScreenWidth; x++) {
-              let baseR, baseG, baseB;
-              
-              if (x < currentProgressWidth) {
-                // FILLED AREA - VHS red with analog glow and scan lines
-                
-                if (isFirstFrame) {
-                  // FIRST FRAME - Fully green across entire bar
-                  baseR = 0;
-                  baseG = 255;
-                  baseB = 0;
-                } else if (isLastFrame) {
-                  // LAST FRAME - Fully red across entire bar
-                  baseR = 255;
-                  baseG = 0;
-                  baseB = 0;
-                } else {
-                  // NORMAL FRAMES - Enhanced color sampling from buffer above
-                  const sampledColor = sampleColorFromAbove(x);
-                  
-                  // Sample additional colors for more variety
-                  const sampledColor2 = sampleColorFromAbove(Math.max(0, x - 3));
-                  const sampledColor3 = sampleColorFromAbove(Math.min(mainScreenWidth - 1, x + 3));
-                  
-                  // Mix multiple sampled colors for richer palette
-                  const mixedR = Math.floor((sampledColor.r + sampledColor2.r + sampledColor3.r) / 3);
-                  const mixedG = Math.floor((sampledColor.g + sampledColor2.g + sampledColor3.g) / 3);
-                  const mixedB = Math.floor((sampledColor.b + sampledColor2.b + sampledColor3.b) / 3);
-                  const mixedColor = { r: mixedR, g: mixedG, b: mixedB };
-                  
-                  // Base VHS red intensity - reduced to let more color through
-                  let redIntensity = 200; // Reduced from 255 for more color mixing
-                  
-                  // Enhanced VHS scan line effect with more movement
-                  const scanLine = Math.sin(animFrame * 0.5 + x * 0.6) * 0.15 + 0.85;
-                  
-                  // Intensified analog glow effect - more pronounced waves
-                  const glowPhase = (animFrame * 0.15 + x * 0.12) % (Math.PI * 2);
-                  const analogGlow = Math.sin(glowPhase) * 0.2 + 0.8;
-                  
-                  // Enhanced VHS tracking distortion with more character
-                  const tracking = Math.sin(animFrame * 0.08 + x * 0.03) * 0.1 + 0.9;
-                  
-                  // Secondary glow wave for more complexity
-                  const secondaryGlow = Math.sin(animFrame * 0.25 + x * 0.2) * 0.1 + 0.9;
-                  
-                  // Combine all VHS effects with brighter base
-                  redIntensity = Math.floor(redIntensity * scanLine * analogGlow * tracking * secondaryGlow);
-                  
-                  // Create VHS red color
-                  const vhsR = Math.max(180, Math.min(255, redIntensity)); // Reduced min from 200
-                  const vhsG = Math.floor(vhsR * 0.05); // Very minimal green
-                  const vhsB = Math.floor(vhsR * 0.02); // Very minimal blue
-                  
-                  // Blend mixed sampled color with VHS red (55% sampled, 45% VHS red for more color influence)
-                  const blended = blendWithVHS(mixedColor, vhsR, vhsG, vhsB, 0.55);
-                  baseR = blended.r;
-                  baseG = blended.g;
-                  baseB = blended.b;
-                }
-                
-                // Use proper alpha blending for filled area (no special leader pixel treatment for frame-based)
-                $.ink(baseR, baseG, baseB, Math.floor(progressBarAlpha * 255)).box(x, 0, 1, 2);
-              } else {
-                // UNFILLED AREA - Keep black background (already filled above)
-                // No need to redraw black pixels, they're already set
-              }
-            }
-          } else {
-            // Draw VHS-style progress bar pixel by pixel (original time-based logic)
-            for (let x = 0; x < mainScreenWidth; x++) {
-              let baseR, baseG, baseB;
-              
-              // Leading edge pixel - bright glowing leader
-              const isLeaderPixel = x === currentProgressWidth - 1 && currentProgressWidth > 0;
-              
-              if (x < currentProgressWidth) {
-                // FILLED AREA - VHS red with analog glow and scan lines
-                
-                if (isFirstFrame) {
-                  // FIRST FRAME - Fully green across entire bar
-                  baseR = 0;
-                  baseG = 255;
-                  baseB = 0;
-                } else if (isLastFrame) {
-                  // LAST FRAME - Fully red across entire bar
-                  baseR = 255;
-                  baseG = 0;
-                  baseB = 0;
-                } else {
-                  // NORMAL FRAMES - Enhanced color sampling from buffer above
-                  const sampledColor = sampleColorFromAbove(x);
-                  
-                  // Sample additional colors for more variety
-                  const sampledColor2 = sampleColorFromAbove(Math.max(0, x - 3));
-                  const sampledColor3 = sampleColorFromAbove(Math.min(mainScreenWidth - 1, x + 3));
-                  
-                  // Mix multiple sampled colors for richer palette
-                  const mixedR = Math.floor((sampledColor.r + sampledColor2.r + sampledColor3.r) / 3);
-                  const mixedG = Math.floor((sampledColor.g + sampledColor2.g + sampledColor3.g) / 3);
-                  const mixedB = Math.floor((sampledColor.b + sampledColor2.b + sampledColor3.b) / 3);
-                  const mixedColor = { r: mixedR, g: mixedG, b: mixedB };
-                  
-                  // Base VHS red intensity - reduced to let more color through
-                  let redIntensity = 200; // Reduced from 255 for more color mixing
-                  
-                  // Enhanced VHS scan line effect with more movement
-                  const scanLine = Math.sin(animFrame * 0.5 + x * 0.6) * 0.15 + 0.85;
-                  
-                  // Intensified analog glow effect - more pronounced waves
-                  const glowPhase = (animFrame * 0.15 + x * 0.12) % (Math.PI * 2);
-                  const analogGlow = Math.sin(glowPhase) * 0.2 + 0.8;
-                  
-                  // Enhanced VHS tracking distortion with more character
-                  const tracking = Math.sin(animFrame * 0.08 + x * 0.03) * 0.1 + 0.9;
-                  
-                  // Secondary glow wave for more complexity
-                  const secondaryGlow = Math.sin(animFrame * 0.25 + x * 0.2) * 0.1 + 0.9;
-                  
-                  // Combine all VHS effects with brighter base
-                  redIntensity = Math.floor(redIntensity * scanLine * analogGlow * tracking * secondaryGlow);
-                  
-                  // Create VHS red color
-                  const vhsR = Math.max(180, Math.min(255, redIntensity)); // Reduced min from 200
-                  const vhsG = Math.floor(vhsR * 0.05); // Very minimal green
-                  const vhsB = Math.floor(vhsR * 0.02); // Very minimal blue
-                  
-                  // Blend mixed sampled color with VHS red (55% sampled, 45% VHS red for more color influence)
-                  const blended = blendWithVHS(mixedColor, vhsR, vhsG, vhsB, 0.55);
-                  baseR = blended.r;
-                  baseG = blended.g;
-                  baseB = blended.b;
-                }
-                
-                // Special leader pixel treatment
-                if (isLeaderPixel) {
-                  if (isFirstFrame) {
-                    // First frame - bright green leader
-                    baseR = 0;
-                    baseG = 255;
-                    baseB = 0;
-                  } else if (isLastFrame) {
-                    // Last frame - bright red leader  
-                    baseR = 255;
-                    baseG = 0;
-                    baseB = 0;
-                  } else {
-                    // Check if we're in the fade period (20%-80%) to enable special blinking
-                    const isInFadePeriod = progress >= 0.20 && progress <= 0.80;
-                    
-                    if (isInFadePeriod && !isShortRecording) {
-                      // During fade period - cycle through yellow, lime, and other colors for visibility
-                      const colorCycle = Math.floor(animFrame * 0.3) % 4; // Slower color cycling
-                      
-                      switch (colorCycle) {
-                        case 0:
-                          baseR = 255; baseG = 255; baseB = 0; // Yellow
-                          break;
-                        case 1:
-                          baseR = 0; baseG = 255; baseB = 0; // Lime
-                          break;
-                        case 2:
-                          baseR = 255; baseG = 128; baseB = 0; // Orange
-                          break;
-                        case 3:
-                          baseR = 0; baseG = 255; baseB = 255; // Cyan
-                          break;
-                      }
-                    } else {
-                      // Normal behavior outside fade period - super bright white-hot leader with pulsing
-                      const leaderPulse = Math.sin(animFrame * 0.6) * 0.2 + 0.8;
-                      
-                      baseR = 255;
-                      baseG = Math.floor(255 * leaderPulse); // Bright white-hot leader
-                      baseB = Math.floor(255 * leaderPulse);
-                    }
-                  }
-                }
-                
-                // Apply alpha fade to final colors, with beacon-like leader pixel
-                let finalAlpha = progressBarAlpha;
-                if (isLeaderPixel) {
-                  if (progress >= 0.20 && progress <= 0.80 && !isShortRecording) {
-                    // During fade period - beacon-like signal marker (strong but not full opacity)
-                    finalAlpha = 0.8; // Bright beacon for progress indication
-                  } else {
-                    // Outside fade period - still visible beacon
-                    finalAlpha = Math.min(progressBarAlpha, 0.9); // Strong beacon at 90% opacity
-                  }
-                }
-                
-                // Use proper alpha blending for filled area
-                $.ink(baseR, baseG, baseB, Math.floor(finalAlpha * 255)).box(x, 0, 1, 2);
-              } else {
-                // UNFILLED AREA - Keep black background (already filled above)
-                // No need to redraw black pixels, they're already set
-              }
-            }
-          }
-        });
-        
-        // Ensure the painting was created successfully before adding to sendData
-        if (tapeProgressBarPainting && tapeProgressBarPainting.pixels && tapeProgressBarPainting.pixels.length > 0) {
-          // Structure the data to match what bios.mjs expects (same as label format)
-          sendData.tapeProgressBar = {
-            x: 0,
-            y: screen.height - 2, // Position at bottom of screen (2px tall)
-            img: {
-              width: tapeProgressBarPainting.width,
-              height: tapeProgressBarPainting.height,
-              pixels: tapeProgressBarPainting.pixels
-            }
-          };
-        } else {
-          console.warn("🎬 Tape progress bar painting FAILED to create:", {
-            painting: !!tapeProgressBarPainting,
-            pixels: !!tapeProgressBarPainting?.pixels,
-            pixelsLength: tapeProgressBarPainting?.pixels?.length
-          });
-        }
-        } // Close the else block for frame count >= 60
-      }
-
-      maybeLeave();
-
-      // TODO: Write this up to the data in `painting`.
-      sendData.TwoD = { code: twoDCommands };
-
-      // Attach a label buffer if necessary.
-      // Hide label when QR is in fullscreen mode
-      if (label && !hudAnimationState.qrFullscreen) {
-  const finalX = currentHUDOffset.x + hudAnimationState.slideOffset.x - currentHUDLeftPad;
-        const finalY = currentHUDOffset.y + hudAnimationState.slideOffset.y;
-        
-        sendData.label = {
-          x: finalX,
-          y: finalY,
-          opacity: hudAnimationState.opacity,
-          img: (({ width, height, pixels }) => ({ width, height, pixels }))(
-            label,
-          ),
-        };
-        
-        // DEBUG: Add hitbox visualization overlay
-        if (globalThis.debugHudHitbox && currentHUDButton) {
-          const hitboxWidth = currentHUDButton.box.w;
-          const hitboxHeight = currentHUDButton.box.h;
-          
-          const hitboxOverlay = $api.painting(hitboxWidth, hitboxHeight, ($) => {
-            $.unpan();
-            // Draw a semi-transparent green border to show the hitbox
-            $.ink(0, 255, 0, 128).box(0, 0, hitboxWidth, hitboxHeight, "outline");
-            $.ink(0, 255, 0, 64).box(1, 1, hitboxWidth - 2, hitboxHeight - 2, "outline");
-          });
-          
-          sendData.hitboxDebug = {
-            x: currentHUDOffset.x + hudAnimationState.slideOffset.x - currentHUDLeftPad,
-            y: currentHUDOffset.y + hudAnimationState.slideOffset.y,
-            opacity: hudAnimationState.opacity,
-            img: (({ width, height, pixels }) => ({ width, height, pixels }))(
-              hitboxOverlay,
-            ),
-          };
-        }
-      }
-
-      // 🔲 Generate QR code overlay for KidLisp pieces
-      let qrOverlay;
-      
-      // Clear QR cache if caching is disabled to prevent memory buildup
-      if (isQROverlayCacheDisabled() && qrOverlayCache.size > 0) {
-        qrOverlayCache.clear();
-      }
-      
-      // Detect if this is a KidLisp piece
-      const sourceCode = currentText || currentHUDTxt; // Use plain currentText first, then fall back to HUD text
-      
-      // Use centralized KidLisp detection for QR code generation
-      // But exclude proper .lisp files which should not show source HUD
-      const isInlineKidlispPiece = (currentPath && lisp.isKidlispSource(currentPath) && !currentPath.endsWith('.lisp')) ||
-                             currentPath === "(...)" ||
-                             // Detect cached KidLisp pieces by $code format
-                             (sourceCode && sourceCode.startsWith("$")) ||
-                             (currentPath && currentPath.includes("/disks/$")) ||
-                             // Use the centralized KidLisp detection that includes comma syntax
-                             (sourceCode && lisp.isKidlispSource(sourceCode));
-      
-
-      if (isInlineKidlispPiece && sourceCode && !hideLabel && (hudAnimationState.visible || hudAnimationState.animating || hudAnimationState.qrFullscreen)) {
-<<<<<<< HEAD
-        // console.log("🎨 [QR Debug] Entering QR generation. qrFullscreen:", hudAnimationState.qrFullscreen, "sourceCode:", sourceCode?.substring(0, 50));
-=======
-        //console.log("🎨 [QR Debug] Entering QR generation. qrFullscreen:", hudAnimationState.qrFullscreen, "sourceCode:", sourceCode?.substring(0, 50));
->>>>>>> 3ad2793f
-        try {
-          // For $code pieces, the sourceCode is the code itself, so use it directly
-          let cachedCode;
-          if (sourceCode.startsWith("$")) {
-            // For $code format, the sourceCode IS the cached code (without $)
-            cachedCode = sourceCode.substring(1); // Remove the $ prefix
-            // console.log("🔑 [QR Debug] Using $code format, cachedCode:", cachedCode);
-          } else {
-            // For regular KidLisp source, check if it has been cached
-            cachedCode = getCachedCode(sourceCode);
-            // console.log("🔍 [QR Debug] Checked cache, cachedCode:", cachedCode);
-            
-            // If not cached yet but QR fullscreen is active (shift was pressed),
-            // trigger caching and request a repaint when complete
-            if (!cachedCode && hudAnimationState.qrFullscreen) {
-<<<<<<< HEAD
-              // console.log("⏳ [QR Debug] Code not cached, triggering caching...");
-              const kidlispInstance = getGlobalKidLisp();
-              if (kidlispInstance) {
-                // console.log("✅ [QR Debug] Got KidLisp instance, calling cacheKidlispSource");
-=======
-              //console.log("⏳ [QR Debug] Code not cached, triggering caching...");
-              const kidlispInstance = getGlobalKidLisp();
-              if (kidlispInstance) {
-                //console.log("✅ [QR Debug] Got KidLisp instance, calling cacheKidlispSource");
->>>>>>> 3ad2793f
-                // Trigger caching asynchronously
-                kidlispInstance.cacheKidlispSource(sourceCode, $commonApi).then(() => {
-                  // Check if code was successfully cached
-                  const newCachedCode = getCachedCode(sourceCode);
-                  if (newCachedCode) {
-                    //console.log(`🔄 Code cached after shift press: $${newCachedCode}`);
-                    // Trigger repaint to show the QR code
-                    if (typeof window !== "undefined" && window.$activePaintApi?.needsPaint) {
-                      window.$activePaintApi.needsPaint();
-                    }
-                  }
-                }).catch(err => {
-                  console.warn("Failed to cache KidLisp code:", err);
-                });
-              }
-            }
-          }
-          
-          if (cachedCode) {
-            // Send the cached code to main thread for tape naming
-            send({ type: "kidlisp:cached-code", content: cachedCode });
-            
-            // Use cache key based on cached code to avoid regenerating the same QR
-            const cacheKey = `qr_${cachedCode}`;
-            
-            // Get the font and ensure it's properly loaded before proceeding
-            const font = typefaceCache.get("MatrixChunky8");
-            
-            // Check if ALL glyphs in the label text are loaded
-            // The label will be "$" + cachedCode (e.g., "$wipe", "$line", etc.)
-            // We need to verify every character's glyph is loaded to avoid pop-in
-            const labelText = `$${cachedCode}`;
-            let allGlyphsLoaded = false;
-            
-            if (font && font.glyphs) {
-              allGlyphsLoaded = true;
-              const missingGlyphs = [];
-              
-              for (const char of labelText) {
-                const glyph = font.glyphs[char];
-                // A real glyph has properties like dwidth, advance, or resolution
-                // The Proxy returns null for missing glyphs
-                const isRealGlyph = glyph && glyph !== null && 
-                  (glyph.dwidth || glyph.advance !== undefined || glyph.resolution);
-                
-                if (!isRealGlyph) {
-                  allGlyphsLoaded = false;
-                  missingGlyphs.push(char);
-                }
-              }
-              
-              // if (!allGlyphsLoaded) {
-              //   console.log('[QR] MatrixChunky8 glyphs pending:', {
-              //     labelText,
-              //     missingGlyphs: missingGlyphs.join('') || 'unknown'
-              //   });
-              // }
-            }
-            
-            const shouldShowQR = allGlyphsLoaded;
-            
-            // If font exists but glyphs not loaded yet, trigger loading and request repaint
-            if (font && !shouldShowQR) {
-              if (!font.__loadPromise) {
-                console.log('[QR] Starting font load...');
-                ensureTypefaceLoaded(font);
-              }
-              if (font.__loadPromise) {
-                font.__loadPromise.then(() => {
-                  font.__loaded = true;
-                  // Trigger repaint to show QR once font is ready
-                  if (typeof window !== "undefined" && window.$activePaintApi?.needsPaint) {
-                    window.$activePaintApi.needsPaint();
-                  }
-                }).catch((err) => {
-                  console.warn("Failed to load MatrixChunky8 for QR:", err);
-                  font.__loaded = true; // Mark as loaded to prevent infinite waiting
-                });
-              }
-            }
-            
-
-            // Check if this QR overlay is already cached (unless caching is disabled or font not loaded)
-            const isQRCacheDisabled = isQROverlayCacheDisabled();
-            const hasQRCache = qrOverlayCache.has(cacheKey);
-            
-            // Declare variables for QR positioning and sizing (used in both cached and fresh QR paths)
-            let overlayWidth, overlayHeight, startX, startY;
-            
-
-            if (!isQRCacheDisabled && shouldShowQR && hasQRCache) {
-
-              const cachedQrData = qrOverlayCache.get(cacheKey);
-              
-              // Store QR dimensions in animation state for proper bounding box animations
-              hudAnimationState.qrSize = Math.max(cachedQrData.width, cachedQrData.height);
-              
-              if (hudAnimationState.qrFullscreen) {
-                // Fullscreen mode: integer scaling only for pixel-perfect QR
-                const originalWidth = cachedQrData.width;
-                const originalHeight = cachedQrData.height;
-                
-                // Calculate maximum integer scale that fits screen with padding
-                const padding = Math.min(screen.width, screen.height) * 0.1; // 10% padding
-                const maxWidth = screen.width - padding * 2;
-                const maxHeight = screen.height - padding * 2;
-                
-                const maxScaleX = Math.floor(maxWidth / originalWidth);
-                const maxScaleY = Math.floor(maxHeight / originalHeight);
-                const scale = Math.min(maxScaleX, maxScaleY, 8); // Cap at 8x scale
-                
-                // Use integer scaling for pixel-perfect results
-                overlayWidth = originalWidth * scale;
-                overlayHeight = originalHeight * scale;
-                
-                // Calculate text dimensions for canvas sizing
-                const codeText = `$${cachedCode}`;
-                const fontSize = 16; // Fixed 2x scale (8px base font * 2 = 16px)
-                const textPadding = 8;
-                
-                // Calculate actual text width using font advances for proper sizing
-                const font = typefaceCache.get("MatrixChunky8");
-                const advances = font?.data?.advances || {};
-                let actualTextWidth = 0;
-                for (const char of codeText) {
-                  const charWidth = advances[char] || 4; // Default 4px per char if no advance data
-                  actualTextWidth += charWidth;
-                }
-                // Scale up by 2x for our size: 2 scaling
-                actualTextWidth *= 2;
-                
-                const textWidth = actualTextWidth + textPadding * 2; // Add padding
-                const textHeight = fontSize + textPadding * 2;
-                
-                // Expand canvas to include text space
-                const canvasHeight = overlayHeight + textHeight;
-                const canvasWidth = overlayWidth; // Keep QR width only
-                
-                // Center everything on screen (ensure integer coordinates)
-                startX = Math.floor((screen.width - canvasWidth) / 2);
-                startY = Math.floor((screen.height - canvasHeight) / 2);
-                
-                // Create scaled QR overlay with styled code text
-                qrOverlay = $api.painting(canvasWidth, canvasHeight, async ($) => {
-                  // Draw scaled QR with integer scaling (centered in canvas)
-                  const qrOffsetX = Math.floor((canvasWidth - overlayWidth) / 2);
-                  
-                  for (let y = 0; y < originalHeight; y++) {
-                    for (let x = 0; x < originalWidth; x++) {
-                      const srcIndex = (y * originalWidth + x) * 4;
-                      
-                      if (srcIndex < cachedQrData.basePixels.length) {
-                        const r = cachedQrData.basePixels[srcIndex];
-                        const g = cachedQrData.basePixels[srcIndex + 1];
-                        const b = cachedQrData.basePixels[srcIndex + 2];
-                        
-                        $.ink(r, g, b);
-                        // Draw scale x scale pixel block
-                        $.box(qrOffsetX + x * scale, y * scale, scale, scale);
-                      }
-                    }
-                  }
-                  
-                  // Add styled code text positioned at bottom-left corner of QR with padding
-                  const textX = qrOffsetX + 4; // Add 4px left padding from QR edge
-                  const textY = overlayHeight + 4; // Add 2px more gap (was 2, now 4) for extra top padding
-                  
-                  // Draw white text on black background - try MatrixChunky8 first, fallback to default
-                  $.ink("white");
-                  const matrixFont = typefaceCache.get("MatrixChunky8");
-                  if (matrixFont && matrixFont.glyphs) {
-                    try {
-                      $.write(codeText, { x: textX, y: textY, size: 2 }, "black", undefined, false, "MatrixChunky8");
-                    } catch (error) {
-                      // Fallback to default font if MatrixChunky8 fails
-                      $.write(codeText, { x: textX, y: textY, size: 2 }, "black");
-                    }
-                  } else {
-                    // Use default font if MatrixChunky8 not available
-                    $.write(codeText, { x: textX, y: textY, size: 2 }, "black");
-                  }
-                });
-              } else {
-                // Normal mode: use original positioning
-                const margin = 4;
-                overlayWidth = cachedQrData.width;
-                overlayHeight = cachedQrData.height;
-                startX = screen.width - overlayWidth - margin;
-                startY = screen.height - overlayHeight - margin;
-                
-                // Create fresh overlay for transfer from cached data
-                qrOverlay = {
-                  width: cachedQrData.width,
-                  height: cachedQrData.height,
-                  pixels: new Uint8ClampedArray(cachedQrData.basePixels) // Fresh copy for transfer
-                };
-              }
-              
-              // Add QR overlay to sendData with animation effects
-              sendData.qrOverlay = {
-                x: startX + (hudAnimationState.qrFullscreen ? 0 : hudAnimationState.qrSlideOffset.x),
-                y: startY + (hudAnimationState.qrFullscreen ? 0 : hudAnimationState.qrSlideOffset.y),
-                opacity: hudAnimationState.opacity,
-                img: qrOverlay
-              };
-
-            } else {
-
-              // Always use prompt.ac for QR codes (even in dev/local)
-              let url = "https://prompt.ac";
-              
-              // Use the cached nanoid code with $ prefix for a much shorter URL
-              url += `/$${cachedCode}`;
-              
-              // Generate QR code with medium error correction for better scannability
-              const cells = qr(url, { errorCorrectLevel: ErrorCorrectLevel.M }).modules;
-              
-              // Calculate size and position for bottom-right corner with 4px margin
-              const margin = 4;
-              const cellSize = 1; // 1 pixel per cell for smallest 1:1 size
-              const qrSize = cells.length * cellSize;
-              
-              // Store QR dimensions in animation state for proper bounding box animations
-              hudAnimationState.qrSize = qrSize;
-            
-              // Position in bottom-right corner
-              let startX = screen.width - qrSize - margin - 1; // Account for shadow width
-              const textHeight = 12; // Space for MatrixChunky8 8px font with shadow (8px + 4px padding)
-              const totalHeight = qrSize + textHeight;
-              let startY = screen.height - totalHeight - margin; // Move 1px closer to bottom for balanced margins
-              
-              // Create QR overlay using painting API with extra space for shadow
-              const textAreaHeight = 9;
-              const qrOffsetY = textAreaHeight; // QR starts right after text area (no gap)
-              const canvasHeight = qrOffsetY + qrSize + 2; // Ensure room for bottom shadow
-              const generatedQR = $api.painting(qrSize + 1, canvasHeight, async ($) => {
-                // Draw QR code at offset position to make room for text above
-                for (let y = 0; y < cells.length; y++) {
-                  for (let x = 0; x < cells.length; x++) {
-                    const isBlack = cells[y][x];
-                    if (isBlack) {
-                      $.ink("black");
-                    } else {
-                      $.ink("white");
-                    }
-                    $.box(x * cellSize, (y * cellSize) + qrOffsetY, cellSize); // Add qrOffsetY to move QR down
-                  }
-                }
-                
-                // QR text style configuration
-                const useBackdrop = true; // Set to true for backdrop style, false for shadow style
-                
-                // Prepare text for rendering
-                const codeToRender = `$${cachedCode}`;
-                
-                // Calculate actual rendered width for mathematical centering
-                // Get character advances from the font definition
-                const advances = font?.data?.advances || typefaceCache.get("MatrixChunky8")?.data?.advances || {};
-                
-                // Calculate text dimensions and positioning
-                let actualTextWidth = 0;
-                for (const char of codeToRender) {
-                  const charWidth = advances[char] || 4;
-                  actualTextWidth += charWidth;
-                }
-                
-                // Text area configuration - be more generous with sizing
-                const textPaddingLeft = 1; // Minimal left padding
-                const textPaddingRight = 1; // Minimal right padding for safety
-                const textAreaWidth = actualTextWidth + textPaddingLeft + textPaddingRight;
-                const textAreaHeight = 10; // Increased height (was 9)
-                
-                // Position text area above QR code (which is now at qrOffsetY)
-                const textAreaX = qrSize - textAreaWidth; // Still flush right
-                const textAreaY = 0; // At the top of the canvas
-                
-                // Text position within the text area (right-aligned with left padding only)
-                const textX = textAreaX + textPaddingLeft; // Only left padding
-                const textY = textAreaY + 1; // Vertical centering within smaller text area (was 2)
-                
-                // Render text with appropriate style
-                if (useBackdrop) {
-                  // Draw black background for text area (sized to fit text)
-                  $.ink("black"); // Black background
-                  $.box(textAreaX, textAreaY, textAreaWidth, textAreaHeight);
-                  
-                  // Render white text (no rotation for now)
-                  $.ink("white"); // White text on black background
-                  
-                  if (getTeiaMode()) {
-                    // In TEIA mode, try MatrixChunky8 first, fall back to default if not available
-                    let matrixFont = typefaceCache.get("MatrixChunky8");
-                    if (matrixFont) {
-                      
-                      // Check if this is a proper Typeface instance with all methods
-                      if (!matrixFont.getGlyph || typeof matrixFont.getGlyph !== 'function') {
-                        // Create a new proper Typeface instance
-                        const newMatrixFont = new Typeface("MatrixChunky8");
-                        await newMatrixFont.load($commonApi.net.preload);
-                        // Copy over existing glyphs data if any
-                        if (matrixFont.glyphs) {
-                          Object.assign(newMatrixFont.glyphs, matrixFont.glyphs);
-                        }
-                        matrixFont = newMatrixFont;
-                        typefaceCache.set("MatrixChunky8", matrixFont);
-                      }
-                      
-                      // Check if glyphs actually work by testing a specific character
-                      const testGlyph = matrixFont.glyphs['$'];
-                      // MatrixChunky8 uses BDF structure: {resolution, offset, baselineOffset, advance, commands, bbx}
-                      const glyphsWorking = testGlyph && typeof testGlyph === 'object' && 
-                                          (testGlyph.pixels || testGlyph.commands || testGlyph.resolution);
-                      
-                      if (!glyphsWorking) {
-                        // Create simple fallback glyphs for common characters
-                        const fallbackGlyph = {
-                          resolution: [6, 8],
-                          pixels: [
-                            [0, 1, 1, 1, 1, 0],
-                            [1, 0, 0, 0, 0, 1],
-                            [1, 0, 1, 1, 0, 1],
-                            [1, 0, 1, 1, 0, 1],
-                            [1, 0, 0, 0, 0, 1],
-                            [1, 0, 0, 0, 0, 1],
-                            [0, 1, 1, 1, 1, 0],
-                            [0, 0, 0, 0, 0, 0]
-                          ]
-                        };
-                        
-                        // DO NOT replace glyphs object - it's a Proxy that loads on-demand
-                        // Just populate common characters if they're missing
-                        if (matrixFont.glyphs) {
-                          const commonChars = '$rozeabcdefghijklmnopqrstuvwxyzABCDEFGHIJKLMNOPQRSTUVWXYZ0123456789';
-                          for (const char of commonChars) {
-                            if (!matrixFont.glyphs[char]) {
-                              matrixFont.glyphs[char] = fallbackGlyph;
-                              matrixFont[char] = fallbackGlyph; // Also set directly on font object
-                            }
-                          }
-                        }
-                      }
-                      
-                      // Check if font has reasonable glyph data before rendering
-                      const testChar = matrixFont.glyphs && (matrixFont.glyphs['$'] || matrixFont.glyphs['A'] || matrixFont.glyphs['a']);
-                      const hasValidGlyphs = testChar && (testChar.pixels || testChar.commands || testChar.resolution);
-                      if (hasValidGlyphs) {
-                        $.write(codeToRender, { x: textX, y: textY }, undefined, undefined, false, "MatrixChunky8");
-                      } else {
-                        // Fallback to default font if MatrixChunky8 isn't ready
-                        $.write(codeToRender, { x: textX, y: textY });
-                      }
-                    } else {
-                      // Fallback to default font if MatrixChunky8 not available
-                      $.write(codeToRender, { x: textX, y: textY });
-                    }
-                  } else {
-                    // Use MatrixChunky8 font in normal mode - with simple fallback
-                    const matrixFont = typefaceCache.get("MatrixChunky8");
-                    if (matrixFont) {
-                      try {
-                        $.write(codeToRender, { x: textX, y: textY }, undefined, undefined, false, "MatrixChunky8");
-                      } catch (error) {
-                        // Fallback to default font if MatrixChunky8 fails
-                        $.write(codeToRender, { x: textX, y: textY });
-                      }
-                    } else {
-                      // Use default font if MatrixChunky8 not available
-                      $.write(codeToRender, { x: textX, y: textY });
-                    }
-                  }
-                } else {
-                  // Shadow style: black shadow first, then white text
-                  // Draw black shadow (1px offset) - no rotation for now
-                  $.ink("black");
-                  
-                  if (getTeiaMode()) {
-                    // In TEIA mode, try MatrixChunky8 first, fall back to default if not available
-                    const matrixFont = typefaceCache.get("MatrixChunky8");
-                    if (matrixFont && matrixFont.glyphs) {
-                      const testChar = matrixFont.glyphs['$'] || matrixFont.glyphs['A'] || matrixFont.glyphs['a'];
-                      const hasValidGlyphs = testChar && (testChar.pixels || testChar.commands || testChar.resolution);
-                      if (hasValidGlyphs) {
-                        $.write(codeToRender, { x: textX + 1, y: textY + 1 }, undefined, undefined, false, "MatrixChunky8");
-                      } else {
-                        $.write(codeToRender, { x: textX + 1, y: textY + 1 });
-                      }
-                    } else {
-                      $.write(codeToRender, { x: textX + 1, y: textY + 1 });
-                    }
-                  } else {
-                    // Try MatrixChunky8 with simple fallback
-                    const matrixFont = typefaceCache.get("MatrixChunky8");
-                    if (matrixFont) {
-                      try {
-                        $.write(codeToRender, { x: textX + 1, y: textY + 1 }, undefined, undefined, false, "MatrixChunky8");
-                      } catch (error) {
-                        $.write(codeToRender, { x: textX + 1, y: textY + 1 });
-                      }
-                    } else {
-                      $.write(codeToRender, { x: textX + 1, y: textY + 1 });
-                    }
-                  }
-                  
-                  // Draw white text on top - no rotation for now
-                  $.ink("white");
-                  if (getTeiaMode()) {
-                    // In TEIA mode, try MatrixChunky8 first, fall back to default if not available
-                    const matrixFont = typefaceCache.get("MatrixChunky8");
-                    if (matrixFont && matrixFont.glyphs) {
-                      const testChar = matrixFont.glyphs['$'] || matrixFont.glyphs['A'] || matrixFont.glyphs['a'];
-                      const hasValidGlyphs = testChar && (testChar.pixels || testChar.commands || testChar.resolution);
-                      if (hasValidGlyphs) {
-                        $.write(codeToRender, { x: textX, y: textY }, undefined, undefined, false, "MatrixChunky8");
-                      } else {
-                        $.write(codeToRender, { x: textX, y: textY });
-                      }
-                    } else {
-                      $.write(codeToRender, { x: textX, y: textY });
-                    }
-                  } else {
-                    // Try MatrixChunky8 with simple fallback  
-                    const matrixFont = typefaceCache.get("MatrixChunky8");
-                    if (matrixFont) {
-                      try {
-                        $.write(codeToRender, { x: textX, y: textY }, undefined, undefined, false, "MatrixChunky8");
-                      } catch (error) {
-                        $.write(codeToRender, { x: textX, y: textY });
-                      }
-                    } else {
-                      $.write(codeToRender, { x: textX, y: textY });
-                    }
-                  }
-                }
-                
-                // Draw gray shadow along the right side and bottom of the entire overlay
-                $.ink("gray", 128);
-                // Right shadow - offset 1px down from top like a drop shadow
-                $.box(qrSize, 1, 1, qrOffsetY + qrSize);
-                // Bottom shadow - offset 1px from left edge like a drop shadow
-                $.box(1, qrOffsetY + qrSize, qrSize, 1);
-              });
-              
-              // Don't cache QR overlay if font isn't fully loaded yet (text label needs to re-render)
-              // Cache the base QR data (not the transferable pixels)
-              const qrData = {
-                width: generatedQR.width,
-                height: generatedQR.height,
-                basePixels: new Uint8ClampedArray(generatedQR.pixels) // Keep a safe copy for caching
-              };
-              
-              // Store QR dimensions in animation state for proper bounding box animations
-              hudAnimationState.qrSize = Math.max(qrData.width, qrData.height);
-              
-              if (hudAnimationState.qrFullscreen) {
-                // Fullscreen mode: integer scaling only for pixel-perfect QR
-                const originalQrSize = cells.length;
-                
-                // Calculate maximum integer scale that fits screen with padding
-                const padding = Math.min(screen.width, screen.height) * 0.1; // 10% padding
-                const maxSize = Math.min(screen.width, screen.height) - padding * 2;
-                
-                const maxCellSize = Math.floor(maxSize / originalQrSize);
-                const cellSize = Math.max(2, Math.min(maxCellSize, 12)); // Integer cell size, 2-12px
-                const finalQrSize = originalQrSize * cellSize;
-                
-                overlayWidth = finalQrSize;
-                overlayHeight = finalQrSize;
-                
-                // Calculate text dimensions for canvas sizing
-                const codeText = `$${cachedCode}`;
-                const fontSize = 16; // Fixed 2x scale (8px base font * 2 = 16px)
-                const textPadding = 8;
-                
-                // Calculate actual text width using font advances for proper sizing
-                const font = typefaceCache.get("MatrixChunky8");
-                const advances = font?.data?.advances || {};
-                let actualTextWidth = 0;
-                for (const char of codeText) {
-                  const charWidth = advances[char] || 4; // Default 4px per char if no advance data
-                  actualTextWidth += charWidth;
-                }
-                // Scale up by 2x for our size: 2 scaling
-                actualTextWidth *= 2;
-                
-                const textWidth = actualTextWidth + textPadding * 2; // Add padding
-                const textHeight = fontSize + textPadding * 2;
-                
-                // Use full screen canvas to position QR code (centered) and text (top-left)
-                const canvasHeight = screen.height;
-                const canvasWidth = screen.width;
-                
-                // Position QR code in center of screen
-                const qrX = Math.floor((screen.width - finalQrSize) / 2);
-                const qrY = Math.floor((screen.height - finalQrSize) / 2);
-                
-                // Position starts at top-left of screen since we're using full screen canvas
-                startX = 0;
-                startY = 0;
-                
-                // Generate fullscreen canvas with centered QR and top-left text
-                const fullscreenQR = $api.painting(canvasWidth, canvasHeight, ($) => {
-                  // Draw QR code centered on screen
-                  for (let y = 0; y < cells.length; y++) {
-                    for (let x = 0; x < cells.length; x++) {
-                      const isBlack = cells[y][x];
-                      if (isBlack) {
-                        $.ink("black");
-                      } else {
-                        $.ink("white");
-                      }
-                      $.box(qrX + x * cellSize, qrY + y * cellSize, cellSize, cellSize);
-                    }
-                  }
-                  
-                  // Draw text in absolute top-left corner of screen
-                  const codeText = `$${cachedCode}`;
-                  const textX = 10; // Small margin from left edge of screen
-                  const textY = 10; // Small margin from top edge of screen
-                  
-                  // Draw black shadow offset by 1px
-                  $.ink("black");
-                  $.write(codeText, { x: textX + 1, y: textY + 1, size: 2 }); // 2x scale for shadow
-                  
-                  // Draw white text on top
-                  $.ink("white");
-                  $.write(codeText, { x: textX, y: textY, size: 2 }); // 2x scale for main text
-                });
-                
-                // Update qrData for fullscreen
-                qrData.width = fullscreenQR.width;
-                qrData.height = fullscreenQR.height;
-                qrData.basePixels = new Uint8ClampedArray(fullscreenQR.pixels);
-                
-                qrOverlay = {
-                  width: qrData.width,
-                  height: qrData.height,
-                  pixels: new Uint8ClampedArray(qrData.basePixels)
-                };
-              } else {
-                // Normal mode: use original positioning and size
-                overlayWidth = qrData.width;
-                overlayHeight = qrData.height;
-                startX = screen.width - overlayWidth - margin;
-                startY = screen.height - overlayHeight - margin; // Removed +1 to prevent label shadow overlap
-                
-                // Create fresh overlay for transfer each time
-                qrOverlay = {
-                  width: qrData.width,
-                  height: qrData.height,
-                  pixels: new Uint8ClampedArray(qrData.basePixels) // Fresh copy for transfer
-                };
-              }
-              
-              // Cache the QR data for this piece (not the transferable version)
-              // Cache if we have some characters loaded to stabilize the QR
-              if (!isQRCacheDisabled && shouldShowQR && !hudAnimationState.qrFullscreen) {
-                qrOverlayCache.set(cacheKey, qrData);
-              }
-              
-              // Add QR overlay to sendData with exact position and animation effects
-              sendData.qrOverlay = {
-                x: startX + (hudAnimationState.qrFullscreen ? 0 : hudAnimationState.qrSlideOffset.x),
-                y: startY + (hudAnimationState.qrFullscreen ? 0 : hudAnimationState.qrSlideOffset.y),
-                opacity: hudAnimationState.opacity,
-                img: qrOverlay
-              };
-
-            }
-          } else {
-            // No cached code yet - QR will appear once caching is complete
-          }
-        } catch (err) {
-          console.warn("Failed to generate QR overlay:", err);
-        }
-      }
-
-      let transferredPixels;
-
-      // Check to see if we have a dirtyBox to render from.
-      const croppedBox = dirtyBox?.croppedBox?.(screen);
-
-      if (croppedBox?.w > 0 && croppedBox?.h > 0) {
-        transferredPixels = dirtyBox.crop(screen);
-        sendData.pixels = transferredPixels;
-        sendData.dirtyBox = croppedBox;
-      } else if (painted === true) {
-        // TODO: Toggling this causes a flicker in `line`... but helps prompt. 2022.01.29.13.21
-        // Otherwise render everything if we drew anything!
-        transferredPixels = screen.pixels;
-        sendData.pixels = transferredPixels;
-      }
-
-      // Optional messages to send.
-      if (painted === true) sendData.paintChanged = true;
-      if (loading === true) sendData.loading = true;
-
-      // These fields are one time `signals`.
-      if (reframe || glazeAfterReframe) {
-        sendData.reframe = reframe || glazeAfterReframe !== undefined;
-        if (glazeAfterReframe) {
-          send(glazeAfterReframe);
-          glazeAfterReframe = undefined;
-        }
-      }
-
-      if (cursorCode) sendData.cursorCode = cursorCode;
-
-      // Note: transferredPixels will be undefined when sendData === {}.
-      if (sendData.pixels) {
-        // 🛡️ Create a copy for transfer to avoid detaching the main rendering buffer
-        const pixelsCopy = new Uint8ClampedArray(sendData.pixels);
-        sendData.pixels = pixelsCopy.buffer;
-      } else {
-        sendData.pixels = content.pixels;
-      }
-
-      if (sendData.pixels?.byteLength === 0) sendData.pixels = undefined;
-
-      let transferredObjects = [sendData.pixels];
-
-      if (sendData.label) {
-        // 🛡️ Create a copy for transfer to avoid detaching the label buffer
-        const labelPixelsCopy = new Uint8ClampedArray(sendData.label.img.pixels);
-        transferredObjects.push(labelPixelsCopy.buffer);
-      }
-
-      if (sendData.qrOverlay) {
-        // 🛡️ Create a copy for transfer to avoid detaching the QR overlay buffer
-        const qrPixelsCopy = new Uint8ClampedArray(sendData.qrOverlay.img.pixels);
-        transferredObjects.push(qrPixelsCopy.buffer);
-      }
-
-      if (sendData.qrCornerText) {
-        // 🛡️ Create a copy for transfer to avoid detaching the QR corner text buffer
-        const qrCornerPixelsCopy = new Uint8ClampedArray(sendData.qrCornerText.img.pixels);
-        transferredObjects.push(qrCornerPixelsCopy.buffer);
-      }
-
-      if (sendData.tapeProgressBar) {
-        // 🛡️ Create a copy for transfer to avoid detaching the tape progress bar buffer
-        const tapePixelsCopy = new Uint8ClampedArray(sendData.tapeProgressBar.img.pixels);
-        transferredObjects.push(tapePixelsCopy.buffer);
-      }
-
-      if (sendData.merryProgressBar) {
-        // 🎄 Create a copy for transfer to avoid detaching the merry progress bar buffer
-        const merryPixelsCopy = new Uint8ClampedArray(sendData.merryProgressBar.img.pixels);
-        transferredObjects.push(merryPixelsCopy.buffer);
-      }
-
-      // console.log("TO:", transferredObjects);
-      // console.log("Sent data:", sendData);
-
-      sendData.sound = sound;
-
-      send({ type: "render", content: sendData }, transferredObjects);
-
-      sound.sounds.length = 0; // Empty the sound command buffer.
-      sound.bubbles.length = 0;
-      sound.kills.length = 0;
-
-      twoDCommands.length = 0; // Empty the 2D GPU command buffer.
-
-      // Flush the `signals` after sending.
-      if (reframe) reframe = undefined;
-      if (cursorCode) cursorCode = undefined;
-    } else {
-      // Send update (sim).
-      maybeLeave();
-      // TODO: How necessary is this - does any info ever need to actually
-      //       get sent? 23.01.06.16.02
-
-      // console.log(pixels);
-      // 🛡️ Create a copy for transfer to avoid detaching the pixels buffer
-      const transferPixels = pixels ? new Uint8ClampedArray(pixels) : null;
-      
-      send(
-        {
-          type: "update",
-          content: {
-            didntRender: true,
-            loading,
-            pixels: transferPixels?.buffer,
-            width: content.width,
-            height: content.height,
-            sound,
-          },
-        },
-        [transferPixels?.buffer],
-      );
-    }
-
-    // Wait 8 frames of the default piece before loading the initial piece.
-    // And also make sure the session has been queried.
-    // console.log(sessionStarted);
-    if (
-      paintCount > 8n &&
-      (sessionStarted || PREVIEW_OR_ICON || $commonApi.net.sandboxed)
-    ) {
-      loadAfterPreamble?.(); // Start loading after the first disk if necessary.
-    }
-
-    // soundClear?.();
-
-    // ***Frame State Reset***
-    // Reset video transcoding / print progress.
-
-    //console.log(performance.now() - frameTime, "ms");
-
-    //performance.mark("b");
-
-    //performance.measure("a", "b");
-    //console.log("Frame perf:", performance.getEntriesByType("measure")[0].duration);
-    //performance.clearMarks();
-    //performance.clearMeasures();
-  }
-}
-
-// 📚 Utilities
-
-// Get the active user's handle from the server if one exists, updating
-// $commonApi.handle
-let HANDLE;
-// TODO: Cache this in localStorage and clear it on log in and log out?
-//       24.05.23.22.16
-
-async function handle() {
-  if (USER) {
-    // TODO: Check to see if this is in localStorage or not...
-    const storedHandle = store["handle"]; // || (await store.retrieve("handle"));
-
-    // console.log("Stored handle...", storedHandle);
-
-    if (storedHandle) {
-      const newHandle = "@" + storedHandle;
-      if (HANDLE === newHandle) return;
-      HANDLE = "@" + storedHandle;
-      send({ type: "handle", content: HANDLE });
-      store["handle:received"] = true;
-      // console.log("Retrieved handle from store:", storedHandle);
-      return; // Leave early if a stored handle was found.
-    }
-
-    try {
-      const response = await fetch(`/handle?for=${USER.sub}`);
-      if (response.status === 200) {
-        const data = await response.json();
-        const newHandle = "@" + data.handle;
-        if (newHandle === HANDLE) return;
-        HANDLE = newHandle;
-        send({ type: "handle", content: HANDLE });
-        store["handle:received"] = true;
-        store["handle"] = data.handle;
-        // store.persist("handle"); // Maybe this shouldn't persist.
-      } else {
-        // console.warn(await response.text());
-        store["handle:failed"] = true;
-      }
-    } catch (error) {
-      console.error(error);
-      store["handle:failed"] = true;
-    }
-  }
-}
-
-// Tell the `bios` to pull a screenshot of the next frame.
-function downloadScreenshot() {
-  send({
-    type: "$creenshot",
-    content: {
-      filename: `$creenshot-${num.timestamp()}.png`,
-      modifiers: { scale: 6 },
-    },
-  });
-}
-
-// Run the piece's "leave" function which will trigger
-// a new load before sending off the final frame.
-function maybeLeave() {
-  // 🚪 Leave (Skips act and sim and paint...)
-  if (leaving && leaveLoad) {
-    try {
-      leave({ ...painting.api, screen, ...$commonApi }); // Trigger leave.
-    } catch (e) {
-      console.warn("👋 Leave failure...", e);
-    }
-    leaveLoad();
-    leaveLoad = null;
-  }
-}
-
-// Debug utility for HUD hitbox visualization
-globalThis.toggleHudHitboxDebug = () => {
-  globalThis.debugHudHitbox = !globalThis.debugHudHitbox;
-  $commonApi.needsPaint(); // Force repaint to show/hide the debug visualization
-};
-
-// Play a sound when "notice" fires.
-const noticeBell = (api, { tone } = { tone: 600 }) => {
-  api.beep(tone);
-
-  noticeTimer = new gizmo.Hourglass(160, {
-    completed: () => {
-      notice = "";
-      noticeOpts = null;
-      noticeTimer = null;
-      $commonApi.needsPaint();
-    },
-  });
-};
+// Manages a piece and the transitions between pieces like a
+// hypervisor or shell.
+
+/* #region 🏁 todo
+#endregion */
+
+import * as quat from "../dep/gl-matrix/quat.mjs";
+import * as mat3 from "../dep/gl-matrix/mat3.mjs";
+import * as mat4 from "../dep/gl-matrix/mat4.mjs";
+import * as vec2 from "../dep/gl-matrix/vec2.mjs";
+import * as vec3 from "../dep/gl-matrix/vec3.mjs";
+import * as vec4 from "../dep/gl-matrix/vec4.mjs";
+
+import * as graph from "./graph.mjs";
+import * as num from "./num.mjs";
+import * as text from "./text.mjs";
+import * as geo from "./geo.mjs";
+import * as gizmo from "./gizmo.mjs";
+import * as ui from "./ui.mjs";
+import * as help from "./help.mjs";
+import * as platform from "./platform.mjs";
+import { signed as shop } from "./shop.mjs";
+import { parse, metadata, inferTitleDesc, updateCode } from "./parse.mjs";
+import { Socket } from "./socket.mjs"; // TODO: Eventually expand to `net.Socket`
+import { Chat } from "./chat.mjs"; // TODO: Eventually expand to `net.Socket`
+import {
+  notArray,
+  defaultTemplateStringProcessor,
+  uint8ArrayToBase64,
+  base64ToUint8Array,
+} from "./helpers.mjs";
+const { pow, abs, round, sin, random, min, max, floor, cos } = Math;
+const { keys } = Object;
+import { nopaint_boot, nopaint_act, nopaint_is, nopaint_renderPerfHUD, nopaint_triggerBakeFlash } from "../systems/nopaint.mjs";
+import { getPreserveFadeAlpha, setPreserveFadeAlpha } from "./fade-state.mjs";
+import * as prompt from "../systems/prompt-system.mjs";
+import * as world from "../systems/world.mjs";
+import { headers } from "./headers.mjs";
+import { logs } from "./logs.mjs";
+import { soundWhitelist } from "./sound/sound-whitelist.mjs";
+
+import { CamDoll } from "./cam-doll.mjs";
+
+import { TextInput, Typeface } from "../lib/type.mjs";
+
+import * as lisp from "./kidlisp.mjs";
+import { isKidlispSource, fetchCachedCode, getCachedCode, initPersistentCache, getCachedCodeMultiLevel } from "./kidlisp.mjs"; // Add lisp evaluator.
+import { qrcode as qr, ErrorCorrectLevel } from "../dep/@akamfoad/qr/qr.mjs";
+import { microtype, MatrixChunky8 } from "../disks/common/fonts.mjs";
+
+function matrixDebugEnabled() {
+  if (typeof window !== "undefined" && window?.acMatrixDebug) return true;
+  if (typeof globalThis !== "undefined" && globalThis?.acMatrixDebug)
+    return true;
+  return false;
+}
+
+function inkFloodLoggingEnabled() {
+  if (typeof globalThis !== "undefined" && globalThis.AC_LOG_INK_COLORS) return true;
+  if (typeof process !== "undefined" && process.env?.AC_LOG_INK_COLORS === "1") return true;
+  return false;
+}
+
+function inkFloodLogPrefix() {
+  let label = null;
+  if (typeof process !== "undefined" && process.env?.AC_LOG_INK_LABEL) {
+    label = process.env.AC_LOG_INK_LABEL;
+  } else if (typeof globalThis !== "undefined" && globalThis.AC_LOG_INK_LABEL) {
+    label = globalThis.AC_LOG_INK_LABEL;
+  }
+  return label ? `[${label}] ` : "";
+}
+
+function cloneColorForLog(color) {
+  if (Array.isArray(color)) return Array.from(color);
+  return color;
+}
+
+function cloneArgsForLog(args) {
+  return Array.from(args).map((arg) => {
+    if (Array.isArray(arg)) return Array.from(arg);
+    if (arg && typeof arg === "object") {
+      try {
+        return JSON.parse(JSON.stringify(arg));
+      } catch (err) {
+        return String(arg);
+      }
+    }
+    return arg;
+  });
+}
+
+if (typeof globalThis !== "undefined") {
+  if (globalThis.acMatrixDebug === undefined) {
+    globalThis.acMatrixDebug = true;
+  }
+  if (typeof window !== "undefined" && window.acMatrixDebug === undefined) {
+    window.acMatrixDebug = globalThis.acMatrixDebug;
+  }
+}
+
+// Helper function to safely check for sandboxed environments in both main thread and worker contexts
+function isSandboxed() {
+  try {
+    // In workers, window is undefined but we can still check self.origin or location
+    if (typeof window !== "undefined") {
+      return window.origin === "null";
+    } else if (typeof self !== "undefined" && self.origin) {
+      return self.origin === "null";
+    } else if (typeof location !== "undefined" && location.origin) {
+      return location.origin === "null";
+    } else {
+      return false; // Default to not sandboxed if we can't determine
+    }
+  } catch (err) {
+    return false; // Default to not sandboxed if there's an error
+  }
+}
+
+// Helper function to get safe protocol and hostname for URL construction
+function getSafeUrlParts() {
+  try {
+    const sandboxed = isSandboxed();
+    
+    if (sandboxed) {
+      return {
+        protocol: "https:",
+        hostname: "aesthetic.computer"
+      };
+    } else {
+      // Try to get location info from various contexts
+      let loc = null;
+      if (typeof location !== "undefined") {
+        loc = location;
+      } else if (typeof self !== "undefined" && self.location) {
+        loc = self.location;
+      } else if (typeof window !== "undefined" && window.location) {
+        loc = window.location;
+      }
+      
+      if (loc) {
+        return {
+          protocol: loc.protocol,
+          hostname: loc.hostname || loc.host
+        };
+      } else {
+        // Fallback if no location available
+        return {
+          protocol: "https:",
+          hostname: "aesthetic.computer"
+        };
+      }
+    }
+  } catch (err) {
+    // Fallback to defaults if there's any error
+    return {
+      protocol: "https:",
+      hostname: "aesthetic.computer"
+    };
+  }
+}
+
+let tf; // Active typeface global.
+
+// Cache for loaded typefaces to avoid recreating them
+const typefaceCache = new Map();
+
+const DEFAULT_TYPEFACE_BLOCK_WIDTH = 6;
+const DEFAULT_TYPEFACE_BLOCK_HEIGHT = 10;
+const HUD_LABEL_TEXT_MARGIN = 0;
+const KIDLISP_HUD_WRAP_CHARACTER_LIMIT = 28;
+const MIN_HUD_WRAP_WIDTH = 120;
+
+function resolveTypefaceInstance(typefaceRef) {
+  if (!typefaceRef) return undefined;
+  if (typefaceRef instanceof Typeface) return typefaceRef;
+  if (typeof typefaceRef === "string") {
+    if (typefaceCache.has(typefaceRef)) {
+      return typefaceCache.get(typefaceRef);
+    }
+    const instance = new Typeface(typefaceRef);
+    typefaceCache.set(typefaceRef, instance);
+    return instance;
+  }
+  if (typeof typefaceRef === "object" && typeof typefaceRef?.getGlyph === "function") {
+    return typefaceRef;
+  }
+  return undefined;
+}
+
+function ensureTypefaceLoaded(typeface) {
+  if (!typeface || typeof typeface.load !== "function") return;
+  const requiresLoad =
+    typeface.data?.bdfFont ||
+    typeface.name === "unifont" ||
+    typeface.name === "MatrixChunky8";
+
+  if (!requiresLoad) return;
+
+  if (!typeface.__loadPromise) {
+    typeface.__loadPromise = typeface.load($commonApi.net.preload, () => {
+      if (typeof window !== "undefined" && window.$activePaintApi?.needsPaint) {
+        window.$activePaintApi.needsPaint();
+      }
+    });
+  }
+
+  return typeface.__loadPromise;
+}
+
+function getTypefaceForMeasurement(typefaceName) {
+  if (!typefaceName) return tf;
+  const resolved = resolveTypefaceInstance(typefaceName);
+  return resolved || tf;
+}
+
+function writeHudLabelText(
+  $, 
+  text,
+  {
+    x = 0,
+    y = 0,
+    typefaceName,
+    preserveColors = true,
+    bounds,
+    wordWrap,
+  } = {},
+) {
+  if (text === undefined || text === null || text === "") return;
+
+  const content = preserveColors ? text : stripColorCodes(text);
+  const effectiveBounds = typeof bounds === "number" && bounds > 0 ? bounds : undefined;
+  const shouldWrap = wordWrap === undefined ? effectiveBounds !== undefined : wordWrap;
+  
+  $.write(
+    content,
+    { x, y },
+    undefined,
+    effectiveBounds,
+    shouldWrap,
+    typefaceName,
+  );
+
+  return $;
+}
+
+// Helper function to determine if a color is dark (needs light shadow) or light (needs dark shadow)
+function isColorDark(colorStr) {
+  
+  let rgb;
+  
+  // Handle RGB comma-separated format like "0,0,0" or "255,0,0"
+  if (typeof colorStr === 'string' && colorStr.includes(',')) {
+    const parts = colorStr.split(',').map(n => parseInt(n.trim(), 10));
+    rgb = parts;
+  } 
+  // Handle named colors
+  else if (typeof colorStr === 'string') {
+    const lower = colorStr.toLowerCase();
+    const resolved = graph.findColor(lower);
+    if (Array.isArray(resolved)) {
+      rgb = resolved;
+    } else {
+      // For unknown colors, assume they're light
+      return false;
+    }
+  }
+  // Handle array format [r, g, b]
+  else if (Array.isArray(colorStr)) {
+    rgb = colorStr;
+  }
+  
+  if (!rgb || rgb.length < 3) return false;
+  
+  // Calculate relative luminance using the formula from WCAG
+  // https://www.w3.org/TR/WCAG20/#relativeluminancedef
+  const [r, g, b] = rgb;
+  const luminance = (0.299 * r + 0.587 * g + 0.114 * b) / 255;
+  
+  // If luminance is less than 0.5, it's a dark color
+  return luminance < 0.5;
+}
+
+// Helper function to get shadow color for a specific text color
+const BRIGHT_SHADOW_RGB = "220,220,220";
+
+function getShadowColorForText(colorStr) {
+  if (!colorStr) return "64,64,64"; // Default to dark gray shadow
+  
+  let rgb;
+  let normalizedCommand = null;
+  if (typeof colorStr === "string") {
+    normalizedCommand = colorStr.trim().toLowerCase();
+    // Treat complex command-based color strings (fade, scroll, random, etc.) as needing bright shadows
+    if (/[:(]/.test(normalizedCommand) || normalizedCommand.includes("?")) {
+      return BRIGHT_SHADOW_RGB;
+    }
+  }
+  
+  // Parse the color string to get RGB values
+  if (typeof colorStr === 'string' && colorStr.includes(',')) {
+    const parts = colorStr.split(',').map(n => parseInt(n.trim(), 10));
+    rgb = parts;
+  } 
+  else if (typeof colorStr === 'string') {
+    const lower = colorStr.toLowerCase();
+    const resolved = graph.findColor(lower);
+    if (Array.isArray(resolved)) {
+      rgb = resolved;
+    } else {
+      // Fallback to dark gray for unknown colors
+      return "64,64,64";
+    }
+  }
+  else if (Array.isArray(colorStr)) {
+    rgb = colorStr;
+  }
+  
+  if (!rgb || rgb.length < 3) return "64,64,64";
+  
+  const [r, g, b] = rgb;
+
+  // Handle very dark colors (near black) before channel-specific logic
+  if (r <= 24 && g <= 24 && b <= 24) {
+    return BRIGHT_SHADOW_RGB;
+  }
+  
+  // 🎨 Special case: Detect RGB channel colors and return channel-tinted shadows
+  // Red channel: R value, zero G and B
+  if (r >= 0 && g === 0 && b === 0) {
+    // Red channel shadow - darker red, stronger and more saturated
+    const shadowR = Math.max(32, Math.round(r * 0.4)); // Keep at least 40% intensity
+    return `${shadowR},0,0`; // Pure red shadow
+  }
+  
+  // Green channel: zero R, G value, zero B
+  if (r === 0 && g >= 0 && b === 0) {
+    // Green channel shadow - darker green
+    const shadowG = Math.max(32, Math.round(g * 0.4));
+    return `0,${shadowG},0`; // Pure green shadow
+  }
+  
+  // Blue channel: zero R, G value (75% of B), B value (deepskyblue pattern: 0, 191, 255)
+  // Detects pattern where g = b * 0.75 (within rounding tolerance)
+  if (r === 0 && b >= 0 && g >= 0) {
+    const expectedG = Math.round(b * 0.75);
+    // Allow 1 pixel tolerance for rounding
+    if (Math.abs(g - expectedG) <= 1) {
+      // Blue/deepskyblue channel shadow - darker blue with cyan tint
+      const shadowG = Math.max(24, Math.round(g * 0.4));
+      const shadowB = Math.max(32, Math.round(b * 0.4));
+      return `0,${shadowG},${shadowB}`; // Cyan-blue shadow
+    }
+  }
+  
+  // Check if the color is dark - if so, lighten it for shadow
+  if (isColorDark(colorStr)) {
+    // Render near-white shadows under very dark text for readability
+    if (r <= 24 && g <= 24 && b <= 24) {
+      return "255,255,255";
+    }
+
+    // Lighten the color by mixing with white (stronger mix for dark colors)
+    const factor = 0.85; // Mix 85% with white for a much lighter shadow
+    const shadowR = Math.round(r + (255 - r) * factor);
+    const shadowG = Math.round(g + (255 - g) * factor);
+    const shadowB = Math.round(b + (255 - b) * factor);
+    return `${shadowR},${shadowG},${shadowB}`;
+  }
+  
+  // For light colors, darken by mixing with dark gray
+  const factor = 0.6; // Mix 60% darker for shadow
+  const shadowR = Math.round(r * (1 - factor));
+  const shadowG = Math.round(g * (1 - factor));
+  const shadowB = Math.round(b * (1 - factor));
+  return `${shadowR},${shadowG},${shadowB}`;
+}
+
+// Helper function to replace color codes in text with shadow colors
+function replaceColorCodesWithShadows(text, defaultTextColor = "white") {
+  if (!text || !textContainsColorCodes(text)) return text;
+  
+  let currentTextColor = defaultTextColor;
+  
+  COLOR_CODE_MATCH_REGEX.lastIndex = 0;
+  return text.replace(COLOR_CODE_MATCH_REGEX, (match, colorStr) => {
+    if (!colorStr) return match;
+    
+    const normalized = colorStr.trim();
+    const lower = normalized.toLowerCase();
+    
+    if (lower === "reset" || lower === "default" || lower === "base") {
+      currentTextColor = defaultTextColor;
+    } else {
+      currentTextColor = normalized;
+    }
+    
+    // Get the appropriate shadow color for this text color
+    const shadowColor = getShadowColorForText(currentTextColor);
+    
+    // Return the shadow color code
+    return `\\${shadowColor}\\`;
+  });
+}
+
+function drawHudLabelText(
+  $, 
+  text,
+  {
+    x = 0,
+    y = 0,
+    typefaceName,
+    textColor = "white",
+    shadowColor,
+    shadowOffsetX = 1,
+    shadowOffsetY = 1,
+    preserveColors = true,
+    bounds,
+    wordWrap,
+  } = {},
+) {
+  if (!text) return;
+
+  const containsColorCodes = textContainsColorCodes(text);
+  const shouldPreserveColors = preserveColors || ((typefaceName === "MatrixChunky8" || typefaceName === "unifont") && containsColorCodes);
+
+  const effectiveBounds = typeof bounds === "number" && bounds > 0 ? bounds : undefined;
+  const shouldWrap = wordWrap === undefined ? effectiveBounds !== undefined : wordWrap;
+
+
+  let effectiveShadowColor = shadowColor;
+  if (!effectiveShadowColor && textColor) {
+    effectiveShadowColor = getShadowColorForText(textColor);
+  }
+  if (!effectiveShadowColor) {
+    effectiveShadowColor = "black";
+  }
+
+
+  const shouldRenderShadow = effectiveShadowColor && !(
+    (typefaceName === "MatrixChunky8" || typefaceName === "unifont") &&
+    matrixDebugEnabled()
+  );
+
+  if (shouldRenderShadow) {
+    // If the text has color codes and we're preserving colors, use dynamic shadows
+    if (shouldPreserveColors && containsColorCodes) {
+      // Replace color codes with appropriate shadow colors
+      const shadowText = replaceColorCodesWithShadows(text, textColor);
+      
+      writeHudLabelText($, shadowText, {
+        x: x + shadowOffsetX,
+        y: y + shadowOffsetY,
+        typefaceName,
+        preserveColors: true, // Keep the shadow color codes
+        bounds: effectiveBounds,
+        wordWrap: shouldWrap,
+      });
+    } else {
+      // Original behavior: single shadow color for entire text
+      $.ink(effectiveShadowColor);
+      writeHudLabelText($, text, {
+        x: x + shadowOffsetX,
+        y: y + shadowOffsetY,
+        typefaceName,
+        preserveColors: false,
+        bounds: effectiveBounds,
+        wordWrap: shouldWrap,
+      });
+    }
+  }
+
+  if (textColor) {
+    $.ink(textColor);
+  }
+
+  const content = shouldPreserveColors ? text : stripColorCodes(text);
+  $.write(
+    content,
+    { x, y },
+    undefined,
+    effectiveBounds,
+    shouldWrap,
+    typefaceName,
+  );
+}
+
+export const noWorker = { onMessage: undefined, postMessage: undefined };
+
+let ROOT_PIECE = "prompt"; // This gets set straight from the host html file for the ac.
+
+let USER; // A holder for the logged in user. (Defined in `boot`)
+let sessionStarted = false; // A flag that waits to boot until a session was
+//                             found or not.
+
+let LAN_HOST; // The IP address of the hosting machine on the local network.
+let SHARE_SUPPORTED; // Whether navigator.share is supported. (For `dl`)
+let PREVIEW_OR_ICON; // Whether we are in preview or icon mode. (From boot.)
+let VSCODE; // Whether we are running the vscode extesion or not. (From boot.)
+let TV_MODE = false; // Whether running in TV mode (disables touch/keyboard input)
+let HIGHLIGHT_MODE = false; // Whether HUD highlighting is enabled
+let HIGHLIGHT_COLOR = "64,64,64"; // Default highlight color (gray)
+let AUDIO_SAMPLE_RATE = 0;
+let debug = false; // This can be overwritten on boot.
+let nopaintPerf = false; // Performance panel for nopaint system debugging (disabled by default)
+let visible = true; // Is aesthetic.computer visibly rendering or not?
+
+// 🎯 Global KidLisp Instance - Single source of truth for all KidLisp operations
+let globalKidLispInstance = null;
+
+// 🎨 Persistent first line color storage - survives instance resets
+let persistentFirstLineColor = null;
+
+// 🎨 Global function to store background color from KidLisp (worker-safe)
+function storePersistentFirstLineColor(color) {
+  persistentFirstLineColor = color;
+  // Also store in window if available
+  if (typeof window !== "undefined" && window.setPersistentFirstLineColor) {
+    window.setPersistentFirstLineColor(color);
+  }
+}
+
+// 🎨 Global function to get background color for reframe (worker-safe)
+function getPersistentFirstLineColor() {
+
+  return persistentFirstLineColor;
+}
+
+// 🎨 Make storage function globally available for KidLisp
+if (typeof globalThis !== "undefined") {
+  globalThis.storePersistentFirstLineColor = storePersistentFirstLineColor;
+  globalThis.getPersistentFirstLineColor = getPersistentFirstLineColor;
+}
+
+// Global function to set persistent first line color
+if (typeof window !== "undefined") {
+  window.setPersistentFirstLineColor = function(color) {
+    persistentFirstLineColor = color;
+  };
+
+  // Global function to get persistent first line color
+  window.getPersistentFirstLineColor = function() {
+    return persistentFirstLineColor;
+  };
+}
+
+function resolveBackgroundFillSpec(colorLike) {
+  if (colorLike === undefined || colorLike === null) return null;
+
+  let resolved;
+  try {
+    resolved = graph.findColor(colorLike);
+  } catch (err) {
+    return null;
+  }
+
+  if (!Array.isArray(resolved) || resolved.length === 0) {
+    return null;
+  }
+
+  const first = resolved[0];
+  if (typeof first === "string" && first.startsWith("fade:")) {
+    const fadeInfo = graph.parseFadeColor(resolved);
+    if (fadeInfo) {
+      return {
+        type: "fade",
+        fadeInfo,
+      };
+    }
+    return null;
+  }
+
+  const clampChannel = (value, fallback = 0) => {
+    if (typeof value !== "number" || !Number.isFinite(value)) return fallback;
+    return Math.max(0, Math.min(255, Math.round(value)));
+  };
+
+  const r = clampChannel(resolved[0], 0);
+  const g = clampChannel(resolved[1], r);
+  const b = clampChannel(resolved[2], r);
+  const a = clampChannel(resolved[3], 255);
+
+  return {
+    type: "solid",
+    rgba: [r, g, b, a],
+  };
+}
+
+function computeFadePositionForPixel(x, y, width, height, fadeInfo) {
+  if (!fadeInfo || !width || !height) return 0;
+
+  const maxX = Math.max(width - 1, 0);
+  const maxY = Math.max(height - 1, 0);
+  const direction = fadeInfo.direction;
+
+  if (typeof direction === "number" && Number.isFinite(direction)) {
+    return graph.calculateAngleFadePosition(
+      x,
+      y,
+      0,
+      0,
+      maxX,
+      maxY,
+      direction,
+    );
+  }
+
+  const numeric = direction !== undefined ? parseFloat(direction) : NaN;
+  if (!Number.isNaN(numeric) && Number.isFinite(numeric)) {
+    return graph.calculateAngleFadePosition(
+      x,
+      y,
+      0,
+      0,
+      maxX,
+      maxY,
+      numeric,
+    );
+  }
+
+  const safeDiv = (value, denom) => (denom <= 0 ? 0 : value / denom);
+
+  switch (direction) {
+    case "horizontal-reverse":
+      return safeDiv(maxX - x, maxX);
+    case "vertical":
+      return safeDiv(y, maxY);
+    case "vertical-reverse":
+      return safeDiv(maxY - y, maxY);
+    case "diagonal": {
+      const dx = safeDiv(x, maxX);
+      const dy = safeDiv(y, maxY);
+      return (dx + dy) / 2;
+    }
+    case "diagonal-reverse": {
+      const dx = safeDiv(maxX - x, maxX);
+      const dy = safeDiv(maxY - y, maxY);
+      return (dx + dy) / 2;
+    }
+    case "horizontal":
+    default:
+      return safeDiv(x, maxX);
+  }
+}
+
+function fillExpandedWithSolidPixels(screen, width, height, oldWidth, oldHeight, rgba) {
+  const [r, g, b] = rgba;
+
+  const applyPixel = (x, y) => {
+    const i = (y * width + x) * 4;
+    screen.pixels[i] = r;
+    screen.pixels[i + 1] = g;
+    screen.pixels[i + 2] = b;
+    screen.pixels[i + 3] = 255;
+  };
+
+  if (width > oldWidth) {
+    for (let y = 0; y < height; y++) {
+      for (let x = oldWidth; x < width; x++) {
+        applyPixel(x, y);
+      }
+    }
+  }
+
+  if (height > oldHeight) {
+    const bottomLimit = width > oldWidth ? oldWidth : width;
+    for (let y = oldHeight; y < height; y++) {
+      for (let x = 0; x < bottomLimit; x++) {
+        applyPixel(x, y);
+      }
+    }
+  }
+}
+
+function fillExpandedWithFadePixels(screen, width, height, oldWidth, oldHeight, fadeInfo) {
+  const applyPixel = (x, y) => {
+    const t = computeFadePositionForPixel(x, y, width, height, fadeInfo);
+    const [r = 0, g = 0, b = 0, a = 255] = graph.getLocalFadeColor(t, x, y, fadeInfo);
+    const i = (y * width + x) * 4;
+    screen.pixels[i] = Math.max(0, Math.min(255, Math.round(r)));
+    screen.pixels[i + 1] = Math.max(0, Math.min(255, Math.round(g)));
+    screen.pixels[i + 2] = Math.max(0, Math.min(255, Math.round(b)));
+    screen.pixels[i + 3] = Math.max(0, Math.min(255, Math.round(a || 255)));
+  };
+
+  if (width > oldWidth) {
+    for (let y = 0; y < height; y++) {
+      for (let x = oldWidth; x < width; x++) {
+        applyPixel(x, y);
+      }
+    }
+  }
+
+  if (height > oldHeight) {
+    const bottomLimit = width > oldWidth ? oldWidth : width;
+    for (let y = oldHeight; y < height; y++) {
+      for (let x = 0; x < bottomLimit; x++) {
+        applyPixel(x, y);
+      }
+    }
+  }
+}
+
+const projectionMode = location.search.indexOf("nolabel") > -1; // Skip loading noise.
+
+import { setDebug } from "../disks/common/debug.mjs";
+import { customAlphabet } from "../dep/nanoid/nanoid.js";
+import { setTeiaMode, getTeiaMode, checkTeiaMode } from "./teia-mode.mjs";
+// import { update } from "./glaze.mjs";
+const alphabet =
+  "0123456789ABCDEFGHIJKLMNOPQRSTUVWXYZabcdefghijklmnopqrstuvwxyz";
+const nanoid = customAlphabet(alphabet, 4);
+
+const defaults = {
+  boot: ({ cursor, screen: { width, height }, resolution, api }) => {
+    if (location.host.indexOf("botce") > -1) resolution(width, height, 0);
+    if (platform.AestheticExtension) resolution(width, height, 0);
+    cursor("native");
+  }, // aka Setup
+  sim: () => false, // A framerate independent of rendering.
+  paint: ({ noise16Aesthetic, noise16Sotce, slug, wipe, ink, screen, net }) => {
+    // TODO: Make this a boot choice via the index.html file?
+    if (!projectionMode) {
+      if (slug?.indexOf("wipppps") > -1) {
+        wipe("black");
+      } else if (slug?.indexOf("botce") > -1) {
+        noise16Sotce();
+      } else {
+        noise16Aesthetic();
+        if (net.loadFailureText) {
+          ink("white").write(
+            net.loadFailureText,
+            { x: 6, y: 6 },
+            [64, 64],
+            screen.width - 6,
+          );
+        }
+      }
+    }
+  },
+  beat: () => false, // Runs every bpm.
+  act: () => false, // All user interaction.
+  leave: () => false, // Before unload.
+  receive: () => false, // Handle messages from BIOS (file drops, etc.)
+  preview: ({ wipe, slug }) => {
+    wipe(64).ink(255).write(slug, { center: "xy", size: 1 });
+  },
+  icon: ({ glaze, wipe, screen }) => {
+    glaze({ on: false });
+    // console.log(screen.width, screen.height);
+    wipe(70, 50, 100)
+      .ink(200, 30, 100)
+      .box(screen.width / 2, screen.height / 2, 48, 72, "*center");
+  },
+};
+
+let loadAfterPreamble = null;
+let hotSwap = null;
+
+// 🔎 NoPaint
+// Inheritable via `export const system = "nopaint"` from any piece.
+// Boilerplate for a distributed raster editor.
+const nopaint = {
+  leave: function leave($) {
+    const { store, system, page, screen, flatten } = $;
+    if (NPnoOnLeave === false) {
+      // ^ This is set when reloading a brush without storing changes. (`N` key)
+
+      if (system.nopaint.bakeOnLeave) {
+        // Add bake commands.
+        page(system.painting);
+        //$activePaintApi = $; // In case of recursive paint functions like `write`.
+        bake($);
+        // page(screen); // TODO: This should work but it doesnt...
+        //                        Seems to have something to do with
+        //                        the $activePaintAPI being set
+        //                        and it's specific to the `write`
+        //                        implementation.
+        flatten(); // Force-run the above painting commands.
+      }
+      // Bake any changes into the existing painting using the screen buffer.
+      // Note... this may not include the full API that `paint` has...
+      // Which could lead to inconsistencies in `bake` calls.  23.05.04.13.01
+
+      //  const p = system.nopaint.translation; // Offset by the pan position.
+      //  page(system.painting).paste(screen, -p.x, -p.y); // TODO: Why the + 1 offset here...
+      //  painting.paint(); // TODO: Why is this here?
+      //  page(screen);
+      //}
+
+      addUndoPainting(system.painting, $.slug);
+
+      // Idea: Check to see if anything actually got painted by doing a diff on
+      //       the pixels?
+
+      store["painting"] = {
+        width: system.painting.width,
+        height: system.painting.height,
+        pixels: system.painting.pixels,
+      }; //system.painting; // Remember the painting data.
+
+      // console.log("System painting:", system.painting);
+
+      store.persist("painting", "local:db");
+
+      // 🎨 Broadcast painting update to other tabs
+      $commonApi.broadcastPaintingUpdate("updated", {
+        source: "leave",
+        slug: $.slug
+      });
+
+      // And its transform.
+      store["painting:transform"] = {
+        translation: system.nopaint.translation,
+        zoom: system.nopaint.zoomLevel,
+      };
+      store.persist("painting:transform", "local:db");
+    } else {
+      // Restore a painting if `no`ing.
+      const paintings = system.nopaint.undo.paintings;
+      page(system.painting)
+        .paste(paintings[paintings.length - 1])
+        .page(screen);
+    }
+
+    NPnoOnLeave = false;
+  },
+  // 🥞 Bake (to the painting)
+  bake: function bake({ paste, system }) {
+    paste(system.nopaint.buffer);
+  },
+};
+
+const undoPaintings = []; // Stores the last two paintings.
+let undoPosition = 0;
+
+function addUndoPainting(painting, step = "unspecified") {
+  if (!painting) return; // If there is no painting present, silently pass.
+  const op = painting.pixels;
+  const pixels = new Uint8ClampedArray(op.length);
+  pixels.set(op);
+
+  if (undoPaintings.length > undoPosition + 1) {
+    undoPaintings.length = undoPosition + 1;
+  }
+
+  if (undoPaintings.length > 0) {
+    const lastPainting = undoPaintings[undoPaintings.length - 1];
+
+    // Check for equality in the two states.
+    // TODO: How long does this take?
+    const eq =
+      painting.width === lastPainting.width &&
+      painting.height === lastPainting.height &&
+      pixels.every((value, index) => value === lastPainting.pixels[index]);
+
+    if (eq) {
+      // console.log("💩 The undo stack was not changed:", undoPaintings.length);
+      return;
+    }
+  }
+
+  undoPaintings.push({
+    pixels,
+    width: painting.width,
+    height: painting.height,
+  });
+
+  if ($commonApi.system.nopaint.recording) {
+    $commonApi.system.nopaint.addToRecord({
+      label: step,
+      painting: {
+        pixels,
+        width: painting.width,
+        height: painting.height,
+      },
+    });
+  }
+
+  undoPosition = undoPaintings.length - 1;
+
+  // Note: This could be extended to increase the size of the
+  //       undo stack, and images could be diffed? 23.01.31.01.30
+  const maxUndoSteps = 32;
+  if (undoPaintings.length > maxUndoSteps) undoPaintings.shift();
+
+  if (debug && logs.painting)
+    console.log("💩 Added undo painting...", undoPaintings.length);
+}
+
+let system = null; // Used to add built-in templated behaviors like `nopaint`.
+
+// 🎞️ Piece-level FPS control (timing-based, doesn't affect global render loop)
+let pieceFPS = null; // Target FPS for the current piece (null = no limit)
+let lastPaintTime = 0; // Last time paint() was executed
+let lastPaintOut = undefined; // Store last paintOut to preserve correct noPaint behavior
+let shouldSkipPaint = false; // Whether to skip this frame's paint call
+let pieceFrameCount = 0; // Frame counter that only increments when piece actually paints
+
+let boot = defaults.boot;
+let sim = defaults.sim;
+let paint = defaults.paint;
+let beat = defaults.beat;
+let brush, lift, filter; // Only set in the `nopaint` system.
+let act = defaults.act;
+let leave = defaults.leave;
+let receive = defaults.receive; // Handle messages from BIOS
+let preview = defaults.preview;
+let icon = defaults.icon;
+let bake; // Currently only used by the `nopaint` system.
+
+let leaving = false; // Set to true on first piece.
+let leaveLoad; // A callback for loading the next disk after leaving.
+
+let previewMode = false; // Detects ?preview on a piece and yields its
+//                          preview function if it exists.
+let firstPreviewOrIcon = true;
+let iconMode = false; // Detects ?icon on a piece and yields its
+//                          icon function if it exists.
+let previewOrIconMode;
+let hideLabel = false;
+let hideLabelViaTab = false; // Track if label is hidden via tab key toggle
+
+// Helper function to toggle HUD visibility (used by Tab key and center tap)
+function toggleHUDVisibility(isDoubleTap = false) {
+  const currentTime = performance.now();
+  
+  if (hudAnimationState.animating) {
+    // Animation in progress: reverse direction and continue from current position
+    const elapsed = currentTime - hudAnimationState.startTime;
+    const progress = Math.min(elapsed / hudAnimationState.duration, 1.0);
+    
+    // Flip the target state
+    hudAnimationState.visible = !hudAnimationState.visible;
+    
+    // Update the remembered state for when QR fullscreen is turned off
+    if (hudAnimationState.qrFullscreen) {
+      hudAnimationState.cornersVisibleBeforeFullscreen = hudAnimationState.visible;
+    }
+    
+    // Restart animation from current position by adjusting the start time
+    // If we were 30% through a hide animation, start the show animation at 70% progress
+    const remainingProgress = 1.0 - progress;
+    hudAnimationState.startTime = currentTime - (remainingProgress * hudAnimationState.duration);
+    
+    // Special double-tap: immediately show HUD if hiding
+    if (isDoubleTap && !hudAnimationState.visible) {
+      hudAnimationState.animating = false;
+      hudAnimationState.visible = true;
+      hudAnimationState.opacity = 1.0;
+      hudAnimationState.slideOffset = { x: 0, y: 0 };
+      hudAnimationState.qrSlideOffset = { x: 0, y: 0 };
+      
+      // Update remembered state
+      if (hudAnimationState.qrFullscreen) {
+        hudAnimationState.cornersVisibleBeforeFullscreen = true;
+      }
+    }
+    
+    $commonApi.sound.synth({
+      type: "sine",
+      tone: hudAnimationState.visible ? 600 : 400,
+      duration: 0.15,
+      attack: 0.1,
+      decay: 0.8,
+      volume: 0.2,
+    });
+  } else {
+    // No animation in progress: start new animation
+    hudAnimationState.animating = true;
+    hudAnimationState.startTime = currentTime;
+    hudAnimationState.visible = !hudAnimationState.visible;
+    
+    // Update the remembered state for when QR fullscreen is turned off
+    if (hudAnimationState.qrFullscreen) {
+      hudAnimationState.cornersVisibleBeforeFullscreen = hudAnimationState.visible;
+    }
+    
+    $commonApi.sound.synth({
+      type: "sine",
+      tone: hudAnimationState.visible ? 600 : 400,
+      duration: 0.15,
+      attack: 0.1,
+      decay: 0.8,
+      volume: 0.2,
+    });
+  }
+}
+let hudAnimationState = {
+  visible: !getTeiaMode(), // Hidden by default in TEIA mode, visible otherwise
+  animating: false,
+  startTime: 0,
+  duration: 500, // 500ms animation
+  opacity: 1.0,
+  slideOffset: { x: 0, y: 0 },     // HUD label offset (slides to top-left)
+  qrSlideOffset: { x: 0, y: 0 },   // QR overlay offset (slides to bottom-right)
+  labelWidth: 120,                 // HUD label width - updated when HUD is drawn
+  labelHeight: 40,                 // HUD label height - updated when HUD is drawn
+  qrSize: 80,                      // QR overlay size for bounding box animations
+  lastTabTime: 0,                  // Track last tab press for double-tap detection
+  qrFullscreen: false,             // Track if QR code is in fullscreen mode
+  cornersVisibleBeforeFullscreen: true // Remember corner state before fullscreen QR
+};
+
+let module, loadedModule; // Currently loaded piece module code with an extra reference for `hotSwap`.
+
+// 🎨 Enhanced painting change detection with immediate pixel monitoring
+let lastPaintingHash = null;
+let paintingChangeCheckInterval = null;
+let frameBasedMonitoring = false;
+
+// Performance optimization: Use requestAnimationFrame for more efficient monitoring
+function enableFrameBasedMonitoring() {
+  if (frameBasedMonitoring) return;
+  frameBasedMonitoring = true;
+  
+  let lastDimensions = null;
+  
+  function checkPaintingChanges() {
+    if ($commonApi.system?.painting && !$commonApi._processingBroadcast) {
+      const currentHash = generatePaintingHash($commonApi.system.painting);
+      const currentDimensions = {
+        width: $commonApi.system.painting.width,
+        height: $commonApi.system.painting.height
+      };
+      
+      // Add detailed logging for nopaint interference detection
+      const isNopaintActive = $commonApi.system?.nopaint?.is?.("painting");
+      const nopaintBuffer = $commonApi.system?.nopaint?.buffer;
+      
+      if (lastPaintingHash !== null && currentHash !== lastPaintingHash) {
+        // Check if this is a dimension change (resize operation)
+        const isDimensionChange = lastDimensions && 
+          (lastDimensions.width !== currentDimensions.width || 
+           lastDimensions.height !== currentDimensions.height);
+        
+        // Skip broadcasting during active nopaint operations to prevent interference
+        if (isNopaintActive) {
+          console.log(`🚫 SKIPPING broadcast during nopaint operation to prevent live preview interference`);
+        } else {
+          // Immediate broadcast with appropriate source
+          $commonApi.broadcastPaintingUpdateImmediate("frame_update", {
+            source: isDimensionChange ? "resize" : "frame_monitor",
+            hash: currentHash.substr(0,8)
+          });
+        }
+      }
+      
+      lastPaintingHash = currentHash;
+      lastDimensions = currentDimensions;
+    }
+    
+    if (frameBasedMonitoring) {
+      requestAnimationFrame(checkPaintingChanges);
+    }
+  }
+  
+  requestAnimationFrame(checkPaintingChanges);
+}
+
+// 🎨 Broadcast throttling to prevent infinite loops
+let lastBroadcastTime = 0;
+let broadcastThrottleDelay = 100; // Minimum ms between broadcasts
+let currentPath,
+  currentHost,
+  currentSearch,
+  currentColon,
+  currentParams,
+  currentHash,
+  currentText,
+  currentCode,
+  currentHUDTxt,
+  currentHUDPlainTxt,  // Plain text version without color codes
+  currentOriginalCodeId, // Track original $code identifier for sharing
+  currentHUDTextColor,
+  currentHUDStatusColor = "red",
+  currentHUDButton,
+  currentHUDButtonActive = false, // Global flag to block other button interactions when HUD is active
+  currentHUDButtonDirectTouch = false, // Track if HUD button was directly tapped (not rolled over)
+  currentHUDScrub = 0,
+  currentHUDLabelFontName,
+  currentHUDLabelBlockWidth = tf?.blockWidth ?? DEFAULT_TYPEFACE_BLOCK_WIDTH,
+  currentHUDLabelBlockHeight = tf?.blockHeight ?? DEFAULT_TYPEFACE_BLOCK_HEIGHT,
+  currentHUDShareWidth = (tf?.blockWidth ?? DEFAULT_TYPEFACE_BLOCK_WIDTH) * "share ".length,
+  currentHUDLabelMeasuredWidth = 0,
+  currentHUDLeftPad = 0,
+  currentHUDOffset,
+  qrOverlayCache = new Map(), // Cache for QR overlays to prevent regeneration every frame
+  hudLabelCache = null; // Cache for HUD label to prevent regeneration every frame
+
+let lastMatrixChunkyHighlightLog = null;
+let lastMatrixChunkyWriteDiagnosticLog = null;
+let lastMatrixChunkyPixelLog = null;
+
+
+
+// Helper functions to safely access window flags in both main thread and worker contexts
+function isQROverlayCacheDisabled() {
+  try {
+    return typeof window !== 'undefined' && window.acDISABLE_QR_OVERLAY_CACHE;
+  } catch (e) {
+    return false; // Default to enabled (caching on)
+  }
+}
+
+function isHUDLabelCacheDisabled() {
+  try {
+    return typeof window !== 'undefined' && window.acDISABLE_HUD_LABEL_CACHE;
+  } catch (e) {
+    return false; // Default to enabled if we can't check
+  }
+}
+
+// Make cache globally accessible for character loading system
+if (typeof window !== 'undefined') {
+  window.qrOverlayCache = qrOverlayCache;
+  
+  // Clear caches if they are disabled from BIOS
+  if (isQROverlayCacheDisabled()) {
+    qrOverlayCache.clear();
+    // console.log("🚫 QR overlay cache disabled and cleared from BIOS");
+  }
+  
+  // if (isHUDLabelCacheDisabled()) {
+  //   console.log("🚫 HUD label cache disabled from BIOS");
+  // }
+}
+//currentPromptButton;
+
+const COLOR_CODE_MATCH_REGEX = /\\([^\\]+)\\/g;
+const COLOR_CODE_TEST_REGEX = /\\[^\\]+\\/;
+
+// Utility function to strip color codes from text
+function stripColorCodes(str) {
+  if (!str) return str;
+  // Remove all \\color\\ sequences including:
+  // - Named colors: \\red\\, \\blue\\, \\cyan\\
+  // - RGB values: \\255,20,147\\, \\192,192,192\\
+  // - Complex patterns: \\color(args)\\
+  COLOR_CODE_MATCH_REGEX.lastIndex = 0;
+  return str.replace(
+    COLOR_CODE_MATCH_REGEX,
+    "",
+  );
+}
+
+function textContainsColorCodes(str) {
+  if (!str) return false;
+  return COLOR_CODE_TEST_REGEX.test(str);
+}
+
+function hasKidLispMarkers(text) {
+  if (!text) return false;
+  return (
+    text.includes("ink ") ||
+    text.includes("line ") ||
+    text.includes("box ") ||
+    text.includes("circle ") ||
+    text.includes("spin ") ||
+    text.includes("(") ||
+    textContainsColorCodes(text) ||
+    /\d+s\.\.\./.test(text) ||
+    /\?\s/.test(text)
+  );
+}
+
+function detectKidLispPiece({ currentPath, currentHUDTxt, currentText, cleanText }) {
+  const sourceCode = currentText || currentHUDTxt;
+
+  return (
+    (currentPath && lisp.isKidlispSource(currentPath) && !currentPath.endsWith('.lisp')) ||
+    currentPath === "(...)" ||
+    (sourceCode && sourceCode.startsWith("$")) ||
+    (currentPath && (currentPath.includes("/disks/$") || currentPath.includes("$"))) ||
+    (sourceCode && lisp.isKidlispSource && lisp.isKidlispSource(sourceCode)) ||
+    hasKidLispMarkers(currentHUDTxt) ||
+    textContainsColorCodes(cleanText) ||
+    hasKidLispMarkers(sourceCode)
+  );
+}
+
+function updateHUDStatus() {
+  if (udp.connected && socket?.connected) {
+    currentHUDStatusColor = "lime";
+  } else if (udp.connected || socket?.connected) {
+    currentHUDStatusColor = "orange";
+  } else {
+    currentHUDStatusColor = "red";
+  }
+}
+
+let loading = false;
+let reframe;
+
+const sfxProgressReceivers = {},
+  sfxSampleReceivers = {},
+  sfxKillReceivers = {},
+  sfxDurationReceivers = {};
+let $sampleCount = 0n;
+
+const signals = []; // Easy messages from embedded DOM content.
+const actAlerts = []; // Messages that get put into act and cleared after
+// every frame.
+let reframed = false;
+let formReframing = false; // Just for 3D camera updates.
+
+let paintings = {}; // Cached bitmaps from a piece.
+
+let screen;
+let currentDisplay; // TODO: Remove this? 22.09.29.11.38
+let cursorCode;
+let pieceHistoryIndex = -1; // Gets incremented to 0 when first piece loads.
+let paintCount = 0n;
+let simCount = 0n;
+let booted = false;
+// let initialSim = true;
+let noPaint = false;
+let labelBack = false;
+let hiccupTimeout; // Prevent multiple hiccups from being triggered at once.
+
+let storeRetrievalResolutions = {},
+  storeDeletionResolutions = {};
+
+// There are two instances of Socket that run in parallel...
+let socket, socketStartDelay; // Socket server for each piece.
+
+// ❤️‍🔥 TODO: Explose these somehow to the $commonApi.
+
+// TODO: Extract `chat` into an external class.
+
+const chatDebug =
+  location.host === "local.aesthetic.computer" ||
+  location.host === "localhost:8888" ||
+  location.host === "aesthetic.local:8888";
+const chatClient = new Chat(chatDebug, send);
+
+let udp = {
+    send: (type, content) => {
+      send({ type: "udp:send", content: { type, content } });
+    },
+    receive: ({ type, content }) => {
+      // console.log("🩰 Received `piece` message from UDP:", type, content);
+
+      // 🧚 Ambient cursor (fairies) support.
+      if (type === "fairy:point" /*&& socket?.id !== id*/ && visible) {
+        fairies.push({ x: content.x, y: content.y });
+        return;
+      }
+
+      udpReceive?.(type, content);
+    },
+    kill: (outageSeconds) => {
+      udp.connected = false;
+      send({ type: "udp:disconnect", content: { outageSeconds } });
+    },
+    connected: false,
+  },
+  udpReceive = undefined;
+
+let scream = null; // 😱 Allow priviledged users to send alerts to everyone.
+//                       (A great end<->end socket + redis test.)
+let screaming = false;
+let screamingTimer; // Keep track of scream duration.
+
+const fairies = []; // Render cursor points of other active users,
+//                              dumped each frame.
+
+let glazeEnabled = false; // Keep track of whether glaze is on or off.
+
+// *** Dark Mode ***
+// (By @tarighian)
+// Pass `true` or `false` to override or `default` to the system setting.
+function darkMode(enabled) {
+  if (enabled === "default") {
+    darkMode($commonApi.dark || false);
+    store.delete("dark-mode");
+    actAlerts.push($commonApi.dark ? "dark-mode" : "light-mode");
+    return $commonApi.dark;
+  } else {
+    // true or false
+    store["dark-mode"] = enabled;
+    store.persist("dark-mode");
+    $commonApi.dark = enabled;
+    actAlerts.push($commonApi.dark ? "dark-mode" : "light-mode");
+    return enabled;
+  }
+}
+
+// *** Store ***
+// This object is used to store and retrieve data across disks
+// The `local` method encodes everything as a JSON string.
+
+// Note: It strangely also contains an API which could be redefined
+//       unintentionally. 22.10.15.01.57
+// 22.11.25.11.07: The methods should be refactored out of the storage object / not share keys.
+const store = {
+  persist: function (key, method = "local") {
+    // Send data over the thread through a key in this object.
+    send({
+      type: "store:persist",
+      content: {
+        key,
+        data: this[key],
+        method,
+      },
+    });
+    // TODO: Turn the existing key into a retrieval function / promise?
+  },
+  retrieve: function (key, method = "local") {
+    const promise = new Promise((resolve) => {
+      storeRetrievalResolutions[key] = resolve;
+    });
+
+    send({ type: "store:retrieve", content: { key, method } });
+
+    return promise;
+  },
+  delete: function (key, method = "local") {
+    // Remove the key from the ram store, no matter what the method.
+    delete store[key];
+
+    const promise = new Promise((resolve) => {
+      storeDeletionResolutions[key] = resolve;
+    });
+
+    send({
+      type: "store:delete",
+      content: {
+        key,
+        method,
+      },
+    });
+    return promise;
+  },
+};
+
+// Promise based API calls (through `bios` and back)
+let fileImport;
+let serverUpload, serverUploadProgressReporter;
+let zipCreation;
+let authorizationRequest;
+let fileOpenRequest;
+let fileEncodeRequest;
+let gpuResponse;
+let web3Response;
+
+// Other
+let activeVideo; // TODO: Eventually this can be a bank to store video textures.
+let videoDeviceCount = 0;
+let lastActiveVideo;
+let videoSwitching = false;
+let preloadPromises = {};
+let inFocus;
+let loadFailure;
+
+// Duration tracking for playlist progress bar (similar to tape system)
+let durationStartTime = null;  // When the piece started (null if no duration) - using performance.now()
+let durationTotal = null;      // Total duration in seconds (null if no duration)
+let durationProgress = 0;      // Current progress (0-1)
+let durationCompleted = false; // Whether duration has completed
+let durationBlinkState = false; // For blinking the completed bar
+let pageLoadTime = performance.now(); // Time when the page first loaded - using performance.now()
+
+// 1. ✔ API
+
+// TODO: Eventually add a wiggle bank so all wiggles are indexed
+//       and start at random angles.
+// let wiggler = 0;
+let wiggleAngle = 0;
+
+// TODO; Change this to true and update all brushes.
+// let NPdontPaintOnLeave = false;
+let NPnoOnLeave = false;
+
+// 🔴 Recorder (Singleton)
+class Recorder {
+  printProgress = 0;
+  presentProgress = 0;
+  printing = false; // Set by a callback from `bios`.
+  printed = false; // "
+  recording = false; // "
+  rollingCallback;
+  recorded = false; // "
+  presenting = false; // "
+  playing = false; // "
+  cutCallback;
+  printCallback;
+  framesCallback;
+  loadCallback;
+
+  tapeTimerStart;
+  tapeProgress = 0;
+  tapeTimerDuration;
+  tapeFrameMode = false; // Whether we're recording based on frames instead of time
+  tapeFrameStart = 0; // Starting frame count
+  tapeFrameTarget = 0; // Target number of frames to record
+
+  videoOnLeave = false;
+
+  constructor() {}
+
+  tapeTimerSet(durationOrFrames, time, isFrameMode = false) {
+    if (isFrameMode) {
+      // Frame-based recording
+      this.tapeFrameMode = true;
+      this.tapeFrameStart = Number($commonApi.paintCount || 0n);
+      this.tapeFrameTarget = durationOrFrames;
+      this.tapeTimerStart = null;
+      this.tapeTimerDuration = null;
+      
+      console.log(`🎬 Starting frame-based recording: ${durationOrFrames} frames (starting at frame ${this.tapeFrameStart})`);
+      
+      // Set a longer failsafe for frame-based recording (frames could take a while)
+      if (this.failsafeTimeout) {
+        clearTimeout(this.failsafeTimeout);
+      }
+      
+      this.failsafeTimeout = setTimeout(() => {
+        console.warn(`🎬 ⚠️ Frame-based failsafe triggered! Recording may have stalled.`);
+        this.tapeProgress = 0;
+        this.tapeFrameMode = false;
+        this.tapeFrameStart = 0;
+        this.tapeFrameTarget = 0;
+        
+        if (typeof this.cut === 'function') {
+          this.cut(() => {
+            $commonApi.jump("video");
+          });
+        } else {
+          console.warn(`🎬 ⚠️ Cut function not available in failsafe, manual jump to video`);
+          $commonApi.jump("video");
+        }
+        this.failsafeTimeout = null;
+      }, Math.max(30000, durationOrFrames * 1000)); // At least 30 seconds, or 1 second per frame
+    } else {
+      // Time-based recording (existing behavior)
+      this.tapeFrameMode = false;
+      this.tapeTimerStart = time;
+      this.tapeTimerDuration = durationOrFrames;
+      
+      // Add a failsafe timer as backup in case tapeTimerStep stops being called
+      if (this.failsafeTimeout) {
+        clearTimeout(this.failsafeTimeout);
+      }
+      
+      // Set a failsafe that will trigger cut if the normal timer fails
+      this.failsafeTimeout = setTimeout(() => {
+        console.warn(`🎬 ⚠️ Failsafe timer triggered! Normal timer may have failed.`);
+        if (this.tapeTimerDuration && this.tapeTimerStart) {
+          this.tapeProgress = 0;
+          this.tapeTimerStart = null;
+          this.tapeTimerDuration = null;
+          
+          if (typeof this.cut === 'function') {
+            this.cut(() => {
+              $commonApi.jump("video");
+            });
+          } else {
+            console.warn(`🎬 ⚠️ Cut function not available in failsafe, manual jump to video`);
+            $commonApi.jump("video");
+          }
+        }
+        this.failsafeTimeout = null;
+      }, (durationOrFrames + 1) * 1000); // Add 1 second buffer to the failsafe
+    }
+  }
+
+  tapeTimerStep({ needsPaint, sound: { time } }) {
+    if (this.tapeFrameMode) {
+      // Frame-based recording
+      if (!this.tapeFrameTarget) return;
+      
+      const currentFrame = Number($commonApi.paintCount || 0n);
+      const framesPassed = currentFrame - this.tapeFrameStart;
+      
+      this.tapeProgress = framesPassed / this.tapeFrameTarget;
+      needsPaint();
+      
+      // Check if we've reached or exceeded the target frame count
+      if (framesPassed >= this.tapeFrameTarget) {
+        // Clear failsafe since normal timer completed
+        if (this.failsafeTimeout) {
+          clearTimeout(this.failsafeTimeout);
+          this.failsafeTimeout = null;
+        }
+        
+        this.tapeProgress = 0;
+        this.tapeFrameMode = false;
+        this.tapeFrameStart = 0;
+        this.tapeFrameTarget = 0;
+        
+        console.log(`🎬 Frame-based recording complete: ${framesPassed} frames recorded`);
+        
+        // Add safety check for callback existence
+        if (typeof this.cut === 'function') {
+          this.cut(() => {
+            $commonApi.jump("video");
+          });
+        } else {
+          console.warn(`🎬 ⚠️ Cut function not available, manual jump to video`);
+          $commonApi.jump("video");
+        }
+      }
+    } else {
+      // Time-based recording (existing behavior)
+      if (!this.tapeTimerDuration) return;
+      
+      // Enhanced timing with race condition protection
+      this.tapeProgress = (time - this.tapeTimerStart) / this.tapeTimerDuration;
+      needsPaint();
+      
+      const secondsOver =
+        this.tapeProgress * this.tapeTimerDuration - this.tapeTimerDuration;
+      
+      // Run for an extra 150 milliseconds.
+      if (this.tapeProgress >= 1 && secondsOver > 0.15) {
+        // Clear failsafe since normal timer completed
+        if (this.failsafeTimeout) {
+          clearTimeout(this.failsafeTimeout);
+          this.failsafeTimeout = null;
+        }
+        
+        this.tapeProgress = 0;
+        this.tapeTimerStart = null;
+        this.tapeTimerDuration = null;
+        
+        // Add safety check for callback existence
+        if (typeof this.cut === 'function') {
+          this.cut(() => {
+            $commonApi.jump("video");
+          });
+        } else {
+          console.warn(`🎬 ⚠️ Cut function not available, manual jump to video`);
+          $commonApi.jump("video");
+        }
+      }
+    }
+  }
+
+  slate() {
+    send({ type: "recorder:slate" }); // Kill the MediaRecorder instance.
+    // TODO: Should printing and playing also be set to false?
+    //$commonApi.rec.printing = false; // "
+    $commonApi.rec.recording = false; // Reset this singleton.
+    $commonApi.rec.recorded = false; //
+    $commonApi.rec.printed = false; // "
+    $commonApi.rec.printProgress = 0; // "
+    this.tapeFrameMode = false;
+    this.tapeFrameStart = 0;
+    this.tapeFrameTarget = 0;
+  }
+
+  rolling(opts, cb) {
+    send({ type: "recorder:rolling", content: opts });
+    this.rollingCallback = cb;
+  }
+
+  cut(cb) {
+    $commonApi.rec.cutCallback = cb;
+    this.tapeProgress = 0;
+    this.tapeTimerStart = null;
+    this.tapeTimerDuration = null;
+    this.tapeFrameMode = false;
+    this.tapeFrameStart = 0;
+    this.tapeFrameTarget = 0;
+    send({ type: "signal", content: "recorder:cut" });
+  }
+
+  print(cb) {
+    $commonApi.rec.printCallback = cb;
+    send({ type: "recorder:print" });
+  }
+
+  present(noplay = false) {
+    this.presentProgress = 0;
+    send({ type: "recorder:present", content: { noplay } });
+  }
+
+  unpresent() {
+    send({ type: "recorder:unpresent" });
+  }
+
+  play() {
+    send({ type: "recorder:present:play" });
+  }
+
+  pause() {
+    send({ type: "recorder:present:pause" });
+  }
+
+  requestFrames(cb) {
+    $commonApi.rec.framesCallback = cb;
+    send({ type: "recorder:request-frames" });
+  }
+}
+
+let cachedAPI; // 🪢 This is a bit hacky. 23.04.21.14.59
+
+const hourGlasses = [];
+
+async function uploadPainting(picture, progress, handle, filename) {
+  if (typeof picture === "string") {
+    return { url: picture }; // Assume a URL and just return it.
+  } else {
+    // Assume picture is a buffer with `{ pixels, width, height }`
+    // Upload it to the temporary bucket.
+    filename ||= `painting-${num.timestamp()}.png`;
+
+    try {
+      const data = await $commonApi.upload(
+        filename,
+        {
+          pixels: picture.pixels,
+          width: picture.width,
+          height: picture.height,
+        },
+        (p) => {
+          console.log("Painting upload progress:", p);
+          progress?.(p);
+        },
+        !handle ? "art" : undefined, // Store in temporary if no HANDLE.
+      );
+      console.log("🪄 Painting uploaded:", data.slug, data.ext, data.url);
+      return data;
+    } catch (err) {
+      console.error("🪄 Painting upload failed:", err);
+    }
+  }
+}
+
+// Returns whether leaving a piece and also can overwrite the value.
+function isLeaving(set) {
+  if (set === true || set === false) leaving = set;
+  return leaving;
+}
+
+let docs; // Memorized by `requestDocs`.
+
+let baseTime = Date.now(); // Virtual clock base
+let baseReal = Date.now(); // Real time at last baseTime
+let clockFetching = false;
+let lastServerTime = undefined;
+let clockOffset = 0; // Smoothed offset from server
+
+// 🤖 Robo Class - For sending synthetic events through the act system
+class Robo {
+  constructor() {
+    this.currentAPI = null;
+  }
+
+  // Set the current API context (called from makeFrame)
+  setAPI(api) {
+    this.currentAPI = api;
+  }
+
+  // Send synthetic events directly to the nopaint system
+  sendEvent(eventType, coordinates = {}) {
+    if (!this.currentAPI) {
+      console.warn("🤖 Robo: No API context available");
+      return;
+    }
+
+    // Ensure pen object exists and initialize if needed
+    if (!this.currentAPI.pen) {
+      this.currentAPI.pen = { x: 0, y: 0, px: 0, py: 0, pressure: 0.5, device: "robot", delta: { x: 0, y: 0 } };
+      console.log("🤖 Robo: Initialized pen object for robot events");
+    }
+
+    // Update the pen object with robot event data including pressure
+    const x = coordinates.x ?? 0;
+    const y = coordinates.y ?? 0;
+    const px = coordinates.px ?? coordinates.x ?? 0;
+    const py = coordinates.py ?? coordinates.y ?? 0;
+    const pressure = coordinates.pressure ?? 0.5;
+
+    this.currentAPI.pen.x = x;
+    this.currentAPI.pen.y = y;
+    this.currentAPI.pen.px = px;
+    this.currentAPI.pen.py = py;
+    this.currentAPI.pen.pressure = pressure;
+    this.currentAPI.pen.device = "robot";
+    
+    // Update delta if it exists
+    if (this.currentAPI.pen.delta) {
+      this.currentAPI.pen.delta.x = x - px;
+      this.currentAPI.pen.delta.y = y - py;
+    }
+
+    // Create event payload that mirrors real input events
+    const eventPayload = {
+      device: "robot",
+      type: eventType,
+      x,
+      y,
+      px,
+      py,
+      pressure,
+      delta: {
+        x: x - px,
+        y: y - py,
+      },
+    };
+
+    try {
+      this.currentAPI.act(eventType, eventPayload);
+      console.log(`🤖 Robo: Dispatched ${eventType} via act() at (${x}, ${y})`);
+    } catch (error) {
+      console.error("🤖 Robo: Error dispatching event:", error);
+    }
+  }
+
+  // Convenience methods for common events
+  touch(x, y) {
+    this.sendEvent("touch:1", { x, y, pressure: 0.5 });
+  }
+
+  draw(x, y, px, py) {
+    this.sendEvent("draw:1", { x, y, px, py, pressure: 0.5 });
+  }
+
+  lift(x, y) {
+    this.sendEvent("lift:1", { x, y, pressure: 0.5 });
+  }
+
+  // Generic method for any event type
+  act(eventType, coordinates) {
+    this.sendEvent(eventType, coordinates);
+  }
+}
+
+const $commonApi = {
+  lisp, //  A global reference to the `kidlisp` evalurator.
+  undef: undefined, // A global api shorthand for undefined.
+  clock: {
+    offset: function () {
+      if (clockFetching) return;
+
+      // Skip API calls in TEIA mode
+      if (getTeiaMode()) {
+        clockFetching = false;
+        return;
+      }
+
+      clockFetching = true;
+      const t0 = Date.now();
+
+      fetch("/api/clock")
+        .then((response) => {
+          if (!response.ok) {
+            return response.text().then((err) => {
+              clockFetching = false;
+              throw new Error(
+                `Failed to fetch offset: ${response.status} ${err}`,
+              );
+            });
+          }
+
+          return response.text().then((serverTimeISO) => {
+            const t1 = Date.now();
+            const serverTime = new Date(serverTimeISO).getTime();
+
+            // Assume serverTime is the midpoint of request
+            const rtt = t1 - t0;
+            const approxClientMidpoint = t0 + rtt / 2;
+            const targetOffset = serverTime - approxClientMidpoint;
+
+            // Blend the clock offset gradually (e.g. 10% of the way each resync)
+            const blendFactor = 0.25;
+            clockOffset += (targetOffset - clockOffset) * blendFactor;
+
+            // Recompute base time to keep virtual time in sync
+            baseTime = Date.now() + clockOffset;
+            baseReal = Date.now();
+
+            // console.log('synced')
+
+            lastServerTime = serverTime;
+            clockFetching = false;
+          });
+        })
+        .catch((err) => {
+          console.error("Clock:", err);
+          clockFetching = false;
+        });
+    },
+
+    resync: function () {
+      $commonApi.clock.offset();
+    },
+
+    time: function () {
+      return new Date(baseTime + (Date.now() - baseReal));
+    },
+  },
+
+  // Enable Pointer Lock
+  penLock: () => {
+    send({ type: "pen:lock" });
+  },
+  chat: chatClient.system,
+  dark: undefined, // If we are in dark mode.
+  theme: {
+    light: {
+      wipeBG: 150,
+      wipeNum: 200,
+    },
+    dark: {
+      wipeBG: 32,
+      wipeNum: 64,
+    },
+  },
+  glaze: function (content) {
+    if (glazeEnabled === content.on) return; // Prevent glaze from being fired twice...
+    glazeEnabled = content.on;
+    glazeAfterReframe = { type: "glaze", content };
+  },
+  
+  // Toggle HUD visibility (same as Tab key functionality)
+  toggleHUD: function (isDoubleTap = false) {
+    toggleHUDVisibility(isDoubleTap);
+  },
+
+  jump: function jump(to, ahistorical = false, alias = false) {
+    // let url;
+
+    if (leaving) {
+      console.log("🚪🐴 Jump cancelled, already leaving...");
+      return;
+    }
+    const jumpOut =
+      to.startsWith("out:") || (to.startsWith("http") && platform.Aesthetic);
+
+    if (shop.indexOf(to) > -1) to = "/" + to; // Jump out for shop products.
+
+    if (
+      ((to.startsWith("http") || to.startsWith("/")) && !to.endsWith(".mjs")) ||
+      jumpOut
+    ) {
+      to = to.replace("out:", "");
+      try {
+        // url = new URL(to);
+        console.log("🐎 Jumping to web URL:", to);
+        $commonApi.net.web(to, jumpOut);
+        return;
+      } catch (e) {
+        // Could not construct a valid url from the jump, so we will be
+        // running a local aesthetic.computer piece.
+        console.log("🐎 URL construction failed, treating as local piece:", e.message);
+        return;
+      }
+    } else {
+      leaving = true;
+    }
+
+    function loadLine() {
+      load(parse(to), ahistorical, alias, false, callback);
+    }
+
+    let callback;
+    leaveLoad = () => {
+      // Intercept returns to the prompt when taping from a piece directly.
+      if ($commonApi.rec.videoOnLeave && to.split("~")[0] === "prompt") {
+        to = "video";
+        $commonApi.rec.videoOnLeave = false;
+        $commonApi.rec.cut(loadLine);
+      } else {
+        if (to.split("~")[0] === "prompt" &&
+            globalKidLispInstance?.clearBakedLayers) {
+          globalKidLispInstance.clearBakedLayers();
+        }
+        loadLine(); // Or just load normally.
+      }
+    };
+    return (cb) => (callback = cb);
+  },
+  canShare: false, // Whether navigator.share is enabled for mobile devices.
+  leaving: isLeaving,
+  handle: () => {
+    return HANDLE;
+  },
+  notice: (msg, color = ["white", "green"], opts) => {
+    notice = msg;
+    noticeColor = color;
+    noticeOpts = opts;
+    const sound = {};
+    if (color[0] === "yellow" && color[1] === "red") sound.tone = 300;
+    noticeBell(cachedAPI, sound);
+  },
+  // ⌛ Delay a function by `time` number of sim steps.
+  delay: (fun, time) => {
+    hourGlasses.push(new gizmo.Hourglass(time, { completed: () => fun() }));
+  },
+  // Different syntax than `delay` but the same with looped behavior.
+  blink: (time, fun) => {
+    hourGlasses.push(
+      new gizmo.Hourglass(time, { completed: () => fun(), autoFlip: true }),
+    );
+  },
+  // 🎟️ Open a ticketed paywall on the page.
+  ticket: (name) => {
+    send({ type: "ticket-wall", content: name });
+  },
+  // 🪙 Mint a url or the `pixels` that get passed into the argument to a
+  // network of choice.
+  mint: async (picture, progress, params) => {
+    console.log("🪙 Minting...", picture);
+    // Determine if picture is a string or an object.
+
+    // A record will be attached if one exists via the prompt and the user is
+    // logged in.
+    let filename;
+    let zipped;
+    if (picture.record && HANDLE) {
+      const record = picture.record;
+      filename = `painting-${record[record.length - 1].timestamp}.png`;
+      // Set filename based on record.
+
+      zipped = await $commonApi.zip(
+        { destination: "upload", painting: { record } },
+        (p) => {
+          console.log("🤐 Zip progress:", p);
+          progress?.(p);
+        },
+      );
+
+      console.log("🤐 Zipped:", zipped);
+    }
+
+    const data = await uploadPainting(picture, progress, HANDLE, filename);
+
+    let description;
+
+    if (picture.width && picture.height) {
+      description = `A ${picture.width}x${picture.height} pixel painting made on [aesthetic computer](https://aesthetic.computer).`;
+    } else {
+      description = `A painting made on [aesthetic computer](https://aesthetic.computer).`;
+    }
+
+    if (data) {
+      // Redirect to Zora.
+      if (HANDLE && zipped) {
+        description = `[\` ${HANDLE}/${data.slug}\`](https://aesthetic.computer/painting~${HANDLE}/${data.slug})\n\n${description}`;
+      }
+
+      if (HANDLE) data.slug = `${HANDLE}/painting/${data.slug}`;
+
+      const pixels = `https://aesthetic.computer/api/pixel/2048:contain/${data.slug}.${data.ext}`;
+
+      // TODO: Also add the `zip` here?
+      // Look into writing custom chunks into PNGS: https://chat.openai.com/c/0ed77e57-c5d2-4827-a733-c024da4bebd7
+
+      $commonApi.jump(
+        encodeURI(
+          `https://zora.co/create/single-edition?image=${pixels}&name=${
+            params[0] || "Untitled Painting"
+          }&symbol=$${data.slug}&description=${description}`,
+        ),
+      );
+    }
+  },
+  // 🖨️ Print either a url or the `pixels` that get passed into
+  // the argument, with N quantity.
+  print: async (picture, quantity = 1, progress) => {
+    console.log("🖨️ Printing:", picture, "Quantity:", quantity);
+    const data = await uploadPainting(picture, progress);
+    let pixels;
+    if (data && data.slug) {
+      pixels = `${data.slug}.${data.ext}`;
+    } else if (data) {
+      pixels = data.url;
+    } else {
+      $commonApi.notice("UPLOAD ERROR", ["red", "yellow"]);
+      return;
+    }
+
+    try {
+      const headers = { "Content-Type": "application/json" };
+      try {
+        // Include authorization token if logged in.
+        const token = await $commonApi.authorize(); // Get user token.
+        if (token) headers.Authorization = `Bearer ${token}`;
+      } catch (err) {} // Handled up-stream.
+
+      const res = await fetch(`/api/print?new=true&pixels=${pixels}`, {
+        method: "POST",
+        headers,
+        body: JSON.stringify({ quantity, slug: $commonApi.slug }),
+        // TODO: Add order info here. ^
+      });
+
+      const data = await res.json();
+      if (!res.ok)
+        throw new Error(
+          `🖨️ Print: HTTP error! Status: ${JSON.stringify(data)}`,
+        );
+      console.log("🖨️ Print order:", data);
+      $commonApi.jump(data.location); // Redirect to checkout.
+    } catch (error) {
+      console.error("🖨️ Print order error:", error);
+    }
+  },
+  // Create a zip file of specified content. (Used for storing painting data.)
+  zip: (content, progress) => {
+    const prom = new Promise((resolve, reject) => {
+      zipCreation = { resolve, reject };
+    });
+
+    if (content.destination === "upload") {
+      serverUploadProgressReporter = progress;
+      serverUploadProgressReporter?.(0);
+    }
+
+    send({ type: "zip", content });
+    return prom;
+  },
+  // Track device motion.
+  motion: {
+    on: false,
+    start: () => {
+      send({ type: "motion:start" });
+    },
+    stop: () => {
+      send({ type: "motion:stop" });
+      // TODO: Automatically stop when changing a disk?
+    },
+    current: {}, // Will get replaced by an update event.
+  },
+  // Speak an `utterance` aloud.
+  speak: function speak(utterance, voice = "female:18", mode = "cloud", opts) {
+    return send({ type: "speak", content: { utterance, voice, mode, opts } });
+  },
+  // Broadcast an event through the entire act system.
+  act: (event, data = {}) => {
+    // console.log("Acted:", event); Show the synthetic event.
+    data.is = (e) => e === event;
+    cachedAPI.event = data;
+    try {
+      act(cachedAPI);
+    } catch (e) {
+      console.warn("️ ✒ Act failure...", e);
+    }
+  },
+  // 🚥 `Get` api
+  // Retrieve media assets from a user account.
+  get: {
+    picture: (url) => {
+      return $commonApi.net.preload(
+        encodeURI(url),
+        true,
+        undefined,
+        // byOpts,
+      );
+    },
+    painting: (code, opts) => {
+      return {
+        by: async function (handle = "anon", byOpts) {
+          // Add support for pulling paintings from the `art` bucket...
+          const extension = opts?.record ? "zip" : "png";
+          if (handle === "anon") {
+            return $commonApi.net.preload(
+              encodeURI(`https://art.aesthetic.computer/${code}.${extension}`),
+              true,
+              undefined,
+              byOpts,
+            );
+          } else {
+            // Use the same origin-aware URL construction logic as module loading
+            const { protocol, hostname } = getSafeUrlParts();
+            
+            let baseUrl;
+            // Check if we're in a development environment (localhost with port)
+            const isDevelopment = hostname === 'localhost' && typeof location !== 'undefined' && location.port;
+            if (isDevelopment) {
+              // Use the local development server
+              baseUrl = `${protocol}//${hostname}:${location.port}`;
+            } else {
+              // Use the production server for sandboxed iframes or production
+              baseUrl = `https://aesthetic.computer`;
+            }
+            
+            const mediaUrl = `${baseUrl}/media/${handle}/painting/${code}.${extension}`;
+            console.log("🖼️ Media URL constructed:", mediaUrl);
+            return $commonApi.net.preload(
+              mediaUrl,
+              true,
+              undefined,
+              byOpts,
+            );
+          }
+        },
+      };
+    },
+  },
+  // ***Actually*** upload a file to the server.
+  // 📓 The file name can have `media-` which will sort it on the server into
+  // a directory via `presigned-url.js`.
+  upload: async (filename, data, progress, bucket) => {
+    const prom = new Promise((resolve, reject) => {
+      serverUpload = { resolve, reject };
+    });
+    serverUploadProgressReporter = progress;
+    serverUploadProgressReporter?.(0);
+
+    console.log("Painting data:", data);
+
+    send({ type: "upload", content: { filename, data, bucket } });
+    return prom;
+  },
+  code: {
+    channel: (chan) => {
+      codeChannel = chan; // Set the current `codeChannel`.
+      store["code-channel"] = codeChannel; // Store and keep it in the browser.
+      store.persist("code-channel");
+      if (!codeChannel || codeChannel?.length === 0) {
+        console.log("📭 Code channel cleared!");
+      } else {
+        console.log("📬 Code channel set to:", codeChannel);
+      }
+      socket.send("code-channel:sub", codeChannel);
+      // Tell any parent iframes that the channel has been updated.
+      send({
+        type: "post-to-parent",
+        content: { type: "setCode", value: codeChannel },
+      });
+      // ❤️‍🔥
+      // TODO: Should return a promise here, and wait for a `code-channel:subbed`
+      //       event, that way users get better confirmation if the socket
+      //       doesn't go through / there is a server issue. 23.07.04.18.01
+    },
+  },
+  // File should be { type, data } where type is "png", "webp", "jef", etc.
+  encode: async (file) => {
+    const prom = new Promise((resolve, reject) => {
+      fileEncodeRequest = { resolve, reject };
+    });
+    send({ type: "file-encode:request", content: file });
+    return prom;
+  },
+  file: async () => {
+    const prom = new Promise((resolve, reject) => {
+      fileOpenRequest = { resolve, reject };
+    });
+    send({ type: "file-open:request" });
+    return prom;
+  },
+  // Authorize a user.
+  authorize: async () => {
+    // TODO: This should always fail while running user code.
+    // console.log("Sending auth request...");
+    const prom = new Promise((resolve, reject) => {
+      authorizationRequest = { resolve, reject };
+    });
+    send({ type: "authorization:request" });
+    return prom;
+  }, // Get a token for a logged in user.
+  // Hand-tracking. 23.04.27.10.19 TODO: Move eventually.
+  hand: { mediapipe: { screen: [], world: [], hand: "None" } },
+  hud: {
+    label: (text, color, offset, plainTextOverride) => {
+      currentHUDTxt = text;
+      // Use plainTextOverride if provided, otherwise strip color codes from text
+      currentHUDPlainTxt = plainTextOverride || stripColorCodes(text);  // Store plain text version
+      
+      if (!color) {
+        currentHUDTextColor = currentHUDTextColor || graph.findColor(color);
+      } else {
+        currentHUDTextColor = graph.findColor(color);
+      }
+      currentHUDOffset = offset;
+      
+      // Calculate and store dimensions for animation when directly called
+      // (This ensures kidlisp pieces have proper animation geometry)
+      if (currentHUDTxt && currentHUDTxt.length > 0) {
+        // Use plain text (without color codes) for dimension calculations
+        const textForMeasurement = currentHUDPlainTxt || currentHUDTxt;
+        
+        // Detect if this is a KidLisp piece for more generous width allowance
+        const sourceCode = currentText || currentHUDTxt;
+        const isKidlispPiece = (currentPath && lisp?.isKidlispSource && lisp.isKidlispSource(currentPath) && !currentPath.endsWith('.lisp')) ||
+                             currentPath === "(...)" ||
+                             (sourceCode && sourceCode.startsWith("$")) ||
+                             (currentPath && currentPath.includes("/disks/$")) ||
+                             (sourceCode && lisp?.isKidlispSource && lisp.isKidlispSource(sourceCode));
+        
+        // Use full screen width for text wrapping
+        const maxWidth = cachedAPI.screen.width;
+          
+        const labelBounds = cachedAPI.text.box(
+          textForMeasurement,
+          undefined,
+          maxWidth,
+          1, // scale
+          true, // wordWrap
+          // TODO: This should check useTinyHudLabel like the main corner label, but that's not accessible here
+          // For now, use default font to maintain consistency with current behavior
+          undefined // Use default font - will need to be updated when useTinyHudLabel is globally accessible
+        );
+        
+        // Use the actual computed width from text.box instead of character count
+        const measuredWidth = labelBounds.box.width;
+  const fallbackShareWidth = (currentHUDLabelBlockWidth || DEFAULT_TYPEFACE_BLOCK_WIDTH) * "share ".length;
+  const shareWidth = Math.max(currentHUDShareWidth || 0, fallbackShareWidth);
+        currentHUDLeftPad = shareWidth;
+        const baseLabelWidth = measuredWidth + shareWidth;
+        const scrubExtension = Math.max(0, currentHUDScrub);
+        const h = labelBounds.box.height + cachedAPI.typeface.blockHeight;
+
+        currentHUDLabelMeasuredWidth = baseLabelWidth;
+        hudAnimationState.labelWidth = baseLabelWidth + scrubExtension;
+        hudAnimationState.labelHeight = h;
+      }
+    },
+    currentStatusColor: () => currentHUDStatusColor,
+    currentLabel: () => ({ 
+      text: currentHUDTxt, 
+      plainText: currentHUDPlainTxt,  // Include plain text version
+      btn: currentHUDButton 
+    }),
+    labelBack: () => {
+      labelBack = true;
+    },
+  },
+  send,
+  platform,
+  history: [], // Populated when a disk loads and sets the former piece.
+  // Trigger background music.
+  // Eventually add an "@" style parameter similar to what a stamp system would have.
+  bgm: {
+    set: function (trackNumber, volume) {
+      send({ type: "bgm-change", content: { trackNumber, volume } });
+    },
+    stop: () => send({ type: "bgm-stop" }),
+    data: {},
+  },
+  system: {
+    // prompt: { input: undefined }, Gets set in `prompt_boot`.
+    world: {
+      // Populated in `world_boot` of `world.mjs`.
+      teleported: false,
+      telepos: undefined,
+      teleport: (to, telepos) => {
+        $commonApi.system.world.teleported = true;
+        $commonApi.system.world.telepos = telepos;
+        $commonApi.jump(to);
+      },
+    },
+    nopaint: {
+      //boot: nopaint_boot, // TODO: Why are these in the commonApi? 23.02.12.14.26
+      // act: nopaint_act,
+      buffer: null, // An overlapping brush buffer that gets drawn on top of the
+      //              painting.
+      recording: false,
+      record: [], // Store a recording here.
+      gestureRecord: [], // Store the active gesture.
+      startRecord: function (fullText) {
+        const sys = $commonApi.system;
+        sys.nopaint.record = []; // Clear any existing recording.
+        sys.nopaint.recording = true;
+        sys.nopaint.addToRecord({
+          label: fullText || "start",
+          painting: {
+            pixels: new Uint8ClampedArray(sys.painting.pixels),
+            width: sys.painting.width,
+            height: sys.painting.height,
+          },
+        });
+        // console.log("🖌️🔴 Now recording:", sys.nopaint.record);
+      },
+      addToRecord: function (record) {
+        record.timestamp = num.timestamp(); // Insert the timestamp data.
+        record.gesture = $commonApi.system.nopaint.gestureRecord.slice();
+        if (record.gesture.length === 0) delete record.gesture;
+        $commonApi.system.nopaint.gestureRecord = [];
+        $commonApi.system.nopaint.record.push(record);
+        store["painting:record"] = $commonApi.system.nopaint.record;
+        store.persist("painting:record", "local:db");
+        // console.log("🖌️🟠 Recorded a step:", record.label);
+      },
+      is: nopaint_is,
+      undo: { paintings: undoPaintings },
+      needsBake: false,
+      needsPresent: false,
+      bakeOnLeave: false,
+      addUndoPainting,
+      // Regresses the system painting to a previous state.
+      // Or the reverse... ("yes")
+      no: ({ system, store, needsPaint }, yes = false) => {
+        const paintings = system.nopaint.undo.paintings;
+
+        let dontRecord = false;
+
+        if (yes) {
+          // ⏩ Fast-forward mode.
+          undoPosition += 1;
+          if (undoPosition > paintings.length - 1) {
+            undoPosition = paintings.length - 1;
+            dontRecord = true;
+          }
+        } else {
+          // ⏪ Rewind mode.
+          undoPosition -= 1;
+          if (undoPosition < 0) {
+            undoPosition = 0;
+            dontRecord = true;
+          }
+        }
+
+        if (paintings.length > 1) {
+          // Copy over the old picture here...
+          const p = paintings[undoPosition];
+
+          const op = p.pixels;
+          const pixels = new Uint8ClampedArray(op.length);
+          pixels.set(op);
+
+          store["painting"] = {
+            width: p.width,
+            height: p.height,
+            pixels,
+          };
+
+          const resolutionChange =
+            paintings[0].width !== paintings[1].width ||
+            paintings[0].height !== paintings[1].height;
+
+          // 🦢 Swap mode.
+          // 'no' should swap...
+          // const temp = paintings[0];
+          // paintings[0] = paintings[1];
+          // paintings[1] = temp;
+
+          store.persist("painting", "local:db");
+
+          // 🎨 Broadcast painting update to other tabs
+          $commonApi.broadcastPaintingUpdate("updated", {
+            source: "yes-no-decision"
+          });
+
+          system.painting = store["painting"];
+
+          if (system.nopaint.recording && dontRecord === false) {
+            const label = yes ? "yes" : "no";
+            system.nopaint.addToRecord({
+              label, //,
+              // painting: {
+              //   width: system.painting.width,
+              //   height: system.painting.height,
+              //   pixels: new Uint8Array(system.painting.pixels),
+              // },
+            });
+          }
+
+          if (resolutionChange) {
+            system.nopaint.resetTransform({ system });
+            system.nopaint.storeTransform(store, system);
+          }
+
+          needsPaint();
+        }
+      },
+      // Center the picture within the screen / default translation.
+      resetTransform: ({ system: sys }) => {
+        sys.nopaint.zoomLevel = 1;
+
+        if (!sys.painting) {
+          sys.nopaint.translation = { x: 0, y: 0 };
+          return;
+        }
+
+        sys.nopaint.translation.x = floor(
+          screen.width / 2 - sys.painting.width / 2,
+        );
+        sys.nopaint.translation.y = floor(
+          screen.height / 2 - sys.painting.height / 2,
+        );
+      },
+      storeTransform: (store, sys) => {
+        store["painting:transform"] = {
+          translation: sys.nopaint.translation,
+          zoom: sys.nopaint.zoomLevel,
+        };
+        store.persist("painting:transform", "local:db");
+      },
+      translation: { x: 0, y: 0 },
+      zoomLevel: 1,
+      translate: ({ system }, x, y) => {
+        system.nopaint.translation.x += x;
+        system.nopaint.translation.y += y;
+      },
+      // zoom: ({ system }, dir) => {
+      //   system.nopaint.zoomLevel += dir === "in" ? 1 : -1;
+      //   console.log("🔭 Zoom level:", system.nopaint.zoomLevel);
+      //   if (system.nopaint.zoomLevel <= 0) system.nopaint.zoomLevel = 1;
+      //   // TODO: Adjust the translation based on system.nopaint.brush.x and y
+      //   //       Which would serve as the zoom origin point.
+      // },
+      zoom: ({ system }, dir, cursor) => {
+        // Store old zoom level
+        const oldZoomLevel = system.nopaint.zoomLevel;
+
+        // Adjust the zoom level
+        system.nopaint.zoomLevel += dir === "in" ? 1 : -1;
+
+        // Ensure zoom level is at least 1
+        if (system.nopaint.zoomLevel <= 0) system.nopaint.zoomLevel = 1;
+
+        // Calculate the scaling factor based on the change in zoom levels
+        const scale = system.nopaint.zoomLevel / oldZoomLevel;
+
+        // Adjust the translation based on the scaling factor and the cursor's position
+        system.nopaint.translation.x = floor(
+          cursor.x + (system.nopaint.translation.x - cursor.x) * scale,
+        );
+        system.nopaint.translation.y = floor(
+          cursor.y + (system.nopaint.translation.y - cursor.y) * scale,
+        );
+      },
+      brush: { x: 0, y: 0, dragBox: undefined },
+      transform: (p) => {
+        return {
+          x: (p.x - nopaintAPI.translation.x) / nopaintAPI.zoomLevel,
+          y: (p.y - nopaintAPI.translation.y) / nopaintAPI.zoomLevel,
+        };
+      },
+      // Similar to `updateBrush` but for arbitrary points,
+      // with no change to `system.nopaint.brush`.
+      pointToPainting: ({ system, pen }) => {
+        const zoom = system.nopaint.zoomLevel;
+        const x = floor(((pen?.x || 0) - system.nopaint.translation.x) / zoom);
+        const y = floor(((pen?.y || 0) - system.nopaint.translation.y) / zoom);
+
+        return { x, y };
+      },
+      updateBrush: ({ pen, system }, act) => {
+        // TODO: Use `pointToPainting` above. 23.10.11.08.49
+        // let { x, y } = system.nopaint.pointToPainting({ system });
+        const zoom = system.nopaint.zoomLevel;
+        const x = floor(((pen?.x || 0) - system.nopaint.translation.x) / zoom);
+        const y = floor(((pen?.y || 0) - system.nopaint.translation.y) / zoom);
+
+        if (act === "touch") {
+          system.nopaint.startDrag = { x, y };
+        }
+
+        // Ensure startDrag exists before creating dragBox
+        if (!system.nopaint.startDrag) {
+          system.nopaint.startDrag = { x, y };
+        }
+
+        const dragBox = new geo.Box(
+          system.nopaint.startDrag.x,
+          system.nopaint.startDrag.y,
+          x - system.nopaint.startDrag.x,
+          y - system.nopaint.startDrag.y,
+        );
+
+        system.nopaint.brush = { x, y, dragBox, pressure: pen?.pressure || 0.5 };
+        
+        // Call needsPaint during any pen movement to ensure continuous painting and HUD updates
+        $commonApi.needsPaint();
+      },
+
+      // Helper to display the existing painting on the screen, with an
+      // optional pan amount, that returns an adjusted pen pointer as `brush`.
+
+      // TODO: - [] Add Zoom
+      //       - [] And Rotation!
+
+      present: (
+        { system, screen, wipe, paste, ink, slug, dark, theme, blend },
+        tx,
+        ty,
+      ) => {
+        system.nopaint.needsPresent = false;
+
+        const x = tx || system.nopaint.translation.x;
+        const y = ty || system.nopaint.translation.y;
+
+        system.nopaint.translation = { x, y };
+
+        const fullbleed =
+          x === 0 &&
+          y === 0 &&
+          screen.width <= system.painting.width &&
+          screen.height <= system.painting.height;
+
+        if (fullbleed) {
+          // If we are not panned and the painting fills the screen.
+          paste(system.painting);
+          paste(system.nopaint.buffer);
+        } else {
+          // If we are panned or the painting is a custom resolution.
+
+          wipe(theme[dark ? "dark" : "light"].wipeBG)
+            .paste(system.painting, x, y, system.nopaint.zoomLevel);
+            
+          // Normal alpha blending for overlay buffer
+          paste(system.nopaint.buffer, x, y, system.nopaint.zoomLevel);
+          
+          ink(128)
+            .box(
+              x,
+              y,
+              system.painting.width * system.nopaint.zoomLevel,
+              system.painting.height * system.nopaint.zoomLevel,
+              "outline",
+            );
+        }
+
+        // 🎯 DEBUG: Draw dragBox overlay if one exists (COMMENTED OUT)
+        /*
+        if (system.nopaint.brush?.dragBox) {
+          const dragBox = system.nopaint.brush.dragBox;
+          
+          // Apply zoom and translation to the dragBox coordinates
+          const overlayX = (dragBox.x * system.nopaint.zoomLevel) + x;
+          const overlayY = (dragBox.y * system.nopaint.zoomLevel) + y;
+          const overlayW = dragBox.w * system.nopaint.zoomLevel;
+          const overlayH = dragBox.h * system.nopaint.zoomLevel;
+          
+          // Draw the dragBox outline in bright green with some transparency
+          ink(0, 255, 0, 180).box(overlayX, overlayY, overlayW, overlayH, "outline");
+          
+          // Draw corner indicators
+          const cornerSize = 4;
+          ink(0, 255, 0, 220);
+          // Top-left corner
+          ink().box(overlayX - cornerSize/2, overlayY - cornerSize/2, cornerSize, cornerSize);
+          // Top-right corner  
+          ink().box(overlayX + overlayW - cornerSize/2, overlayY - cornerSize/2, cornerSize, cornerSize);
+          // Bottom-left corner
+          ink().box(overlayX - cornerSize/2, overlayY + overlayH - cornerSize/2, cornerSize, cornerSize);
+          // Bottom-right corner
+          ink().box(overlayX + overlayW - cornerSize/2, overlayY + overlayH - cornerSize/2, cornerSize, cornerSize);
+          
+          // Display coordinate info
+          const coordText = `${dragBox.x},${dragBox.y} ${dragBox.w}x${dragBox.h}`;
+          ink(0, 255, 0, 200).write(coordText, { 
+            x: overlayX, 
+            y: Math.max(overlayY - 15, 5) // Position above the box, but not off screen
+          }, undefined, undefined, false, "MatrixChunky8");
+        }
+        */
+
+        // Graph `zoomLevel`
+        if (system.nopaint.zoomLevel !== 1 && slug !== "prompt")
+          ink(255, 127).write(`${system.nopaint.zoomLevel}x`, { x: 6, y: 18 });
+
+        return {
+          x,
+          y, //,
+          //brush: { x: (pen?.x || 0) - x, y: (pen?.y || 0) - y },
+        };
+      },
+      // Kill an existing painting.
+      noBang: async (
+        { system, store, needsPaint, painting, theme, dark },
+        res = { w: screen.width, h: screen.height },
+      ) => {
+        // console.log("deleting...");
+        const deleted = await store.delete("painting", "local:db");
+        await store.delete("painting:resolution-lock", "local:db");
+        await store.delete("painting:transform", "local:db");
+        system.nopaint.undo.paintings.length = 0; // Reset undo stack.
+        system.painting = null;
+        system.nopaint.resetTransform({ system, screen }); // Reset transform.
+        needsPaint();
+
+        // Make a blank painting.
+        // I don't like that these getters will not re-associate.
+        system.painting = painting(res.w, res.h, ($) => {
+          $.wipe(theme[dark ? "dark" : "light"].wipeNum);
+        });
+        
+        // Store only the pixel data, not the full painting object with functions
+        store["painting"] = {
+          width: system.painting.width,
+          height: system.painting.height,
+          pixels: system.painting.pixels,
+        };
+        
+        // Store the new painting BEFORE broadcasting
+        store.persist("painting", "local:db");
+        
+        // 🎨 Broadcast painting cleared to other tabs
+        $commonApi.broadcastPaintingUpdate("cleared", {
+          source: "clear",
+          width: res.w,
+          height: res.h,
+          resetTransform: true // Flag that receiving tabs should reset their transform
+        });
+
+        // Clear any existing painting recording in RAM and
+        // storage.
+        await store.delete("painting:record", "local:db");
+        if (system.nopaint.recording) {
+          system.nopaint.recording = false;
+          system.nopaint.record.length = 0;
+        }
+
+        return deleted;
+      },
+      // Replace a painting entirely, remembering the last one.
+      // (This will always enable fixed resolution mode.)
+      replace: (
+        { system, screen, store, needsPaint },
+        painting,
+        message = "(replace)",
+      ) => {
+        system.painting = painting; // Update references.
+        
+        // Store only the pixel data, not the full painting object
+        store["painting"] = {
+          width: system.painting.width,
+          height: system.painting.height,
+          pixels: system.painting.pixels,
+        };
+        
+        store.persist("painting", "local:db"); // Persist to storage.
+        
+        // 🎨 Broadcast painting replacement to other tabs
+        $commonApi.broadcastPaintingUpdate("replaced", {
+          source: "replace",
+          message: message
+        });
+        
+        store["painting:resolution-lock"] = true;
+        store.persist("painting:resolution-lock", "local:db");
+        system.nopaint.resetTransform({ system, screen }); // Reset transform.
+        system.nopaint.storeTransform(store, system);
+        system.nopaint.addUndoPainting(system.painting, message);
+        system.nopaint.needsPresent = true;
+        needsPaint();
+      },
+      abort: () => (NPnoOnLeave = true),
+    },
+  },
+  // Paint all queued rendering commands immediately.
+  flatten: () => {
+    return painting.paint(true);
+  },
+  connect: () => {
+    const p = new Promise((resolve, reject) => {
+      web3Response = { resolve, reject };
+    });
+    send({ type: "web3-connect" });
+    return p;
+  },
+  wiggle: function (n, level = 0.2, speed = 6) {
+    wiggleAngle = (wiggleAngle + 1 * speed) % 360;
+    const osc = sin(num.radians(wiggleAngle));
+    return n + n * level * osc;
+  },
+  dark: true, // Dark mode. (Gets set on startup and on any change.)
+  darkMode, // Toggle dark mode or set to `true` or `false`.
+  // content: added programmatically: see Content class
+  gpuReady: false,
+  gpu: {
+    message: (content) => {
+      const p = new Promise((resolve, reject) => {
+        gpuResponse = { resolve, reject };
+      });
+      send({ type: "gpu-event", content });
+      return p;
+    },
+  },
+  // Deprecated in favor of `bios` -> `hitboxes`. (To support iOS)
+  // clipboard: {
+  //   copy: (text) => {
+  //     send({ type: "copy", content: text });
+  //   },
+  // },
+  text: {
+    capitalize: text.capitalize,
+    reverse: text.reverse,
+    // Get the pixel width of a string of characters.
+    width: (text) => {
+      if (Array.isArray(text)) text = text.join(" ");
+      
+      // Use the current typeface for accurate width calculation
+      const useTypeface = tf;
+      if (!useTypeface) {
+        return text.length * DEFAULT_TYPEFACE_BLOCK_WIDTH;
+      }
+
+      const isProportional =
+        useTypeface?.data?.proportional === true ||
+        !!useTypeface?.data?.advances ||
+        !!useTypeface?.data?.bdfFont;
+
+      if (isProportional && typeof useTypeface.getAdvance === "function") {
+        let totalWidth = 0;
+        for (const char of text) {
+          if (char === "\n" || char === "\r") continue;
+          const advance = useTypeface.getAdvance(char);
+          totalWidth += typeof advance === "number" ? advance : useTypeface.blockWidth;
+        }
+        return totalWidth;
+      } else {
+        // For monospace fonts, use the typeface's block width
+        const blockWidth = useTypeface.blockWidth || DEFAULT_TYPEFACE_BLOCK_WIDTH;
+        return text.length * blockWidth;
+      }
+    },
+    height: (text) => {
+      // Get the pixel height of a string of characters.
+      return 10;
+    },
+    // Return a text's bounding box.
+    box: (text, pos = { x: 0, y: 0 }, bounds, scale = 1, wordWrap = true, fontName) => {
+
+      if (!text) {
+        console.warn("⚠️ No text for `box`.");
+        return;
+      }
+
+      pos = { ...pos };
+      const absScale = abs(scale ?? 1);
+
+      let useTypeface = getTypefaceForMeasurement(fontName) || tf;
+      if (!useTypeface) {
+        useTypeface = tf;
+      }
+
+      const baseBlockWidth =
+        useTypeface?.blockWidth ?? tf?.blockWidth ?? DEFAULT_TYPEFACE_BLOCK_WIDTH;
+      const baseBlockHeight =
+        useTypeface?.blockHeight ?? tf?.blockHeight ?? DEFAULT_TYPEFACE_BLOCK_HEIGHT;
+
+      const blockHeight = baseBlockHeight * absScale;
+
+      const isProportional =
+        useTypeface?.data?.proportional === true ||
+        !!useTypeface?.data?.advances ||
+        !!useTypeface?.data?.bdfFont;
+
+      const getAdvanceWidth = (char) => {
+        if (!char) return baseBlockWidth * absScale;
+        if (isProportional && typeof useTypeface?.getAdvance === "function") {
+          const raw = useTypeface.getAdvance(char);
+          if (typeof raw === "number") {
+            return raw * absScale;
+          }
+        }
+        return baseBlockWidth * absScale;
+      };
+
+      const getCharWidth = (char) => {
+        if (!char || char === "\n" || char === "\r") return 0;
+        if (char === "\t") {
+          return getAdvanceWidth(" ") * 4;
+        }
+        return getAdvanceWidth(char);
+      };
+
+      if (bounds === undefined) {
+        const sampleWidth = getAdvanceWidth("0");
+        bounds = (text.length + 2) * sampleWidth;
+      }
+      if (!(bounds > 0)) {
+        bounds = Number.POSITIVE_INFINITY;
+      }
+
+      const lines = [""];
+      const charMap = [[]];
+      let line = 0;
+      let run = 0;
+      let maxWidth = 0;
+
+      const commitLineWidth = () => {
+        if (run > maxWidth) {
+          maxWidth = run;
+        }
+      };
+
+      const newLine = () => {
+        commitLineWidth();
+        line += 1;
+        lines[line] = "";
+        charMap[line] = [];
+        run = 0;
+      };
+
+      const appendChar = (char, sourceIndex) => {
+        const width = getCharWidth(char);
+        const renderedChar = char === "\t" ? " " : char;
+        lines[line] += renderedChar;
+        charMap[line].push(sourceIndex);
+        run += width;
+        if (run > maxWidth) {
+          maxWidth = run;
+        }
+      };
+
+      if (!wordWrap) {
+        for (let idx = 0; idx < text.length; idx += 1) {
+          const char = text[idx];
+          if (char === "\r") continue;
+          if (char === "\n") {
+            newLine();
+            continue;
+          }
+          appendChar(char, idx);
+        }
+      } else {
+        const tokens = [];
+        let idx = 0;
+        while (idx < text.length) {
+          const char = text[idx];
+          if (char === "\r") {
+            idx += 1;
+            continue;
+          }
+          if (char === "\n") {
+            tokens.push({ type: "newline", indices: [idx] });
+            idx += 1;
+            continue;
+          }
+          if (char === " " || char === "\t") {
+            let textBuffer = "";
+            const indices = [];
+            while (idx < text.length) {
+              const c = text[idx];
+              if (c !== " " && c !== "\t") break;
+              textBuffer += c;
+              indices.push(idx);
+              idx += 1;
+            }
+            tokens.push({ type: "whitespace", text: textBuffer, indices });
+            continue;
+          }
+          let textBuffer = "";
+          const indices = [];
+          while (idx < text.length) {
+            const c = text[idx];
+            if (c === "\n" || c === " " || c === "\t" || c === "\r") break;
+            textBuffer += c;
+            indices.push(idx);
+            idx += 1;
+          }
+          if (textBuffer.length > 0) {
+            tokens.push({ type: "word", text: textBuffer, indices });
+          }
+        }
+
+        tokens.forEach((token) => {
+          if (token.type === "newline") {
+            newLine();
+            return;
+          }
+
+          if (token.type === "whitespace") {
+            for (let i = 0; i < token.text.length; i += 1) {
+              const char = token.text[i];
+              const sourceIndex = token.indices[i];
+              const width = getCharWidth(char);
+              if (run > 0 && run + width > bounds) {
+                newLine();
+              }
+              appendChar(char, sourceIndex);
+            }
+            return;
+          }
+
+          if (token.type === "word") {
+            const chars = token.text.split("");
+            const widths = chars.map((char) => getCharWidth(char));
+            const wordWidth = widths.reduce((acc, value) => acc + value, 0);
+
+            if (bounds > 0 && wordWidth > bounds) {
+              chars.forEach((char, charIdx) => {
+                const width = widths[charIdx];
+                if (run > 0 && run + width > bounds) {
+                  newLine();
+                }
+                appendChar(char, token.indices[charIdx]);
+              });
+              return;
+            }
+
+            if (run > 0 && run + wordWidth > bounds) {
+              newLine();
+            }
+
+            chars.forEach((char, charIdx) => {
+              appendChar(char, token.indices[charIdx]);
+            });
+          }
+        });
+      }
+
+      commitLineWidth();
+
+      const lineHeightGap = 1 * absScale;
+      const finalBlockHeight = blockHeight + lineHeightGap;
+
+      if (lines.length >= 1 && pos.center && pos.center.indexOf("y") !== -1) {
+        pos.y =
+          $activePaintApi.screen.height / 2 -
+          (lines.length * finalBlockHeight) / 2 +
+          finalBlockHeight / 2 +
+          (pos.y || 0);
+      }
+
+      const height = lines.length * finalBlockHeight;
+
+      const lineWidths = lines.map((lineText, index) => {
+        if (!lineText) return 0;
+        const indices = charMap[index] || [];
+        let width = 0;
+        for (let i = 0; i < lineText.length; i += 1) {
+          const sourceIndex = indices[i];
+          if (typeof sourceIndex === "number" && sourceIndex >= 0 && sourceIndex < text.length) {
+            width += getCharWidth(text[sourceIndex]);
+          } else {
+            width += getCharWidth(lineText[i]);
+          }
+        }
+        return width;
+      });
+
+      const maxLineWidth = lineWidths.reduce((acc, value) => Math.max(acc, value), 0);
+
+      const box = { x: pos.x, y: pos.y, width: maxLineWidth, height };
+
+      return { pos, box, lines, lineWidths, lineHeight: finalBlockHeight, charMap };
+    },
+  },
+  num: {
+    add: num.add,
+    wrap: num.wrap,
+    even: num.even,
+    odd: num.odd,
+    clamp: num.clamp,
+    rand: num.rand,
+    randInt: num.randInt,
+    randInd: num.randInd,
+    randIntArr: num.randIntArr,
+    randIntRange: num.randIntRange,
+    rangedInts: num.rangedInts,
+    multiply: num.multiply,
+    perlin: num.perlin,
+    dist: num.dist,
+    dist3d: num.dist3d,
+    radians: num.radians,
+    degrees: num.degrees,
+    lerp: num.lerp,
+    map: num.map,
+    arrMax: num.arrMax,
+    arrCompress: num.arrCompress,
+    Track: num.Track,
+    timestamp: num.timestamp,
+    p2: num.p2,
+    midp: num.midp,
+    number: num.number,
+    intersects: num.intersects,
+    signedCeil: num.signedCeil,
+    signedFloor: num.signedFloor,
+    vec2: vec2,
+    vec3: vec3,
+    vec4: vec4,
+    mat3: mat3,
+    mat4: mat4,
+    quat: quat,
+    parseColor: num.parseColor,
+    findColor: num.findColor,
+    saturate: num.saturate,
+    desaturate: num.desaturate,
+    shiftRGB: num.shiftRGB,
+    rgbToHexStr: num.rgbToHexStr,
+    hexToRgb: num.hexToRgb,
+    blend: num.blend,
+    rgbToHsl: num.rgbToHsl,
+    hslToRgb: num.hslToRgb,
+    rainbow: num.rainbow,
+    zebra: num.zebra,
+    resetZebraCache: num.resetZebraCache,
+  },
+  geo: {
+    Box: geo.Box,
+    DirtyBox: geo.DirtyBox,
+    Grid: geo.Grid,
+    Circle: geo.Circle,
+    linePointsFromAngle: geo.linePointsFromAngle,
+    pointFrom: geo.pointFrom,
+    Race: geo.Race,
+    Quantizer: geo.Quantizer,
+  },
+  ui: {
+    Button: ui.Button,
+    TextButton: ui.TextButton,
+    TextInput: TextInput,
+  },
+  help: {
+    choose: help.choose,
+    flip: help.flip,
+    repeat: help.repeat,
+    every: help.every,
+    any: help.any,
+    anyIndex: help.anyIndex,
+    anyKey: help.anyKey,
+    resampleArray: help.resampleArray,
+    each: help.each,
+    shuffleInPlace: help.shuffleInPlace,
+    serializePainting: (painting) => {
+      if (!painting) return;
+      const pixels = uint8ArrayToBase64(painting.pixels);
+      return { width: painting.width, height: painting.height, pixels };
+    },
+    deserializePainting: (painting) => {
+      if (!painting) return;
+      const pixels = base64ToUint8Array(painting.pixels);
+      return { width: painting.width, height: painting.height, pixels };
+    },
+  },
+  gizmo: { Hourglass: gizmo.Hourglass, EllipsisTicker: gizmo.EllipsisTicker, Ticker: gizmo.Ticker },
+  rec: new Recorder(),
+  robo: new Robo(),
+  net: {
+    signup: () => {
+      send({ type: "signup" });
+    },
+    login: () => {
+      store.delete("handle");
+      send({ type: "login" });
+    }, // { email }
+    logout: () => {
+      store.delete("handle");
+      send({ type: "logout" });
+      $commonApi.broadcast("logout:success");
+      chatClient.system?.server?.send("logout");
+      // Send a "logout" message here to the chat server.
+
+      // TODO: And probably the session server as well in
+      //       the future. 24.05.23.21.27
+    },
+    pieces: `${(() => {
+      const { protocol, hostname } = getSafeUrlParts();
+      return `${protocol}//${hostname}`;
+    })()}/aesthetic.computer/disks`,
+    parse, // Parse a piece slug.
+    // lan: // Set dynamically.
+    // host: // Set dynamically.
+    // loadFailureText: // Set dynamically.
+    // Make a user authorized / signed request to the api.
+    // Used both in `motd` and `handle`.
+    requestDocs: async () => {
+      if (typeof docs === "object") return Promise.resolve(docs);
+      return fetch("/docs.json")
+        .then((response) => {
+          if (response.status !== 200) {
+            throw new Error("Network failure: " + response.status);
+          }
+          return response.json();
+        })
+        .then((d) => {
+          docs = d;
+          return docs;
+        })
+        .catch((err) => console.error("🔴 📚 Couldn't get docs:", err));
+    },
+    userRequest: async (method, endpoint, body) => {
+      try {
+        const token = await $commonApi.authorize(); // Get user token.
+        if (!token) throw new Error("🧖 Not logged in.");
+
+        const headers = {
+          Authorization: `Bearer ${token}`,
+          "Content-Type": "application/json",
+        };
+
+        const options = { method, headers };
+        if (body) options.body = JSON.stringify(body);
+        const response = await fetch(endpoint, options);
+
+        if (response.status === 500) {
+          try {
+            const json = await response.json();
+            return { status: response.status, ...json };
+          } catch (e) {
+            return { status: response.status, message: response.statusText };
+          }
+        } else {
+          const clonedResponse = response.clone();
+          try {
+            return {
+              ...(await clonedResponse.json()),
+              status: response.status,
+            };
+          } catch {
+            return { status: response.status, body: await response.text() };
+          }
+        }
+      } catch (error) {
+        console.error("🚫 Error:", error);
+        return { message: "unauthorized" };
+      }
+    },
+    // Loosely connect the UDP receiver.
+    udp: (receive) => {
+      udpReceive = receive;
+      return udp;
+    },
+    hiccup: (hiccupIn = 5, outageSeconds = 5) => {
+      console.log("😵 Hiccuping in:", hiccupIn, "seconds.");
+      clearTimeout(hiccupTimeout);
+      hiccupTimeout = setTimeout(() => {
+        console.log("😶‍🌫️ Hiccup!");
+        chatClient.system?.server.kill(outageSeconds); // Disconnect from chat.
+        socket?.kill(outageSeconds); // Diconnect from socket session.
+        udp?.kill(outageSeconds); // Disconnect from UDP.
+      }, hiccupIn * 1000);
+    },
+    // Remote debugging: Send log messages to session server for debugging on any device
+    log: function(levelOrFilename, ...args) {
+      // Handle both old API (filename, content) and new API (level, ...args)
+      if (levelOrFilename.startsWith('/tmp/') || levelOrFilename.includes('.log')) {
+        // Old API: filename, content
+        const filename = levelOrFilename;
+        const content = args[0];
+        
+        // Send to session server if socket is available (removed verbose console log)
+        if (socket && socket.send) {
+          socket.send("dev-log", {
+            level: "INFO",
+            message: `${filename}: ${content}`,
+            device: navigator.userAgent || "unknown",
+            timestamp: Date.now()
+          });
+        }
+      } else {
+        // New API: level, ...args
+        const level = levelOrFilename;
+        
+        // Serialize objects and create single-line message
+        const serializedArgs = args.map(arg => {
+          if (typeof arg === 'object' && arg !== null) {
+            try {
+              return JSON.stringify(arg);
+            } catch (e) {
+              return String(arg);
+            }
+          }
+          return String(arg);
+        });
+        
+        const message = serializedArgs.join(" ");
+        
+        // Always log locally first
+        if (level === "warn") {
+          console.warn(...args);
+        } else if (level === "error") {
+          console.error(...args);
+        } else {
+          console.log(...args);
+        }
+        
+        // Send to session server if socket is available
+        if (socket && socket.send) {
+          socket.send("dev-log", {
+            level: level.toUpperCase(),
+            message: message,
+            device: navigator.userAgent || "unknown",
+            timestamp: Date.now()
+          });
+        }
+      }
+    },
+  },
+  needsPaint: () => {
+    noPaint = false;
+    if (system === "nopaint") {
+      $commonApi.system.nopaint.needsPresent = true;
+    }
+  }, // TODO: Does "paint" needs this?
+  
+  store,
+  pieceCount: -1, // Incs to 0 when the first piece (usually the prompt) loads.
+  //                 Increments by 1 each time a new piece loads.
+  debug,
+  nopaintPerf,
+};
+
+// Convenience methods for different log levels
+$commonApi.net.log.info = (...args) => $commonApi.net.log("info", ...args);
+$commonApi.net.log.warn = (...args) => $commonApi.net.log("warn", ...args);
+$commonApi.net.log.error = (...args) => $commonApi.net.log("error", ...args);
+
+chatClient.$commonApi = $commonApi; // Add a reference to the `Chat` module.
+
+const nopaintAPI = $commonApi.system.nopaint;
+
+// 🎨 Start painting change monitoring for cross-tab sync
+startPaintingChangeMonitoring();
+
+// Broadcast to other tabs in the same origin.
+const channel = new BroadcastChannel("aesthetic.computer");
+
+channel.onmessage = (event) => {
+  processMessage(event.data);
+};
+
+async function processMessage(msg) {
+  if (logs.messaging) console.log(`🗼 Processing broadcast: ${msg}`);
+  
+  // 🎨 Handle painting updates (both new JSON format and legacy string format)
+  if (msg.startsWith("painting:") || (msg.startsWith("{") && msg.includes('"type":"painting:updated"'))) {
+    const isNopaintActive = $commonApi.system?.nopaint?.is?.("painting");
+    if (isNopaintActive) {
+      console.log(`🚫 CROSS-TAB INTERFERENCE: Receiving painting update during nopaint operation - this may disrupt live preview!`, {
+        msgPreview: msg.substring(0, 100) + '...',
+        nopaintState: 'painting'
+      });
+    }
+    await handlePaintingUpdate(msg);
+    return;
+  }
+  
+  if (msg.startsWith("handle:updated")) {
+    // 👰‍♀️ Update the user handle if it changed.
+    const newHandle = msg.split(":").pop();
+    HANDLE = "@" + newHandle;
+    send({ type: "handle", content: HANDLE });
+    store["handle:received"] = true;
+    store["handle"] = newHandle;
+    // store.persist("handle");
+    return;
+  }
+
+  // Refresh the window if we logged in or out from another tab.
+  if (msg === "login:success" && !USER) {
+    $commonApi.net.refresh();
+    return;
+  }
+
+  if (msg === "logout:success" && USER) {
+    $commonApi.net.refresh(); // 🗒️ This should always be fast enough?
+    return;
+  }
+}
+
+// 🎨 Handle painting update messages from other tabs
+async function handlePaintingUpdate(msg) {
+  try {
+    // Parse the JSON message
+    const data = JSON.parse(msg);
+    
+    if (data.type !== "painting:updated") return;
+    
+    // Skip if this message is from the current tab
+    if (data.tabId === $commonApi._tabId) {
+      console.log(`🎨 SKIPPED: Own message (${data.action})`);
+      return;
+    }
+    
+    if (!$commonApi.system) {
+      console.log(`🎨 SKIPPED: No system available`);
+      return;
+    }
+
+    // 📐 Handle resize events specifically
+    if ((data.action === "resized" && data.metadata?.source === "screen_resize") || 
+        (data.action === "updated" && (data.source === "resize" || data.source === "crop"))) {
+      const width = data.width || data.metadata?.width;
+      const height = data.height || data.metadata?.height;
+      console.log(`📐 DIMENSION CHANGE EVENT: ${width}x${height} (source: ${data.source || data.metadata?.source})`);
+      
+      // For dimension change events, we need to wait for a "storage_complete" event
+      $commonApi._processingResize = true;
+      $commonApi._awaitingResizeStorage = { width, height, timestamp: data.timestamp };
+      
+      console.log(`📐 Waiting for storage completion for ${data.source} ${width}x${height}...`);
+      return; // Don't continue with regular painting sync for dimension change events
+    }
+    
+    // 💾 Handle storage completion events
+    if (data.action === "storage_complete" && (data.source === "resize" || data.source === "crop")) {
+      const awaitingResize = $commonApi._awaitingResizeStorage;
+      console.log(`🪝 RECEIVED storage_complete:`, {
+        source: data.source,
+        timestamp: data.timestamp,
+        awaitingResize: awaitingResize,
+        timestampMatch: awaitingResize && data.timestamp === awaitingResize.timestamp
+      });
+      
+      if (awaitingResize && data.timestamp === awaitingResize.timestamp) {
+        console.log(`📐 Storage completed for ${data.source} ${awaitingResize.width}x${awaitingResize.height}, applying...`);
+        
+        try {
+          const storedPainting = await store.retrieve("painting", "local:db");
+          if (storedPainting) {
+            // Update system painting with the stored version
+            $commonApi.system.painting = {
+              width: storedPainting.width,
+              height: storedPainting.height,
+              pixels: new Uint8ClampedArray(storedPainting.pixels)
+            };
+            
+            // Store the painting data  
+            store["painting"] = {
+              width: storedPainting.width,
+              height: storedPainting.height,
+              pixels: storedPainting.pixels
+            };
+            
+            // Update painting hash
+            lastPaintingHash = generatePaintingHash($commonApi.system.painting);
+            
+            // Update KidLisp with new painting reference
+            const kidlispInstance = getGlobalKidLisp();
+            if (kidlispInstance) {
+              kidlispInstance.setAPI($commonApi);
+              console.log(`🎯 KidLisp API refreshed with ${data.source} painting: ${storedPainting.width}x${storedPainting.height}`);
+            }
+            
+            // Force repaint with new dimensions
+            if ($commonApi.system.nopaint) {
+              $commonApi.system.nopaint.needsPresent = true;
+            }
+            $commonApi.needsPaint();
+            
+            console.log(`📐 Screen updated after ${data.source}: ${storedPainting.width}x${storedPainting.height}`);
+          }
+        } catch (error) {
+          console.error(`📐 ERROR applying ${data.source} after storage completion:`, error);
+        }
+        
+        // Clean up
+        delete $commonApi._awaitingResizeStorage;
+        $commonApi._processingResize = false;
+        return;
+      }
+    }
+
+    // Set processing flag to prevent feedback loops
+    $commonApi._processingBroadcast = true;
+    
+    try {
+      // Load painting from storage (lightweight messages don't contain pixel data)
+      const storedPainting = await store.retrieve("painting", "local:db");
+      if (storedPainting) {
+        $commonApi.system.painting = {
+          width: storedPainting.width,
+          height: storedPainting.height,
+          pixels: new Uint8ClampedArray(storedPainting.pixels)
+        };
+        
+        // Store only the pixel data, not the full painting object
+        store["painting"] = {
+          width: storedPainting.width,
+          height: storedPainting.height,
+          pixels: storedPainting.pixels
+        };
+        
+        // Update painting hash to prevent false positives
+        lastPaintingHash = generatePaintingHash($commonApi.system.painting);
+        
+        // 🎯 Update KidLisp with the new painting reference
+        const kidlispInstance = getGlobalKidLisp();
+        if (kidlispInstance) {
+          kidlispInstance.setAPI($commonApi);
+          console.log(`🎯 KidLisp API refreshed with updated painting`);
+        }
+        
+        // Force repaint
+        if ($commonApi.system.nopaint) {
+          $commonApi.system.nopaint.needsPresent = true;
+        }
+        $commonApi.needsPaint();
+        
+        // 🆕 Force nopan (reset transform) for clear/new actions or explicit flag
+        if (((data.action === "cleared" || data.action === "new") || data.resetTransform) && $commonApi.system.nopaint) {
+          console.log(`🎯 ${data.action?.toUpperCase() || 'TRANSFORM_RESET'}: Forcing nopan (reset transform) on receiver`);
+          $commonApi.system.nopaint.resetTransform({ 
+            system: $commonApi.system, 
+            screen: $commonApi.screen 
+          });
+        }
+        
+        console.log(`🎨 PAINTING SYNCED: ${storedPainting.width}x${storedPainting.height}`, {
+          hash: generatePaintingHash($commonApi.system.painting)?.substr(0, 8),
+          fromHash: data.hash || 'unknown',
+          firstPixels: Array.from($commonApi.system.painting.pixels.slice(0, 12)) // First 3 pixels (RGBA)
+        });
+      } else {
+        // No painting found in storage
+      }
+    } catch (storageError) {
+      console.error(`🎨 ERROR loading from storage:`, storageError);
+    }
+    
+  } catch (error) {
+    console.error(`🎨 ERROR handling painting update:`, error);
+    
+    // Fallback to old string-based format
+    if (typeof msg === "string" && msg.startsWith("painting:")) {
+      const action = msg.split(":")[1];
+      console.log(`🎨 FALLBACK: Processing legacy format ${action}`);
+      
+      // Legacy handling - load from storage
+      try {
+        const storedPainting = await store.retrieve("painting", "local:db");
+        if (storedPainting) {
+          $commonApi.system.painting = {
+            width: storedPainting.width,
+            height: storedPainting.height,
+            pixels: new Uint8ClampedArray(storedPainting.pixels)
+          };
+          
+          // Store only the pixel data, not the full painting object
+          store["painting"] = {
+            width: storedPainting.width,
+            height: storedPainting.height,
+            pixels: storedPainting.pixels
+          };
+          
+          const kidlispInstance = getGlobalKidLisp();
+          if (kidlispInstance) {
+            kidlispInstance.setAPI($commonApi);
+          }
+          
+          if ($commonApi.system.nopaint) {
+            $commonApi.system.nopaint.needsPresent = true;
+          }
+          $commonApi.needsPaint();
+        }
+      } catch (storageError) {
+        console.error(`🎨 ERROR in fallback storage load:`, storageError);
+      }
+    }
+  } finally {
+    // Clear processing flag regardless of success or error
+    setTimeout(() => {
+      $commonApi._processingBroadcast = false;
+    }, 50);
+  }
+}
+
+$commonApi.broadcast = (msg) => {
+  processMessage(msg); // Process locally.
+  channel.postMessage(msg);
+};
+
+// 🎨 Broadcast painting updates to other tabs
+$commonApi.broadcastPaintingUpdate = (action, data = {}) => {
+  if (!$commonApi.system?.painting) return;
+  
+  // Check if we're in a nopaint operation and log it
+  const isNopaintActive = $commonApi.system?.nopaint?.is?.("painting");
+  if (isNopaintActive) {
+    console.log(`🚫 NOPAINT INTERFERENCE: Attempting to broadcast "${action}" during nopaint operation - this may disrupt live preview!`, {
+      action,
+      source: data.source,
+      nopaintState: 'painting'
+    });
+  }
+  
+  // Throttle broadcasts to prevent excessive messages
+  const now = Date.now();
+  if (now - lastBroadcastTime < broadcastThrottleDelay) {
+    return;
+  }
+  lastBroadcastTime = now;
+  
+  // Generate unique tab ID to prevent self-processing
+  if (!$commonApi._tabId) {
+    $commonApi._tabId = Math.random().toString(36).substr(2, 9);
+  }
+  
+  // Create lightweight notification message (no pixel data)
+  const message = {
+    type: "painting:updated",
+    action,
+    tabId: $commonApi._tabId,
+    timestamp: now,
+    width: $commonApi.system.painting.width,
+    height: $commonApi.system.painting.height,
+    ...data
+  };
+  
+  // Only send to other tabs (exclude self)
+  channel.postMessage(JSON.stringify(message));
+};
+
+// 🚀 Immediate painting broadcast - bypasses throttling for instant sync
+$commonApi.broadcastPaintingUpdateImmediate = (action, data = {}) => {
+  if (!$commonApi.system?.painting || $commonApi._processingBroadcast) return;
+  
+  // Check for nopaint interference
+  const isNopaintActive = $commonApi.system?.nopaint?.is?.("painting");
+  if (isNopaintActive) {
+    console.log(`🚫 IMMEDIATE NOPAINT INTERFERENCE: Attempting immediate broadcast "${action}" during nopaint operation!`, {
+      action,
+      source: data.source,
+      nopaintState: 'painting'
+    });
+  }
+  
+  // Performance: Skip if we just broadcasted very recently (debounce)
+  const now = Date.now();
+  if (now - (lastBroadcastTime || 0) < 16) { // ~60fps max broadcast rate
+    return;
+  }
+  
+  // Generate unique tab ID if needed
+  if (!$commonApi._tabId) {
+    $commonApi._tabId = Math.random().toString(36).substr(2, 9);
+  }
+  
+  const paintingHash = generatePaintingHash($commonApi.system.painting);
+  const message = {
+    type: "painting:updated",
+    action,
+    tabId: $commonApi._tabId,
+    timestamp: now,
+    width: $commonApi.system.painting.width,
+    height: $commonApi.system.painting.height,
+    hash: paintingHash?.substr(0, 8),
+    immediate: true,
+    ...data
+  };
+  
+  // Immediate broadcasting silently
+  
+  // Store painting immediately (async to not block)
+  setTimeout(() => {
+    store["painting"] = {
+      width: $commonApi.system.painting.width,
+      height: $commonApi.system.painting.height,
+      pixels: $commonApi.system.painting.pixels,
+    };
+    store.persist("painting", "local:db");
+    
+    // 🪝 Fire storage completion hook for resize and crop events
+    if (data.source === "resize" || data.source === "crop") {
+      const storageCompleteMessage = {
+        type: "painting:updated",
+        action: "storage_complete",
+        source: data.source,
+        tabId: message.tabId,
+        timestamp: message.timestamp,
+        width: $commonApi.system.painting.width,
+        height: $commonApi.system.painting.height
+      };
+      
+      channel.postMessage(JSON.stringify(storageCompleteMessage));
+      console.log(`🪝 STORAGE COMPLETE hook fired for ${data.source} ${$commonApi.system.painting.width}x${$commonApi.system.painting.height}`, {
+        timestamp: message.timestamp,
+        tabId: message.tabId.substr(0, 4) + '...'
+      });
+    }
+    
+  }, 0);
+  
+  // Update hash to prevent duplicate detection
+  lastPaintingHash = paintingHash;
+  lastBroadcastTime = now;
+  
+  channel.postMessage(JSON.stringify(message));
+};
+
+// 🎨 Painting change detection system
+function generatePaintingHash(painting) {
+  if (!painting?.pixels) return null;
+  
+  // Simple hash using width, height, and sample of pixels
+  let hash = painting.width * 31 + painting.height * 37;
+  
+  // Sample every 100th pixel to create a lightweight hash
+  for (let i = 0; i < painting.pixels.length; i += 100) {
+    hash = ((hash << 5) - hash + painting.pixels[i]) & 0xffffffff;
+  }
+  
+  return hash.toString(36);
+}
+
+function startPaintingChangeMonitoring() {
+  if (paintingChangeCheckInterval) return; // Already monitoring
+  
+  // Painting change monitoring initialized silently
+  
+  // Initialize hash baseline if painting exists
+  if ($commonApi.system?.painting) {
+    lastPaintingHash = generatePaintingHash($commonApi.system.painting);
+  }
+  
+  // Enable frame-based monitoring for immediate detection
+  enableFrameBasedMonitoring();
+  
+  // Keep interval-based monitoring as backup (lower frequency)
+  paintingChangeCheckInterval = setInterval(() => {
+    if (!$commonApi.system?.painting || frameBasedMonitoring) return; // Skip if frame monitoring is active
+    
+    const currentHash = generatePaintingHash($commonApi.system.painting);
+    
+    // Only broadcast if hash actually changed AND we're not currently processing a broadcast
+    if (lastPaintingHash !== null && 
+        currentHash !== lastPaintingHash && 
+        !$commonApi._processingBroadcast) {
+      
+      // Set flag to prevent feedback loops during broadcast processing
+      $commonApi._processingBroadcast = true;
+      
+      // Store updated painting
+      store["painting"] = {
+        width: $commonApi.system.painting.width,
+        height: $commonApi.system.painting.height,
+        pixels: $commonApi.system.painting.pixels,
+      };
+      store.persist("painting", "local:db");
+      
+      // Broadcast the change
+      $commonApi.broadcastPaintingUpdate("updated", {
+        source: "interval_monitor",
+        hash: currentHash.substr(0,8)
+      });
+      
+      // Clear the processing flag after a brief delay
+      setTimeout(() => {
+        $commonApi._processingBroadcast = false;
+      }, 100);
+    }
+    
+    lastPaintingHash = currentHash;
+  }, 1000); // Slower backup monitoring (1 second)
+}
+
+function stopPaintingChangeMonitoring() {
+  frameBasedMonitoring = false; // Stop frame-based monitoring
+  if (paintingChangeCheckInterval) {
+    clearInterval(paintingChangeCheckInterval);
+    paintingChangeCheckInterval = null;
+  }
+}
+
+// Spawn a session backend for a piece.
+async function session(slug, forceProduction = false, service) {
+  let endPoint = "/session/" + slug;
+  const params = { service };
+  if (forceProduction) params.forceProduction = 1;
+  endPoint += "?" + new URLSearchParams(params);
+
+  const req = await fetch(endPoint);
+
+  let session;
+  if (req.status === 200 || req.status === 304) {
+    session = await req.text().then((text) => {
+      try {
+        return JSON.parse(text);
+      } catch (e) {
+        return text;
+      }
+    });
+  } else {
+    session = await req.text();
+  }
+
+  if (typeof session === "string") return session;
+
+  //if (debug && logs.session) {
+  // console.log(
+  //   `🐕‍🦺 Session: ${slug} - ${session.backend || session.name || session.url}`,
+  // );
+  //}
+  // Return the active session if the server knows it's "Ready", otherwise
+  // wait for the one we requested to spin up.
+  // (And in debug mode we just get a local url from "/session" so no need
+  // to check that.)
+  if (session.state === "Ready" || (debug && !forceProduction)) {
+    return session;
+  } else {
+    let eventSource = new EventSource(
+      `https://api.jamsocket.com/backend/${session.name}/status/stream`,
+      // See also: https://docs.jamsocket.com/api-docs/#get-a-backends-status-stream
+    );
+
+    return new Promise((resolve, reject) => {
+      eventSource.onmessage = (event) => {
+        const update = JSON.parse(event.data);
+        const colors = {
+          Ready: "🟢",
+          Loading: "🟠",
+          Starting: "🟡",
+        };
+        const color = colors[update.state] || "🔵";
+
+        if (update.state === "Ready") {
+          if (logs.session)
+            console.log(color + `\`${slug}\` Backend:`, update.state);
+        }
+
+        if (update.state === "Loading") {
+          currentHUDStatusColor = "red";
+        } else if (update.state === "Ready") {
+          currentHUDStatusColor = "yellow";
+        } else if (update.state === "Starting") {
+          currentHUDStatusColor = "orange";
+        } else {
+          currentHUDStatusColor = "brown";
+        }
+
+        $commonApi.needsPaint(); // Make sure the label gets updated.
+
+        if (update.state === "Ready") {
+          eventSource.close(); // Close the event stream handler.
+          resolve(session);
+        } else {
+          if (update.state !== "Loading" && update.state !== "Starting") {
+            eventSource.close(); // Close the event stream handler.
+          }
+        }
+      };
+    });
+  }
+}
+
+// Just for "update".
+const $updateApi = {};
+
+// 🖼 Painting
+
+// Pre-fab models:
+const QUAD = {
+  type: "quad",
+  positions: [
+    // Triangle 1 (Left Side)
+    [-1, -1, 0, 1], // Bottom Left
+    [-1, 1, 0, 1], // Top Left
+    [1, 1, 0, 1], // Top Right
+    // Triangle 2 (Right Side)
+    [-1, -1, 0, 1], // Bottom Left
+    [1, -1, 0, 1], // Bottom Right
+    [1, 1, 0, 1], // Top Right
+  ],
+  indices: [
+    // These are not re-used for now.
+    // One
+    0, 1, 2,
+    //Two
+    3, 4, 5,
+  ],
+};
+
+// A cube of lines.
+const CUBEL = {
+  type: "line",
+  positions: [
+    // Back
+    [-0.5, -0.5, 0.5, 1], // Down
+    [-0.5, 0.5, 0.5, 1],
+
+    [-0.5, 0.5, 0.5, 1], // Across
+    [0.5, 0.5, 0.5, 1],
+
+    [0.5, 0.5, 0.5, 1], // Up
+    [0.5, -0.5, 0.5, 1],
+
+    [0.5, -0.5, 0.5, 1], // Back
+    [-0.5, -0.5, 0.5, 1],
+    // Front
+    [-0.5, -0.5, -0.5, 1], // Down
+    [-0.5, 0.5, -0.5, 1],
+
+    [-0.5, 0.5, -0.5, 1], // Across
+    [0.5, 0.5, -0.5, 1],
+
+    [0.5, 0.5, -0.5, 1], // Up
+    [0.5, -0.5, -0.5, 1],
+
+    [0.5, -0.5, -0.5, 1], // Back
+    [-0.5, -0.5, -0.5, 1],
+    // Bars (back to front)
+    [-0.5, -0.5, 0.5, 1], // Top Left
+    [-0.5, -0.5, -0.5, 1],
+
+    [-0.5, 0.5, 0.5, 1], // Bottom Left
+    [-0.5, 0.5, -0.5, 1],
+
+    [0.5, 0.5, 0.5, 1], // Up
+    [0.5, 0.5, -0.5, 1],
+
+    [0.5, -0.5, 0.5, 1], // Back
+    [0.5, -0.5, -0.5, 1],
+  ],
+};
+
+const ORIGIN = {
+  type: "line",
+  positions: [
+    [-0.5, 0, 0, 1], // Horizontal X
+    [0.5, 0, 0, 1],
+    [0, 0, -0.5, 1], // Horizontal Z
+    [0, 0, 2, 1],
+    [0, -0.5, 0, 1], // Vertical
+    [0, 0.5, 0, 1],
+  ],
+  colors: [
+    [255, 0, 0, 255],
+    [255, 0, 0, 255],
+    [0, 255, 0, 255],
+    [0, 255, 0, 255],
+    [0, 0, 255, 255],
+    [0, 0, 255, 255],
+  ],
+};
+
+const TRI = {
+  type: "triangle",
+  positions: [
+    [-1, -1, 0, 1], // Bottom Left
+    [0, 1, 0, 1], // Top Left
+    [1, -1, 0, 1], // Top Right
+    // Triangle 2 (Right Side)
+  ],
+  indices: [0, 1, 2],
+};
+
+const LINE = {
+  type: "line",
+  positions: [
+    [0, 0, 0, 1], // Bottom
+    [0, 1, 0, 1], // Top
+  ],
+  indices: [0, 1],
+};
+
+// Inputs: (r, g, b), (r, g, b, a) or an array of those.
+//         (rgb) for grayscale or (rgb, a) for grayscale with alpha.
+//         Or hex with "#000000" or "0x000000" or 0x000000.
+// TODO: Add `erase` anc all css color alpha support. 23.07.20.14.45
+// TODO: Add transparency and short hex to hex support.
+// TODO: Add better hex support via: https://stackoverflow.com/a/53936623/8146077
+
+function ink() {
+  // console.log("🖍️ disk.ink() called with arguments:", [...arguments]);
+  const foundColor = graph.findColor(...arguments);
+  if (inkFloodLoggingEnabled()) {
+    console.log(
+      `${inkFloodLogPrefix()}🖍️ INK DEBUG`,
+      {
+        args: cloneArgsForLog(arguments),
+        resolved: cloneColorForLog(foundColor)
+      }
+    );
+  }
+  const result = graph.color(...foundColor);
+  if (inkFloodLoggingEnabled()) {
+    console.log(
+      `${inkFloodLogPrefix()}🖍️ INK APPLIED`,
+      {
+        color: cloneColorForLog(result)
+      }
+    );
+  }
+  return result;
+}
+
+function ink2() {
+  if (arguments[0] === null) {
+    return graph.color2(null);
+  } else {
+    return graph.color2(...graph.findColor(...arguments));
+  }
+}
+
+// 🎯 Global KidLisp Instance Management
+function initializeGlobalKidLisp(api) {
+  if (!globalKidLispInstance) {
+    // console.log("🚀 Initializing global KidLisp instance");
+    globalKidLispInstance = new lisp.KidLisp();
+    globalKidLispInstance.setAPI(api);
+  }
+  return globalKidLispInstance;
+}
+
+function getGlobalKidLisp() {
+  return globalKidLispInstance;
+}
+
+// 🎵 Update KidLisp audio globals (safe for worker contexts)
+function updateKidLispAudio(audioData) {
+  if (globalKidLispInstance && globalKidLispInstance.updateAudioGlobals) {
+    globalKidLispInstance.updateAudioGlobals(audioData);
+  }
+}
+
+// 🔎 PAINTAPI
+const $paintApi = {
+  // 1. Composite functions (that use $activePaintApi)
+  //    (Must be unwrapped)
+  // Prints a line of text using the default / current global font.
+  // Argument options:
+  // text, pos: {x, y, center}, bg (optional)
+
+  // Parameters:
+  // text, x, y, options, wordWrap, customTypeface
+  // text, pos, bg, bounds, wordWrap = true, customTypeface
+  write: function () {
+    let text = arguments[0],
+      pos,
+      bg,
+      bounds,
+      wordWrap = true,
+      customTypeface = null;
+    
+    if (text === undefined || text === null || text === "" || !tf)
+      return $activePaintApi; // Fail silently if no text.
+
+    text =
+      typeof text === "object" && text !== null
+        ? JSON.stringify(text)
+        : text.toString();
+
+    // Assume: text, x, y, options, wordWrap, customTypeface
+    if (typeof arguments[1] === "number") {
+      pos = { x: arguments[1], y: arguments[2] };
+      const options = arguments[3];
+      bg = options?.bg;
+      bounds = options?.bounds;
+      wordWrap = options?.wordWrap === undefined ? wordWrap : options.wordWrap;
+      customTypeface = options?.typeface;
+    } else {
+      pos = arguments[1];
+      bg = arguments[2];
+      bounds = arguments[3];
+      wordWrap = arguments[4] === undefined ? wordWrap : arguments[4];
+      customTypeface = arguments[5];
+    }
+
+    if (customTypeface) {
+      const resolvedTypeface = resolveTypefaceInstance(customTypeface);
+      if (resolvedTypeface) {
+        ensureTypefaceLoaded(resolvedTypeface);
+        customTypeface = resolvedTypeface;
+      }
+    }
+
+    // 🎨 Color code processing
+    const hasColorCodes = textContainsColorCodes(text);
+
+    if (hasColorCodes) {
+
+
+      // Remember the current ink color to restore it later
+      const originalColor = $activePaintApi.inkrn();
+
+      // Process color codes into per-character color array
+      let cleanText = "";
+      let charColors = [];
+      let currentColor = null;
+
+      // Split text by color codes and process each segment
+      COLOR_CODE_MATCH_REGEX.lastIndex = 0;
+      const segments = text.split(COLOR_CODE_MATCH_REGEX);
+
+      for (let i = 0; i < segments.length; i++) {
+        if (i % 2 === 0) {
+          // This is regular text
+          const segment = segments[i];
+          for (let j = 0; j < segment.length; j++) {
+            cleanText += segment[j];
+            charColors.push(currentColor);
+            
+
+          }
+        } else {
+          // This is a color name or RGB value (from the captured group)
+          const colorStr = segments[i];
+
+          if (!colorStr) {
+            continue;
+          }
+
+          const normalized = colorStr.trim();
+          const lower = normalized.toLowerCase();
+
+          if (!normalized) {
+            continue;
+          }
+
+          if (lower === "reset" || lower === "default" || lower === "base") {
+            currentColor = null;
+            continue;
+          }
+
+          if (normalized.includes(",")) {
+            // RGB/RGBA format like "255,0,0" or "255,0,0,128"
+            const parts = normalized.split(",").map((n) => {
+              const parsed = parseInt(n.trim(), 10);
+              return Number.isFinite(parsed) ? parsed : 0;
+            });
+            while (parts.length < 3) parts.push(0);
+            if (parts.length === 3) parts.push(255);
+            currentColor = parts.slice(0, 4);
+          } else if (lower === "transparent" || lower === "clear") {
+            currentColor = [0, 0, 0, 0];
+          } else {
+            const resolved = graph.findColor(normalized);
+            if (Array.isArray(resolved)) {
+              currentColor = resolved.slice();
+            } else if (resolved && typeof resolved === "object") {
+              currentColor = { ...resolved };
+            } else if (resolved !== undefined) {
+              currentColor = resolved;
+            } else {
+              currentColor = null;
+            }
+          }
+          
+
+        }
+      }
+
+      COLOR_CODE_MATCH_REGEX.lastIndex = 0;
+
+      // Check if we have any actual text to display after removing color codes  
+      if (cleanText.trim().length === 0) {
+        return $activePaintApi; // Exit silently if no text content remains
+      }
+
+
+
+      // Render with colors - same logic as original text processing
+      const scale = pos?.size || 1;
+
+      if (bounds) {
+        const tb = $commonApi.text.box(cleanText, pos, bounds, scale, wordWrap, customTypeface);
+        if (!tb || !tb.lines) {
+          return $activePaintApi; // Exit silently if text.box fails
+        }
+        
+        const charMap = tb.charMap || [];
+
+        tb.lines.forEach((lineText, index) => {
+          const renderedLine = typeof lineText === "string" ? lineText : lineText?.join?.(" ") || "";
+          const sourceIndices = charMap[index] || [];
+          const lineColors = [];
+
+          for (let i = 0; i < renderedLine.length; i++) {
+            const sourceIndex = sourceIndices[i];
+            if (
+              typeof sourceIndex === "number" &&
+              sourceIndex >= 0 &&
+              sourceIndex < charColors.length
+            ) {
+              lineColors.push(charColors[sourceIndex]);
+            } else {
+              lineColors.push(null);
+            }
+          }
+
+          (customTypeface || tf)?.print(
+            $activePaintApi,
+            tb.pos,
+            index,
+            renderedLine,
+            bg,
+            lineColors,
+          );
+        });
+      } else {
+        // Break on `\n` and handle separate lines
+        if (cleanText.indexOf("\n") !== -1) {
+          const lines = cleanText.split("\n");
+          const lineHeightGap = 2;
+          let charIndex = 0;
+          
+          lines.forEach((line, index) => {
+            const lineColors = charColors?.slice(
+              charIndex,
+              charIndex + line.length,
+            );
+            (customTypeface || tf)?.print(
+              $activePaintApi,
+              {
+                x: pos?.x,
+                y: pos
+                  ? pos.y + index * (customTypeface || tf).blockHeight + lineHeightGap
+                  : undefined,
+              },
+              0,
+              line,
+              bg,
+              lineColors,
+            );
+            charIndex += line.length + 1; // +1 for the newline character
+          });
+        } else {
+          (customTypeface || tf)?.print($activePaintApi, pos, 0, cleanText, bg, charColors);
+        }
+      }
+
+      const typefaceName = typeof customTypeface === "string" ? customTypeface : customTypeface?.name;
+      if (typefaceName === "MatrixChunky8" || typefaceName === "unifont") {
+        const hasColorAssignments = charColors?.some((color) => {
+          if (!color) return false;
+          if (Array.isArray(color)) {
+            return color.some((component) => component !== null && component !== undefined);
+          }
+          if (typeof color === "object") {
+            return Object.keys(color).length > 0;
+          }
+          return typeof color === "string";
+        });
+
+        if (!hasColorAssignments) {
+          const snippet = cleanText.length > 120 ? `${cleanText.slice(0, 117)}…` : cleanText;
+          if (lastMatrixChunkyWriteDiagnosticLog !== snippet) {
+            lastMatrixChunkyWriteDiagnosticLog = snippet;
+            console.warn("🎨 MatrixChunky8 HUD charColors missing", {
+              snippet,
+              charColorsLength: charColors?.length,
+              cleanTextLength: cleanText.length,
+            });
+          }
+        }
+      }
+
+      // Restore the original ink color
+      $activePaintApi.ink(...originalColor);
+      return $activePaintApi;
+    }
+
+    // 🎁 Original code for text without color codes
+    // See if the text length is greater than the bounds, and if it is then
+    // print on a new line.
+    const scale = pos?.size || 1;
+
+    if (bounds) {
+      const tb = $commonApi.text.box(text, pos, bounds, scale, wordWrap, customTypeface); // TODO: Get the current ink color, memoize it, and make it static here.
+      //       23.10.12.22.04
+      tb.lines.forEach((lineText, index) => {
+        const renderedLine = typeof lineText === "string" ? lineText : lineText?.join?.(" ") || "";
+        (customTypeface || tf)?.print($activePaintApi, tb.pos, index, renderedLine, bg);
+      });
+    } else {
+      // Break on `\n` and handle separate lines
+      if (text.indexOf("\n") !== -1) {
+        const lines = text.split("\n"); // Split text on new line characters
+        const lineHeightGap = 2;
+        lines.forEach((line, index) => {
+          (customTypeface || tf)?.print(
+            $activePaintApi,
+            {
+              x: pos?.x,
+              y: pos
+                ? pos.y + index * (customTypeface || tf).blockHeight + lineHeightGap
+                : undefined,
+            },
+            0,
+            line,
+            bg,
+          );
+          // Adjust `lineHeight` as needed based on your text spacing
+        });
+      } else {
+        //if (text === "POW") console.log($activePaintApi.screen); 24.12.10.07.26 - Get write working with deferred rendering and page.
+        
+        const actualFont = customTypeface || tf;
+        actualFont?.print($activePaintApi, pos, 0, text, bg); // Or print a single line.
+      }
+    }
+
+    return $activePaintApi;
+  },
+  // 2. Image Utilities
+  clonePixels: graph.cloneBuffer,
+  colorsMatch: graph.colorsMatch,
+  color: graph.findColor,
+  resize: graph.resize,
+  // 3. 3D Classes & Objects
+  Camera: graph.Camera,
+  Form: graph.Form,
+  Dolly: graph.Dolly,
+  TRI,
+  QUAD,
+  LINE,
+  CUBEL,
+  ORIGIN,
+};
+
+// TODO: Eventually move this to `num`. 24.07.23.18.52
+function normalizeAngle(angle) {
+  return ((angle % 360) + 360) % 360;
+}
+
+let turtleAngle = 270;
+let turtleDown = false;
+let turtlePosition = { x: 0, y: 0 };
+
+// This is where I map the API functions that anyone can use, to the internal
+// code that represents them...
+
+// Rendering of 3D forms.
+
+const formsToClear = [];
+let backgroundColor3D = [0, 0, 0, 255];
+let formsSent = {}; // TODO: This should be cleared more often...
+
+// `cpu: true` enabled software rendering
+function form(
+  forms,
+  cam = $commonApi.system.fps.doll.cam,
+  { cpu, background } = {
+    cpu: true,
+    keep: true,
+    background: backgroundColor3D,
+  },
+) {  // Exit silently if no forms are present.
+  if (forms === undefined || forms?.length === 0) return;
+
+  if (cpu === true) {
+    if (formReframing) {
+      cam.resize();
+      formReframing = false;
+    }
+    if (Array.isArray(forms))
+      forms.filter(Boolean).forEach((form) => form.graph(cam));
+    else forms.graph(cam);
+  } else {
+    // GPU forms.
+    if (!Array.isArray(forms)) forms = [forms];
+
+    // Clear out any forms that need deleting.
+    formsToClear.forEach((id) => delete formsSent[id]);
+    formsToClear.length = 0;
+
+    // Build a list of forms to send, ignoring already sent ones by UID.
+    const formsToSend = [];
+
+    forms.filter(Boolean).forEach((form) => {
+      // Clear out any trash in `formsSent` that do not have IDs left in forms.
+      //if (formsSent[forms.uid])
+
+      // A. If the form has not been sent yet...
+      if (formsSent[form.uid] === undefined && form.vertices.length > 0) {
+        // Set the form to expire automatically if keep is false.
+        formsToSend.push(form);
+        formsSent[form.uid] = form;
+        //console.log("Forms sent:", Object.keys(formsSent).length);
+        form.gpuVerticesSent = form.vertices.length;
+        form.gpuReset = false;
+      } else {
+        // B. If the form has been sent, but the form has changed and
+        //    needs a partial state update or is simply being redrawn.
+        let msgCount = 0;
+
+        if (form.gpuRecolored === true) {
+          formsToSend.push({
+            update: "form:color",
+            uid: form.uid,
+            color: form.color,
+          });
+          msgCount += 1;
+          form.gpuRecolored = false;
+        }
+
+        // Transform the geometry.
+        if (form.gpuTransformed === true) {
+          formsToSend.push({
+            update: "form:transform",
+            uid: form.uid,
+            rotation: form.rotation,
+            position: form.position,
+            scale: form.scale,
+          });
+          form.gpuTransformed = false;
+          msgCount += 1;
+        }
+
+        if (form.vertices.length > form.gpuVerticesSent || form.gpuReset) {
+          // Add vertices to buffered forms.
+          formsToSend.push({
+            update: "form:buffered:add-vertices",
+            uid: form.uid,
+            reset: form.gpuReset,
+            vertices: form.vertices.slice(form.gpuVerticesSent),
+            length: form.vertices.length, // TODO: These aren't being used anymore / they are generated from the GPU.
+            pastLength: form.gpuVerticesSent,
+          });
+
+          // Update form state now that we are sending the message.
+          // TODO: Put these both under a "gpu" object in form.
+          //console.log(form.gpuReset);
+          form.gpuReset = false;
+          form.gpuVerticesSent = form.vertices.length;
+          msgCount += 1;
+        }
+
+        if (msgCount === 0) {
+          // Simply tell the system we are still drawing the form... otherwise
+          // it will get cleared.
+          formsToSend.push({
+            update: "form:touch",
+            uid: form.uid,
+          });
+        }
+      }
+    });
+
+    if (formsToSend.length === 0) return;
+
+    // console.log("Sending form...", performance.now())
+
+    // Only send a background update if the value changed.
+    if (background !== backgroundColor3D) {
+      send({
+        type: "gpu-event",
+        content: {
+          type: "background-change",
+          content: background,
+        },
+      });
+      backgroundColor3D = background;
+    }
+
+    send({
+      type: "forms",
+      content: {
+        forms: formsToSend,
+        cam: {
+          position: cam.position,
+          rotation: cam.rotation,
+          scale: cam.scale,
+          fov: cam.fov,
+          near: cam.near,
+          far: cam.far,
+        },
+        color: graph.color(),
+      },
+    });
+
+    // paintFormsResolution?.();
+    // return new Promise((resolve) => {
+    // paintFormsResolution = resolve;
+    // });
+  }
+}
+
+// Used by `paste` and `stamp` to prefetch bitmaps of the network as needed.
+// Occurs also when loading a piece's source code.
+function prefetchPicture(code) {
+  if (paintings[code] === "fetching") return;
+
+  console.log("🖼️ Prefetching...", code);
+  paintings[code] = "fetching";
+
+  if (code.startsWith("http")) {
+    $commonApi.get
+      .picture(code)
+      .then(({ img }) => (paintings[code] = img))
+      .catch(() => delete paintings[code]);
+  } else {
+    const [author, timestamp] = code.split("/");
+    $commonApi.get
+      .painting(timestamp)
+      .by(author)
+      .then(({ img }) => (paintings[code] = img))
+      .catch(() => delete paintings[code]);
+  }
+}
+
+const $paintApiUnwrapped = {
+  // Turtle graphics: 🐢 crawl, left, right, up, down, goto, face
+  // Move the turtle forward based on angle.
+  crawl: (steps = 1) => {
+    const x2 = turtlePosition.x + steps * cos(num.radians(turtleAngle));
+    const y2 = turtlePosition.y + steps * sin(num.radians(turtleAngle));
+    if (turtleDown) {
+      graph.line(turtlePosition.x, turtlePosition.y, x2, y2);
+      // console.log($activePaintApi.line);
+      // console.log("turtle down lining!", turtlePosition, x2, y2);
+    }
+    turtlePosition.x = x2;
+    turtlePosition.y = y2;
+    // console.log("🐢 Crawl:", steps);
+    return { x: turtlePosition.x, y: turtlePosition.y };
+  },
+  // Turn turtle left n degrees.
+  left: (d = 1) => {
+    turtleAngle = normalizeAngle(turtleAngle - d);
+    return turtleAngle;
+  },
+  // Turn turtle right n degrees.
+  right: (d = 1) => {
+    turtleAngle = normalizeAngle(turtleAngle + d);
+    return turtleAngle;
+  },
+  // Turtle pen up.
+  up: () => {
+    turtleDown = false;
+    // console.log("🐢 Up");
+  },
+  // Turtle pen down.
+  down: () => {
+    turtleDown = true;
+    // console.log("🐢 Down");
+  },
+  // Teleport the turtle position.
+  goto: (x = screen.width / 2, y = screen.height / 2) => {
+    if (turtleDown) {
+      graph.line(turtlePosition.x, turtlePosition.y, x, y);
+    }
+    turtlePosition.x = x;
+    turtlePosition.y = y;
+    return { x: turtlePosition.x, y: turtlePosition.y };
+  },
+  face: (angle = 0) => {
+    turtleAngle = normalizeAngle(angle);
+    return turtleAngle;
+  },
+  // Shortcuts
+  // l: graph.line,
+  // i: ink,
+  // Defaults
+  blend: graph.blendMode,
+  page: function () {
+    if (arguments[0]?.api) {
+      // console.log("New paint api?", arguments[0].api);
+      // $activePaintApi = arguments[0].api;
+    }
+    // console.log(arguments);
+
+    // const oldScreen = $activePaintApi.screen;
+    // Mock out the screen here using the arguments.
+    $activePaintApi.screen = {
+      width: arguments[0].width,
+      height: arguments[0].height,
+    };
+    //console.log(
+    //  "Updated active paint api:",
+    //  $activePaintApi.screen.width,
+    //  $activePaintApi.screen.height,
+    //);
+    // }
+    graph.setBuffer(...arguments);
+  },
+  edit: graph.changePixels, // Edit pixels by pasing a callback.
+  // Color
+  ink: function () {
+    const out = ink(...arguments);
+    twoDCommands.push(["ink", ...out]);
+  },
+  ink2: function () {
+    const out = ink2(...arguments);
+    twoDCommands.push(["ink2", ...(out || [])]);
+  },
+  // inkrn: () => graph.c.slice(), // Get current inkColor.
+  // 2D
+  wipe: function () {
+    const cc = graph.c.slice(0);
+    
+    // Preserve fade alpha during wipe operations to prevent clearing it
+    const preserveFadeAlpha = getPreserveFadeAlpha?.() || false;
+    if (!preserveFadeAlpha && typeof setPreserveFadeAlpha === 'function') {
+      setPreserveFadeAlpha(true);
+    }
+    
+    // Default to white if no arguments provided
+    if (arguments.length === 0) {
+      ink(255, 255, 255);
+    } else {
+      ink(...arguments);
+    }
+    
+    // 🎨 REFRAME FIX: Use explicit canvas fill to ensure extended areas are covered
+    // For reframe operations, graph.clear() may not cover new extended areas
+    graph.withForceReplaceMode(() => {
+      if (screen && screen.width && screen.height) {
+        // Fill the entire canvas area explicitly to ensure reframe extensions are covered
+        $paintApiUnwrapped.box(0, 0, screen.width, screen.height);
+      } else {
+        // Fallback to standard clear if screen dimensions unavailable
+        graph.clear();
+      }
+    });
+    
+    twoDCommands.push(["wipe", ...graph.c]);
+    ink(...cc);
+    
+    // Restore previous preservation state
+    if (!preserveFadeAlpha && typeof setPreserveFadeAlpha === 'function') {
+      setPreserveFadeAlpha(false);
+    }
+  },
+  // Set background fill color for reframe operations (especially for KidLisp pieces)
+  backgroundFill: function (color) {
+    // This function should fill transparent areas with the background color
+    // without clearing existing painted content.
+    // 
+    // For now, we use a simple approach: only do a full wipe during initial boot,
+    // but skip it during reframe to preserve content.
+    
+    const cc = graph.c.slice(0); // Save current ink color
+    
+    if (arguments.length === 0) {
+      ink(255, 255, 255); // Default to white
+    } else {
+      ink(...arguments);
+    }
+    
+    // TODO: Implement proper transparent-area-only filling
+    // For now, always do a full clear
+    graph.clear();
+    twoDCommands.push(["backgroundFill", ...graph.c]);
+    ink(...cc); // Restore previous ink color
+  },
+  // Erase the screen.
+  clear: function () {
+    const cc = graph.c.slice(0);
+    ink(0, 0);
+    graph.clear();
+    ink(...cc);
+  },
+  copy: graph.copy,
+  paste: function paste() {
+    if (typeof arguments[0] === "string") {
+      // Check to see if the bitmap has been cached by this piece already.
+      const code = arguments[0];
+      if (paintings[code] && paintings[code] !== "fetching") {
+        graph.paste(paintings[code], ...[...arguments].slice(1));
+      } else if (paintings[code] !== "fetching") {
+        prefetchPicture(code);
+      }
+    } else {
+      graph.paste(...arguments);
+    }
+  },
+  // Similar to paste, but always draws from the center of x, y.
+  // Has partial support for {center, bottom}. 24.02.15.12.19
+  stamp: function stamp() {
+    let params;
+    // Parse the parameters and lay out the stamp.
+    function makeLayout() {
+      if (typeof params[0] === "object") {
+        const layout = params[0];
+        if (layout.center === "x") {
+          params[0] = $activePaintApi.screen.width / 2;
+        } else {
+          params[0] = 0;
+        }
+        if (layout.bottom !== undefined) {
+          params[1] =
+            $activePaintApi.screen.height -
+            layout.bottom -
+            paintings[code].height / 2;
+        } else {
+          params[1] = 0;
+        }
+      }
+    }
+    if (typeof arguments[0] === "string") {
+      // Check to see if the bitmap has been cached by this piece already.
+      const code = arguments[0];
+      params = [...arguments].slice(1);
+      if (paintings[code] && paintings[code] !== "fetching") {
+        makeLayout();
+        graph.stamp(paintings[code], ...params);
+      } else if (paintings[code] !== "fetching") {
+        prefetchPicture(code);
+      }
+    } else {
+      params = [...arguments].slice(1);
+      if (params.length === 0) params = [0, 0];
+      makeLayout();
+      graph.stamp(arguments[0], ...params);
+    }
+  },
+  pixel: graph.pixel,
+  plot: function () {
+    if (arguments.length === 1) {
+      graph.plot(arguments[0].x, arguments[0].y);
+    } else {
+      graph.plot(...arguments);
+    }
+  }, // TODO: Should this be renamed to set?
+  flood: graph.flood,
+  point: function () {
+    const out = graph.point(...arguments);
+    twoDCommands.push(["point", ...out]);
+  },
+  line: function() {
+    return graph.line(...arguments);
+  },
+  lineAngle: graph.lineAngle,
+  pline: graph.pline,
+  pppline: graph.pixelPerfectPolyline,
+  oval: graph.oval,
+  circle: graph.circle,
+  tri: graph.tri,
+  poly: graph.poly,
+  box: graph.box,
+  shape: graph.shape,
+  grid: graph.grid,
+  draw: graph.draw,
+  printLine: graph.printLine, // TODO: This is kind of ugly and I need a state machine for type.
+  form,
+  pan: graph.pan,
+  unpan: graph.unpan,
+  savepan: graph.savepan,
+  loadpan: graph.loadpan,
+  mask: graph.mask,
+  unmask: graph.unmask,
+  steal: graph.steal,
+  putback: graph.putback,  skip: graph.skip,
+  scroll: graph.scroll,
+  spin: graph.spin,
+  sort: graph.sort,
+  zoom: graph.zoom,
+  suck: graph.suck,
+  blur: function(radius = 1) {
+    // 🔧 FIX: Ensure blur operates on current buffer context
+    // When called from within a painting() context, the graph module
+    // should already have the correct buffer set via setBuffer()
+    return graph.blur(radius);
+  },
+  sharpen: function(strength = 1) {
+    // Apply sharpening filter to enhance edges and details
+    // When called from within a painting() context, the graph module
+    // should already have the correct buffer set via setBuffer()
+    return graph.sharpen(strength);
+  },
+  contrast: graph.contrast,
+  shear: graph.shear,
+  noise16: graph.noise16,
+  noise16DIGITPAIN: graph.noise16DIGITPAIN,
+  noise16Aesthetic: graph.noise16Aesthetic,
+  noise16Sotce: graph.noise16Sotce,
+  noiseTinted: graph.noiseTinted,
+  // 🎯 Simplified KidLisp integration using global singleton instance
+  kidlisp: function kidlisp(x = 0, y = 0, width, height, source, options = {}) {
+    // Initialize global instance if needed
+    if (!globalKidLispInstance) {
+      initializeGlobalKidLisp($activePaintApi);
+    }
+    
+    // Default dimensions to screen size if not provided
+    if (!width) width = $activePaintApi.screen.width;
+    if (!height) height = $activePaintApi.screen.height;
+    
+    // console.log(`🎯 Simple kidlisp call: ${width}x${height} at (${x},${y})`);
+    
+    // Extract options
+    const { noCache = false } = options;
+    
+    try {
+      // Initialize persistent paintings cache if needed  
+      if (!globalKidLispInstance.persistentPaintings) {
+        globalKidLispInstance.persistentPaintings = new Map();
+      }
+      
+      // For dollar codes, check if we already have a resolved version cached
+      let resolvedSource = source;
+      if (source && source.startsWith && source.startsWith('$') && source.length > 1) {
+        const cacheId = source.slice(1);
+        
+        // Use a singleton-specific cache to avoid conflicts with normal prompt loading
+        if (!globalKidLispInstance.singletonDollarCodeCache) {
+          globalKidLispInstance.singletonDollarCodeCache = new Map();
+        }
+        
+        // Track loading states to prevent concurrent requests
+        if (!globalKidLispInstance.loadingDollarCodes) {
+          globalKidLispInstance.loadingDollarCodes = new Set();
+        }
+        
+        // First check if we have a painting with the resolved source already
+        if (globalKidLispInstance.singletonDollarCodeCache.has(cacheId)) {
+          resolvedSource = globalKidLispInstance.singletonDollarCodeCache.get(cacheId);
+          // Note: regionKey will be set later after accumulation detection
+          
+          // If we already have this resolved painting, we'll check after regionKey is set
+          // console.log(`🎯 Using cached source: ${resolvedSource}`);
+        } else if (globalKidLispInstance.loadingDollarCodes.has(cacheId)) {
+          // Already loading this dollar code, wait for it to complete
+          // console.log(`🎯 ${source} already loading, waiting...`);
+          return null;
+        } else {
+          // Start loading and mark as loading
+          // console.log(`🎯 Loading ${source} for first time...`);
+          globalKidLispInstance.loadingDollarCodes.add(cacheId);
+          
+          getCachedCodeMultiLevel(cacheId).then(loadedSource => {
+            if (loadedSource) {
+              // console.log(`🎯 Cached source for ${cacheId}:`, loadedSource);
+              globalKidLispInstance.singletonDollarCodeCache.set(cacheId, loadedSource);
+            } else {
+              // console.warn(`❌ Could not load source for ${cacheId}`);
+            }
+          }).catch(error => {
+            console.error(`❌ Error loading ${cacheId}:`, error);
+          }).finally(() => {
+            // Remove from loading set when done (success or failure)
+            globalKidLispInstance.loadingDollarCodes.delete(cacheId);
+          });
+          
+          // Return early - no painting this frame, wait for cache
+          return null;
+        }
+      }
+      
+      // 🎨 AUTO-DETECT ACCUMULATION: Check if source starts with a color word
+      const colorWords = ['red', 'blue', 'green', 'yellow', 'purple', 'orange', 'cyan', 'magenta', 'black', 'white', 'gray', 'grey', 'brown', 'pink'];
+      const firstWord = resolvedSource.trim().split(/\s+/)[0]?.toLowerCase();
+      const startsWithColor = colorWords.includes(firstWord);
+      
+      // Auto-generate accumulation settings
+      const accumulate = startsWithColor;
+      const accumulateKey = accumulate ? `auto_${x}_${y}_${width}_${height}_${firstWord}` : null;
+      
+      // Create persistent painting key with accumulation support
+      let regionKey;
+      if (accumulate && accumulateKey) {
+        regionKey = `${x},${y},${width},${height}:ACCUMULATE:${accumulateKey}`;
+      } else {
+        regionKey = `${x},${y},${width},${height}:${resolvedSource}`;
+      }
+      
+      // Check if the code contains frame-dependent randomization commands
+      const hasFrameDependentCommands = /\(\s*ink\s*\)|\(\s*color\s*\)|\(\s*rand\s*\)/.test(resolvedSource);
+      
+      // Check if we need to reset (resolved source contains 'wipe')
+      const shouldReset = resolvedSource.includes('wipe') && !accumulate; // Don't reset in accumulation mode
+      
+      // Check if source contains animation-related commands that need fresh execution
+      const animationCommands = ['rainbow', 'zebra', 'time', 'random', 'noise', 'clock', 'scroll', 'zoom', 'contrast', 'fade'];
+      const hasTimingCommands = /\d+\.?\d*s\b/.test(resolvedSource); // Detect timing like "0.15s", "1s", etc.
+      const hasAnimationCommands = animationCommands.some(cmd => resolvedSource.includes(cmd));
+      const isDollarCode = source && source.startsWith && source.startsWith('$'); // Dollar codes should always refresh
+      // Don't force fresh execution for timing commands - they need to run continuously
+      // In accumulate mode, prefer building on existing surface unless explicitly forced
+      const needsFreshExecution = !accumulate && (noCache || (isDollarCode && !hasTimingCommands) || (hasAnimationCommands && !hasTimingCommands));
+      
+      let painting;
+      
+      // Create fresh painting if: reset needed, no cached version exists, or animation commands need updating
+      if (shouldReset || needsFreshExecution || !globalKidLispInstance.persistentPaintings.has(regionKey)) {
+        // Create fresh painting (first time, after wipe, or for animations)
+        const reason = shouldReset ? 'wipe command' : needsFreshExecution ? 'animation content' : 'first time';
+        // console.log(`🎨 Creating fresh painting for key: ${regionKey.slice(0, 50)}... (${reason})`);
+        
+        // For animations, start with previous frame if available (unless wiping)
+        const previousPainting = !shouldReset && globalKidLispInstance.persistentPaintings.has(regionKey) 
+          ? globalKidLispInstance.persistentPaintings.get(regionKey) 
+          : null;
+        
+        painting = $activePaintApi.painting(width, height, (api) => {
+          // For animations, paste previous frame first to maintain transformations
+          if (previousPainting && needsFreshExecution && !shouldReset) {
+            // console.log(`🎨 Pasting previous frame for animation continuity`);
+            api.paste(previousPainting);
+          }
+          
+          globalKidLispInstance.setAPI(api);
+          
+          // Add basic timing support for KidLisp commands
+          if (!api.clock) {
+            api.clock = { time: () => new Date() };
+          }
+          // Override zoom and scroll functions to implement actual effects in painting context
+          const originalZoom = api.zoom;
+          const originalScroll = api.scroll || $activePaintApi.scroll;
+          
+          api.zoom = (...args) => {
+            // console.log(`🔍 Zoom called in painting context: args=${JSON.stringify(args)}`);
+            // Just call the original zoom function - it will operate on the current buffer
+            if (originalZoom && typeof originalZoom === 'function') {
+              return originalZoom(...args);
+            }
+          };
+          
+          api.scroll = (dx, dy) => {
+            // console.log(`📜 Scroll called in painting context: dx=${dx}, dy=${dy}`);
+            // Call the real scroll function from the main paint API
+            if (originalScroll && typeof originalScroll === 'function') {
+              return originalScroll(dx, dy);
+            } else if ($activePaintApi.scroll && typeof $activePaintApi.scroll === 'function') {
+              return $activePaintApi.scroll(dx, dy);
+            }
+          };
+          // Add randomization support for ink() and other commands
+          if (!api.num) {
+            api.num = $activePaintApi.num || { 
+              random: () => Math.random(),
+              randInt: (min, max) => Math.floor(Math.random() * (max - min + 1)) + min,
+              rainbow: num.rainbow, // Use the actual rainbow function from num.mjs
+              zebra: num.zebra // Use the actual zebra function from num.mjs
+            };
+          }
+          // Add color support for proper ink randomization
+          if (!api.color) {
+            api.color = $activePaintApi.color || {
+              random: () => [
+                Math.floor(Math.random() * 256),
+                Math.floor(Math.random() * 256), 
+                Math.floor(Math.random() * 256)
+              ]
+            };
+          }
+          
+          // 🎨 Add CSS color functions to make unquoted color words work
+          // Import CSS colors from num.mjs and add them as functions to the API
+          const cssColors = num.cssColors;
+          if (cssColors) {
+            Object.keys(cssColors).forEach(colorName => {
+              if (!api[colorName]) {
+                api[colorName] = () => cssColors[colorName];
+              }
+            });
+          }
+          
+          // Add rainbow and zebra as top-level functions for unquoted usage
+          if (!api.rainbow) {
+            api.rainbow = () => num.rainbow();
+          }
+          if (!api.zebra) {
+            api.zebra = () => num.zebra();
+          }
+          // Reset KidLisp color state to prevent cross-contamination between regions
+          globalKidLispInstance.currentInk = null;
+          
+          // Save original state before configuring execution mode
+          const originalInEmbedPhase = globalKidLispInstance.inEmbedPhase;
+          const originalIsNestedInstance = globalKidLispInstance.isNestedInstance;
+          const originalEmbeddedLayers = globalKidLispInstance.embeddedLayers;
+          
+          // Check if source contains timing expressions that need proper scheduling
+          const hasTimingExpressions = /\d+\.?\d*s(\.\.\.|!)?/.test(resolvedSource);
+          // Check if source contains scroll/zoom that needs deferred execution
+          const hasScrollZoom = /\(\s*(scroll|zoom)\s/.test(resolvedSource);
+          
+
+          
+          if (hasTimingExpressions) {
+            // console.log(`🎯 Detected timing expressions, preserving normal execution flow`);
+            // Don't force immediate execution for timing expressions
+            globalKidLispInstance.embeddedLayers = null; // Still clear embedded layers
+          } else if (hasScrollZoom) {
+            // console.log(`🎯 Detected scroll/zoom, allowing deferred execution`);
+            // Allow scroll/zoom to use deferred execution but clear embedded layers
+            globalKidLispInstance.inEmbedPhase = false; // Allow deferring for scroll/zoom
+            globalKidLispInstance.isNestedInstance = false; // Allow deferring for scroll/zoom
+            globalKidLispInstance.embeddedLayers = null; // Clear any leftover embedded layers
+          } else {
+            // console.log(`🎯 No timing/scroll/zoom detected, forcing immediate execution`);
+            // Force immediate execution mode for simplified kidlisp() calls without timing or scroll/zoom
+            globalKidLispInstance.inEmbedPhase = true; // Prevent deferring
+            globalKidLispInstance.isNestedInstance = true; // Enable immediate execution
+            globalKidLispInstance.embeddedLayers = null; // Clear any leftover embedded layers
+          }
+          
+          executeLispCode(resolvedSource, api, false); // false = not accumulating, fresh painting
+          
+          // Restore original state to avoid interfering with other KidLisp operations
+          globalKidLispInstance.inEmbedPhase = originalInEmbedPhase;
+          globalKidLispInstance.isNestedInstance = originalIsNestedInstance;
+          globalKidLispInstance.embeddedLayers = originalEmbeddedLayers;
+          
+          globalKidLispInstance.setAPI($activePaintApi);
+        });
+        // Always cache the painting for next frame continuity (even for animations)
+        globalKidLispInstance.persistentPaintings.set(regionKey, painting);
+      } else {
+        // Build on existing painting (accumulate effects)
+        const existingPainting = globalKidLispInstance.persistentPaintings.get(regionKey);
+        // console.log(`🎨 Accumulating on existing painting for key: ${regionKey.slice(0, 50)}...`);
+        
+        painting = $activePaintApi.painting(width, height, (api) => {
+          // Paste previous state first
+          api.paste(existingPainting);
+          // Then add new effects on top
+          globalKidLispInstance.setAPI(api);
+          
+          // Add basic timing support for KidLisp commands
+          if (!api.clock) {
+            api.clock = { time: () => new Date() };
+          }
+          // Add scroll and zoom support for animations
+          const originalZoom = api.zoom;
+          const originalScroll = api.scroll || $activePaintApi.scroll;
+          
+          api.zoom = (...args) => {
+            // console.log(`🔍 Zoom called in accumulation context: args=${JSON.stringify(args)}`);
+            if (originalZoom && typeof originalZoom === 'function') {
+              return originalZoom(...args);
+            }
+          };
+          
+          api.scroll = (dx, dy) => {
+            // console.log(`📜 Scroll called in accumulation context: dx=${dx}, dy=${dy}`);
+            if (originalScroll && typeof originalScroll === 'function') {
+              return originalScroll(dx, dy);
+            } else if ($activePaintApi.scroll && typeof $activePaintApi.scroll === 'function') {
+              return $activePaintApi.scroll(dx, dy);
+            }
+          };
+          // Add randomization support for ink() and other commands
+          if (!api.num) {
+            api.num = $activePaintApi.num || { 
+              random: () => Math.random(),
+              randInt: (min, max) => Math.floor(Math.random() * (max - min + 1)) + min,
+              rainbow: num.rainbow, // Use the actual rainbow function from num.mjs
+              zebra: num.zebra // Use the actual zebra function from num.mjs
+            };
+          }
+          // Add color support for proper ink randomization
+          if (!api.color) {
+            api.color = $activePaintApi.color || {
+              random: () => [
+                Math.floor(Math.random() * 256),
+                Math.floor(Math.random() * 256), 
+                Math.floor(Math.random() * 256)
+              ]
+            };
+          }
+          
+          // 🎨 Add CSS color functions to make unquoted color words work
+          // Import CSS colors from num.mjs and add them as functions to the API
+          const cssColors = num.cssColors;
+          if (cssColors) {
+            Object.keys(cssColors).forEach(colorName => {
+              if (!api[colorName]) {
+                api[colorName] = () => cssColors[colorName];
+              }
+            });
+          }
+          
+          // Add rainbow and zebra as top-level functions for unquoted usage
+          if (!api.rainbow) {
+            api.rainbow = () => num.rainbow();
+          }
+          if (!api.zebra) {
+            api.zebra = () => num.zebra();
+          }
+          // Reset KidLisp color state to prevent cross-contamination between regions
+          globalKidLispInstance.currentInk = null;
+          
+          // Save original state before configuring execution mode
+          const originalInEmbedPhase = globalKidLispInstance.inEmbedPhase;
+          const originalIsNestedInstance = globalKidLispInstance.isNestedInstance;
+          const originalEmbeddedLayers = globalKidLispInstance.embeddedLayers;
+          
+          // Check if source contains timing expressions that need proper scheduling
+          const hasTimingExpressions = /\d+\.?\d*s(\.\.\.|!)?/.test(resolvedSource);
+          // Check if source contains scroll/zoom that needs deferred execution
+          const hasScrollZoom = /\(\s*(scroll|zoom)\s/.test(resolvedSource);
+          
+          // Only log occasionally to reduce console spam
+
+          
+          if (hasTimingExpressions) {
+            // console.log(`🎯 Detected timing expressions in accumulation, preserving normal execution flow`);
+            // Don't force immediate execution for timing expressions
+            globalKidLispInstance.embeddedLayers = null; // Still clear embedded layers
+          } else if (hasScrollZoom) {
+            // console.log(`🎯 Detected scroll/zoom in accumulation, allowing deferred execution`);
+            // Allow scroll/zoom to use deferred execution but clear embedded layers
+            globalKidLispInstance.inEmbedPhase = false; // Allow deferring for scroll/zoom
+            globalKidLispInstance.isNestedInstance = false; // Allow deferring for scroll/zoom
+            globalKidLispInstance.embeddedLayers = null; // Clear any leftover embedded layers
+          } else {
+            // console.log(`🎯 No timing/scroll/zoom in accumulation, forcing immediate execution`);
+            // Force immediate execution mode for simplified kidlisp() calls without timing or scroll/zoom
+            globalKidLispInstance.inEmbedPhase = true; // Prevent deferring
+            globalKidLispInstance.isNestedInstance = true; // Enable immediate execution
+            globalKidLispInstance.embeddedLayers = null; // Clear any leftover embedded layers
+          }
+          
+          executeLispCode(resolvedSource, api, true); // true = accumulating on existing painting
+          
+          // Restore original state to avoid interfering with other KidLisp operations
+          globalKidLispInstance.inEmbedPhase = originalInEmbedPhase;
+          globalKidLispInstance.isNestedInstance = originalIsNestedInstance;
+          globalKidLispInstance.embeddedLayers = originalEmbeddedLayers;
+          
+          globalKidLispInstance.setAPI($activePaintApi);
+        });
+        // Update the cache with the new accumulated state (unless noCache is true or animation content)
+        if (!noCache || !needsFreshExecution) {
+          globalKidLispInstance.persistentPaintings.set(regionKey, painting);
+        }
+      }
+      
+      // Paste the painting to the specified location
+      if ($activePaintApi.paste && painting) {
+        // console.log(`🎯 Pasting painting to (${x},${y})`);
+        $activePaintApi.paste(painting, x, y);
+      }
+      
+      return painting;
+      
+    } catch (error) {
+      console.error("🚫 Simple KidLisp error:", error);
+      
+      // Draw error directly to main screen
+      const originalInk = $activePaintApi.ink();
+      $activePaintApi.ink(255, 0, 0);
+      if ($activePaintApi.write) {
+        $activePaintApi.write("KidLisp Error", x, y);
+      }
+      $activePaintApi.ink(originalInk);
+      
+      return null;
+    }
+  },
+  // 🎵 Update KidLisp audio globals (accessible to all pieces)
+  updateKidLispAudio: updateKidLispAudio,
+  // glaze: ...
+};
+
+// 🎨 Expose wipe function globally for KidLisp reframe operations
+if (typeof globalThis !== "undefined") {
+  globalThis.$paintApiUnwrapped = $paintApiUnwrapped;
+  globalThis.wipe = $paintApiUnwrapped.wipe;
+}
+
+// Helper function to execute KidLisp code
+function executeLispCode(source, api, isAccumulating = false) {
+  try {
+    // Parse and evaluate the source directly without going through module lifecycle
+    // console.log(`🔍 Parsing KidLisp source:`, source);
+    
+    // Clear previous first-line color state for fresh detection
+
+    globalKidLispInstance.firstLineColor = null;
+    
+    globalKidLispInstance.parse(source);
+    // console.log(`🔍 Generated AST:`, globalKidLispInstance.ast);
+    
+    if (globalKidLispInstance.ast) {
+      // Detect first-line color but only apply it if not accumulating
+      globalKidLispInstance.detectFirstLineColor();
+
+      if (globalKidLispInstance.firstLineColor && !isAccumulating) {
+        // console.log(`🎨 Applying first-line color background: ${globalKidLispInstance.firstLineColor}`);
+        api.wipe(globalKidLispInstance.firstLineColor);
+      }
+      
+      // Execute the parsed AST using the main evaluate method
+      // console.log(`🔍 Executing AST using main evaluate method...`);
+      // console.log(`🔍 AST contains:`, globalKidLispInstance.ast.map(expr => Array.isArray(expr) ? expr[0] : expr));
+      
+      // Set up proper timing environment by ensuring clock and frameCount are available
+      if (!api.clock) {
+        api.clock = { time: () => new Date() };
+      }
+      
+      // Increment frame count for timing expressions
+      if (typeof globalKidLispInstance.frameCount !== 'number') {
+        globalKidLispInstance.frameCount = 0;
+      }
+      globalKidLispInstance.frameCount++;
+      
+      // Normal KidLisp evaluation (dollar codes already resolved)
+      const result = globalKidLispInstance.evaluate(globalKidLispInstance.ast, api, globalKidLispInstance.localEnv);
+      // console.log(`🔍 Evaluation result:`, result);
+    } else {
+      // console.log(`⚠️ No AST generated from source`);
+    }
+  } catch (evalError) {
+    console.error("🚫 KidLisp evaluation error:", evalError);
+    // Draw error indicator
+    api.wipe(60, 0, 0);
+    api.ink(255, 255, 255);
+    if (api.write) {
+      api.write("KidLisp Eval Error", 5, 15);
+    }
+  }
+}
+
+// TODO: Eventually restructure this a bit. 2021.12.16.16.0
+//       Should global state like color and transform be stored here?
+
+let $activePaintApi;
+
+let paintingAPIid = 0n;
+
+const twoDCommands = [];
+graph.twoD(twoDCommands); // Set a global for passing 2d commands here.
+
+class Painting {
+  #layers = [];
+  #layer = 0;
+  api = {};
+  inkrn;
+
+  // panrn; // In order for this feature to work, translation needs to be stored outside of graph / captured differently?
+
+  constructor() {
+    Object.assign(this.api, $paintApi);
+    const p = this;
+
+    p.api.index = paintingAPIid;
+    paintingAPIid += 1n;
+
+    p.inkrn = graph.c.slice(); // Init global state machine read-outs.
+    p.pagern = graph.getBuffer();
+    // p.panrn = graph.getPan();
+
+    // Filter for and then wrap every rendering behavior of $paintApi into a
+    // system to be deferred in groups, using layer.
+    // ⛓️ This wrapper also makes the paint API chainable.
+
+    function globals(k, args) {
+      if (k === "page") p.pagern = args[0];
+      // TODO: 😅 Add other state globals like line thickness? 23.1.25
+    }
+
+    for (const k in $paintApiUnwrapped) {
+      if (typeof $paintApiUnwrapped[k] === "function") {
+        // Wrap and then transfer to #api.
+        p.api[k] = function () {
+          if (k === "ink") {
+            $paintApiUnwrapped[k](...arguments);
+            p.inkrn = graph.c.slice();
+          } else {
+            globals(k, arguments); // Keep track of global state, like page, via `pagern`.
+          }
+          // Create layer if necessary.
+          if (notArray(p.#layers[p.#layer])) p.#layers[p.#layer] = [];
+          const callArgs = arguments;
+          // Add each deferred paint api function to the layer, to be run
+          // all at once in `paint` on each frame update.
+          p.#layers[p.#layer].push([
+            k,
+            () => {
+              if (k === "ink") {
+                $paintApiUnwrapped[k](...callArgs);
+                p.inkrn = graph.c.slice();
+              } else {
+                globals(k, callArgs); // Update globals again on chainable calls.
+                $paintApiUnwrapped[k](...callArgs);
+              }
+            },
+          ]);
+          return p.api;
+        };
+      }
+    }
+
+    // Allows grouping & composing painting order using an AofA (Array of Arrays).
+    // n: 0-n (Cannot be negative.)
+    // fun: A callback that contains $paintApi commands or any other code.
+    this.api.layer = function (n) {
+      p.#layer = n;
+      // TODO: ❤️‍🔥 Current layer needs to be set on each API state...!
+      return p.api;
+    };
+
+    // Creates a new pixel buffer with its own layering wrapper / context
+    // on top of the base painting API.
+    this.api.painting = function painting() {
+      const oldActivePaintApi = $activePaintApi;
+      const painting = new Painting();
+      $activePaintApi = painting.api;
+      // Mock out the screen here using the arguments.
+      $activePaintApi.screen = {
+        width: arguments[0],
+        height: arguments[1],
+        // pix gets added in the makeBuffer...
+      };
+      const pix = graph.makeBuffer(...arguments, painting, $activePaintApi);
+      $activePaintApi = oldActivePaintApi;
+      return pix;
+    };
+
+    this.api.pixel = function () {
+      return graph.pixel(...arguments);
+    };
+
+    this.api.inkrn = () => this.inkrn; // Return current ink color.
+    // this.api.panrn = graph.getPan; // Return current panTranslation.
+    this.api.pagern = () => this.pagern; // Return current page buffer.
+
+    // This links to abstract, solitary graph functions that do not need
+    // to be wrapped or deferred for rendering.
+    // TODO: Maybe these functions should be under a graphics algorithms label?
+    this.api.abstract = { bresenham: graph.bresenham };
+  }
+
+  // Paints every layer.
+  //async paint(immediate = false) {
+  paint(immediate = false) {
+    for (let layer of this.#layers) {
+      layer ||= []; // Evaporate empty layers.
+      for (const paint of layer) {
+        // if (immediate) {
+        // console.log("Label:", paint[0]);
+        paint[1]();
+        // } else {
+        // await paint();
+        // }
+      }
+    }
+    this.#layers.length = 0;
+    this.#layer = 0;
+  }
+}
+
+const painting = new Painting();
+
+let glazeAfterReframe;
+
+// *** Resolution ***
+// Accepts width, height and gap either as numbers or as
+// an object with those keys.
+//
+// Usage: resolution(64);
+//        resolution(320, 240);
+//        resolution(display); // "display" is a global object whose width
+//                                 and height matches the hardware display
+//                                 hosting aesthetic.computer.
+let lastGap = 8;
+$commonApi.resolution = function (width, height = width, gap = 8) {
+  if (typeof width === "object") {
+    const props = width;
+    height = props.height;
+    width = props.width || props.height;
+    gap = props.gap === 0 ? 0 : props.gap || 8;
+  }
+
+  if (typeof width === "number" && typeof height === "number") {
+    width = round(width);
+    height = round(height);
+  }
+
+  // Don't do anything if there is no change and no gap update.
+  if (screen.width === width && screen.height === height && gap === lastGap)
+    return;
+
+  lastGap = gap;
+
+  // width = width || currentDisplay.innerWidth;
+  // height = height || currentDisplay.innerHeight;
+
+  // TODO: Paint anything that needs to be painted before resizing...
+  // TODO: Does this even work right now?
+  painting.paint();
+
+  if (width === undefined && height === undefined) {
+    // 1. Generate a new width and height.
+    width = round(currentDisplay.width / currentDisplay.subdivisions);
+    height = round(currentDisplay.height / currentDisplay.subdivisions);
+    // Build a reframe request that will be sent to the main thread, mirroring this.
+    reframe = {
+      width: undefined,
+      height: undefined,
+      gap,
+    };
+  } else {
+    // 2. Manually set the width and height.
+    reframe = { width, height, gap };
+  }
+
+  // console.log(
+  //   "🖼 Reframe to:",
+  //   width,
+  //   height,
+  //   "from",
+  //   screen.width,
+  //   screen.height,
+  // );
+
+  // 3. Assign the generated or manual width and height.
+  const oldScreen = {
+    width: screen.width,
+    height: screen.height,
+    pixels: screen.pixels,
+  };
+
+  screen.width = width;
+  screen.height = height;
+
+  // Reset / recreate the depth buffer. (This is only used for the 3D software renderer in `graph`)
+  graph.depthBuffer.length = screen.width * screen.height;
+  graph.depthBuffer.fill(Number.MAX_VALUE);
+  graph.writeBuffer.length = 0; //screen.width * screen.height;
+  // graph.writeBuffer.fill(Number.MAX_VALUE);
+
+  screen.pixels = new Uint8ClampedArray(screen.width * screen.height * 4);
+  screen.pixels.fill(255);
+
+  graph.setBuffer(screen);
+  graph.paste({
+    painting: oldScreen,
+    crop: new geo.Box(0, 0, oldScreen.width, oldScreen.height),
+  });
+  
+  // 🎨 Fill any new pixels with background color after screen expansion
+  if (width > oldScreen.width || height > oldScreen.height) {
+    const persistentColor = getPersistentFirstLineColor();
+    console.log("🎨 Resolution function: Screen expansion detected");
+    console.log("🎨 Resolution function: Old screen:", oldScreen.width, "x", oldScreen.height);
+    console.log("🎨 Resolution function: New screen:", width, "x", height);
+    console.log("🎨 Resolution function: Persistent color found:", persistentColor);
+
+    let fillSpec = resolveBackgroundFillSpec(persistentColor);
+    if (!fillSpec && typeof globalKidLispInstance?.getBackgroundFillColor === "function") {
+      const fallbackColor = globalKidLispInstance.getBackgroundFillColor();
+      console.log("🎨 Post-reframe: Fallback background candidate:", fallbackColor);
+      fillSpec = resolveBackgroundFillSpec(fallbackColor);
+    }
+
+    if (fillSpec) {
+      if (fillSpec.type === "fade") {
+        console.log("🎨 Post-reframe: Applying fade background to expansions");
+        fillExpandedWithFadePixels(
+          screen,
+          width,
+          height,
+          oldScreen.width,
+          oldScreen.height,
+          fillSpec.fadeInfo,
+        );
+      } else {
+        console.log("🎨 Post-reframe: Filling expansions with solid color", fillSpec.rgba);
+        fillExpandedWithSolidPixels(
+          screen,
+          width,
+          height,
+          oldScreen.width,
+          oldScreen.height,
+          fillSpec.rgba,
+        );
+      }
+    } else {
+      console.log("🎨 Post-reframe: No background fill spec available for expansion");
+    }
+  } else {
+    console.log("🎨 Resolution function: No screen expansion needed");
+  }
+};
+
+// Add new content to the DOM.
+// (Requires `send`)
+class Content {
+  nodes = [];
+  #id = 0;
+
+  constructor() {}
+
+  // Make a request to add new content to the DOM.
+  add(content) {
+    // if (debug) console.log("📃 Adding content:", content);
+    this.nodes.push({ id: this.#id });
+    this.#id = this.nodes.length - 1;
+    send({ type: "content-create", content: { id: this.#id, content } });
+    return this.nodes[this.nodes.length - 1];
+  }
+
+  remove() {
+    send({ type: "content-remove" });
+    this.nodes = [];
+    this.#id = 0;
+  }
+
+  receive({ id, response }) {
+    this.nodes[id].response = response;
+  }
+
+  //update({ id, msg }) {
+  //  send({ type: "content-update", content: { id, msg } });
+  //}
+}
+
+// 🔈 Sound
+
+// Microphone State (Audio Input)
+class Microphone {
+  amplitude = 0;
+  waveform = [];
+  pitch = 0;
+  connected = false; // Flips to true on a callback message from `bios`.
+  recording = false;
+  recordingPromise;
+  permission = "";
+
+  // Note: can send `{monitor: true}` in `options` for audio feedback.
+  connect(options) {
+    send({ type: "microphone", content: options });
+    return this;
+  }
+
+  disconnect() {
+    send({ type: "microphone", content: { detach: true } });
+  }
+
+  poll() {
+    send({ type: "get-microphone-amplitude" });
+    send({ type: "get-microphone-waveform" });
+    send({ type: "get-microphone-pitch" });
+  }
+
+  // Start recording.
+  rec() {
+    this.recording = true;
+    send({ type: "microphone-record" });
+  }
+
+  // Stop recording.
+  cut() {
+    const prom = new Promise((resolve, reject) => {
+      this.recordingPromise = { resolve, reject };
+    });
+    send({ type: "microphone-cut" });
+    this.recording = false;
+    return prom;
+  }
+}
+
+class Speaker {
+  waveforms = { left: [], right: [] };
+  amplitudes = { left: [], right: [] };
+  frequencies = { left: [], right: [] };
+  beat = { detected: false, strength: 0, timestamp: 0 }; // Add beat detection data
+
+  poll() {
+    send({ type: "get-waveforms" });
+    send({ type: "get-amplitudes" });
+    send({ type: "get-frequencies" });
+  }
+}
+
+let sound,
+  // soundClear, // Used by receivedBeat and defined in first frame update.
+  soundId = 0n, // Increment each sound / give it an id in the `bios`.
+  soundTime; // Used by `$sound.synth` for global timing.
+
+sound = {
+  bpm: undefined,
+  sounds: [],
+  bubbles: [],
+  kills: [],
+};
+
+const speaker = new Speaker();
+const microphone = new Microphone();
+
+// 🎮 Game Boy Emulator API
+const gameboy = {
+  frame: null,         // Current frame data (Uint8ClampedArray)
+  width: 160,          // Game Boy screen width
+  height: 144,         // Game Boy screen height  
+  romName: null,       // Currently loaded ROM name
+  isPlaying: false     // Whether emulator is running
+};
+
+// 2. ✔ Loading the disk.
+let originalHost;
+let firstLoad = true;
+
+let notice, noticeTimer, noticeColor, noticeOpts; // Renders a full-screen notice on piece-load if present.
+
+async function load(
+  parsed, // If parsed is not an object, then assume it's source code.
+  fromHistory = false,
+  alias = false,
+  devReload = false,
+  loadedCallback,
+  forceKidlisp = false, // Force interpretation as kidlisp even without prefix
+) {
+  let fullUrl, source;
+  let params,
+    search,
+    colon,
+    hash,
+    path,
+    host = originalHost,
+    text,
+    slug;
+
+  // console.log("🧩 Loading:", parsed, "dev:", devReload);
+
+  if (loading === false) {
+    loading = true;
+  } else {
+    // TODO: If the piece is different, then there should be a way to abort
+    //       or ignore a current load.
+    console.warn(
+      "Coudn't load:",
+      parsed.path || parsed.name,
+      "(Already loading.)",
+    );
+    return true;
+  }
+
+  // Reload a previously sideloaded piece on subsequent loads.
+  if (
+    !parsed.source &&
+    store["publishable-piece"] &&
+    parsed.piece === store["publishable-piece"].slug
+  ) {
+    parsed.source = store["publishable-piece"].source;
+    parsed.name = store["publishable-piece"].slug;
+  }
+
+  // 🕸️ Loading over the network from a parsed path object with no source code.
+  if (!parsed.source) {
+    params = parsed.params;
+    path = parsed.path;
+    search = parsed.search;
+    colon = parsed.colon;
+    hash = parsed.hash;
+    host = parsed.host;
+    slug = parsed.text;
+
+    // 👱 Route to the `profile` piece if we are just hitting an empty
+    // username.
+    if (slug.startsWith("@") && slug.indexOf("/") === -1) {
+      params = [slug, ...params]; // Rewrite all params for `@user` slug urls.
+      //slug = "profile"; // Go to `profile` instead of the `@user`.
+      const hiddenSlug = "profile";
+      // Rewrite path to `profile`.
+      console.log("Profile Path:", path);
+      path = [...path.split("/").slice(0, -1), hiddenSlug].join("/");
+    }
+
+    // if (debug) console.log(debug ? "🟡 Development" : "🟢 Production");
+    if (host === "") host = originalHost;
+    loadFailure = undefined;
+    host = host.replace(/\/$/, ""); // Remove any trailing slash from host.
+    //                                 Note: This fixes a preview bug on teia.art. 2022.04.07.03.00    if (path === "") path = ROOT_PIECE; // Set bare path to what "/" maps to.
+    // if (path === firstPiece && params.length === 0) params = firstParams;
+
+    // Check if the path already has a .lisp extension and use it directly, otherwise default to .mjs
+    // Handle sandboxed environments where location.protocol might be "null:"
+    // For aesthetic.computer pieces, determine the correct server
+    const { protocol, hostname } = getSafeUrlParts();
+    
+    // If we're loading an aesthetic.computer piece, choose the appropriate server
+    let baseUrl;
+    if (path.startsWith('aesthetic.computer/')) {
+      // Check if we're in TEIA mode - use local bundled files
+      if (getTeiaMode()) {
+        // In TEIA mode, use relative paths to load bundled pieces
+        baseUrl = ".";
+      } else {
+        // Check if we're in a development environment (localhost with port)
+        const isDevelopment = hostname === 'localhost' && typeof location !== 'undefined' && location.port;
+        if (isDevelopment) {
+          // Use the local development server
+          baseUrl = `${protocol}//${hostname}:${location.port}`;
+        } else if (hostname.includes('aesthetic.computer')) {
+          // If we're on any aesthetic.computer subdomain, use the same origin to avoid CORS
+          baseUrl = `${protocol}//${hostname}`;
+        } else {
+          // Use the production server for sandboxed iframes or production
+          baseUrl = `https://aesthetic.computer`;
+        }
+      }
+    } else {
+      baseUrl = `${protocol}//${hostname}`;
+    }
+    
+    // if (debug) console.log("🔍 Debug getSafeUrlParts:", { protocol, hostname, baseUrl, isSandboxed: isSandboxed(), path, isDevelopment: hostname === 'localhost' && typeof location !== 'undefined' && location.port });
+    
+    // Check if path already includes the hostname to avoid double paths
+    let resolvedPath = path;
+    if (getTeiaMode() && path.startsWith('aesthetic.computer/')) {
+      // In TEIA mode, keep the full path since files are bundled with directory structure
+      resolvedPath = path;
+    } else if (baseUrl === 'https://aesthetic.computer' && path.startsWith('aesthetic.computer/')) {
+      // Only strip "aesthetic.computer/" if we're using the main production domain
+      resolvedPath = path.substring('aesthetic.computer/'.length);
+    }
+    
+    // if (debug) console.log("🔍 Debug path resolution:", { originalPath: path, resolvedPath, hostname, baseUrl });
+    
+    if (path.endsWith('.lisp')) {
+      if (getTeiaMode()) {
+        // In TEIA mode, use absolute path from iframe origin
+        fullUrl = "/" + resolvedPath + "#" + Date.now();
+      } else {
+        fullUrl = baseUrl + "/" + resolvedPath + "#" + Date.now();
+      }
+    } else {
+      if (getTeiaMode()) {
+        // In TEIA mode, navigate up from lib directory to aesthetic.computer root, then to target
+        const relativePath = resolvedPath.startsWith('aesthetic.computer/') 
+          ? resolvedPath.substring('aesthetic.computer/'.length)
+          : resolvedPath;
+        fullUrl = "../" + relativePath + ".mjs" + "#" + Date.now();
+      } else {
+        fullUrl = baseUrl + "/" + resolvedPath + ".mjs" + "#" + Date.now();
+      }
+    }
+    // The hash `time` parameter busts the cache so that the environment is
+    // reset if a disk is re-entered while the system is running.
+    // Why a hash? See also: https://github.com/denoland/deno/issues/6946#issuecomment-668230727
+    // if (debug) console.log("🕸", fullUrl);
+  } else {
+    // 📃 Loading with provided source code.
+    // This could either be JavaScript or LISP.
+
+    if (
+      devReload === true &&
+      parsed.codeChannel &&
+      parsed.codeChannel !== codeChannel
+    ) {
+      console.warn(
+        "🙅 Not reloading, code channel invalid:",
+        codeChannel || "N/A",
+      );
+      return;
+    }
+    // console.log("📃 Loading from source:", JSON.stringify(parsed));
+    // console.log("📃 Source content to run:", JSON.stringify(parsed.source));
+    source = parsed.source;
+    params = parsed.params;
+    search = parsed.search;
+    colon = parsed.colon || [];
+    hash = parsed.hash; // tood: these probably don't work? 24.07.09.23.46
+    host = parsed.host;
+    slug = parsed.name; // not 'text' for this.
+
+    if (slug !== "(...)") path = parsed.path; //"aesthetic.computer/disks/" + slug;
+    // 📓 Might need to fill in hash, path, or slug here. 23.06.24.18.49
+  }
+
+  let prefetches; // Will be acted on after `hotSwap`.
+
+  // 🅱️ Load the piece.
+
+  // const moduleLoadTime = performance.now();
+
+  let blobUrl, sourceCode, originalCode;
+  try {
+    // If this is a reload (with no source change) then just create a new
+    // blobURL off the old source.
+    // TODO: Cache piece code locally / in an intelligent way,
+    //       and then receive socket updates when it changes on the server?
+    if (
+      slug?.split("~")[0] === currentText?.split("~")[0] &&
+      sourceCode == currentCode &&
+      !devReload
+    ) {
+      const blob = new Blob([currentCode], { type: "application/javascript" });
+      blobUrl = URL.createObjectURL(blob);
+      sourceCode = currentCode;
+      originalCode = sourceCode;
+    } else {
+      let sourceToRun;
+      
+      // 💾 Check if this is a cached kidlisp code (starts with $ and has content after it)
+      if (slug && slug.startsWith("$") && slug.length > 1) {
+        const cacheId = slug.slice(1); // Remove $ prefix
+        if (logs.loading) console.log("💾 Loading cached kidlisp code:", cacheId);
+        try {
+          sourceToRun = await getCachedCodeMultiLevel(cacheId);
+          if (!sourceToRun) {
+            throw new Error(`Cached code not found: ${cacheId}`);
+          }
+          // Track the original $code identifier for sharing
+          currentOriginalCodeId = slug; // Keep the full $code format
+          if (logs.loading) console.log("✅ Successfully loaded cached code:", cacheId);
+        } catch (error) {
+          console.error("❌ Failed to load cached code:", cacheId, error);
+          throw new Error(`Failed to load cached code: ${cacheId}`);
+        }
+      } else if (fullUrl) {
+        // In TEIA mode, try direct import first for .mjs files to avoid CSP issues
+        // Extract the filename from URL, handling ./ prefix and hash fragments
+        const urlWithoutHash = fullUrl.split('#')[0];
+        const filename = urlWithoutHash.split('/').pop();
+        
+        if (getTeiaMode() && filename.endsWith('.mjs')) {
+          // In TEIA mode, skip dynamic import and use fetch directly since files are bundled locally
+          // Will proceed to fetch() below
+        }
+        
+        let response;
+        if (logs.loading) console.log("📥 Loading from url:", fullUrl);
+        // if (debug) console.log("🔍 Debug: Constructed fullUrl:", fullUrl);
+        response = await fetch(fullUrl);        if (response.status === 404 || response.status === 403) {
+          const extension = path.endsWith('.lisp') ? '.lisp' : '.mjs';
+          // Handle sandboxed environments for anon URL construction
+          const { protocol } = getSafeUrlParts();
+          const anonUrl =
+            protocol +
+            "//" +
+            "art.aesthetic.computer" +
+            "/" +
+            path.split("/").pop() +
+            extension +
+            "#" +
+            Date.now();
+          if (logs.loading)
+            console.log("🧑‍🤝‍🧑 Attempting to load piece from anon url:", anonUrl);
+          response = await fetch(anonUrl);
+          if (response.status === 404 || response.status === 403)
+            throw new Error(response.status);
+        }
+        sourceToRun = await response.text();
+      } else {
+        sourceToRun = source;
+      }
+
+      // 🔥 Idea
+      // One should be able to drag a piece in, then be able to load the piece
+      // go back to the prompt, and return to it and it should still load
+      // the modded code!      // Then refresh should be able to function as well?
+      // ⚠️ Detect if we are running `kidlisp` or JavaScript syntax.
+      // Note: This may not be the most reliable way to detect `kidlisp`?
+      // 🚗 Needs to know if the source was from a prompt with a lisp module.
+      // console.log("🔍 Checking if kidlisp source:", JSON.stringify(sourceToRun));
+      if (
+        sourceToRun.startsWith("(") ||
+        sourceToRun.startsWith(";") ||
+        forceKidlisp ||
+        slug === "(...)" ||
+        path === "(...)" ||
+        (path && path.endsWith(".lisp")) ||
+        (slug && slug.startsWith("$") && slug.length > 1) // Cached codes are always kidlisp
+      ) {
+        // Only use basic detection, not the broader isKidlispSource function
+        // which can incorrectly detect JavaScript as kidlisp, unless forceKidlisp is true
+        // or this came from parse function as kidlisp (slug/path === "(...)")
+        // Assume lisp.
+        // console.log(
+        //   "🐍 Lisp piece detected (slug:",
+        //   slug,
+        //   "path:",
+        //   path,
+        //   "forceKidlisp:",
+        //   forceKidlisp,
+        //   ")",
+        // );
+        sourceCode = sourceToRun;
+        originalCode = sourceCode;
+        
+        // Initialize persistent cache for $codes (only needs to be done once)
+        initPersistentCache(store);
+        
+        loadedModule = lisp.module(sourceToRun, path && path.endsWith(".lisp"));
+
+        if (devReload) {
+          store["publishable-piece"] = {
+            slug,
+            source: sourceToRun,
+            ext: "lisp",
+          };
+          if (logs.loading)
+            console.log("💌 Publishable:", store["publishable-piece"]);
+        }
+      } else {
+        if (devReload) {
+          store["publishable-piece"] = { slug, source: sourceToRun };
+          if (logs.loading)
+            console.log("💌 Publishable:", store["publishable-piece"].slug);
+        }
+
+        originalCode = sourceToRun;
+        const updatedCode = updateCode(sourceToRun, host, debug);
+
+        prefetches = updatedCode
+          .match(/"(@\w[\w.]*\/[^"]*)"/g)
+          ?.map((match) => match.slice(1, -1)); // for "@name/code".
+
+        const blob = new Blob([updatedCode], {
+          type: "application/javascript",
+        });
+
+        blobUrl = URL.createObjectURL(blob);        sourceCode = updatedCode;
+        loadedModule = await import(blobUrl);
+      }
+    }
+  } catch (err) {
+    console.log("🟡 Error loading mjs module:", err);
+    // Look for lisp files if the mjs file is not found, but only if we weren't already trying to load a .lisp file
+    if (fullUrl && !fullUrl.includes('.lisp')) {
+      try {
+        fullUrl = fullUrl.replace(".mjs", ".lisp");
+        let response;
+        if (logs.loading) console.log("📥 Loading lisp from url:", fullUrl);
+        response = await fetch(fullUrl);
+        console.log("🤖 Response:", response);
+
+      if (response.status === 404 || response.status === 403) {
+        // Handle sandboxed environments for anon URL construction
+        const { protocol } = getSafeUrlParts();
+        const anonUrl =
+          protocol +
+          "//" +
+          "art.aesthetic.computer" +
+          "/" +
+          path.split("/").pop() +
+          ".lisp" +
+          "#" +
+          Date.now();
+        console.log("🧑‍🤝‍🧑 Attempting to load piece from anon url:", anonUrl);
+        response = await fetch(anonUrl);
+
+        console.log("🚏 Response:", response);
+
+        if (response.status === 404 || response.status === 403)
+          throw new Error(response.status);
+      }
+      sourceCode = await response.text();
+      // console.log("📓 Source:", sourceCode);
+      originalCode = sourceCode;
+      loadedModule = lisp.module(sourceCode, true); // This is loading a .lisp file
+      
+      if (devReload) {
+        store["publishable-piece"] = { slug, source: sourceCode, ext: "lisp" };
+        // console.log("💌 Publishable:", store["publishable-piece"]);
+      }
+      } catch (err) {
+        // 🧨 Continue with current module if one has already loaded.
+        console.error(
+          `😡 "${path}" load failure:`,
+          err,
+          "💾 First load:",
+          firstLoad,
+        );
+        loadFailure = err;
+        $commonApi.net.loadFailureText = err.message + "\n" + sourceCode;
+        loading = false;
+
+        // Only return a 404 if the error type is correct.
+        if (firstLoad && (err.message === "404" || err.message === "403")) {
+          $commonApi.jump(`404~${slug}`);
+        } else {
+          $commonApi.notice(":(", ["red", "yellow"]);
+        }
+        return false;
+      }
+    } else {
+      // If we were already trying to load a .lisp file and it failed, just propagate the error
+      console.error(
+        `😡 "${path}" load failure:`,
+        err,
+        "💾 First load:",
+        firstLoad,
+      );
+      loadFailure = err;
+      $commonApi.net.loadFailureText = err.message + "\n" + sourceCode;
+      loading = false;
+
+      // Only return a 404 if the error type is correct.
+      if (firstLoad && (err.message === "404" || err.message === "403")) {
+        $commonApi.jump(`404~${slug}`);
+      } else {
+        $commonApi.notice(":(", ["red", "yellow"]);
+      }
+      return false;
+    }
+  }
+
+  // console.log("Module load time:", performance.now() - moduleLoadTime, module);
+  // 🧨 Fail out if no module is found.
+  if (loadedModule === undefined) {
+    loading = false;
+    leaving = false;
+    return false;
+  }
+
+  // 🧩 Piece code has been loaded...
+  //    Now we can instantiate the piece.
+
+  pieceHistoryIndex += fromHistory === true ? 0 : 1; // Adjust the history.
+
+  if (!debug && !firstLoad) {
+    // console.clear();
+    headers($commonApi.dark); // Clear console and re-print headers if we are in production.
+  }
+
+  // console.log("🧩", path, "🌐", host);
+
+  $commonApi.net.devReload = devReload; // Expose to the piece if it was
+  // reloaded by the developer, for special logic per piece.
+
+  // Add debug to the common api.
+  $commonApi.debug = debug;
+
+  // Add reload to the common api.
+  $commonApi.reload = function reload({
+    piece,
+    name,
+    source,
+    codeChannel,
+  } = {}) {
+    // console.log("⚠️ Reloading:", piece, name, source);
+
+    if (loading) {
+      console.log("🟡 A piece is already loading.");
+      return;
+    }
+    if (piece === "*refresh*") {
+      //  padding: 8px; border-radius: 2px;console.log("💥️ Restarting system...");
+      send({ type: "refresh" }); // Refresh the browser.
+    } else if (piece === "*piece-reload*") {
+      // console.log("🎨 Reloading current piece...");
+      // Reload the current piece without refreshing the entire page
+      $commonApi.load(
+        {
+          path: currentPath,
+          host: currentHost,
+          search: currentSearch,
+          colon: currentColon,
+          params: currentParams,
+          hash: currentHash,
+          text: currentText,
+        },
+        true, // fromHistory - don't add to history stack
+        alias,
+        true, // devReload
+      );
+    } else if (name && source) {
+      // TODO: Check for existence of `name` and `source` is hacky. 23.06.24.19.27
+      // TODO: 🔥 This should somehow keep current commands or params, etc.
+
+      // console.log(
+      //   "🪷 Current: params:",
+      //   currentParams,
+      //   "text:",
+      //   currentText,
+      //   "path:",
+      //   currentPath,
+      // );
+
+      // Note: This is used for live development via the socket server.
+      $commonApi.load({ source, name, codeChannel }, false, false, true); // Load source code.
+    } /*if (piece === "*" || piece === undefined /*|| currentText === piece*/ /*) {*/ else {
+      // console.log("💾️ Reloading:", piece, "Params:", currentParams);
+      // $commonApi.pieceCount = -1; // Reset pieceCount on developer reload.
+      //                             (This can be disabled while testing pieces
+      //                              that rely on pieceCount increments)
+      // ❤️‍🔥 TODO: Reloading the same piece should not effect piece count.
+
+      $commonApi.load(
+        {
+          path: currentPath,
+          host: currentHost,
+          search: currentSearch,
+          colon: currentColon,
+          params: currentParams,
+          hash: currentHash,
+          text: currentText,
+        },
+        // Use the existing contextual values when live-reloading in debug mode.
+        true, // (fromHistory) ... never add any reload to the history stack
+        alias,
+        true, // devReload
+      );
+    } //else if (piece !== undefined) {
+    //console.log("Reloading pieceeeeeeee:", piece, parse(piece));
+    //$commonApi.load(parse(piece), false, false, true);
+    //}
+  };
+
+  // Start the socket server
+  // TODO: Before we load the disk, in case of needing to reload remotely on failure? 23.01.27.12.48
+  let receiver; // Handles incoming messages from the socket.
+  const forceProd = false; // For testing prod socket servers in development.
+  // TOOD: Hoist this to an environment variable?
+
+  // Requests a session-backend and connects via websockets.
+  function startSocket() {
+    // Skip socket connections in TEIA mode
+    if (getTeiaMode()) {
+      return;
+    }
+    
+    if (
+      //parsed.search?.startsWith("preview") ||
+      //parsed.search?.startsWith("icon")
+      previewOrIconMode
+    ) {
+      console.log("🧦 Sockets disabled, just grabbing screenshots. 😃");
+      return;
+    }
+    // Never open socket server in icon / preview mode.
+    // if (debug && logs.session) console.log("🫂 Finding session server...");
+    socket = new Socket(debug, send); // Then redefine and make a new socket.
+
+    const monolith = undefined; // "monolith"; // or `undefined` for horizontal scaling via
+    // jamstack
+
+    session(slug, forceProd, monolith)
+      .then((sesh) => {
+        if (typeof sesh === "string") throw new Error(sesh); // Cancel if error.
+        const url = new URL(sesh.url); // Parse the url.
+        const udpUrl = new URL(sesh.udp); // Parse the udp url.
+
+        // console.log("Session URL:", url);
+
+        // 🩰 UDP... (via `bios`)
+        send({
+          type: "udp:connect",
+          content: {
+            url: `https://${udpUrl.hostname}`,
+            port: udpUrl.port, //debug && !forceProd ? 8889 : 443,
+          },
+        });
+
+        let slugBroadcastInterval;
+
+        // 🕸️ Web Sockets
+        socket?.connect(
+          url.host + url.pathname,
+          (id, type, content) => {
+            // Globally receivable messages...
+            // (There are also some messages handled in `Socket`)
+            // 😱 Scream at everyone who is connected!
+            if (type === "scream" && socket?.id !== id) {
+              console.log("😱 Scream:", content, "❗");
+              scream = content;
+            }
+            // 🧩 Pieces get all other messages not caught in `Socket`.
+            receiver?.(id, type, content); // Run the piece receiver.
+          },
+          $commonApi.reload,
+          "wss",
+          () => {
+            // 🔩 Connected! (Post-connection logic.)
+            // if (USER) socket?.send("login", { user: USER });
+
+            // Broadcast current location.
+            if (HANDLE) {
+              // console.log("🗼 Broadcasting slug:", currentText, "for:", HANDLE);
+              socket?.send("location:broadcast", {
+                handle: HANDLE,
+                slug: currentText,
+              });
+              slugBroadcastInterval = setInterval(() => {
+                socket?.send("location:broadcast", {
+                  handle: HANDLE,
+                  slug: "*keep-alive*",
+                });
+              }, 2500);
+            }
+
+            // Subscribe to code-channel as needed.
+            if (codeChannel) socket?.send("code-channel:sub", codeChannel);
+
+            updateHUDStatus();
+            $commonApi.needsPaint();
+            codeChannelAutoLoader?.();
+            // setTimeout(function () {
+            //   currentHUDStatusColor = undefined;
+            // }, 250);
+          },
+          () => {
+            // 💔 Disconnected! (Post-disconnection logic.)
+            updateHUDStatus();
+            clearInterval(slugBroadcastInterval);
+          },
+        );
+      })
+      .catch((err) => {
+        console.error("Session connection error:", err);
+      });
+  }
+
+  // End the socket connection before switching pieces if one exists.
+  // socket?.kill();
+  // udp?.kill();
+  // socket = undefined;
+
+  // Delay session server by .75 seconds in order to prevent redundant
+  //  connections being opened as pieces are quickly re-routing and jumping.
+  clearTimeout(socketStartDelay);
+  socket?.kill(); // Kill any already open socket from a previous disk.
+  udp?.kill();
+  socket = undefined;
+  socketStartDelay = setTimeout(() => startSocket(), 250);
+
+  $commonApi.net.socket = function (receive) {
+    receiver = receive || (() => {});
+    if (!socket) {
+      // Just in case we init. in a `boot` before the timeout fires above.
+      clearTimeout(socketStartDelay);
+      startSocket();
+    } else {
+      // Return the server then send an already connected message.
+      setTimeout(() => {
+        if (socket?.id) receiver(socket.id, "connected:already");
+      }, 10);
+    }
+    return socket;
+  };
+
+  // ***Client Metadata Fields***
+  // Set default metadata fields for SEO and sharing,
+  // (requires serverside prerendering, also via `index.js`).
+  let meta;
+
+  if (alias === false) {
+    // Parse any special piece metadata.
+    
+    // Check if we're in TEIA mode and have colophon data
+    let teiaContext = null;
+    if (checkTeiaMode() && typeof window !== 'undefined' && window.acTEIA_COLOPHON) {
+      teiaContext = { author: window.acTEIA_COLOPHON.build.author };
+    }
+    
+    const { title, desc, ogImage, twitterImage, icon } = metadata(
+      location.host, // "aesthetic.computer",
+      slug,
+      loadedModule.meta?.({
+        ...parsed,
+        num: $commonApi.num,
+        store: $commonApi.store,
+      }) || inferTitleDesc(originalCode),
+      location.protocol, // Pass the current protocol
+      teiaContext // Pass TEIA context if available
+    );
+
+    meta = {
+      title,
+      desc, // Note: This doesn't auto-update externally hosted module descriptions, and may never need to? 22.07.19.06.00
+      img: {
+        og: ogImage,
+        twitter: twitterImage,
+        icon,
+      },
+      url: "https://aesthetic.computer/" + slug,
+    };
+  }
+
+  // Add meta to the common api so the data can be overridden as needed.
+  $commonApi.meta = (data) => send({ type: "meta", content: data });
+
+  // Rewrite a new URL / parameter path without affecting the history.
+  $commonApi.net.rewrite = (path, historical = false) => {
+    if (historical) $commonApi.history.push(path);
+    send({ type: "rewrite-url-path", content: { path, historical } }); // Jump the browser to a new url.
+  };
+
+  // Add host to the networking api.
+  $commonApi.net.host = host;
+
+  // Jump the browser to a new url.
+  $commonApi.net.web = (url, jumpOut) => {
+    send({ type: "web", content: { url, blank: jumpOut } });
+  };
+
+  $commonApi.net.refresh = () => {
+    send({ type: "refresh" });
+  };
+
+  // Tell the system to wait until preloading is finished before painting.
+  $commonApi.net.waitForPreload = () => {
+    send({ type: "wait-for-preload", content: true });
+  };
+
+  // Tell the system that all preloading is done.
+  $commonApi.net.preloaded = () => {
+    send({ type: "preload-ready", content: true });
+  };
+
+  $commonApi.content = new Content();
+
+  $commonApi.dom = {};
+
+  $commonApi.dom.clear = () => {
+    $commonApi.content.remove();
+  };
+
+  $commonApi.dom.html = (strings, ...vars) => {
+    const processed = defaultTemplateStringProcessor(strings, ...vars);
+    $commonApi.content.add(processed);
+  };
+
+  $commonApi.dom.css = (strings, ...vars) => {
+    const processed = defaultTemplateStringProcessor(strings, ...vars);
+    $commonApi.content.add(`<style>${processed}</style>`);
+  };
+
+  $commonApi.dom.javascript = (strings, ...vars) => {
+    const processed = defaultTemplateStringProcessor(strings, ...vars);
+    $commonApi.content.add(`<script>${processed}</script>`);
+  };
+  // 💾 Uploading + Downloading
+  // Add download event to trigger a file download from the main thread.
+  $commonApi.download = (filename, data, modifiers) => {
+    send({ type: "download", content: { filename, data, modifiers } });
+  };
+
+  // * Preload *
+  // Add preload to the boot api.
+  // Accepts paths local to the original disk server, full urls, and demos.
+  // Usage:   preload("demo:drawings/2021.12.12.17.28.16.json") // pre-included
+  //          preload("https://myserver.com/test.json") // remote
+  //          preload("drawings/default.json") // hosted with disk
+  // Results: preload().then((r) => ...).catch((e) => ...) // via promise
+
+  $commonApi.net.preload = async function (
+    path,
+    parseJSON = true,
+    progressReport,
+    options = {},
+  ) {
+    let extension;
+
+    const rejection = (reject) => {
+      reject(new DOMException("Aborted", "AbortError"));
+    };
+
+    if (soundWhitelist.includes(path)) {
+      extension = "ogg";
+    } else {
+      if (typeof path === "object") {
+        extension = path.extension;
+        path = path.path;
+      } else {
+        extension = path.split(".").pop().split("?")[0];
+      }
+
+      if (path.indexOf("/") === 0) path = path.slice(1);
+
+      try {
+        const url = new URL(path);
+        if (url.protocol === "demo:") {
+          path = `/demo/${url.pathname}`;
+        } else if (url.protocol !== "https:") {
+        }
+      } catch {
+        // Handle sandboxed environments for path construction
+        const { protocol, hostname } = getSafeUrlParts();
+        const originalPath = path;
+        
+        // Apply the same origin-aware logic as in module loading
+        let baseUrl;
+        if (path.startsWith('aesthetic.computer/')) {
+          // Check if we're in a development environment (localhost with port)
+          const isDevelopment = hostname === 'localhost' && typeof location !== 'undefined' && location.port;
+          if (isDevelopment) {
+            // Use the local development server
+            baseUrl = `${protocol}//${hostname}:${location.port}`;
+          } else if (hostname.includes('aesthetic.computer')) {
+            // If we're on any aesthetic.computer subdomain, use the same origin to avoid CORS
+            baseUrl = `${protocol}//${hostname}`;
+          } else {
+            // Use the production server for sandboxed iframes or production
+            baseUrl = `https://aesthetic.computer`;
+          }
+          
+          // Only strip "aesthetic.computer/" if we're using the main production domain
+          if (baseUrl === 'https://aesthetic.computer') {
+            path = path.substring('aesthetic.computer/'.length);
+          }
+        } else {
+          baseUrl = `${protocol}//${hostname}`;
+        }
+        
+        path = `${baseUrl}/${path}`;
+        
+        // Removed debug log for font glyph preload
+      }
+    }
+
+    if (extension === "xml" || extension === undefined) {
+      return new Promise((resolve, reject) => {
+        const xhr = new XMLHttpRequest();
+
+        options.signal?.addEventListener("abort", () => {
+          xhr.abort();
+          rejection(reject);
+        });
+
+        xhr.open("GET", path, true);
+        xhr.onprogress = function (event) {
+          const progress = min(event.loaded / event.total, 1);
+          if (debug && logs.download) {
+            console.log(`💈 XML Download: ${progress * 100}%`);
+          }
+          progressReport?.(progress);
+        };
+        xhr.onload = function () {
+          if (xhr.status === 200 || xhr.status === 304) {
+            resolve(xhr.responseXML || xhr.responseText);
+          } else {
+            reject(xhr.status);
+          }
+        };
+        xhr.onerror = reject;
+        xhr.send();
+      });
+    } else if (extension === "json") {
+      return new Promise((resolve, reject) => {
+        const xhr = new XMLHttpRequest();
+
+        options.signal?.addEventListener("abort", () => {
+          xhr.abort();
+          rejection(reject);
+        });
+
+        xhr.open("GET", path, true);
+        xhr.onprogress = function (event) {
+          const progress = min(event.loaded / event.total, 1);
+          if (debug && logs.download) {
+            console.log(`💈 JSON Download: ${progress * 100}%`);
+          }
+          progressReport?.(progress);
+        };
+        xhr.onload = function () {
+          if (xhr.status === 200 || xhr.status === 304) {
+            resolve(parseJSON ? JSON.parse(xhr.response) : xhr.response);
+          } else {
+            reject(xhr.status);
+          }
+        };
+        xhr.onerror = reject;
+        xhr.send();
+      });
+    } else if (
+      extension === "webp" ||
+      extension === "jpg" ||
+      extension === "gif" ||
+      extension === "jpeg" ||
+      extension === "png"
+    ) {
+      return new Promise((resolve, reject) => {
+        if (options.signal?.aborted) {
+          rejection(reject);
+          return;
+        }
+
+        send({ type: "load-bitmap", content: path });
+        preloadPromises[path] = { resolve, reject };
+
+        options.signal?.addEventListener("abort", () => {
+          send({ type: "load:abort", content: path });
+          rejection(reject);
+        });
+      });
+    } else if (
+      extension === "m4a" ||
+      extension === "ogg" ||
+      extension === "webm" ||
+      extension === "wav" ||
+      extension === "mp3"
+    ) {
+      return new Promise((resolve, reject) => {
+        if (options.signal?.aborted) {
+          rejection(reject);
+          return;
+        }
+
+        send({ type: "sfx:load", content: path });
+        preloadPromises[path] = { resolve, reject };
+
+        options.signal?.addEventListener("abort", () => {
+          rejection(reject);
+        });
+      });
+    } else if (extension === "zip") {
+      return new Promise((resolve, reject) => {
+        if (options.signal?.aborted) {
+          rejection(reject);
+          return;
+        }
+
+        send({ type: "zip:load", content: path });
+        preloadPromises[path] = { resolve, reject };
+
+        options.signal?.addEventListener("abort", () => {
+          rejection(reject);
+        });
+      });
+    }
+  };
+
+  $commonApi.slug = slug;
+  $commonApi.piece = slug?.split("~")[0].split(":")[0];
+  $commonApi.query = Object.fromEntries(new URLSearchParams(search));
+  $commonApi.params = params || [];
+  $commonApi.colon = colon || [];
+
+  // Initialize duration tracking from query parameters
+  if ($commonApi.query.duration) {
+    const duration = parseFloat($commonApi.query.duration);
+    if (!isNaN(duration) && duration > 0) {
+      durationTotal = duration;
+      durationStartTime = pageLoadTime; // Start from page load time immediately
+      durationProgress = 0;
+      durationCompleted = false;
+      durationBlinkState = false;
+      console.log("⏱️ Duration parameter detected:", duration, "seconds - starting from page load time:", pageLoadTime);
+    }
+  }
+
+  $commonApi.load = async function () {
+    // Load a piece, wrapping it in a leave function so a final frame
+    // plays back.
+    leaving = true;
+
+    return new Promise((resolve) => {
+      leaveLoad = async () => {
+        const loaded = await load(...arguments);
+        resolve(loaded); // Resolve with `true` or `false`.
+      };
+    });
+  };
+
+  // 💡 Eventually this could merge with net.web so there is one command
+  //    to either go to a piece within the system if one loads... or an entirely
+  //    different url somehow! 23.02.07.21.21
+
+  $commonApi.alias = function alias(name, colon, params) {
+    $commonApi.jump(
+      name +
+        colon.map((c) => `:` + c).join("") +
+        params.map((p) => `~` + p).join(""),
+      true,
+      true,
+    );
+  };
+
+  // Go back to the previous piece, or to the prompt if there is no history.
+  $commonApi.back = () => {
+    if (pieceHistoryIndex > 0) {
+      send({ type: "back-to-piece" });
+    } else {
+      $commonApi.jump("prompt");
+    }
+  };
+
+  if (!alias) $commonApi.pieceCount += 1; // Don't bump pieceCount if aliased.
+
+  // Load typeface if it hasn't been yet.
+  // (This only has to happen when the first piece loads.)
+  if (!tf) tf = await new Typeface(/*"unifont"*/).load($commonApi.net.preload);
+  $commonApi.typeface = tf; // Expose a preloaded typeface globally.
+  ui.setTypeface(tf); // Set the default `ui` typeface.
+
+  // Initialize HUD metrics now that the primary typeface is available
+  currentHUDLabelBlockWidth = tf.blockWidth;
+  currentHUDLabelBlockHeight = tf.blockHeight;
+  currentHUDShareWidth = tf.blockWidth * "share ".length;
+
+  // Initialize MatrixChunky8 font for QR code text rendering and keep it warm across pieces
+  let matrixFont = typefaceCache.get("MatrixChunky8");
+
+  if (!matrixFont) {
+    matrixFont = new Typeface("MatrixChunky8");
+    await matrixFont.load($commonApi.net.preload); // Important: call load() to initialize the proxy system
+    typefaceCache.set("MatrixChunky8", matrixFont);
+  }
+
+  if (matrixFont && !matrixFont.__preloadedCommonGlyphs) {
+    // Pre-load common QR code characters to avoid fallback during rendering
+    const commonQRChars = "0123456789ABCDEFGHIJKLMNOPQRSTUVWXYZabcdefghijklmnopqrstuvwxyz$";
+
+    // Access each character to trigger the Proxy loading mechanism and collect promises
+    const glyphPromises = [];
+
+    for (const char of commonQRChars) {
+      // Accessing the glyph triggers the Proxy to start loading it
+      const glyph = matrixFont.glyphs[char];
+
+      // If it's a Promise, collect it to wait for loading
+      if (glyph && typeof glyph.then === "function") {
+        glyphPromises.push(glyph);
+      }
+    }
+
+    // Wait for all common glyphs to finish loading
+    if (glyphPromises.length > 0) {
+      try {
+        await Promise.all(glyphPromises);
+      } catch (e) {
+        console.warn("🔤 Some MatrixChunky8 glyphs failed to preload:", e);
+      }
+    }
+
+    matrixFont.__preloadedCommonGlyphs = true;
+  }
+
+  /**
+   * @function video
+   * @descrption Make a live video feed. Returns an object that links to current frame.
+   * @param {string} type - "camera" or "camera-update" or see below. 💡
+   * @param {object} options - *unimplemented* { src, width, height }
+   */
+
+  let videoTimeout;
+
+  $commonApi.video = function (type, options) {
+    // TODO: ❤️‍🔥 Prevent fast multiple taps while camera is updating...
+
+    // TODO: Options could eventually be { src, width, height }
+    // const vid = video("youtube-link");
+    // const vid = video("tiktok:@whistlegraph");
+    // https://codepen.io/oceangermanique/pen/LqaPgO
+
+    if (videoSwitching === false) {
+      if (type === "camera:update") {
+        lastActiveVideo = activeVideo || lastActiveVideo;
+        activeVideo = null;
+      }
+
+      clearTimeout(videoTimeout);
+      videoTimeout = setTimeout(() => {
+        send({ type: "video", content: { type, options } });
+      }, 50);
+
+      if (type === "camera:update") videoSwitching = true;
+    }
+
+    // Return an object that can grab whatever the most recent frame of
+    // video was.
+    return videoFrame;
+  };
+
+  function videoFrame(shader) {
+    if (activeVideo) {
+      const { width, pixels } = activeVideo;
+
+      if (shader) {
+        for (let i = 0; i < pixels.length; i += 4) {
+          const c = pixels.subarray(i, i + 4);
+          const p = { x: (i / 4) % width, y: floor(i / 4 / width) };
+          shader(p, c);
+        }
+      }
+    } else if (lastActiveVideo) {
+      // Make it all red...
+      const { pixels } = lastActiveVideo;
+      for (let i = 0; i < pixels.length; i += 4) {
+        pixels[i] = 255;
+        pixels[i + 1] = 0;
+        pixels[i + 2] = 0;
+        pixels[i + 3] = 255;
+      }
+    }
+    return activeVideo || lastActiveVideo;
+  }
+
+  // This function actually hotSwaps out the piece via a callback from `bios` once fully loaded via the `loading-complete` message.
+  hotSwap = () => {
+    loadedCallback?.(); // Run the optional load callback. (See also: `jump`)
+
+    $commonApi.rec.loadCallback?.(); // Start any queued tape.
+    $commonApi.rec.loadCallback = null;
+
+    module = loadedModule;
+
+    // 🧹 Reset KidLisp baked layers when returning to the prompt to avoid stale flashes
+    if (module?.system?.startsWith("prompt") &&
+        globalKidLispInstance?.clearBakedLayers) {
+      globalKidLispInstance.clearBakedLayers();
+    }
+
+    if (!module.system?.startsWith("world"))
+      $commonApi.system.world.teleported = false;
+
+    // 📚 nopaint system
+    if (
+      module.system?.startsWith("nopaint") ||
+      typeof module?.brush === "function" ||
+      typeof module?.lift === "function" ||
+      typeof module?.filter === "function"
+    ) {
+      // If there is no painting is in ram, then grab it from the local store,
+      // or generate one.
+      const modsys = module.system || "nopaint";
+
+      // TODO: 🖌️💬 Integrate nopaint system with chat.
+      // console.log(chat);
+
+      const chatEnabled = false;
+
+      $commonApi.system.nopaint.bakeOnLeave =
+        modsys.split(":")[1] === "bake-on-leave"; // The default is to `bake` at the end of each gesture aka `bake-on-lift`.
+
+      boot = async ($) => {
+        // Reset scroll state when a new piece boots
+        graph.resetScrollState();
+        
+        const booter = module.boot || nopaint_boot;
+        booter($);
+        if (chatEnabled) {
+          try {
+            const chatModule = await import("../disks/chat.mjs");
+            chatModule.boot($);
+          } catch (err) {
+            console.log("💬 Chat disabled in TEIA mode");
+          }
+        }
+      };
+
+      sim = module.sim || defaults.sim;
+      paint = async ($) => {
+        let painted = false;
+        
+        if (module.paint) {
+          painted = module.paint($);
+          if ($.system?.nopaint) {
+            $.system.nopaint.needsPresent = true;
+          }
+        }
+
+        // 🎨 OVERLAY SUPPORT: Call overlay function for preview rendering with painting coordinates
+        if (module.overlay && $.system.nopaint?.brush?.dragBox) {
+          // Transform painting coordinates to screen coordinates for direct screen rendering
+          const originalDragBox = $.system.nopaint.brush.dragBox;
+          const zoom = $.system.nopaint.zoomLevel;
+          const tx = $.system.nopaint.translation.x;
+          const ty = $.system.nopaint.translation.y;
+          
+          // Create screen-space dragBox
+          const screenDragBox = {
+            x: originalDragBox.x * zoom + tx,
+            y: originalDragBox.y * zoom + ty,
+            w: originalDragBox.w * zoom,
+            h: originalDragBox.h * zoom
+          };
+          
+          // Temporarily replace the dragBox with screen coordinates
+          const originalBrush = $.system.nopaint.brush;
+          $.system.nopaint.brush = { ...originalBrush, dragBox: screenDragBox };
+          
+          // Add color word for overlay function
+          $.color = $.system.nopaint.color;
+          
+          // Add mark word for overlay function (preview dragBox)
+          $.mark = $.system.nopaint.brush?.dragBox;
+          
+          // Render overlay directly to screen buffer 
+          module.overlay($);
+          
+          // Restore original dragBox
+          $.system.nopaint.brush = originalBrush;
+        }
+
+        // 📊 Always render nopaint performance HUD if enabled (regardless of module.paint result)
+        if (system === "nopaint" && nopaintPerf) {
+          nopaint_renderPerfHUD($);
+          // Force continuous painting for nopaint system when perf HUD is enabled
+          painted = true;
+        }
+
+        if (painted) {
+          return painted;
+        }
+
+        // TODO: Pass in extra arguments here that flag the wipe.
+        if (chatEnabled) {
+          try {
+            const chatModule = await import("../disks/chat.mjs");
+            chatModule.paint($, { embedded: true }); // Render any chat interface necessary.
+          } catch (err) {
+            console.log("💬 Chat disabled in TEIA mode");
+          }
+        }
+      };
+      beat = module.beat || defaults.beat;
+      brush = module.brush;
+      lift = module.lift;
+      filter = module.filter;
+      act = ($) => {
+        nopaint_act($); // Inherit base functionality.
+        
+        // 🎯 IMMEDIATE BAKING: Fix race condition by triggering bake immediately after lift
+        const np = $.system?.nopaint;
+        if (np?.needsBake === true && bake) {
+          // 📊 Trigger bake flash effect and beep sound
+          nopaint_triggerBakeFlash();
+          
+          // 🔊 Microwave-style beep for bake completion (only for robo)
+          if (currentPath?.includes('robo')) {
+            $commonApi.sound.synth({
+              tone: 800, // Higher pitched beep like a microwave
+              duration: 0.1,
+              attack: 0.01,
+              decay: 0.5,
+              volume: 0.3,
+            });
+          }
+          
+          // 🎨 ELEGANT BRUSH PATTERN: Call brush or lift function for final painting
+          if (brush || lift) {
+            const finalBrushApi = { ...$ };
+            // Add top-level 'color' word that maps to system.nopaint.color
+            finalBrushApi.color = $.system.nopaint.color;
+            
+            // Add top-level 'mark' word that maps to finalDragBox for brush
+            finalBrushApi.mark = $.system.nopaint.finalDragBox;
+            
+            // 🎯 Use preserved coordinates since brush is null at bake time
+            const preservedDragBox = $.system.nopaint.finalDragBox;
+            const preservedStartDrag = $.system.nopaint.finalStartDrag;
+            
+            if (preservedDragBox) {
+              // Create a pen object with the preserved coordinates
+              finalBrushApi.pen = {
+                dragBox: preservedDragBox,
+                x: preservedStartDrag?.x || preservedDragBox.x,
+                y: preservedStartDrag?.y || preservedDragBox.y
+              };
+            } else {
+              finalBrushApi.pen = $.system.nopaint.brush; // Fallback to original (likely null)
+            }
+            
+            finalBrushApi.lift = true; // 🎯 Single clean flag for final brush call
+            
+            $.page($.system.painting); // Set context to painting surface
+            
+            // Call lift function if it exists, otherwise fall back to brush
+            if (lift) {
+              lift(finalBrushApi); // Call lift for final painting
+            } else if (brush) {
+              brush(finalBrushApi); // Call brush for final painting (legacy)
+            }
+            
+            $.page($.screen); // Reset context
+          }
+          
+          $.page($.system.painting);
+          bake($);
+          
+          // 🧹 CLEAR BUFFER: Prevent flickering by clearing buffer BEFORE presentation
+          $.page($.system.nopaint.buffer).wipe(255, 255, 255, 0);
+          
+          $.page($.screen);
+          np.present($);
+          np.needsBake = false;
+          
+          // 🚀 Broadcast bake completion
+          $commonApi.broadcastPaintingUpdateImmediate("baked", {
+            source: "immediate_bake",
+            piece: loadedModule?.meta?.()?.title || "unknown"
+          });
+        }
+        
+        if (module.act) {
+          return module.act($);
+        } else {
+          return defaults.act($);
+        }
+      };
+      leave = ($) => {
+        module.leave?.($); // Run the custom leave.
+        nopaint.leave($); // And the inherited default leave from nopaint.
+      };
+      bake = module.bake || nopaint.bake;
+      system = "nopaint";
+    } else if (module.system?.startsWith("prompt")) {
+      // 📖 prompt system
+      // Default wrap to "word" if using `prompt:character`.
+      const wrap =
+        module.wrap ||
+        (module.system.indexOf("character") > -1 ? "word" : undefined);
+
+      if (module.scheme) {
+        if (
+          module.scheme.dark === undefined &&
+          module.scheme.light === undefined
+        ) {
+          const defaultScheme = { ...module.scheme };
+          module.scheme.dark = module.scheme.light = defaultScheme;
+          keys(module.scheme).forEach((key) => {
+            if (key !== "dark" && key !== "light") delete module.scheme[key];
+          });
+        }
+      }
+
+      boot = async ($) => {
+        await prompt.prompt_boot(
+          $,
+          {
+            prompt: module.prompt,
+            program: {
+              before: module.before,
+              after: module.after,
+            },
+            hint: module.system.split(":").slice(1).join(":"), // See `ask.ts`.
+            forgetful: module.forgetful || false,
+            memory: module.memory || Infinity,
+            gutterMax: module.gutterMax,
+            lineSpacing: module.lineSpacing,
+          },
+          module.reply,
+          module.halt,
+          module.scheme,
+          wrap,
+          module.copied,
+          module.activated,
+        );
+        await module.boot?.($);
+      };
+
+      sim = ($) => {
+        module.sim?.($);
+        prompt.prompt_sim($);
+      };
+
+      paint = ($) => {
+        let noPaint = module.paint?.($); // Carry the return.
+
+        // Paint an illustration if it exists and `paint` is not defined.
+        if (!module.paint && module.illustration) {
+          $.wipe(...module.scheme.dark.background.slice(0, 3));
+          $.stamp(module.illustration, { center: "x", bottom: 0 });
+          noPaint = true;
+        }
+
+        const promptPainted = prompt.prompt_paint($);
+        return noPaint || promptPainted;
+      };
+
+      beat = module.beat || defaults.beat;
+
+      act = ($) => {
+        module.act?.($);
+        prompt.prompt_act($);
+      };
+
+      leave = ($) => {
+        module.leave?.($);
+        prompt.prompt_leave($);
+      };
+
+      system = "prompt";
+    } else if (module.system?.startsWith("world")) {
+      // 🗺️ world system
+      boot = async ($) => {
+        await world.world_boot($, module.world);
+        await module.boot?.($);
+      };
+
+      sim = ($) => {
+        world.world_sim($);
+        module.sim?.($);
+      };
+
+      paint = ($) => {
+        if (!world.coversScreen($.screen)) module.background?.($);
+        world.world_paint($, module.paint, module.curtain);
+      };
+
+      beat = module.beat || defaults.beat;
+
+      act = ($) => {
+        world.world_act($);
+        module.act?.($);
+      };
+
+      leave = ($) => {
+        world.world_leave($);
+        module.leave?.($);
+      };
+
+      system = "world";
+    } else if (module.system?.startsWith("fps")) {
+      // 🧊 fps system
+      let doll;
+
+      boot = ($) => {
+        doll = new CamDoll($.Camera, $.Dolly, {
+          fov: 80,
+          z: 0,
+          y: 0,
+          sensitivity: 0.002,
+        });
+        $commonApi.system.fps = { doll };
+        module?.boot?.($);
+      };
+
+      sim = ($) => {
+        doll?.sim();
+        module?.sim?.($);
+      };
+
+      act = ($) => {
+        doll?.act($.event);
+        module?.act?.($);
+      };
+
+      paint = module.paint || defaults.paint;
+      leave = module.leave || defaults.leave;
+
+      system = "fps";
+    } else if (module.system?.startsWith("game")) {
+      // 🎲 🎮 game system
+      console.log("game!");
+      // TODO: ⚠️ Make game template. 25.06.05.09.19
+    } else {
+      // 🧩 piece
+      // Reset scroll state when a piece loads
+      graph.resetScrollState();
+      
+      boot = module.boot || defaults.boot;
+      sim = module.sim || defaults.sim;
+      paint = module.paint || defaults.paint;
+      beat = module.beat || defaults.beat;
+      act = module.act || defaults.act;
+      leave = module.leave || defaults.leave;
+      receive = module.receive || defaults.receive; // Handle messages from BIOS
+      
+      // 🎨 AUTO-DETECT BRUSH FUNCTIONS: If a piece exports a brush or lift function, automatically use nopaint system
+      system = module.system || (module.brush || module.lift ? "nopaint" : null);
+      
+      // 🎨 AUTO-GENERATE BAKE: If using brush/lift but no explicit bake function, create a default one
+      if ((module.brush || module.lift) && !module.bake) {
+        bake = ({ paste, system, page }) => {
+          paste(system.nopaint.buffer);
+          page(system.nopaint.buffer).wipe(255, 255, 255, 0);
+        };
+      }
+
+      // delete $commonApi.system.name; // No system in use.
+    }
+
+    preview = module.preview || defaults.preview; // Set preview method.
+    icon = module.icon || defaults.icon; // Set preview method.
+
+    // ♻️ Reset global state for this piece.
+    paintCount = 0n;
+    paintingAPIid = 0n;
+    simCount = 0n;
+    booted = false;
+    // initialSim = true;
+    activeVideo = null;
+    videoSwitching = false;
+    lastActiveVideo = null;
+    keys(preloadPromises).forEach((key) => preloadPromises[key].reject(key));
+    preloadPromises = {};
+    noPaint = false;
+    
+    // 🎞️ Reset piece-level FPS control
+    pieceFPS = null;
+    lastPaintTime = 0;
+    lastPaintOut = undefined;
+    shouldSkipPaint = false;
+    pieceFrameCount = 0;
+    
+    formsSent = {}; // Clear 3D list for GPU.
+    currentPath = path;
+    currentHost = host;
+    currentSearch = search;
+    // console.log("Set currentSearch to:", search);
+    firstPreviewOrIcon = true;
+    
+  // Parse search parameters properly to check for nolabel
+  hideLabel = false;
+  if (parsed.search) {
+    const searchParams = new URLSearchParams(parsed.search);
+    hideLabel = searchParams.has("nolabel");
+  }
+  
+  // Also hide label by default in TEIA mode (like nolabel)
+  if (getTeiaMode()) {
+    hideLabel = true;
+  }    currentColon = colon;
+    currentParams = params;
+    currentHash = hash;
+    // sound = null;
+    glazeEnabled = null;
+    // soundClear = null;
+    hourGlasses.length = 0;
+    // labelBack = false; // Now resets after a jump label push. 25.03.22.21.36
+
+    // Parse search parameters properly to check for preview and icon
+    previewMode = false;
+    iconMode = false;
+    if (parsed.search) {
+      const searchParams = new URLSearchParams(parsed.search);
+      previewMode = searchParams.has("preview");
+      iconMode = searchParams.has("icon");
+    }
+
+    // console.log("🔴 PREVIEW OR ICON:", PREVIEW_OR_ICON, "Preview mode:", previewMode, "Icon mode:", iconMode);
+    // console.log("📑 Search:", parsed.search);
+    // console.log("🖼️ ICON MODE:", iconMode);
+
+    previewOrIconMode = previewMode || iconMode;
+    paintings = {}; // Reset painting cache.
+    // Reset KidLisp persistent paintings cache to avoid stale embedded content
+    if (globalKidLispInstance?.persistentPaintings) {
+      globalKidLispInstance.persistentPaintings.clear();
+    }
+    prefetches?.forEach((p) => prefetchPicture(p)); // Prefetch parsed media.
+    graph.color2(null); // Remove any secondary color that was added from another piece.
+    // 🐢 Reset turtle state.
+    turtleAngle = 270;
+    turtleDown = false;
+    turtlePosition = { x: screen.width / 2, y: screen.height / 2 };
+
+    //$api.fps = function (newFps) {
+    // No longer reset global FPS when loading new pieces
+    // send({ type: "fps-change", content: undefined });
+    //};
+
+    // 🪧 See if notice needs to be shown.
+    if ($commonApi.query.notice === "success") {
+      notice = "PRINTED!";
+      noticeColor = ["white", "green"];
+      noticeBell(cachedAPI);
+    } else if ($commonApi.query.notice === "cancel") {
+      notice = "CANCELLED";
+      noticeColor = ["yellow", "red"];
+      noticeBell(cachedAPI, { tone: 300 });
+    } else if ($commonApi.query.notice === "email-verified") {
+      notice = "Email verified!";
+      noticeColor = ["white", "blue"];
+      noticeBell(cachedAPI, { tone: 300 });
+    } else if ($commonApi.query.notice?.length > 0) {
+      notice = $commonApi.query.notice;
+      noticeColor = ["white", "green"];
+      noticeBell(cachedAPI, { tone: 300 });
+    }
+
+    if (!alias) {
+      currentHUDTxt = slug; // Update hud if this is not an alias.
+      currentHUDPlainTxt = stripColorCodes(slug);
+      
+      // Hide HUD label for RGB-only kidlisp pieces (e.g., "255 0 0")
+      // since they're just background colors and don't need to be displayed
+      if (sourceCode && lisp?.isValidRGBString && lisp.isValidRGBString(sourceCode.trim())) {
+        currentHUDTxt = undefined;
+        currentHUDPlainTxt = undefined;
+      }
+    }
+    if (module.nohud || system === "prompt") {
+      currentHUDTxt = undefined;
+      currentHUDPlainTxt = undefined;
+    }
+    // Clear original code ID for non-$code pieces (unless this was a $code load)
+    if (!slug?.startsWith("$")) {
+      currentOriginalCodeId = undefined;
+    }
+    currentHUDOffset = undefined; // Always reset these to the defaults.
+    currentHUDTextColor = undefined;
+    currentHUDStatusColor = "red"; //undefined;
+    currentHUDButton = undefined;
+    currentHUDScrub = 0;
+  currentHUDLeftPad = 0;
+    // currentPromptButton = undefined;
+
+    // Push last piece to a history list, skipping prompt and repeats.
+    if (
+      !fromHistory &&
+      currentText &&
+      currentText !== "prompt" &&
+      currentText !== $commonApi.history[$commonApi.history.length - 1]
+    ) {
+      $commonApi.history.push(currentText);
+    }
+
+    currentText = slug;
+    currentCode = sourceCode;
+
+    if (screen) screen.created = true; // Reset screen to created if it exists.
+
+    cursorCode = "precise"; // Set default cursor.
+
+    if (firstLoad === true) {
+      firstLoad = false;
+      // firstPiece = path;
+      // firstParams = params;
+      // firstSearch = search;
+    }
+  };
+
+  send({
+    type: "disk-loaded",
+    content: {
+      path,
+      host,
+      search,
+      params,
+      hash,
+      text: slug,
+      pieceCount: $commonApi.pieceCount,
+      pieceHasSound: true, // TODO: Make this an export flag for pieces that don't want to enable the sound engine. 23.07.01.16.40
+      // 📓 Could also disable the sound engine if the flag is false on a subsequent piece, but that would never really make practical sense?
+      fromHistory,
+      alias,
+      meta,
+      taping: $commonApi.rec.loadCallback !== null || $commonApi.rec.recording, // 🎏 Hacky flag. 23.09.17.05.09
+      // noBeat: beat === defaults.beat,
+    },
+  });
+
+  return true; // Loaded successfully.
+}
+
+const isWorker = typeof importScripts === "function";
+
+// ***Bootstrap***
+// Start by responding to a load message, then change
+// the message response to makeFrame.
+if (isWorker) {
+  onmessage = makeFrame;
+} else {
+  noWorker.onMessage = (d) => makeFrame({ data: d });
+}
+
+// The main messaging function to comumunicate back with the main thread.
+function send(data, shared = []) {
+  if (isWorker) {
+    if (shared[0] === undefined) shared = [];
+    postMessage(data, shared);
+  } else {
+    noWorker.postMessage({ data });
+  }
+}
+
+// Used to subscribe to live coding / development reloads.
+let codeChannel, codeChannelAutoLoader;
+
+// 4. ✔ Respond to incoming messages, and probably produce a frame.
+// Boot procedure:
+// First `paint` happens after `boot`, then any `act` and `sim`s each frame
+// before `paint`ing occurs. One `sim` always happens after `boot` and before
+// any `act`. `paint` can return false to stop drawing every display frame,
+// then, it must be manually restarted via `needsPaint();`).  2022.01.19.01.08
+// 🔥
+// TODO: makeFrame is no longer a great name for this function, which actually
+//       receives every message from the main thread, one of which renders a
+//       frame.
+// TODO: Make simple needsPaint example.
+// TODO: Try to remove as many API calls from here as possible.
+
+async function makeFrame({ data: { type, content } }) {
+  // Runs once on boot.
+  if (type === "init-from-bios") {
+    debug = content.debug;
+    setDebug(content.debug);
+    ROOT_PIECE = content.rootPiece;
+
+    USER = content.user;
+    // if (USER) socket.send("login", { user: USER });
+
+    LAN_HOST = content.lanHost;
+    SHARE_SUPPORTED = content.shareSupported;
+    PREVIEW_OR_ICON = content.previewOrIcon;
+  VSCODE = content.vscode;
+  setTeiaMode(content.teiaMode || false);    // Store TEIA KidLisp cache in worker global scope
+    if (content.teiaKidlispCodes) {
+      const globalScope = (function() {
+        if (typeof globalThis !== 'undefined') return globalThis;
+        if (typeof self !== 'undefined') return self;
+        if (typeof global !== 'undefined') return global;
+        return {};
+      })();
+      globalScope.teiaKidlispCodes = content.teiaKidlispCodes;
+    }
+    
+    TV_MODE = content.resolution?.tv === true;
+    
+    // Parse highlight parameter
+    const highlightParam = content.resolution?.highlight;
+    if (highlightParam) {
+      HIGHLIGHT_MODE = true;
+      if (highlightParam !== true && typeof highlightParam === 'string') {
+        // If it's a color string, parse it
+        if (highlightParam.startsWith('#')) {
+          // Convert hex to RGB
+          const hex = highlightParam.slice(1);
+          const r = parseInt(hex.slice(0, 2), 16);
+          const g = parseInt(hex.slice(2, 4), 16);
+          const b = parseInt(hex.slice(4, 6), 16);
+          HIGHLIGHT_COLOR = `${r},${g},${b}`;
+        } else if (highlightParam.includes(',')) {
+          // Already RGB format
+          HIGHLIGHT_COLOR = highlightParam;
+        } else {
+          // Named color or other format - use CSS color parser or default
+          HIGHLIGHT_COLOR = highlightParam;
+        }
+      }
+    } else {
+      HIGHLIGHT_MODE = false;
+    }
+
+    microphone.permission = content.microphonePermission;
+
+    $commonApi.canShare = SHARE_SUPPORTED;
+    $commonApi.vscode = VSCODE; // Add vscode flag to the common api.
+    $commonApi.net.lan = LAN_HOST;
+    $commonApi.user = USER;
+    $commonApi.net.iframe = content.iframe;
+    $commonApi.net.sandboxed = content.sandboxed;
+    $commonApi.net.tvMode = TV_MODE; // Add TV mode flag to common API
+
+    codeChannelAutoLoader = null;
+    codeChannel = await store.retrieve("code-channel");
+    if (!codeChannel || codeChannel?.length === 0) {
+      codeChannel = nanoid();
+      store["code-channel"] = codeChannel;
+      store.persist("code-channel");
+    }
+
+    // console.log("💻 Code channel:", codeChannel);
+
+    // Always send the codeChannel up to any parent window.
+    codeChannelAutoLoader = () => {
+      send({
+        type: "post-to-parent",
+        content: { type: "setCode", value: codeChannel },
+      });
+      codeChannelAutoLoader = null;
+    };
+
+    // console.log("Init:", content);
+    // await handle(); // Get the user's handle.
+    // console.log("🟢 Loading after preamble:", content.parsed);
+
+    originalHost = content.parsed.host;
+    loadAfterPreamble = () => {
+      loadAfterPreamble = null;
+      load(content.parsed); // Load after some of the default frames run.
+    };
+
+    if (PREVIEW_OR_ICON) {
+      console.log("💬 Chat disabled, just grabbing screenshots. 😃");
+    } else {
+      chatClient.connect("system"); // Connect to `system` chat.
+    }
+
+    send({ type: "disk-defaults-loaded" });
+    return;
+  }
+
+  if (type === "logout:broadcast:subscribe") {
+    console.log("🏃‍♂️ Broadcasting logout:", content);
+    socket?.send("logout:broadcast:subscribe", content);
+    return;
+  }
+
+  // Get visualViewport update, for keyboard overlays, etc.
+  if (type === "viewport-height:changed" && booted) {
+    const $api = cachedAPI;
+    const data = { ...content };
+    Object.assign(data, {
+      is: (e) => e === type,
+    });
+    $api.event = data;
+    try {
+      act($api);
+    } catch (e) {
+      console.warn("️ ✒ Act failure...", e);
+    }
+    return;
+  }
+
+  // Receive a midi input message.
+  if (type === "midi:keyboard" && booted) {
+    // console.log("🎹 Keyboard:", content.data);
+    const $api = cachedAPI;
+    const data = { ...content };
+    Object.assign(data, {
+      device: "midi:keyboard",
+      is: (e) => e === type,
+    });
+    $api.event = data;
+    try {
+      act($api);
+    } catch (e) {
+      console.warn("️ ✒ Act failure...", e);
+    }
+    return;
+  }
+
+  if (type === "audio:sample-rate") {
+    AUDIO_SAMPLE_RATE = content;
+    return;
+  }
+
+  // Update the logged in user after initialization.
+  if (type === "session:started") {
+    // console.log("🟢 Session starting...");
+    USER = content.user;
+    $commonApi.user = USER; // User will be set to "null" here
+    //                         it it doesn't exist.
+
+    if (USER) {
+      // console.log("Getting handle...");
+      await handle(); // Get the user's handle.
+      // console.log("Handle recived:", HANDLE);
+      console.log(
+        `👋 Welcome back %c${HANDLE || USER.email}`,
+        `color: yellow; background: rgba(10, 20, 40);`,
+      );
+      // Log tab ID for debugging
+      if (!$commonApi._tabId) {
+        $commonApi._tabId = Math.random().toString(36).substr(2, 9);
+      }
+      // Broadcast to other tabs...
+      $commonApi.broadcast("login:success");
+    } else {
+      // console.log("🔐 You are not logged in.");
+      // Generate tab ID for debugging (anonymous user)
+      if (!$commonApi._tabId) {
+        $commonApi._tabId = Math.random().toString(36).substr(2, 9);
+      }
+    }
+    sessionStarted = true;
+    return;
+  }
+
+  // Confirming if the pen has been locked or unlocked by the Pointer Lock API.
+  if (type === "pen:locked" || type === "pen:unlocked") {
+    actAlerts.push(type);
+    return;
+  }
+
+  // Capture a link from the docs system.
+  if (type === "docs:link") {
+    console.log("📚 Doc link captured:", content);
+    $commonApi.jump("prompt~" + content);
+    return;
+  }
+
+  // Capture the browser scroll wheel / scroll effect.
+  if (type === "scroll") {
+    if (!cachedAPI) return; // Guard against undefined cachedAPI
+    const $api = cachedAPI;
+    const data = { ...content };
+    Object.assign(data, {
+      device: "wheel",
+      is: (e) => e === type,
+    });
+    $api.event = data;
+    try {
+      act($api);
+    } catch (e) {
+      console.warn("️ ✒ Act failure...", e);
+    }
+    return;
+  }
+
+  // Jump to any piece slug from the bios.
+  if (type === "jump") {
+    console.log("🏃 Jumping to:", content);
+    let ahistorical, alias;
+    if (content.ahistorical === undefined) {
+      ahistorical = true;
+    } else ahistorical = content.ahistorical;
+    if (content.alias === undefined) {
+      alias = true;
+    } else alias = content.alias;
+    $commonApi.jump(content.piece, ahistorical, alias);
+    return;
+  }
+
+  // Create a notice.
+  if (type === "notice") {
+    $commonApi.notice(content, ["white", "maroon"]);
+    return;
+  }
+
+  if (type === "loading-complete") {
+    leaving = false;
+    hotSwap?.(); // Actually swap out the piece functions and reset the state.
+    loading = false;
+    return;
+  }
+
+  if (type === "udp:receive") {
+    udp.receive(content);
+    return;
+  }
+
+  if (type === "udp:connected") {
+    udp.connected = true;
+    updateHUDStatus();
+    $commonApi.needsPaint();
+    return;
+  }
+
+  if (type === "udp:disconnected") {
+    udp.connected = false;
+    updateHUDStatus();
+    $commonApi.needsPaint();
+    return;
+  }
+
+  if (type === "microphone-disconnect") {
+    microphone.connected = false;
+    return;
+  }
+
+  // if (type === "hand-tracking-data") {
+  // $commonApi.hand = { mediapipe: content };
+  // return;
+  // }
+
+  // Load the source code for a dropped `.mjs` file.
+  if (type === "dropped:piece") {
+    load(content, false, false, true);
+    return;
+  }
+
+  if (type === "dropped:bitmap") {
+    if (currentPath === "aesthetic.computer/disks/prompt") {
+      $commonApi.system.nopaint.replace(
+        { system: $commonApi.system, store, needsPaint: $commonApi.needsPaint },
+        content.source,
+      );
+    } else {
+      const $api = cachedAPI;
+      const data = { name: content.name, painting: content.source };
+      Object.assign(data, {
+        device: "none",
+        is: (e) => e === type,
+      });
+      $api.event = data;
+      try {
+        act($api);
+      } catch (e) {
+        console.warn("️ ✒ Act failure...", e);
+      }
+    }
+    return;
+  }
+
+  // Handle dropped ALS files - route to piece receive function if available
+  if (type === "dropped:als") {
+    console.log("🎵 DISK.MJS: Received dropped:als message:", content);
+    
+    // First try to call the piece's receive function if it exists
+    if (typeof receive === "function") {
+      console.log("🎵 DISK.MJS: Calling piece receive function");
+      try {
+        receive({ type, content });
+      } catch (e) {
+        console.warn("🎵 DISK.MJS: Piece receive function error:", e);
+      }
+    } else {
+      console.log("🎵 DISK.MJS: No piece receive function found, triggering act event");
+      // Fall back to act event pattern
+      const $api = cachedAPI;
+      if ($api) {
+        const data = { 
+          name: content.name, 
+          xmlData: content.xmlData,
+          type: "dropped:als"
+        };
+        Object.assign(data, {
+          device: "none",
+          is: (e) => e === type,
+        });
+        $api.event = data;
+        try {
+          act($api);
+        } catch (e) {
+          console.warn("️ ✒ Act failure...", e);
+        }
+      }
+    }
+    return;
+  }
+
+  // Handle dropped WAV files - route to piece receive function if available
+  if (type === "dropped:wav") {
+    console.log("🎵 DISK.MJS: Received dropped:wav message:", content);
+    
+    // First try to call the piece's receive function if it exists
+    if (typeof receive === "function") {
+      console.log("🎵 DISK.MJS: Calling piece receive function for WAV");
+      try {
+        receive({ type, content });
+      } catch (e) {
+        console.warn("🎵 DISK.MJS: Piece receive function error for WAV:", e);
+      }
+    } else {
+      console.log("🎵 DISK.MJS: No piece receive function found for WAV, triggering act event");
+      // Fall back to act event pattern
+      const $api = cachedAPI;
+      if ($api) {
+        const data = { 
+          name: content.name || content.originalName,
+          id: content.id,
+          size: content.size,
+          type: "dropped:wav"
+        };
+        Object.assign(data, {
+          device: "none",
+          is: (e) => e === type,
+        });
+        $api.event = data;
+        try {
+          act($api);
+        } catch (e) {
+          console.warn("️ ✒ Act failure...", e);
+        }
+      }
+    }
+    return;
+  }
+
+  // 🗣️ An act that fires when an utterance has ended in the Web Speech API.
+  if (type === "speech:completed") {
+    actAlerts.push("speech:completed");
+    return;
+  }
+
+  // When inputting text into the prompt.
+  if (
+    type === "prompt:text:replace" ||
+    type === "prompt:text:select" ||
+    type === "prompt:text:cursor"
+  ) {
+    const $api = cachedAPI;
+    const data = { ...content };
+    Object.assign(data, {
+      device: "none",
+      is: (e) => e === type,
+    });
+    $api.event = data;
+    try {
+      act($api);
+    } catch (e) {
+      console.warn("️ ✒ Act failure...", e);
+    }
+    return;
+  }
+
+  // Handles: clipboard:paste:pasted, clipboard:paste:pasted:empty
+  if (type.startsWith("paste:pasted")) {
+    actAlerts.push("clipboard:" + type);
+    return;
+  }
+
+  if (type === "paste:failed") {
+    actAlerts.push("clipboard:paste:failed");
+    return;
+  }
+
+  if (type === "copy:copied") {
+    actAlerts.push("clipboard:copy:copied");
+    return;
+  }
+
+  if (type === "aesthetic-parent:focused") {
+    actAlerts.push("aesthetic-parent:focused");
+    return;
+  }
+
+  if (type === "copy:failed") {
+    actAlerts.push("clipboard:copy:failed");
+    return;
+  }
+
+  if (type === "upload:progress") {
+    serverUploadProgressReporter?.(content); // Report file upload progress if needed.
+    return;
+  }
+
+  if (type === "focus-change") {
+    if (!cachedAPI) return; // Hacky... 23.04.21.14.59
+    const $api = cachedAPI;
+    if (content !== inFocus) {
+      inFocus = content;
+      const data = {};
+      Object.assign(data, {
+        device: "none",
+        is: (e) => e === (inFocus === true ? "focus" : "defocus"),
+      });
+      $api.event = data;
+      try {
+        act($api);
+      } catch (e) {
+        console.warn("️ ✒ Act failure...", e);
+      }
+    }
+  }
+
+  if (type === "visibility-change") {
+    // 🧨 Just in case of a regression... 23.06.02.21.12
+    //    Because the `bios` focus event changed from visibility behavior.
+    // if (!lastActAPI) return; // Hacky... 23.04.21.14.59
+    // const $api = lastActAPI; // Focus change events have an empty API.
+    // if (content !== inFocus) {
+    //   inFocus = content;
+    //   const data = {};
+    //   Object.assign(data, {
+    //     device: "none",
+    //     is: (e) => e === (inFocus === true ? "focus" : "defocus"),
+    //   });
+    //   $api.event = data;
+    //   try {
+    //     act($api);
+    //   } catch (e) {
+    //     console.warn("️ ✒ Act failure...", e);
+    //   }
+    // }
+    visible = content;
+  }
+
+  if (type === "before-unload") {
+    // This has to be synchronous (no workers) to work, and is also often unreliable.
+    // I should not design around using this event, other than perhaps
+    // sending a beacon at the end. 22.11.03.14.53
+    // See also: https://developer.mozilla.org/en-US/docs/Web/API/Navigator/sendBeacon
+
+    /*
+    try {
+      leave({ store, screen, system: $commonApi.system }); // Trigger leave.
+    } catch (e) {
+      console.warn("👋 Leave failure...", e);
+    }
+    */
+    return;
+  }
+
+  // Get the updated device motion.
+  if (type === "motion:update") {
+    $commonApi.motion.on = true;
+    $commonApi.motion.current = content;
+    return;
+  }
+
+  if (type === "motion:enabled") {
+    $commonApi.motion.on = true;
+    return;
+  }
+
+  if (type === "gpu-rendered-once") {
+    $commonApi.gpuReady = true;
+    return;
+  }
+
+  if (type === "gpu-forms-removed") {
+    // Delete forms from the sent list that have been removed from the GPU scene.
+    content.forEach((id) => {
+      formsToClear.push(id);
+    });
+    return;
+  }
+
+  if (type === "dark-mode") {
+    darkMode(content.enabled);
+    return;
+  }
+
+  if (type === "forms:baked") {
+    //console.log("🍞 Forms baked:", content);
+    //noPaint = false;
+
+    // if (content.pixels) {
+    //  graph.paste(content, 0, 0, 1, true);
+    // }
+
+    // paintFormsResolution?.();
+    return;
+  }
+
+  // Media Recorder Events
+
+  if (type === "recorder:transcode-progress") {
+    if (debug) console.log("📼 Recorder: Transcoding", content);
+    $commonApi.rec.printProgress = content;
+    if (content === 1) {
+      send({ type: "signal", content: "recorder:transcoding-done" });
+      // TODO: Is this the best place for this signal to be sent?
+      //       Maybe it should go back in the BIOS? 22.08.19.13.44
+    }
+    return;
+  }
+
+  // Forward recorder export events to the current piece, but only when not in export mode
+  // During export (when actEvents is undefined), let events pass through directly to main thread
+  if (
+    type === "recorder:export-status" ||
+    type === "recorder:export-progress" ||
+    type === "recorder:transcode-progress" ||
+    type === "recorder:export-complete"
+  ) {
+    // If actEvents is available, route to the piece as normal
+    if (typeof actEvents !== 'undefined' && actEvents && Array.isArray(actEvents)) {
+      const event = {
+        is: (eventType) => eventType === type,
+        type: type,
+        content: content,
+        progress: type === "recorder:transcode-progress" ? content : undefined
+      };
+      
+      actEvents.push(event);
+      if (debug) console.log("📼 ✅ Used actEvents for export event:", type);
+      return; // Don't let it pass through to main thread
+    } else {
+      // During export, actEvents is undefined - let the event pass through directly
+      // to main thread without trying to route it through the piece system
+      // (Silent mode - no debug logging to avoid console spam)
+      // Don't return here - let it fall through to normal send() handling
+    }
+  }
+
+  if (
+    type === "recorder:rolling:started" ||
+    type === "recorder:rolling:resumed"
+  ) {
+    $commonApi.rec.recording = true;
+    $commonApi.rec.rollingCallback?.(content.time);
+    return;
+  }
+
+  if (type === "recorder:rolling:ended") {
+    $commonApi.rec.recording = false;
+    $commonApi.rec.recorded = true; // Also cleared when a recording "slates".
+    
+    if ($commonApi.rec.cutCallback) {
+      try {
+        $commonApi.rec.cutCallback();
+        // Clear the callback after execution to prevent duplicate calls
+        $commonApi.rec.cutCallback = null;
+      } catch (error) {
+        console.error(`🎬 ❌ Error in cutCallback:`, error);
+        console.error(`🎬 ❌ Stack trace:`, error.stack);
+      }
+    } else {
+      console.warn(`🎬 ⚠️ No cutCallback available when rolling ended`);
+      // Fallback: try to jump to video directly if no callback is set
+      $commonApi.jump("video");
+    }
+    return;
+  }
+
+  if (type === "recorder:printing:started") {
+    return;
+  }
+
+  if (type === "recorder:printed") {
+    $commonApi.rec.printed = true;
+    $commonApi.rec.printCallback?.(content);
+    return;
+  }
+
+  if (type === "recorder:presented") {
+    $commonApi.rec.presenting = true;
+    return;
+  }
+
+  if (type === "recorder:presented:failure") {
+    $commonApi.rec.presenting = false;
+    return;
+  }
+
+  if (type === "recorder:frames-response") {
+    $commonApi.rec.framesCallback?.(content);
+    return;
+  }
+
+  if (type === "recorder:present-progress") {
+    $commonApi.rec.presentProgress = content;
+    return;
+  }
+
+  if (type === "recorder:present-playing") {
+    $commonApi.rec.playing = true;
+    return;
+  }
+
+  if (type === "recorder:present-paused") {
+    $commonApi.rec.playing = false;
+    return;
+  }
+
+  if (type === "recorder:unpresented") {
+    $commonApi.rec.presenting = false;
+    return;
+  }
+
+  if (type === "signal") {
+    signals.push(content);
+    return;
+  }
+
+  if (type === "store:retrieved") {
+    storeRetrievalResolutions[content.key]?.(content.data);
+    delete storeRetrievalResolutions[content.key];
+    return;
+  }
+
+  if (type === "store:deleted") {
+    storeDeletionResolutions[content.key]?.(content.data);
+    delete storeDeletionResolutions[content.key];
+    return;
+  }
+
+  if (type === "content-created") {
+    $commonApi.content.receive(content);
+    return;
+  }
+
+  if (type === "leave") {
+    //const $api = {};
+    console.log("🏃‍♂️ Leave:", content);
+    return;
+  }
+
+  if (type === "sfx:killed") {
+    sfxKillReceivers[content.id]?.();
+    return;
+  }
+
+  if (type === "sfx:got-sample-data") {
+    sfxSampleReceivers[content.id]?.(content.data);
+    return;
+  }
+
+  if (type === "sfx:progress:report") {
+    sfxProgressReceivers[content.id]?.(content); // Resolve the progress report.
+    return;
+  }
+
+  if (type === "sfx:got-duration") {
+    sfxDurationReceivers[content.id]?.(content.duration);
+    return;
+  }
+
+  if (type === "microphone-amplitude") {
+    microphone.amplitude = content;
+    return;
+  }
+
+  if (type === "microphone-waveform") {
+    microphone.waveform = content;
+    return;
+  }
+
+  if (type === "waveforms") {
+    speaker.waveforms = content;
+    return;
+  }
+
+  if (type === "amplitudes") {
+    speaker.amplitudes = content;
+    return;
+  }
+
+  if (type === "frequencies") {
+    speaker.frequencies = content;
+    // Extract beat data if it exists in the content
+    if (content.beat) {
+      speaker.beat = content.beat;
+    }
+    return;
+  }
+
+  // Handle Game Boy frame data
+  if (type === "gameboy:frame-data") {
+    // Store frame data and metadata in gameboy API object
+    gameboy.frame = content.pixels;
+    gameboy.romName = content.romName;
+    gameboy.title = content.title; 
+    gameboy.isGameBoyColor = content.isGameBoyColor;
+    gameboy.isPlaying = true;
+    
+    return;
+  }
+
+  if (type === "microphone-pitch") {
+    microphone.pitch = content;
+    return;
+  }
+
+  if (type === "microphone-recording:complete") {
+    microphone.recordingPromise?.resolve(content);
+    return;
+  }
+
+  if (type === "microphone-connect:success") {
+    microphone.connected = true;
+    actAlerts.push("microphone-connect:success");
+    return;
+  }
+
+  if (type === "microphone-connect:failure") {
+    microphone.connected = false;
+    actAlerts.push({ name: "microphone-connect:failure", ...content });
+    return;
+  }
+
+  // 1a. Import // One send (returns afterwards)
+  // Here we are receiving file data from main thread that was requested
+  // by $api.upload 😱. We check to see if the upload promise exists and then
+  // use it and/or throw it away.
+  if (type === "import" && fileImport) {
+    if (content.result === "success") {
+      fileImport?.resolve(content.data);
+    } else if (content.result === "error") {
+      console.error("File failed to load:", content.data);
+      fileImport?.reject(content.data);
+    }
+    fileImport = undefined;
+    return;
+  }
+
+  // Resolve a web3 connection message.
+  if (type === "web3-connect-response" && web3Response) {
+    if (content.result === "success") {
+      web3Response?.resolve(content.id);
+    } else if (content.result === "error") {
+      web3Response?.reject("error");
+    }
+    web3Response = undefined;
+    return;
+  }
+
+  // Resolve a gpu message
+  if (type === "gpu-response" && gpuResponse) {
+    if (content.result === "success") {
+      gpuResponse?.resolve(content.data);
+    } else if (content.result === "error") {
+      gpuResponse?.reject(content.data);
+    }
+    gpuResponse = undefined;
+    return;
+  }
+
+  // Resolve a server uploaded file.
+  if (type === "upload" && serverUpload) {
+    if (content.result === "success") {
+      serverUpload?.resolve(content.data);
+    } else if (content.result === "error") {
+      console.error("File failed to load:", content);
+      serverUpload?.reject(content.data);
+    }
+    serverUpload = undefined;
+    return;
+  }
+
+  if (type === "zipped" && zipCreation) {
+    if (content.result === "success") {
+      zipCreation.resolve(content.data);
+    } else if (content.result === "error") {
+      console.error("Zip failed to be created:", content);
+      zipCreation?.reject(content.data);
+    }
+    zipCreation = undefined;
+    return;
+  }
+
+  // Run when a painting record ZIP is succesfully parsed after being
+  // dragged into the A.C window.
+  if (type === "painting:record:dropped") {
+    // Replace the active nopaint record with the loaded one.
+    // $commonApi.system.nopaint.recording = true;
+    $commonApi.system.nopaint.record = content;
+    if ($commonApi.slug !== "painting") $commonApi.jump("painting");
+    return;
+  }
+
+  // Resolve a locally requested file.
+  if (type === "file-open:response" && fileOpenRequest) {
+    if (content.result === "success") {
+      fileOpenRequest?.resolve(content.data);
+    } else if (content.result === "error") {
+      console.error("Failed to open file.", content);
+      fileOpenRequest?.reject(content.data);
+    }
+    fileOpenRequest = undefined;
+    return;
+  }
+
+  // Resolve a file encoding request.
+  if (type === "file-encode:response" && fileEncodeRequest) {
+    if (content.result === "success") {
+      fileEncodeRequest?.resolve(content.data);
+    } else if (content.result === "error") {
+      console.error("Failed to encode file.", content);
+      fileEncodeRequest?.reject(content.data);
+    }
+    fileEncodeRequest = undefined;
+    return;
+  }
+
+  // Resolve an authorization request.
+  if (type === "authorization:response" && authorizationRequest) {
+    if (content.result === "success") {
+      authorizationRequest?.resolve(content.data);
+    } else if (content.result === "error") {
+      authorizationRequest?.reject(content.data);
+    }
+    authorizationRequest = undefined;
+    return;
+  }
+
+  // 1b. Video frames.
+  if (type === "video-frame") {
+    if (!videoSwitching) activeVideo = content;
+    return;
+  }
+
+  if (type === "video-devices") {
+    videoDeviceCount = content;
+    $commonApi.cameras = videoDeviceCount;
+    return;
+  }
+
+  if (type === "camera:updated") {
+    videoSwitching = false;
+    actAlerts.push("camera:mode:" + content);
+    return;
+  }
+
+  if (type === "camera:denied") {
+    actAlerts.push("camera:denied");
+    return;
+  }
+
+  // 1c. Loading from History
+  if (type === "history-load") {
+    if (debug && logs.history) console.log("⏳ History:", content);
+    $commonApi.load(content, true);
+    return;
+  }
+
+  // 1d. Loading Bitmaps
+  if (type === "loaded-bitmap-success") {
+    if (debug) console.log("🖼️ Bitmap loaded:", content);
+    preloadPromises[content.url]?.resolve(content);
+    delete preloadPromises[content];
+    return;
+  }
+
+  if (type === "loaded-bitmap-rejection") {
+    if (debug) console.error("🖼️ Bitmap load failure:", content);
+    preloadPromises[content.url]?.reject(content.url);
+    delete preloadPromises[content.url];
+    return;
+  }
+
+  // 1e. Loading Sound Effects
+  if (type === "loaded-sfx-success") {
+    if (debug && logs.audio) console.log("Sound load success:", content);
+    preloadPromises[content.sfx]?.resolve(content.sfx);
+    delete preloadPromises[content];
+    return;
+  }
+
+  if (type === "loaded-sfx-rejection") {
+    if (debug && logs.audio) console.error("Sound load failure:", content);
+    preloadPromises[content.sfx]?.reject(content.sfx);
+    delete preloadPromises[content.sfx];
+    return;
+  }
+
+  // 1f. Loading ZIP files.
+  if (type === "loaded-zip-success") {
+    if (debug) console.log("🤐 Zip load success:", content.url);
+    preloadPromises[content.url]?.resolve(content.data);
+    delete preloadPromises[content.url];
+    return;
+  }
+
+  if (type === "loaded-zip-rejection") {
+    if (debug) console.warn("🤐 Zip load failure:", content.url);
+    preloadPromises[content.url]?.reject(content.url);
+    delete preloadPromises[content.url];
+    return;
+  }
+
+  // Request a repaint (runs when the window is resized.)
+  if (type === "needs-paint") {
+    noPaint = false;
+    return;
+  }
+
+  if (type === "reframed") {
+    // Always update the currentDisplay settings for synchronous
+    // screen buffer updates.
+    currentDisplay = {
+      width: content.innerWidth,
+      height: content.innerHeight,
+      subdivisions: content.subdivisions,
+    };
+    $commonApi.display = currentDisplay;
+
+    // Only trigger a reframe event if we have already passed `boot` (painted
+    // at least once)
+    if (booted) {
+      reframed = true;
+      formReframing = true;
+    }
+    return;
+  }
+
+  // 1. Beat
+  if (type === "beat") {
+    if (!sound) return; // Just in case no `frame` has been sent yet.
+    try {
+      beat($activePaintApi);
+    } catch (e) {
+      console.warn(" 💗 Beat failure...", e);
+    }
+
+    send({ type: "beat", content: sound });
+    // soundClear?.();
+    sound.sounds.length = 0; // Empty the sound command buffer.
+    sound.bubbles.length = 0;
+    sound.kills.length = 0;
+    return;
+  }
+
+  // 2. Frame
+  // Where each piece action (boot, sim, paint, etc...) is run.
+  if (type === "frame") {
+    // Take hold of a previously worker transferrable screen buffer
+    // and re-assign it.
+    let pixels;
+    if (content.pixels) {
+      pixels = new Uint8ClampedArray(content.pixels);
+      if (screen) screen.pixels = pixels;
+    }
+
+    // 🌟 Global Keyboard Shortcuts (these could also be seen via `act`)
+    content.keyboard.forEach((data) => {
+      if (currentText && currentText.indexOf("botce") > -1) return; // No global keys on `botce`. 23.11.12.23.38
+      if (data.name.indexOf("keyboard:down") === 0) {
+        // [Escape] (Deprecated on 23.05.22.19.33)
+        // If not on prompt, then move backwards through the history of
+        // previously loaded pieces in a session.
+        // if (
+        //   data.key === "Escape" &&
+        //   currentPath !== "aesthetic.computer/disks/prompt"
+        // ) {
+        //   if (pieceHistoryIndex > 0) {
+        //     send({ type: "back-to-piece" });
+        //   } else {
+        //     // Load the prompt automatically.
+        //     // $api.load("prompt"); Disabled on 2022.05.07.03.45
+        //   }
+        // }
+
+        if ((data.key === "$" || data.key === "Home") && !getTeiaMode()) {
+          if (data.ctrl || data.alt) {
+            const sys = $commonApi.system;
+            // Make it a painting.
+            sys.nopaint.replace(
+              cachedAPI,
+              graph.cloneBuffer(screen),
+              "$creenshot",
+            );
+            $commonApi.jump("prompt");
+          } else {
+            downloadScreenshot(); // 🖼️ Take a screenshot.
+          }
+          $commonApi.sound.synth({
+            tone: 1600,
+            duration: 0.02,
+            attack: 0.01,
+            decay: 0.5,
+            volume: 0.25,
+          });
+        }
+
+        // ⛈️ Jump back to the `prompt` from anywhere..
+        if (
+          !getTeiaMode() && // Disable navigation keys in TEIA mode
+          (data.key === "`" ||
+            data.key === "Enter" ||
+            data.key === "Backspace" ||
+            data.key === "Escape") &&
+          system !== "prompt" &&
+          system !== "world" &&
+          currentText !== "chat" &&
+          currentText !== "laer-klokken" &&
+          currentText !== "sign" &&
+          currentPath !== "aesthetic.computer/disks/prompt"
+        ) {
+          if (data.key === "Escape") {
+            const stopMerry = $commonApi.system.stopMerryPipeline;
+            if (typeof stopMerry === "function") {
+              stopMerry({
+                reason: "escape",
+                jumpAfter: false,
+                jumpTarget: null,
+                cutTape: true,
+              });
+            } else if ($commonApi.system.merry) {
+              $commonApi.system.merry.running = false;
+              delete $commonApi.system.merry;
+            }
+          }
+
+          $commonApi.sound.synth({
+            tone: data.key === "Backspace" ? 800 : 1200,
+            beats: 0.1,
+            attack: 0.01,
+            decay: 0.5,
+            volume: 0.15,
+          });
+
+          send({ type: "keyboard:unlock" });
+          if (!labelBack || data.key === "Backspace" || data.key === "Escape") {
+            let promptSlug = "prompt";
+            if (data.key === "Backspace") {
+              const content = currentHUDPlainTxt || currentHUDTxt || currentText;
+              // Only encode kidlisp content with kidlisp encoder
+              if (lisp.isKidlispSource(content)) {
+                const encodedContent = lisp.encodeKidlispForUrl(content);
+                promptSlug += "~" + encodedContent;
+              } else {
+                // For regular piece names, convert tildes to spaces for display
+                const spaceContent = content.replace(/~/g, " ");
+                promptSlug += "~" + spaceContent;
+              }
+            }
+            $commonApi.jump(promptSlug);
+            send({ type: "keyboard:open" });
+          } else {
+            if ($commonApi.history.length > 0) {
+              send({ type: "back-to-piece" });
+              // $commonApi.jump(
+              //   $commonApi.history[$commonApi.history.length - 1],
+              // );
+            } else {
+              $commonApi.jump(promptSlug);
+              send({ type: "keyboard:open" });
+            }
+          }
+        }
+
+        // [Tab] Toggle HUD label and QR overlay visibility with smooth animation
+        if (data.key === "Tab") {
+          const currentTime = performance.now();
+          const timeSinceLastTab = currentTime - (hudAnimationState.lastTabTime || 0);
+          const isDoubleTap = timeSinceLastTab < 300; // 300ms double-tap window
+          
+          hudAnimationState.lastTabTime = currentTime;
+          toggleHUDVisibility(isDoubleTap);
+        }
+
+        // [Shift] Toggle QR code fullscreen mode for KidLisp pieces
+        if (data.key === "Shift") {
+          console.log("⌨️ [Shift Key] Received! getTeiaMode():", getTeiaMode());
+        }
+        if (data.key === "Shift" && !getTeiaMode()) {
+          // Only allow QR fullscreen for KidLisp pieces that have QR codes
+          const sourceCode = currentText || currentHUDTxt;
+          console.log("🔍 [Shift Debug] sourceCode:", sourceCode, "currentPath:", currentPath);
+          
+          // Use the centralized KidLisp detection from kidlisp.mjs
+          const isInlineKidlispPiece = (currentPath && lisp.isKidlispSource(currentPath) && !currentPath.endsWith('.lisp')) ||
+                                currentPath === "(...)" ||
+                                (sourceCode && sourceCode.startsWith("$")) ||
+                                (currentPath && currentPath.includes("/disks/$")) ||
+                                (sourceCode && lisp.isKidlispSource(sourceCode));
+          
+          console.log("🔍 [Shift Debug] isInlineKidlispPiece:", isInlineKidlispPiece);
+          
+          if (isInlineKidlispPiece) {
+            if (!hudAnimationState.qrFullscreen) {
+              // Turning ON fullscreen QR
+              // Remember current corner visibility state
+              hudAnimationState.cornersVisibleBeforeFullscreen = hudAnimationState.visible;
+              
+              // If corners are currently visible, animate them out for fullscreen QR
+              if (hudAnimationState.visible) {
+                // Check if animation is already in progress
+                if (hudAnimationState.animating) {
+                  // Animation in progress: reverse it
+                  const currentTime = performance.now();
+                  const elapsed = currentTime - hudAnimationState.startTime;
+                  const remaining = Math.max(0, hudAnimationState.duration - elapsed);
+                  hudAnimationState.startTime = currentTime - remaining;
+                } else {
+                  // No animation in progress: start new animation
+                  hudAnimationState.animating = true;
+                  hudAnimationState.startTime = performance.now();
+                }
+                hudAnimationState.visible = false;
+              }
+              
+              hudAnimationState.qrFullscreen = true;
+              console.log("✅ [Shift Debug] QR fullscreen mode ENABLED");
+            } else {
+              // Turning OFF fullscreen QR
+              hudAnimationState.qrFullscreen = false;
+              console.log("✅ [Shift Debug] QR fullscreen mode DISABLED");
+              
+              // Restore corner visibility to what it was before fullscreen QR was activated
+              if (hudAnimationState.cornersVisibleBeforeFullscreen && !hudAnimationState.visible) {
+                // Check if animation is already in progress
+                if (hudAnimationState.animating) {
+                  // Animation in progress: reverse it
+                  const currentTime = performance.now();
+                  const elapsed = currentTime - hudAnimationState.startTime;
+                  const remaining = Math.max(0, hudAnimationState.duration - elapsed);
+                  hudAnimationState.startTime = currentTime - remaining;
+                } else {
+                  // No animation in progress: start new animation
+                  hudAnimationState.animating = true;
+                  hudAnimationState.startTime = performance.now();
+                }
+                hudAnimationState.visible = true;
+              }
+            }
+            
+            // Play sound feedback
+            $commonApi.sound.synth({
+              type: "sine",
+              tone: hudAnimationState.qrFullscreen ? 500 : 250,
+              duration: 0.12,
+              attack: 0.1,
+              decay: 0.9,
+              volume: 0.25,
+            });
+          }
+        }
+
+        // [Ctrl + X]
+        // Enter and exit fullscreen mode.
+        if (data.key === "x" && data.ctrl && currentText !== "notepat" && !getTeiaMode()) {
+          send({ type: "fullscreen-enable" });
+        }
+      }
+    });
+
+    // Add 'loading' status to $commonApi.
+    $commonApi.loading = loading; // Let the piece know if we are already
+    //                               loading another piece.
+
+    // Globalize any background music data, retrievable via bgm.data
+    $commonApi.bgm.data = {
+      amplitude: content.audioMusicAmplitude,
+      sample: content.audioMusicSampleData,
+    };
+
+    // Hand-tracking
+    if (content.hand) $commonApi.hand = { mediapipe: content.hand };
+
+    // Pens
+    if (content.pen) {
+      const primaryPointer = help.findKeyAndValue(
+        content.pen.pointers,
+        "isPrimary",
+        true,
+      );
+
+      // Returns all [pens] if n is undefined, or can return a specific pen by 1 based index.
+      // [pens] are sorted by `pointerIndex`
+
+      // TODO: Including "help.findKeyAndValue" seems to bring a lot of
+      //       allocation here because it keeps the whole API around?
+      //       Re-test this when pointers is not empty! 22.11.12.20.02
+      const pointers = content.pen.pointers;
+      const pointersValues = Object.values(pointers);
+
+      // Make all available dragBoxes into `Box` instances.
+      pointersValues.forEach((p) => {
+        if (p.dragBox) p.dragBox = geo.Box.from(p.dragBox);
+      });
+
+      const pens = pointersValues.reduce((arr, value) => {
+        arr[value.pointerNumber] = value;
+        return arr;
+      }, []);
+
+      // if (pens.length > 0 && debug)
+      //   console.log("Pens:", pens, content.pen.events);
+
+      $commonApi.pens = function (n) {
+        if (n === undefined) return pens;
+        return help.findKeyAndValue(pointers, "pointerNumber", n - 1) || {};
+      };
+
+      if (pointersValues.length > 1 && primaryPointer)
+        primaryPointer.multipen = true; // Set a flag for multipen activity on main pen API object.
+
+      $commonApi.pen = primaryPointer;
+
+      if (
+        screen &&
+        primaryPointer &&
+        (primaryPointer.delta?.x !== 0 || primaryPointer.delta?.y !== 0)
+      ) {
+        //socket?.send("ambient-pen:point", {
+        udp?.send("fairy:point", {
+          x: primaryPointer.x / screen.width,
+          y: primaryPointer.y / screen.height,
+        });
+      }
+    }
+
+    // 🕶️ VR Pen
+    $commonApi.pen3d = content.pen3d?.pen;
+
+    // Add upload event to allow the main thread to open a file chooser.
+    // type: Accepts N mimetypes or file extensions as comma separated string.
+    // Usage: upload(".jpg").then((data) => ( ... )).catch((err) => ( ... ));
+    $commonApi.sideload = (type) => {
+      const prom = new Promise((resolve, reject) => {
+        fileImport = { resolve, reject };
+      });
+      send({ type: "import", content: type });
+      return prom;
+    };
+
+    // 🤖 Sim // no send
+    $commonApi.seconds = function (s) {
+      return s * 120; // TODO: Get 120 dynamically from the Loop setting. 2022.01.13.23.28
+    };
+
+    // 🔈 Sound
+    // TODO: Most of the $sound api doesn't need to be generated per
+    //       frame. 24.01.14.15.19
+
+    // For reference in `freq` below.
+    const noteFrequencies = {
+      c: 16.35,
+      "c#": 17.32,
+      db: 17.32,
+      d: 18.35,
+      "d#": 19.45,
+      eb: 19.45,
+      e: 20.6,
+      f: 21.83,
+      "f#": 23.12,
+      gb: 23.12,
+      g: 24.5,
+      "g#": 25.96,
+      ab: 25.96,
+      a: 27.5,
+      "a#": 29.14,
+      bb: 29.14,
+      b: 30.87,
+    };
+
+    const $sound = {
+      get time() {
+        const currentTime = content.audioTime;
+        // Add comprehensive logging for audio timing (throttled to avoid spam)
+        // if (debug && Math.floor(currentTime * 100) % 100 === 0) { // Log every 10ms when rounded
+        //   console.log(`🎵 AUDIO_TIME: ${currentTime.toFixed(6)}s (getter called from ${(new Error().stack.split('\n')[2] || 'unknown').trim()})`);
+        // }
+        return currentTime;
+      },
+      // Get the bpm with bpm() or set the bpm with bpm(newBPM).
+      bpm: function (newBPM) {
+        if (newBPM) sound.bpm = newBPM;
+        return sound.bpm;
+      },
+      enabled: () => {
+        return AUDIO_SAMPLE_RATE > 0;
+      },
+      // Compute the frequency of a musical note.
+      // 🗒️ Can take a number or formatted octave string such as 5C# or even C#5 for C sharp in fifth octave.
+      freq: function (input) {
+        // console.log("🎵 Note to check:", input);
+        // Return if it's just a number or parses as one.
+        if (typeof input === "number") return input;
+        if (input === null || input === undefined) return null;
+
+        const trimmed = String(input).trim();
+        if (trimmed === "") return null;
+
+        if (!isNaN(parseFloat(trimmed)) && isFinite(trimmed)) return Number(trimmed);
+
+        let octave = 4;
+        let note = trimmed.toLowerCase(); // Downcase everything.
+
+        // Handle special tokens that shouldn't resolve to a frequency
+        if (note === "rest" || note === "pause" || note === "_" || note === "speech") return null;
+
+        const prefixMatch = note.match(/^(-?\d+)([a-z#/+\-]+)$/);
+        const suffixMatch = note.match(/^([a-z#/+\-]+)(-?\d+)$/);
+
+        if (prefixMatch) {
+          octave = parseInt(prefixMatch[1], 10);
+          note = prefixMatch[2];
+        } else if (suffixMatch) {
+          note = suffixMatch[1];
+          octave = parseInt(suffixMatch[2], 10);
+        }
+
+        // Remove trailing + or - markers and other notation artifacts
+        note = note.replace(/[+\-]+$/g, "");
+
+        // Replace notepat "s"/"f" suffixes with standard accidentals when appropriate
+        note = note.replace(/^([a-g])s$/, "$1#").replace(/^([a-g])f$/, "$1b");
+
+        const frequency = noteFrequencies[note]; // Look up freq for the note.
+        if (!frequency) throw new Error("Note not found in the list");
+
+        // Calculate the frequency for the given octave
+        const finalFreq = frequency * Math.pow(2, octave);
+        return finalFreq;
+      },
+      // Calculate a musical note from a frequency.
+      note: function (frequency) {
+        let closestNote = "",
+          minDiff = Infinity;
+        for (let octave = 0; octave <= 8; octave++) {
+          for (let note in noteFrequencies) {
+            const noteFrequency = noteFrequencies[note] * Math.pow(2, octave);
+            const diff = Math.abs(frequency - noteFrequency);
+            if (diff < minDiff) {
+              minDiff = diff;
+              closestNote = note + octave;
+            }
+          }
+        }
+
+        return closestNote.toUpperCase();
+      },
+      // MIDI
+      midi: {
+        connect: () => send({ type: "midi:connect" }),
+        // Convert MIDI note number to note string
+        note: function (midiNumber) {
+          const noteNames = [
+            "C",
+            "C#",
+            "D",
+            "D#",
+            "E",
+            "F",
+            "F#",
+            "G",
+            "G#",
+            "A",
+            "A#",
+            "B",
+          ];
+          const octave = floor(midiNumber / 12) - 1;
+          const noteIndex = midiNumber % 12;
+          return noteNames[noteIndex] + octave;
+        },
+      },
+      // Rendering
+      paint: {
+        bars: function paintSound(
+          { ink, box, screen, num },
+          amplitude,
+          waveform,
+          x,
+          y,
+          width,
+          height,
+          color,
+          options = { noamp: false, nobounds: false },
+        ) {
+          const yMid = round(y + (height - 2) / 2),
+            yMax = round((height - 2) / 2);
+          let lw = options.noamp ? 0 : 4; // levelWidth;
+          const xStep = (width - lw) / waveform.length;
+
+          // Vertical bounds.
+          if (!options.nobounds) {
+            ink("yellow")
+              .line(x + lw, y, x + width - 1, y)
+              .line(x + lw, y + height, x + width - 1, y + height);
+          }
+
+          // Level meter.
+          if (!options.noamp) {
+            ink("black").box(x, y, lw, height + 1);
+            ink("green").box(x, y + height, lw, -amplitude * height);
+          }
+
+          // Filled waveform
+          const waves = waveform.map((v, i) => {
+            if (v < -1) v = -1;
+            if (v > 1) v = 1;
+            return [x + lw + i * xStep, yMid + v * yMax];
+          });
+
+          ink(options.secondaryColor || "black").box(
+            x + lw,
+            y + 1,
+            width - lw,
+            height - 1,
+          );
+
+          ink(options.primaryColor || "white");
+
+          let remainder = 0;
+          let totalWidthCovered = 0;
+
+          waves.forEach((point, index) => {
+            let bx = x + lw + totalWidthCovered;
+            if (bx >= x + width) return;
+            // Compute the pixel-aligned width for the current bar.
+            let barWidth = Math.floor(xStep + remainder);
+            remainder = (xStep + remainder) % 1; // Collect the fractional remainder.
+            // Ensure we don't exceed the full width for the last bar.
+            if (index === waves.length - 1 || bx + barWidth >= x + width)
+              barWidth = x + width - bx;
+            box(
+              bx,
+              y + point[1] + 1 - y,
+              barWidth,
+              y + (height - 1) - point[1],
+            );
+            totalWidthCovered += barWidth;
+          });
+
+          // Waveform
+          // ink("lime", 255).poly(
+          //   waveform.map((v, i) => [x + lw + i * xStep, yMid + v * yMax]),
+          // );
+
+          // TODO: Fill a point above this line and below.
+          // ink("blue").flood(x + 7, y + 1);
+          // ink("teal").flood(x + 7, y + height - 2);
+
+          // const my = screen.height - mic.amplitude * screen.height;
+          // ink("yellow", 128).line(0, my, screen.width, my); // Horiz. line for amplitude.
+        },
+
+        // Paints a waveform with a bounding box based on amplitude.
+        waveform: function paintWaveform(
+          { ink },
+          amplitude,
+          waveform,
+          x,
+          y,
+          width,
+          height,
+          color = "yellow",
+          options,
+        ) {
+          if (waveform?.length < 1) return;
+          const direction = options?.direction || "left-to-right";
+          if (direction === "left-to-right") {
+            const xStep = width / (waveform.length - 1);
+
+            const yMid = y + height / 2,
+              yMax = height / 2;
+
+            ink(color, 128).poly(
+              waveform.map((v, i) => {
+                const p = [x + i * xStep, yMid + (v || 0) * yMax];
+                return p;
+              }),
+            );
+          } else if (direction === "bottom-to-top") {
+            const yStep = height / (waveform.length - 1);
+            const xMid = x + width / 2,
+              xMax = width;
+
+            ink("blue", 128).poly(
+              waveform.map((v, i) => {
+                const p = [xMid + (v || 0) * xMax, y + height - i * yStep];
+                return p;
+              }),
+            );
+          } else {
+            console.warn("🌊 Unsupported direction.");
+          }
+        },
+      },
+    };
+
+    $sound.microphone = microphone;
+    $sound.speaker = speaker;
+    $sound.gameboy = gameboy;
+    $sound.sampleRate = AUDIO_SAMPLE_RATE;
+
+    // TODO: Generalize square and bubble calls.
+    // TODO: Move this stuff to a "sound" module.
+    sound.bpm = content.audioBpm;
+
+    // Clear synchronized audio triggers.
+    // soundClear = () => {
+    // sound.sounds.length = 0;
+    // sound.bubbles.length = 0;
+    // sound.kills.length = 0;
+    // };
+
+    // Trigger a named audio sample to playback in the `bios`.
+    // options: { volume: 0-n, pan: 0-2?, loop: Bool, ...(there is more) }
+
+    $sound.getSampleData = async function getSampleData(id) {
+      const prom = new Promise((resolve, reject) => {
+        sfxSampleReceivers[id] = resolve;
+        return { resolve, reject };
+      });
+      send({ type: "sfx:get-sample-data", content: { id } });
+      return prom;
+    };
+
+    soundTime = content.audioTime;
+
+    $sound.play = function play(sfx, options, callbacks) {
+      const id = sfx + "_" + $sampleCount; // A *unique id for this sample.
+      $sampleCount += 1n;
+
+      send({ type: "sfx:play", content: { sfx, id, options } });
+
+      const playingSound = {
+        options, // Allow the options passed to BIOS to be inspected.
+        startedAt: soundTime, // performance.now(),
+        killed: false,
+        kill: (fade) => {
+          send({ type: "sfx:kill", content: { id, fade } });
+        },
+        progress: async () => {
+          if (playingSound.killed) return { progress: 0 };
+          const prom = new Promise((resolve, reject) => {
+            sfxProgressReceivers[id] = (progressData) => {
+              // Enhanced logging for audio progress tracking
+              if (debug && progressData?.progress !== undefined) {
+                const timeElapsed = soundTime - playingSound.startedAt;
+                // console.log(`🎵 AUDIO_PROGRESS: id=${id.substring(id.lastIndexOf('_') + 1)}, progress=${progressData.progress.toFixed(6)}, elapsed=${timeElapsed.toFixed(3)}s, started=${playingSound.startedAt.toFixed(3)}s, current=${soundTime.toFixed(3)}s`);
+                
+                // Detect potential timing issues - compare in consistent units
+                if (progressData.progress > 0 && timeElapsed > 0 && progressData.duration) {
+                  // Convert audio progress to actual time for comparison
+                  const actualAudioTime = progressData.progress * progressData.duration;
+                  const timeDrift = Math.abs(actualAudioTime - timeElapsed);
+                  const driftPercent = (timeDrift / progressData.duration) * 100;
+                  
+                  if (driftPercent > 5) { // 5% drift threshold
+                    console.warn(`🎵 SYNC_DRIFT: actual=${actualAudioTime.toFixed(3)}s, expected=${timeElapsed.toFixed(3)}s, drift=${timeDrift.toFixed(3)}s (${driftPercent.toFixed(1)}%)`);
+                  }
+                }
+              }
+              resolve(progressData);
+            };
+            return { resolve, reject };
+          });
+          send({ type: "sfx:progress", content: { id } });
+          return prom;
+        },
+        update: function (properties) {
+          if (properties.shift) {
+            send({
+              type: "sfx:update",
+              content: { id, properties },
+            });
+          }
+        },
+      };
+
+      sfxKillReceivers[id] = () => {
+        callbacks?.kill?.();
+        playingSound.killed = true;
+      };
+
+      return playingSound;
+    };
+
+    $sound.skip = function () {
+      send({ type: "beat:skip" });
+    };
+
+    $sound.at = function (timeToRun, callback) {
+      // TODO: Finish this implementation.
+      // timeToRun;
+      // content.audioTime;
+    };
+
+    $sound.getDuration = async function getDuration(id) {
+      const prom = new Promise((resolve, reject) => {
+        sfxDurationReceivers[id] = resolve;
+        return { resolve, reject };
+      });
+      send({ type: "sfx:get-duration", content: { id } });
+      return prom;
+    };
+
+    $sound.synth = function synth({
+      tone = 440, // hz, or musical note
+      type = "square", // "sine", "triangle", "square", "sawtooth", "custom"
+      // "noise-white" <-ignores tone
+      duration = 0.1, // In seconds... (where beats is a shortcut)
+      beats = undefined, // 🧧 Should this be deprecated?
+      attack = 0.01, // How quickly the sound starts.
+      decay = 0.9, // A multiplier for when the sound fades.
+      volume,
+      pan = 0,
+      generator = null, // Custom waveform generator function for type "custom"
+    } = {}) {
+      const id = soundId;
+      if (volume === undefined) volume = 1;
+      if (duration === "🔁") duration = Infinity; // First emoji in the API. 24.07.03.02.26
+      if (beats === undefined && duration !== undefined)
+        beats = (duration * sound.bpm) / 60;
+
+      tone = $sound.freq(tone);
+      // console.log("⛈️ Tone:", tone);
+      // Add generator to sound data for custom type
+      const soundData = { id, type, tone, beats, attack, decay, volume, pan };
+      if (type === "custom" && generator) {
+        soundData.generator = generator.toString(); // Convert function to string for postMessage
+      }
+
+      sound.sounds.push(soundData);
+      soundId += 1n;
+      let seconds;
+      if (beats === undefined && duration !== undefined) seconds = duration;
+      else seconds = (60 / sound.bpm) * beats;
+      // console.log("Beats:", beats, "Duration:", duration, "Seconds:", seconds, "BPM:", sound.bpm);
+
+      const end = soundTime + seconds;
+
+      return {
+        startedAt: soundTime, // performance.now(),
+        id,
+        kill: function (fade) {
+          sound.kills.push({ id, fade });
+        },
+        progress: function (time) {
+          return 1 - max(0, end - time) / seconds;
+        },
+        update: function (properties) {
+          if (properties.tone) properties.tone = $sound.freq(properties.tone);
+          send({
+            type: "synth:update",
+            content: { id, properties },
+          });
+        },
+        updateGenerator: function (newGenerator) {
+          if (type === "custom") {
+            send({
+              type: "update-generator",
+              content: { id, generator: newGenerator.toString() }, // Convert function to string
+            });
+          }
+        },
+      };
+    };
+    $sound.bubble = function ({ radius, rise, volume = 1, pan = 0 } = {}) {
+      const id = soundId;
+      sound.bubbles.push({ id, radius: radius, rise, volume, pan });
+      soundId += 1n;
+
+      return {
+        startedAt: soundTime,
+        id,
+        kill: function (fade) {
+          sound.kills.push({ id, fade });
+        },
+        update: function (properties) {
+          send({
+            type: "bubble:update",
+            content: { id, properties },
+          });
+        },
+        enableSustain: function () {
+          send({
+            type: "bubble:update",
+            content: { id, properties: { sustain: true } },
+          });
+        },
+        disableSustain: function () {
+          send({
+            type: "bubble:update",
+            content: { id, properties: { sustain: false } },
+          });
+        },
+      };
+    };
+
+    $sound.kill = function (id, fade) {
+      sound.kills.push({ id, fade });
+    };
+
+    $commonApi.sound = $sound;
+
+    // System beep.
+    $commonApi.beep = (tone = 1200) => {
+      $sound.synth({
+        tone,
+        beats: 0.1,
+        attack: 0.01,
+        decay: 0.5,
+        volume: 0.25,
+      });
+    };
+
+    // Act & Sim (Occurs after first boot and paint, `boot` occurs below.)
+    if (booted && paintCount > 0n /*&& !leaving*/) {
+      const $api = {};
+      keys($commonApi).forEach((key) => ($api[key] = $commonApi[key]));
+      keys($updateApi).forEach((key) => ($api[key] = $updateApi[key]));
+      keys(painting.api).forEach((key) => ($api[key] = painting.api[key]));
+      $api.api = $api; // Add a reference to the whole API.
+
+      cachedAPI = $api; // Remember this API for any other acts outside
+      // of this loop, like a focus change or custom act broadcast.
+
+      // Set the robo API context so it can send events
+      $api.robo.setAPI($api);
+
+      $api.inFocus = inFocus;
+
+      $api.screen = {
+        width: content.width,
+        height: content.height,
+        pixels: screen.pixels,
+      };
+
+      $api.cursor = (code) => (cursorCode = code);
+
+      // 📻 Signaling
+      $api.signal = (content) => {
+        send({ type: "signal", content });
+      };
+
+      // Deprecated on 23.07.01.15.31 (Remove later if no regressions.)
+      // if (initialSim) {
+      //   console.log("initial", initialSim, content.updateCount, 'paintcount', paintCount);
+      //   simCount += 1n;
+      //   $api.simCount = simCount;
+      //   try {
+      //     sim($api);
+      //   } catch (e) {
+      //     console.warn("🧮 Sim failure...", e);
+      //   }
+      //   initialSim = false;
+      // } else
+
+      if (content.updateCount > 0 && paintCount > 0n) {
+        // Run `sim` the number of times as requested from `bios`.
+        for (let i = content.updateCount; i--; ) {
+          simCount += 1n;
+          $api.simCount = simCount;
+          try {
+            sim($api);
+            noticeTimer?.step(); // Globally tick the noticeTimer if it exists.
+            // ⌛ Run through all the global hourglass timers.
+            for (let i = hourGlasses.length - 1; i >= 0; i--) {
+              hourGlasses[i].step();
+              if (hourGlasses[i].complete && !hourGlasses[i].autoFlip)
+                hourGlasses.splice(i, 1);
+            }
+            $api.rec.tapeTimerStep($api);
+          } catch (e) {
+            console.warn("🧮 Sim failure...", e);
+          }
+        }
+      }
+
+      // 🌟 Act
+      // *Device Event Handling*
+
+      // TODO: Shouldn't all these events come in as part of one array to
+      //       keep their order of execution across devices?
+      // TODO: Could "device" be removed in favor of "device:event" strings and
+      //       if needed, a device method?
+
+      // Window Events
+
+      // Reframing the piece... (resizing the window).
+      if (reframed === true) {
+        
+        $api.event = {
+          device: "none",
+          is: (e) => e === "reframed",
+        };
+        try {
+          act($api);
+        } catch (e) {
+          console.warn("️ ✒ Act failure...", e);
+        }
+        reframed = false;
+
+        // Global reframings.
+        // currentPromptButton?.reposition({
+        //   left: 6,
+        //   bottom: 6,
+        //   screen: $api.screen,
+        // });
+      }
+
+      // If a disk failed to load, then notify the disk that loaded it
+      // by checking to see if loadFailure has anything set.
+      if (loadFailure) {
+        $api.event = {
+          error: loadFailure,
+          is: (e) => e === "load-error",
+        };
+        try {
+          act($api);
+        } catch (e) {
+          console.warn("️ ✒ Act failure...", e);
+        }
+        send({ type: "load-failure" });
+        loadFailure = undefined;
+      }
+
+      // Signaling
+      if (signals.length) {
+        const data = { signal: signals };
+        Object.assign(data, {
+          device: "none",
+          is: (e) => e === "signal",
+        });
+        $api.event = data;
+        try {
+          act($api);
+        } catch (e) {
+          console.warn("️ ✒ Act failure...", e);
+        }
+        signals.length = 0;
+      }
+
+      // Keyboard Paste Event
+      // if (content.clipboardText) {
+      //   const data = { text: content.clipboardText };
+      //   Object.assign(data, {
+      //     device: "none",
+      //     is: (e) => e === "pasted:text",
+      //   });
+      //   $api.event = data;
+      //   try {
+      //     act($api);
+      //   } catch (e) {
+      //     console.warn("️ ✒ Act failure...", e);
+      //   }
+      // }
+
+      // *** Pen Events ***
+      // Ingest all pen input events by running act for each event.
+      // TODO: I could also be transforming pen coordinates here...
+      // TODO: Keep track of lastPen to see if it changed.
+      const startTime = performance.now();
+      let penEventCount = 0;
+      
+      content.pen?.events.forEach((data) => {
+        penEventCount++;
+        Object.assign(data, {
+          device: data.device,
+          hudButtonActive: currentHUDButtonActive, // Add global HUD button flag
+          is: (e) => {
+            let [name, pointer] = e.split(":");
+            if (pointer) {
+              if (pointer === "any") {
+                return name === data.name;
+              } else {
+                return name === data.name && data.index === parseInt(pointer);
+              }
+            } else {
+              return name === data.name && data.isPrimary === true;
+            }
+          },
+        });
+        
+        //console.log(data)
+        $api.event = data;
+        // 🌐🖋️️ Global pen events.
+        try {
+          // Always check to see if there was a tap on the corner.
+          const { event: e, jump, send, sound, system, piece } = $api;
+          let originalColor;
+          let masked = false;
+
+          if (
+            e.is("touch:5") &&
+            piece !== "notepat" &&
+            piece !== "stample" &&
+            piece !== "toss"
+          ) {
+            sound.synth({
+              tone: 1600,
+              duration: 0.02,
+              attack: 0.01,
+              decay: 0.5,
+              volume: 0.25,
+            });
+            system.nopaint.replace(
+              cachedAPI,
+              graph.cloneBuffer(screen),
+              "$creenshot",
+            );
+            jump("prompt");
+          }
+
+          // Corner prompt button.
+          if (!TV_MODE) {
+            currentHUDButton?.act(e, {
+              down: () => {
+                originalColor = currentHUDTextColor;
+                currentHUDScrub = 0;
+                currentHUDTextColor = [0, 255, 0];
+                send({ type: "keyboard:enabled" }); // Enable keyboard flag.
+                send({ type: "keyboard:unlock" });
+                $api.needsPaint();
+
+                // Set global flag to block other button interactions
+                currentHUDButtonActive = true;
+                // Track that this was a direct touch on the HUD button
+                currentHUDButtonDirectTouch = currentHUDButton.box.contains(e);
+
+                // Mask unless we are in the camera.
+                if ($api.slug !== "camera") masked = true;
+
+                $api.sound.synth({
+                  tone: 600,
+                  beats: 0.1,
+                  attack: 0.01,
+                  decay: 0.5,
+                  volume: 0.25,
+                });
+              },
+              push: (btn) => {
+                const fallbackShareWidth = tf.blockWidth * "share ".length;
+                const shareWidth = Math.max(currentHUDShareWidth || 0, fallbackShareWidth);
+                
+                // If scrubbed to reveal "share", jump to share piece
+                if (currentHUDScrub >= shareWidth) {
+                  // Clear global HUD button flags
+                  currentHUDButtonActive = false;
+                  currentHUDButtonDirectTouch = false;
+                  
+                  $api.sound.synth({
+                    tone: 1200,
+                    beats: 0.1,
+                    attack: 0.01,
+                    decay: 0.5,
+                    volume: 0.15,
+                  });
+                  
+                  // Build the share URL with current piece as parameter
+                  const content = currentHUDPlainTxt || currentHUDTxt;
+                  jump(`share~${content}`);
+                  $api.needsPaint();
+                  masked = true;
+                  currentHUDScrub = 0;
+                  return;
+                }
+                
+                // If scrubbed but not to max, cancel the push
+                if (currentHUDScrub > 0 && currentHUDScrub < shareWidth) {
+                  btn.actions.cancel?.();
+                  return;
+                }
+
+                // Clear global HUD button flags
+                currentHUDButtonActive = false;
+                currentHUDButtonDirectTouch = false;
+
+                $api.sound.synth({
+                  tone: 1200,
+                  beats: 0.1,
+                  attack: 0.01,
+                  decay: 0.5,
+                  volume: 0.15,
+                });
+                if (!labelBack) {
+                  // Only clear prompt text when leaving NON-kidlisp pieces by tapping HUD
+                  // For inline kidlisp prompts, preserve the content so user can continue editing
+                  const content = currentHUDPlainTxt || currentHUDTxt;
+                  let promptSlug = "prompt";
+                  if (content && lisp.isKidlispSource(content)) {
+                    // Preserve kidlisp content when tapping HUD to return to prompt for editing
+                    const encodedContent = lisp.encodeKidlispForUrl(content);
+                    promptSlug += "~" + encodedContent;
+                  } else if (content) {
+                    // For regular piece names, clear the prompt by not passing content as params
+                    // This allows the prompt to clear properly when leaving non-kidlisp pieces
+                    promptSlug = "prompt";
+                  }
+                  jump(promptSlug);
+                } else {
+                  labelBack = false; // Reset `labelBack` after jumping.
+                  if ($commonApi.history.length > 0) {
+                    send({ type: "back-to-piece" });
+                  } else {
+                    jump("prompt");
+                  }
+                }
+                $api.needsPaint();
+                masked = true;
+                currentHUDScrub = 0;
+              },
+              scrub: (btn) => {
+                if (piece === "share") return; // No need to share scrub while in share.
+
+                // Only allow scrubbing if this was a direct touch on the HUD button
+                if (!currentHUDButtonDirectTouch) return;
+
+                if (btn.over || currentHUDScrub > 0) {
+                  currentHUDScrub += e.delta.x;
+                }
+
+                const fallbackShareWidth = (currentHUDLabelBlockWidth || DEFAULT_TYPEFACE_BLOCK_WIDTH) * "share ".length;
+                const shareWidth = Math.max(currentHUDShareWidth || 0, fallbackShareWidth);
+
+                if (currentHUDScrub >= 0) {
+                  const fallbackWidth = hudAnimationState.labelWidth
+                    ? Math.max(hudAnimationState.labelWidth - currentHUDScrub, 0)
+                    : currentHUDLabelBlockWidth * (currentHUDPlainTxt?.length || currentHUDTxt.length);
+                  const baseWidth = currentHUDLabelMeasuredWidth ?? fallbackWidth;
+                  btn.box.w = baseWidth + currentHUDScrub;
+                  // console.log(btn.b);
+                }
+
+                if (currentHUDScrub < 0) currentHUDScrub = 0;
+
+                if (currentHUDScrub >= shareWidth) {
+                  currentHUDScrub = shareWidth;
+                  currentHUDTextColor = [255, 255, 0];
+                } else if (currentHUDScrub > 0) {
+                  currentHUDTextColor = [255, 0, 0];
+                } else if (currentHUDScrub === 0) {
+                  if (btn.over) {
+                    currentHUDTextColor = [0, 255, 0];
+                  } else {
+                    currentHUDTextColor = [255, 0, 0];
+                  }
+                }
+
+                $api.needsPaint();
+              },
+              cancel: () => {
+                currentHUDTextColor = originalColor;
+
+                // Clear global HUD button flags
+                currentHUDButtonActive = false;
+                currentHUDButtonDirectTouch = false;
+
+                const fallbackShareWidth = tf.blockWidth * "share ".length;
+                const shareWidth = Math.max(currentHUDShareWidth || 0, fallbackShareWidth);
+                if (currentHUDScrub === shareWidth) {
+                  $api.sound.synth({
+                    tone: 1800,
+                    beats: 0.15,
+                    attack: 0.01,
+                    decay: 0.5,
+                    volume: 0.15,
+                  });
+                  $api.sound.synth({
+                    tone: 1800 / 2,
+                    beats: 0.15 * 2,
+                    attack: 0.01,
+                    decay: 0.5,
+                    volume: 0.1,
+                  });
+                  // Use tilde separator for proper URL structure: share~(encoded_kidlisp)
+                  // If this was originally loaded from $code, use that format for sharing instead of full source
+                  if (currentOriginalCodeId && currentOriginalCodeId.startsWith("$")) {
+                    $api.jump("share~" + currentOriginalCodeId);
+                  } else {
+                    // Use plain text version (without color codes) for sharing
+                    const textToShare = currentHUDPlainTxt || currentHUDTxt;
+                    $api.jump("share~" + lisp.encodeKidlispForUrl(textToShare));
+                  }
+                  return;
+                }
+
+                currentHUDScrub = 0;
+                // TODO: This might break on pieces where the keyboard is already
+                //       open.
+                send({ type: "keyboard:disabled" }); // Disable keyboard flag.
+                send({ type: "keyboard:lock" });
+                $api.needsPaint();
+                $api.sound.synth({
+                  tone: 200,
+                  beats: 0.1,
+                  attack: 0.01,
+                  decay: 0.5,
+                  volume: 0.15,
+                });
+              },
+              rollover: (btn) => {
+                if (btn) {
+                  send({ type: "keyboard:unlock" });
+                  if (btn.down) {
+                    currentHUDTextColor = [0, 255, 0];
+                  }
+                }
+              },
+              rollout: () => {
+                // console.log("rolled out...");
+                currentHUDTextColor = [200, 80, 80];
+                send({ type: "keyboard:lock" });
+              },
+            });
+          }
+
+          if (!masked && !TV_MODE) act($api); // Run the act function for all pen events (skip in TV mode).
+        } catch (e) {
+          console.warn("️ ✒ Act failure...", e);
+        }
+      });
+
+      // *** 3D Pen Events ***
+      content.pen3d?.events?.forEach((data) => {
+        Object.assign(data, {
+          is: (e) => {
+            let [prefix, event, pointer] = e.split(":");
+            if (
+              prefix === "3d" &&
+              event === data.name &&
+              (pointer === undefined || parseInt(pointer) === data.pointer)
+            )
+              return true;
+          },
+        });
+        $api.event = data;
+        try {
+          if (!TV_MODE) act($api); // Skip 3D pen events in TV mode
+        } catch (e) {
+          console.warn("️ ✒ Act failure...", e);
+        }
+      });
+      
+      if (penEventCount > 0) {
+        const processingTime = performance.now() - startTime;
+        if (processingTime > 5) { // Only log if processing took more than 5ms
+          console.log("🖋️ Pen event processing:", {
+            eventCount: penEventCount,
+            processingTime: processingTime.toFixed(2) + "ms",
+            avgPerEvent: (processingTime / penEventCount).toFixed(2) + "ms"
+          });
+        }
+      }
+
+      // Ingest all keyboard input events by running act for each event.
+      content.keyboard?.forEach((data) => {
+        Object.assign(data, {
+          device: "keyboard",
+          is: (e) => {
+            const parts = e.split(":");
+            if (parts.length > 2) {
+              // Check for an exact match if `keyboard:action:?`
+              return data.name === e;
+            } else {
+              // Or a subtring match if `keyboard:action`
+              return data.name.indexOf(e) === 0;
+            }
+          },
+        });
+        $api.event = data;
+        try {
+          if (!TV_MODE) act($api); // Execute piece shortcut (skip in TV mode).
+        } catch (e) {
+          console.warn("️ ✒ Act failure...", e);
+        }
+      });
+
+      // Ingest all gamepad input events by running act for each event.
+      content.gamepad?.forEach((data) => {
+        Object.assign(data, {
+          device: "gamepad",
+          is: (e) => data.name.indexOf(e) === 0,
+        });
+        $api.event = data;
+        try {
+          if (!TV_MODE) act($api); // Execute piece shortcut (skip in TV mode).
+        } catch (e) {
+          console.warn("️ ✒ Act failure...", e);
+        }
+      });
+
+      // *** UI Cancel Interactions *** (For edge detection)
+      if (content.type === "ui:cancel-interactions" && content.content) {
+        const cancelData = {
+          name: "ui:cancel-interactions",
+          x: content.content.x,
+          y: content.content.y,
+          pointer: content.content.pointer,
+          reason: content.content.reason,
+          is: (e) => e === "ui:cancel-interactions",
+        };
+        
+        $api.event = cancelData;
+        try {
+          if (!TV_MODE) act($api); // Execute cancel for all buttons (skip in TV mode)
+        } catch (e) {
+          console.warn("️ ✒ Act failure (UI cancel)...", e);
+        }
+      }
+
+      // *** Act Alerts *** (Custom events defined in here.)
+      // These do not run in the initial loader / preview piece.
+      actAlerts.forEach((action) => {
+        // Check if `name`'s not a string, and if not, attach arbitrary data.
+        let name,
+          extra = {};
+        if (typeof action !== "string") {
+          // Make extra be an object with every key on action other than 'name'.
+          ({ name, ...extra } = action);
+        } else {
+          name = action;
+        }
+
+        const data = {
+          name,
+          is: (e) => e === name,
+          of: (e) => name.startsWith(e),
+          ...extra,
+        };
+
+        // TODO: All all fields from 'extra' into 'data'.
+
+        $api.event = data;
+        try {
+          // In TV mode, only allow certain system events, not user input events
+          const allowInTvMode = name.startsWith('speech:') || 
+                               name.startsWith('dark-mode') || 
+                               name.startsWith('light-mode') ||
+                               name.startsWith('microphone-') ||
+                               name.startsWith('aesthetic-parent:');
+          
+          if (!TV_MODE || allowInTvMode) {
+            act($api);
+          }
+        } catch (e) {
+          console.warn("️ ✒ Act failure...", e);
+        }
+      });
+      //if (actAlerts.length > 0) console.log(actAlerts, booted);
+      actAlerts.length = 0; // Clear act alerts.
+    }
+
+    // 🖼 Paint
+    if (content.needsRender) {
+      const $api = {};
+      keys($commonApi).forEach((key) => ($api[key] = $commonApi[key]));
+      keys(painting.api).forEach((key) => ($api[key] = painting.api[key]));
+      $api.api = $api; // Add a reference to the whole API.
+
+      cachedAPI = $api; // Remember this API for any other acts outside
+      // of this loop, like a focus change or custom act broadcast.
+
+      // Set the robo API context so it can send events
+      $api.robo.setAPI($api);
+
+      // Object.assign($api, $commonApi);
+      // Object.assign($api, painting.api);
+
+      // Use piece-level frame counter that only increments when piece actually paints
+      // This ensures frame-based calculations (like in kidlisp) work correctly with FPS limiting
+      $api.paintCount = pieceFrameCount;
+
+      $api.inFocus = content.inFocus;
+
+      // Make a screen buffer or resize it automatically if it doesn't exist.
+
+      if (
+        !screen ||
+        screen.width !== content.width ||
+        screen.height !== content.height
+      ) {
+        const hasScreen = screen !== undefined;
+
+        screen = {
+          pixels:
+            pixels || new Uint8ClampedArray(content.width * content.height * 4),
+          width: content.width,
+          height: content.height,
+          load: function load(name) {
+            if (store[name]?.pixels) {
+              this.pixels = new Uint8ClampedArray(store[name].pixels);
+              this.width = store[name].width;
+              this.height = store[name].height;
+              $commonApi.resize(this.width, this.height);
+              
+              // 🎨 Broadcast screen resize from load operation
+              if ($commonApi.broadcastPaintingUpdate) {
+                $commonApi.broadcastPaintingUpdate("resized", {
+                  width: this.width,
+                  height: this.height,
+                  source: "screen_load"
+                });
+              }
+              
+              return true;
+            } else {
+              return false;
+            }
+          },
+          save: function save(name) {
+            store[name] = {
+              pixels: new Uint8ClampedArray(this.pixels),
+              width: this.width,
+              height: this.height,
+            };
+          },
+        };
+
+        screen[hasScreen ? "resized" : "created"] = true; // Screen change type.
+
+        // 🎨 Broadcast screen resize to other tabs
+        if (hasScreen && $commonApi.broadcastPaintingUpdate) {
+          $commonApi.broadcastPaintingUpdate("resized", {
+            width: screen.width,
+            height: screen.height,
+            source: "screen_resize"
+          });
+        }
+
+        // TODO: Add the depth buffer back here.
+        // Reset the depth buffer.
+        // TODO: I feel like this is causing a memory leak...
+        graph.depthBuffer.length = screen.width * screen.height;
+        graph.depthBuffer.fill(Number.MAX_VALUE);
+
+        graph.writeBuffer.length = 0; //screen.width * screen.height;
+        // graph.writeBuffer.fill(0);
+      }
+
+      // TODO: Disable the depth buffer for now... it doesn't need to be
+      //       regenerated on every frame.
+      // TODO: This only needs to run if 'form' is running in a piece. 25.03.20.19.27
+      graph.depthBuffer.fill(Number.MAX_VALUE); // Clear depthbuffer.
+      graph.writeBuffer.length = 0; //fill(0); // Clear writebuffer.
+
+      $api.screen = screen;
+      $api.screen.center = { x: screen.width / 2, y: screen.height / 2 };
+
+      $api.fps = function (newFps) {
+        // Use piece-level timing instead of changing global render loop
+        if (newFps === undefined || newFps === null) {
+          if (pieceFPS !== null) {
+            pieceFPS = null; // Remove FPS limit only if it was previously set
+          }
+        } else {
+          // Only initialize timing if FPS wasn't set before, or if it's a different value
+          if (pieceFPS === null) {
+            // First time setting FPS - initialize timing
+            pieceFPS = newFps;
+            lastPaintTime = 0; // This will trigger "first frame" logic on next paint
+          } else if (pieceFPS !== newFps) {
+            // FPS changed to a different value - reset timing
+            pieceFPS = newFps;
+            lastPaintTime = 0; // This will trigger "first frame" logic on next paint
+          }
+          // If pieceFPS === newFps, do nothing (cache logic)
+        }
+        // Don't send fps-change to global render loop anymore
+        // send({ type: "fps-change", content: newFps });
+      };
+
+      $api.cursor = (code) => (cursorCode = code);
+
+      graph.setBuffer(screen);
+
+      // API Stops being modified here...
+      /*if (!$activePaintApi)*/ $activePaintApi = $api;
+      
+      // Add paintings cache to API for KidLisp ready? function
+      $activePaintApi.paintings = paintings;
+      
+      // 🎯 Initialize global KidLisp instance with the main API
+      initializeGlobalKidLisp($api);
+
+      // TODO: Set bpm from boot.
+      /*
+      $api.sound = {
+        time: content.time,
+        bpm: function (newBPM) {
+          if (newBPM) {
+            content.bpm[0] = newBPM;
+          }
+          return content.bpm[0];
+        },
+      };
+       */
+
+      // TODO: Boot's painting is currently bound by whatever dirtyBox gets
+      //       set to at the end of `paint`.
+
+      // Run boot only once before painting for the first time.
+      if (paintCount === 0n && loading === false) {
+        const dark = await store.retrieve("dark-mode"); // Read dark mode.
+        if (dark === true || dark === false) $commonApi.dark = dark;
+
+        // System specific preloaders.
+        //if ($commonApi?.system?.name === "nopaint" || currentText === "prompt") {
+
+        // Create a new painting if one doesn't already exist.
+        if (!store["painting"]) {
+          store["painting"] =
+            (await store.retrieve("painting", "local:db")) ||
+            painting.api.painting(screen.width, screen.height, ($) => {
+              $.wipe(64);
+            });
+
+          store["painting:resolution-lock"] = await store.retrieve(
+            "painting:resolution-lock",
+            "local:db",
+          );
+
+          store["painting:transform"] = await store.retrieve(
+            "painting:transform",
+            "local:db",
+          );
+
+          addUndoPainting(store["painting"]);
+        }
+
+        const sys = $commonApi.system;
+        sys.painting = store["painting"];
+
+        // Set the painting record if one is in storage.
+        if (!sys.nopaint.recording) {
+          sys.nopaint.record =
+            (await store.retrieve("painting:record", "local:db")) || [];
+
+          if (sys.nopaint.record.length === 0) {
+            $commonApi.system.nopaint.startRecord("new");
+          }
+
+          sys.nopaint.recording = sys.nopaint.record.length > 0;
+        }
+
+        sys.nopaint.translation =
+          store["painting:transform"]?.translation || sys.nopaint.translation;
+        sys.nopaint.zoomLevel =
+          store["painting:transform"]?.zoom || sys.nopaint.zoomLevel;
+
+        try {
+          // Reset zebra cache at the beginning of boot to ensure consistent state
+          $api.num.resetZebraCache();
+          
+          if (system === "nopaint") nopaint_boot({ ...$api, params: $api.params, colon: $api.colon });
+          await boot($api);
+          booted = true;
+        } catch (e) {
+          console.warn("🥾 Boot failure...", e);
+        }
+        send({ type: "disk-loaded-and-booted" });
+      }
+
+      // Paint a frame, which can return false to enable caching via noPaint and by
+      // default returns undefined (assume a repaint).
+      // Once paint returns false and noPaint is marked true, `needsPaint` must be called.
+      // Note: Always marked false on a disk's first frame.
+
+      let painted = false;
+      let dirtyBox;
+
+      // Render a thumbnail instead of the piece.
+      if (previewMode) {
+        try {
+          // Assign a default resolution on first preview,
+          // which can be over-ridden using `resolution` inside the
+          // `preview` function.
+          if (firstPreviewOrIcon) {
+            if (currentSearch === "preview") {
+              $api.resolution(1200 / 8, 630 / 8, 0);
+            } else {
+              $api.resolution(
+                ...currentSearch
+                  .split("=")[1]
+                  .split("x")
+                  .map((n) => floor(parseInt(n) / 8)),
+                0,
+              );
+            }
+            firstPreviewOrIcon = false;
+          }
+
+          preview($api);
+          painting.paint(true);
+          painted = true;
+          paintCount += 1n;
+        } catch (err) {
+          console.warn("🖼️ Preview failure...", err);
+          previewMode = false;
+          previewOrIconMode = previewMode || iconMode;
+        }
+      } else if (iconMode) {
+        // Render a favicon instead of the piece.
+        try {
+          if (firstPreviewOrIcon) {
+            $api.resolution(128, 128, 0);
+            if (currentSearch === "icon") {
+              $api.resolution(128, 128, 0);
+            } else {
+              console.log("Current:", currentSearch);
+              $api.resolution(
+                ...currentSearch
+                  .split("=")[1]
+                  .split("x")
+                  .map((n) => parseInt(n)),
+                0,
+              );
+            }
+            firstPreviewOrIcon = false;
+          }
+          icon($api);
+          painting.paint(true);
+          painted = true;
+          paintCount += 1n;
+        } catch (err) {
+          console.warn("🪷 Icon failure...", err);
+          iconMode = false;
+          previewOrIconMode = previewMode || iconMode;
+        }
+      }
+
+      // Attempt a paint.
+      if (
+        previewMode === false &&
+        iconMode === false &&
+        (noPaint === false || scream || fairies.length > 0 || (system === "nopaint" && nopaintPerf)) &&
+        booted
+      ) {
+        let paintOut;
+        
+        // Restore kidlisp's accumulated pan state from previous frame
+        $api.loadpan();
+
+        try {
+          // 📓 Bake any painting from the nopaint system before anything else.
+          if (system === "nopaint" && $api.system?.nopaint) {
+            const np = $api.system.nopaint;
+            // No Paint: baking
+
+            if (
+              (brush || filter) &&
+              $api.pen?.drawing /*&& currentHUDButton.down === false*/
+            ) {
+              const brushFilterApi = { ...$api };
+              // Add top-level 'color' word that maps to system.nopaint.color
+              brushFilterApi.color = np.color;
+              if (currentHUDButton.down === false) {
+                brushFilterApi.pen = np.brush;
+                if (brush) {
+                  // $api.page($api.system.nopaint.buffer);
+                  $api.page($api.system.painting);
+                  // 🔥
+                  // TODO: Use the pen data here to get an interpolation,
+                  // then pan to each interpolated point and repaint.
+                  // console.log(
+                  //   "🖌️ Brush:",
+                  //   brushFilterApi.pen,
+                  //   "🖊️ Pen:",
+                  //   $api.pen,
+                  // );
+                  brush(brushFilterApi);
+                }
+                if (filter) {
+                  $api.page($api.system.painting);
+                  filter(brushFilterApi);
+                }
+                $api.page(screen);
+              }
+            }
+
+            // 🎯 BAKING MOVED TO ACT PHASE: Removed duplicate baking logic
+            // Baking now happens immediately in act() to fix race conditions
+            if (np.is("painting") || np.needsPresent) {
+              np.present($api); // No Paint: prepaint
+            }
+          } // All: Paint
+          
+          // 🎞️ Piece-level FPS timing control
+          const now = performance.now();
+          let shouldPaint = true;
+          
+          if (pieceFPS !== null && pieceFPS > 0) {
+            const targetFrameTime = 1000 / pieceFPS; // milliseconds per frame
+            
+            // If this is the first paint (lastPaintTime === 0), always allow it
+            if (lastPaintTime === 0) {
+              lastPaintTime = now;
+              shouldPaint = true;
+            } else {
+              const timeSinceLastPaint = now - lastPaintTime;
+              
+              if (timeSinceLastPaint < targetFrameTime) {
+                shouldPaint = false; // Skip this frame
+              } else {
+                lastPaintTime = now; // Update last paint time
+                shouldPaint = true;
+              }
+            }
+          }
+          
+          // Only call paint() if timing allows or no FPS limit is set
+          if (shouldPaint) {
+            paintOut = paint($api); // Returns `undefined`, `false`, or `DirtyBox`.
+            // Increment piece frame counter only when we actually paint
+            pieceFrameCount++;
+            
+            // TODO: Remove old embedded layer rendering - using simplified approach now
+            // globalThis.renderKidlispProgrammaticLayers();
+          } else {
+            // When skipping paint, use undefined to ensure continuous rendering
+            // This maintains the render loop while skipping the actual paint call
+            paintOut = undefined;
+          }
+          
+          // Store paintOut for next frame (only when we actually painted)
+          if (shouldPaint) {
+            lastPaintOut = paintOut;
+          }
+
+          // Save kidlisp's accumulated pan state for next frame
+          $api.savepan();
+          // Reset pan for system UI rendering
+          $api.unpan();
+        } catch (e) {
+          console.warn("🎨 Paint failure...", e);
+        }
+
+        // `DirtyBox` and `undefined` always set `noPaint` to `true`.
+        noPaint =
+          paintOut === false || (paintOut !== undefined && paintOut !== true);
+
+        // Run everything that was queued to be painted, then devour paintLayers.
+        //await painting.paint();
+
+        // Upper layer.
+        const { page, layer, ink, needsPaint, pieceCount } = $api;
+
+        page($api.screen); // Make sure we're on the right bufer.
+
+        layer(1000); // Always make sure this stuff draws on top.
+
+        // const piece = $api.slug?.split("~")[0];
+        // if (
+        //   !previewMode &&
+        //   !iconMode &&
+        //   !hideLabel &&
+        //   system !== "prompt" &&
+        //   piece !== "textfence" &&
+        //   piece !== "bleep" &&
+        //   piece !== undefined &&
+        //   piece.length > 0 &&
+        //   piece !== "painting" &&
+        //   pieceCount > 0
+        // ) {
+        // currentPromptButton =
+        //   currentPromptButton ||
+        //   new $api.ui.TextButton("Back", {
+        //     left: 6,
+        //     bottom: 6,
+        //     screen: $api.screen,
+        //   });
+        // currentPromptButton.paint($api);
+        // }
+
+        // 😱 Scream - Paint a scream if it exists.
+        // TODO: Should this overlay after the fact and not force a paint? 23.05.23.19.21
+        //       Yes probably, because of layering issues?
+        if (scream || screaming) {
+          ink("yellow").write(scream, { x: 6, y: 18 }, "red");
+          //ink("red").write(scream, { x: 6 + 1, y: 18 + 1 });
+
+          /*
+          ink(255)
+            .wipe(255, 0, 0)
+            .write(
+              scream,
+              { center: "xy", size: 3, thickness: 1 },
+              undefined,
+              $api.screen.width - 8,
+              needsPaint(),
+            );
+          */
+          if (!screaming) {
+            screaming = true;
+            clearTimeout(screamingTimer);
+            screamingTimer = setTimeout(() => {
+              screaming = false;
+              scream = null;
+            }, 1000);
+          }
+        }
+
+        // 🧚 Ambient Pen Points - Paint if they exist.
+        fairies.forEach(({ x, y }) => {
+          ink().point(x * screen.width, y * screen.height);
+        });
+        if (fairies.length > 0) {
+          needsPaint();
+          // if (system === "nopaint") $api.system.nopaint.needsPresent = true;
+        }
+        fairies.length = 0;
+
+        // 🔴 Show a cross-piece "Recording" indicator.
+        //    Currently only implemented for `painting:record`. 23.08.20.21.36
+        if (
+          $api.system?.nopaint?.recording &&
+          !hideLabel &&
+          pieceHistoryIndex > -1 &&
+          !loading
+        ) {
+          // ink("red").box(screen.width - 3, 1, 2);
+        }
+
+        // Show a notice if necessary.
+        if (notice) {
+          ink(noticeColor[0])
+            //.pan(help.choose(-1, 0, 1), help.choose(-1, 0, 1))
+            .write(
+              notice,
+              { center: "xy", size: 2 },
+              // { center: "x", y: 32, size: 2 },
+              noticeColor[1],
+              $api.screen.width - 8,
+              noticeOpts?.wrap === "char" ? false : true,
+            );
+          //.unpan();
+        }
+
+        layer(0);
+
+        painting.paint(true);
+        painted = true;
+        paintCount = paintCount + 1n;
+
+        // Check for frame-based recording completion (runs on every painted frame)
+        if ($api.rec.tapeFrameMode && $api.rec.tapeFrameTarget > 0) {
+          const currentFrame = Number(paintCount);
+          const framesPassed = currentFrame - $api.rec.tapeFrameStart;
+          
+          $api.rec.tapeProgress = framesPassed / $api.rec.tapeFrameTarget;
+          
+          if (framesPassed >= $api.rec.tapeFrameTarget) {
+            console.log(`🎬 Frame-based recording complete: ${framesPassed}/${$api.rec.tapeFrameTarget} frames`);
+            
+            // Clear failsafe since normal timer completed
+            if ($api.rec.failsafeTimeout) {
+              clearTimeout($api.rec.failsafeTimeout);
+              $api.rec.failsafeTimeout = null;
+            }
+            
+            // Reset frame-based recording state
+            $api.rec.tapeProgress = 0;
+            $api.rec.tapeFrameMode = false;
+            $api.rec.tapeFrameStart = 0;
+            $api.rec.tapeFrameTarget = 0;
+            
+            // Trigger cut and jump to video
+            if (typeof $api.rec.cut === 'function') {
+              $api.rec.cut(() => {
+                $commonApi.jump("video");
+              });
+            } else {
+              console.warn(`🎬 ⚠️ Cut function not available, manual jump to video`);
+              $commonApi.jump("video");
+            }
+          }
+        }
+
+        if (paintOut) dirtyBox = paintOut;
+
+        delete screen.resized; // Remove status from screen after painting.
+        delete screen.created;
+
+        //console.log("bake")
+        //send({ type: "3d-bake" });
+      }
+
+      // 🏷️ corner-label: Draw any Global UI / HUD in an overlay buffer that will get
+      //           composited by the other thread.
+
+      // TODO: ❤️‍🔥 Why is this being composited by a different thread?
+      //       Also... where do I put a scream?
+
+      // System info label (addressability).
+      let label;
+      const piece = currentHUDTxt?.split("~")[0];
+      const defo = 6; // Default offset
+
+
+      
+      if (
+        !previewMode &&
+        !iconMode &&
+        !hideLabel &&
+        piece !== undefined &&
+        piece.length > 0
+      ) {
+
+        // Use plain text for width calculation to avoid counting color codes
+        const textForWidthCalculation = currentHUDPlainTxt || currentHUDTxt;
+        
+        // Double-check: strip color codes directly if they're still present
+        // Handle multiple color code formats: \colorname\, \255,255,255\, etc.
+        const colorCodeRegex = /\\[^\\]*\\/g; // Matches \anything\ format
+        let cleanText = textForWidthCalculation.replace(colorCodeRegex, '');
+        
+        // Also try removing RGB color codes like \255,255,255\ if any remain
+        cleanText = cleanText.replace(/\\\d+,\d+,\d+(,\d+)?\\/g, '');
+        
+        // Remove any remaining single backslashes that might be color code remnants
+        cleanText = cleanText.replace(/\\/g, '');
+        
+        // Analyze visible lines for accurate sizing
+        const rawLines = cleanText.split('\n');
+        const visibleLines = rawLines.map((line) => line.replace(/\s+$/, ''));
+        const visibleLineCount = visibleLines.length;
+
+        const defaultTypeface = tf;
+        const matrixTypeface = typefaceCache.get("MatrixChunky8");
+
+        const isKidlispPiece = detectKidLispPiece({
+          currentPath,
+          currentHUDTxt,
+          currentText,
+          cleanText,
+        });
+
+        // 🔤 Font Preloading: Ensure MatrixChunky8 starts loading early if available
+        if (matrixTypeface && !matrixTypeface.__loadPromise) {
+          ensureTypefaceLoaded(matrixTypeface);
+        }
+
+        const measureLineWidth = (line, typeface) => {
+          if (!line || !line.length || !typeface) return 0;
+          const advances = typeface.data?.advances;
+          const defaultAdvance = typeface.blockWidth || DEFAULT_TYPEFACE_BLOCK_WIDTH;
+          let width = 0;
+          for (let i = 0; i < line.length; i++) {
+            const ch = line[i];
+            width += advances && advances[ch] !== undefined ? advances[ch] : defaultAdvance;
+          }
+          return width;
+        };
+
+        const buildLayout = (typeface) => {
+          if (!typeface) return null;
+
+          const fontIdentifier = typeface === defaultTypeface ? undefined : typeface.name;
+          const blockWidth = typeface.blockWidth || DEFAULT_TYPEFACE_BLOCK_WIDTH;
+          const blockHeight = typeface.blockHeight || DEFAULT_TYPEFACE_BLOCK_HEIGHT;
+          const lineWidths = visibleLines.map((line) => measureLineWidth(line, typeface));
+          const longestLineWidth = lineWidths.reduce((max, width) => Math.max(max, width), 0);
+          // 🎨 Use screen width minus padding for KidLisp wrapping
+          // Account for left margin (HUD_LABEL_TEXT_MARGIN) in measurement bounds
+          const bounds = isKidlispPiece ? ($api.screen.width - 6 - HUD_LABEL_TEXT_MARGIN) : Math.max($api.screen.width * 4, 1000);
+
+          const naturalBounds = $api.text.box(
+            cleanText,
+            { x: 0, y: 0 },
+            bounds,
+            1,
+            true, // Enable wrapping for proper measurement
+            fontIdentifier,
+          );
+
+          if (fontIdentifier === "MatrixChunky8") {
+            for (const line of visibleLines) {
+              for (let i = 0; i < line.length; i++) {
+                typeface.glyphs?.[line[i]];
+              }
+            }
+          }
+
+          return {
+            typeface,
+            fontIdentifier,
+            blockWidth,
+            blockHeight,
+            lineWidths,
+            longestLineWidth,
+            textBoxWidth: naturalBounds?.box?.width ?? 0,
+            textBoxHeight: naturalBounds?.box?.height ?? 0,
+            naturalBounds,
+          };
+        };
+
+        const defaultLayout = buildLayout(defaultTypeface);
+        let selectedLayout = defaultLayout;
+
+        // Disabled: MatrixChunky8 breakpoint removed per user request
+        // if (
+        //   isKidlispPiece &&
+        //   matrixTypeface &&
+        //   defaultLayout &&
+        //   defaultLayout.longestLineWidth > $api.screen.width
+        // ) {
+        //   const matrixLayout = buildLayout(matrixTypeface);
+        //   if (matrixLayout) {
+        //     selectedLayout = matrixLayout;
+        //   }
+        // }
+
+        if (!selectedLayout && matrixTypeface) {
+          selectedLayout = buildLayout(matrixTypeface);
+        }
+
+        if (!selectedLayout) {
+          selectedLayout = defaultLayout;
+        }
+
+        const selectedTypeface = selectedLayout?.typeface || defaultTypeface;
+        const selectedHudFont = selectedLayout?.fontIdentifier;
+        const hudBlockWidth = selectedLayout?.blockWidth ?? DEFAULT_TYPEFACE_BLOCK_WIDTH;
+        const hudBlockHeight = selectedLayout?.blockHeight ?? DEFAULT_TYPEFACE_BLOCK_HEIGHT;
+        const textBounds = selectedLayout?.naturalBounds;
+        const textBoxWidth = selectedLayout?.textBoxWidth ?? 0;
+        const textBoxHeight = selectedLayout?.textBoxHeight ?? 0;
+        const longestVisibleLineWidth = selectedLayout?.longestLineWidth ?? 0;
+  const wrappedLineCount = textBounds?.lines?.length ?? visibleLineCount;
+  const measuredTextHeight = textBoxHeight || (wrappedLineCount * hudBlockHeight);
+
+        // 🔤 Font Loading Check: If MatrixChunky8 was selected but not loaded, skip rendering HUD
+        // This prevents pop-in where font_1 renders briefly before MatrixChunky8 glyphs load
+        let skipHudRender = false;
+        if (selectedHudFont === "MatrixChunky8" && matrixTypeface) {
+          // Check if actual glyph data exists (glyphs are loaded on-demand via Proxy)
+          // Test a common character like '$' to verify glyphs are accessible
+          // A real glyph will have properties like dwidth, advance, or resolution
+          // The Proxy returns null for missing glyphs (typeof null === 'object')
+          const dollarGlyph = matrixTypeface.glyphs && matrixTypeface.glyphs['$'];
+          const hasGlyphs = dollarGlyph && dollarGlyph !== null && 
+            (dollarGlyph.dwidth || dollarGlyph.advance !== undefined || dollarGlyph.resolution);
+          
+          console.log('[HUD] MatrixChunky8 check:', {
+            hasGlyphsObject: !!matrixTypeface.glyphs,
+            dollarGlyph: dollarGlyph ? 'exists' : 'missing',
+            dollarGlyphIsNull: dollarGlyph === null,
+            dollarGlyphHasProps: !!(dollarGlyph && (dollarGlyph.dwidth || dollarGlyph.advance !== undefined)),
+            hasGlyphs
+          });
+          
+          if (!hasGlyphs) {
+            console.log('[HUD] Skipping HUD render - glyphs not ready');
+            // Trigger loading if not started
+            if (!matrixTypeface.__loadPromise) {
+              console.log('[HUD] Starting font load...');
+              ensureTypefaceLoaded(matrixTypeface);
+            }
+            
+            // Wait for font to load
+            if (matrixTypeface.__loadPromise) {
+              matrixTypeface.__loadPromise.then(() => {
+                console.log('[HUD] Font load promise resolved');
+                matrixTypeface.__loaded = true;
+                // Trigger repaint once loaded
+                if (typeof window !== "undefined" && window.$activePaintApi?.needsPaint) {
+                  window.$activePaintApi.needsPaint();
+                }
+              }).catch((err) => {
+                console.warn("Failed to load MatrixChunky8:", err);
+                matrixTypeface.__loaded = true; // Mark as loaded to prevent infinite waiting
+              });
+            }
+            // Skip rendering this frame - wait for font to load
+            skipHudRender = true;
+          } else {
+            console.log('[HUD] Rendering with MatrixChunky8 - glyphs ready');
+          }
+        }
+
+        // Only proceed with HUD rendering if font is ready
+        if (!skipHudRender) {
+
+        const measuredShareWidth = measureLineWidth("share ", selectedTypeface);
+        const fallbackShareWidth = hudBlockWidth * "share ".length;
+        const effectiveShareWidth = measuredShareWidth > 0
+          ? Math.max(measuredShareWidth, fallbackShareWidth)
+          : fallbackShareWidth;
+        currentHUDShareWidth = effectiveShareWidth;
+        const shareWidth = effectiveShareWidth;
+        currentHUDLeftPad = shareWidth;
+        const scrubExtension = Math.max(0, currentHUDScrub);
+
+  currentHUDLabelFontName = selectedHudFont;
+  currentHUDLabelBlockWidth = hudBlockWidth;
+  currentHUDLabelBlockHeight = hudBlockHeight;
+
+        // Prefer visible line width for KidLisp pieces to avoid oversized buffers
+        // When wrapping is enabled, use textBoxWidth (wrapped width) instead
+        let w = isKidlispPiece ? textBoxWidth : textBoxWidth;
+        if (!w || w <= 0) {
+          w = textBoxWidth;
+        }
+        
+        // Add extra padding to buffer width to prevent font_1 character cutoff
+        const bufferWidthPadding = 6; // Extra pixels for wider glyphs
+        w += bufferWidthPadding;
+        
+        // Final text dimensions: KidLisp width uses visible line metrics, height from text box
+  let h = measuredTextHeight;
+        
+        if (piece === "video") w = screen.width;
+        
+        const baseLabelWidth = w + shareWidth;
+        
+        // Use natural text dimensions for buffer - preserve original layout
+        let bufferW = baseLabelWidth + scrubExtension;
+        let bufferH = h;
+        
+        // Ensure minimum buffer size for readability
+        const minTextWidth = Math.max(isKidlispPiece ? textBoxWidth : textBoxWidth, 50);
+        const minimumAllowedWidth = shareWidth + Math.max(minTextWidth, 0);
+        const minBufferH = Math.max(hudBlockHeight, 20); // At least one line height
+        
+        if (bufferW < minimumAllowedWidth + scrubExtension) {
+          bufferW = minimumAllowedWidth + scrubExtension;
+        }
+        if (bufferH < minBufferH) {
+          bufferH = minBufferH;
+        }
+        
+        // Fix height calculation for KidLisp pieces when wordWrap=false
+        if (isKidlispPiece) {
+          // When wordWrap=false, text.box doesn't calculate height correctly for multi-line text
+          // Calculate proper height based on actual line count
+          const properHeight = measuredTextHeight;
+          if (properHeight > bufferH) {
+            bufferH = properHeight;
+          }
+        }
+        
+        const hudDescenderPadding = Math.max(2, Math.round(hudBlockHeight * 0.2));
+        bufferH += hudDescenderPadding;
+
+        // DEBUG: Log buffer dimensions in copy-pasteable format (reduced frequency)
+        if (false && isKidlispPiece && currentHUDTxt && pieceFrameCount % 120 === 0) {
+          console.log(`HUD_BUFFER: bufferW=${bufferW} bufferH=${bufferH} textBoxW=${textBounds.box.width} textBoxH=${textBounds.box.height} longestLinePx=${longestVisibleLineWidth} lines=${visibleLineCount} fontHeight=${hudBlockHeight} expectedH=${visibleLineCount * hudBlockHeight}`);
+          console.log(`HUD_TEXT: "${cleanText.replace(/\n/g, '\\n').substring(0, 150)}"`);
+        }
+        
+
+        
+        // Store actual dimensions for animation calculations
+  currentHUDLabelMeasuredWidth = baseLabelWidth;
+  hudAnimationState.labelWidth = bufferW;
+        hudAnimationState.labelHeight = bufferH;
+        h = bufferH;
+        
+        label = $api.painting(bufferW, bufferH, ($) => {
+          // Ensure label renders with clean pan state
+          $.unpan();
+          
+          // Clean rendering - no debug elements
+          
+
+
+          let c;
+          if (currentHUDTextColor) {
+            c = num.shiftRGB(currentHUDTextColor, [255, 255, 255], 0.75);
+          } else if (currentHUDStatusColor) {
+            c = currentHUDStatusColor;
+          } else {
+            c = [255, 200, 240];
+          }
+          if (piece !== "video") {
+            let text = currentHUDTxt;
+            if (currentHUDTxt.split(" ")[1]?.indexOf("http") !== 0) {
+              text = currentHUDTxt?.replaceAll("~", " ");
+              // Handle command separators: replace § with spaces for display
+              // but keep actual newlines as newlines
+              text = text?.replaceAll("§", " ");
+            }
+            
+            const baseX = currentHUDLeftPad;
+            const hudTextX = baseX + HUD_LABEL_TEXT_MARGIN + currentHUDScrub;
+            const hudTextY = 0;
+            const typefaceNameForWrite = selectedHudFont;
+            const hasColorCodes = textContainsColorCodes(text);
+            const baseTextColor = currentHUDTextColor || "white";
+
+            // 🎨 Character wrapping for KidLisp HUD prompts
+            // Wrap based on screen width minus padding (6px total: 2px margin + 4px padding)
+            // Subtract the left margin since text starts at x=HUD_LABEL_TEXT_MARGIN
+            const wrapBounds = isKidlispPiece ? ($api.screen.width - 6 - HUD_LABEL_TEXT_MARGIN) : undefined;
+
+            drawHudLabelText($, text, {
+              x: hudTextX,
+              y: hudTextY,
+              typefaceName: typefaceNameForWrite,
+              textColor: baseTextColor,
+              preserveColors: hasColorCodes,
+              bounds: wrapBounds,
+              // wordWrap defaults to true when bounds is set, enabling character wrapping
+            });
+
+            if (currentHUDScrub > 0) {
+              const shareWidth = currentHUDShareWidth || (currentHUDLabelBlockWidth * "share ".length);
+              const shareTextX = HUD_LABEL_TEXT_MARGIN + currentHUDScrub;
+              const shareTextY = 0;
+
+              drawHudLabelText($, "share", {
+                x: shareTextX,
+                y: shareTextY,
+                typefaceName: typefaceNameForWrite,
+                textColor: c,
+                preserveColors: false,
+              });
+            }
+          } else {
+            $.ink(0).line(1, 1, 1, h - 1);
+            $.ink(c).line(0, 0, 0, h - 2);
+          }
+        });
+
+        if (piece === "video") currentHUDOffset = { x: 0, y: 6 };
+        if (!currentHUDOffset) currentHUDOffset = { x: defo, y: defo };
+
+        // Apply animation effects to HUD label position
+        if (hudAnimationState.animating) {
+          const currentTime = performance.now();
+          const elapsed = currentTime - hudAnimationState.startTime;
+          const progress = Math.min(elapsed / hudAnimationState.duration, 1.0);
+          
+          // Easing function for smooth macOS-style animation (ease-out)
+          const easeOut = 1 - Math.pow(1 - progress, 3);
+          
+          // Use actual calculated dimensions from when HUD was last drawn
+          const hudWidth = hudAnimationState.labelWidth || 120;  // fallback to default
+          const hudHeight = hudAnimationState.labelHeight || 40; // fallback to default
+          const qrSize = hudAnimationState.qrSize || 80;
+          
+          // Calculate slide distances: ensure full content slides off-screen
+          // Add extra padding (20px) to guarantee complete disappearance
+          // For very large labels, cap the slide distance to keep animation smooth
+          const maxSlideDistance = 400; // Maximum distance to slide for smooth animation
+          const hudSlideX = Math.max(-(hudWidth + 20), -maxSlideDistance);  // Cap slide distance
+          const hudSlideY = Math.max(-(hudHeight + 20), -maxSlideDistance); // Cap slide distance
+          const qrSlideX = qrSize + 20;         // Slide right by full size + padding
+          const qrSlideY = qrSize + 20;         // Slide down by full size + padding
+          
+          if (hudAnimationState.visible) {
+            // Animating IN: fade from 0 to 1, slide from respective corners to position
+            hudAnimationState.opacity = easeOut;
+            // HUD slides in from top-left corner
+            hudAnimationState.slideOffset = {
+              x: (1 - easeOut) * hudSlideX, // Slide in from left using actual width
+              y: (1 - easeOut) * hudSlideY  // Slide in from top using actual height
+            };
+            // QR slides in from bottom-right corner
+            hudAnimationState.qrSlideOffset = {
+              x: (1 - easeOut) * qrSlideX,  // Slide in from right using actual size
+              y: (1 - easeOut) * qrSlideY   // Slide in from bottom using actual size
+            };
+          } else {
+            // Animating OUT: fade from 1 to 0, slide to respective corners
+            hudAnimationState.opacity = 1 - easeOut;
+            // HUD slides out to top-left corner
+            hudAnimationState.slideOffset = {
+              x: easeOut * hudSlideX, // Slide out to left using actual width
+              y: easeOut * hudSlideY  // Slide out to top using actual height
+            };
+            // QR slides out to bottom-right corner
+            hudAnimationState.qrSlideOffset = {
+              x: easeOut * qrSlideX,  // Slide out to right using actual size
+              y: easeOut * qrSlideY   // Slide out to bottom using actual size
+            };
+          }
+          
+          // End animation when progress reaches 1.0
+          if (progress >= 1.0) {
+            hudAnimationState.animating = false;
+            
+            // Ensure final values are exact
+            if (hudAnimationState.visible) {
+              hudAnimationState.opacity = 1.0;
+              hudAnimationState.slideOffset = { x: 0, y: 0 };
+              hudAnimationState.qrSlideOffset = { x: 0, y: 0 };
+            } else {
+              hudAnimationState.opacity = 0.0;
+              hudAnimationState.slideOffset = { x: hudSlideX, y: hudSlideY };
+              hudAnimationState.qrSlideOffset = { x: qrSlideX, y: qrSlideY };
+            }
+          }
+        }
+
+        currentHUDButton =
+          currentHUDButton ||
+          new $api.ui.Button({
+            x: 0,
+            y: 0,
+            w: currentHUDLabelMeasuredWidth, // FIXED: Don't add currentHUDOffset.x to button width
+            h: h, // Use just the calculated height without extra y-offset
+          });
+
+        // Mark HUD button to bypass the global HUD active check (it checks itself)
+        currentHUDButton.noEdgeDetection = true;
+        // Prevent HUD button from being activated by dragging from other buttons
+        currentHUDButton.noRolloverActivation = true;
+
+        // $commonApi.hud.currentLabel = {
+        //   text: currentHUDTxt,
+        //   btn: currentHUDButton,
+        // };
+      }
+        } // End of skipHudRender check - close the if (!skipHudRender) block
+
+      // Return frame data back to the main thread.
+      let sendData = { width: screen.width, height: screen.height };
+
+      // Tack on the merry progress bar at the TOP if a pipeline is running
+      if ($api.system.merry && $api.system.merry.running) {
+        const merry = $api.system.merry;
+        
+        // Calculate progress based on elapsed time
+        const now = Date.now();
+        if (merry.startTime && merry.currentPieceStart) {
+          const totalElapsed = (now - merry.startTime) / 1000; // in seconds
+          const pieceElapsed = (now - merry.currentPieceStart) / 1000;
+          merry.progress = Math.min(1, totalElapsed / merry.totalDuration);
+          merry.pieceProgress = Math.min(1, pieceElapsed / merry.pipeline[merry.currentIndex].duration);
+        }
+        
+        const mainScreenWidth = screen.width;
+        
+        // Create merry progress bar painting with SEGMENTED colored blocks per piece
+        const merryProgressBarPainting = $api.painting(mainScreenWidth, 1, ($) => {
+          const animFrame = Number($api.paintCount || 0n);
+          
+          // Fill with black backdrop
+          $.ink(0, 0, 0, 255).box(0, 0, mainScreenWidth, 1);
+          
+          // Define colors for each piece (cycle through palette)
+          const pieceColors = [
+            { r: 100, g: 255, b: 100 },  // Bright green
+            { r: 100, g: 200, b: 255 },  // Cyan
+            { r: 255, g: 200, b: 100 },  // Orange
+            { r: 255, g: 100, b: 200 },  // Pink
+            { r: 200, g: 100, b: 255 },  // Purple
+            { r: 255, g: 255, b: 100 },  // Yellow
+          ];
+          
+          // Calculate pixel width for each piece based on duration
+          let xOffset = 0;
+          merry.pipeline.forEach((piece, index) => {
+            const pieceWidthRatio = piece.duration / merry.totalDuration;
+            const pieceWidth = Math.floor(mainScreenWidth * pieceWidthRatio);
+            
+            // Determine if this piece is completed, current, or upcoming
+            const isCompleted = index < merry.currentIndex;
+            const isCurrent = index === merry.currentIndex;
+            const isUpcoming = index > merry.currentIndex;
+            
+            // Get color for this piece
+            const color = pieceColors[index % pieceColors.length];
+            
+            // Draw this piece's segment
+            for (let x = xOffset; x < xOffset + pieceWidth && x < mainScreenWidth; x++) {
+              let baseR, baseG, baseB, alpha;
+              
+              if (isCompleted) {
+                // Completed pieces: Full bright color
+                baseR = color.r;
+                baseG = color.g;
+                baseB = color.b;
+                alpha = 255;
+              } else if (isCurrent) {
+                // Current piece: Show progress within this segment
+                const pieceProgress = merry.pieceProgress || 0;
+                const localX = x - xOffset;
+                const progressPoint = Math.floor(pieceWidth * pieceProgress);
+                
+                if (localX <= progressPoint) {
+                  // Filled part of current piece - bright with pulsing
+                  const pulse = Math.sin(animFrame * 0.3) * 0.2 + 0.8;
+                  baseR = Math.floor(color.r * pulse);
+                  baseG = Math.floor(color.g * pulse);
+                  baseB = Math.floor(color.b * pulse);
+                  alpha = 255;
+                  
+                  // Leader pixel - extra bright white
+                  if (localX === progressPoint) {
+                    const leaderPulse = Math.sin(animFrame * 0.6) * 0.3 + 0.7;
+                    baseR = Math.floor(255 * leaderPulse);
+                    baseG = Math.floor(255 * leaderPulse);
+                    baseB = Math.floor(255 * leaderPulse);
+                  }
+                } else {
+                  // Unfilled part of current piece - dim preview
+                  baseR = Math.floor(color.r * 0.3);
+                  baseG = Math.floor(color.g * 0.3);
+                  baseB = Math.floor(color.b * 0.3);
+                  alpha = 255;
+                }
+              } else if (isUpcoming) {
+                // Upcoming pieces: Very dim preview
+                baseR = Math.floor(color.r * 0.15);
+                baseG = Math.floor(color.g * 0.15);
+                baseB = Math.floor(color.b * 0.15);
+                alpha = 255;
+              }
+              
+              $.ink(baseR, baseG, baseB, alpha).box(x, 0, 1, 1);
+            }
+            
+            xOffset += pieceWidth;
+          });
+        });
+        
+        if (merryProgressBarPainting && merryProgressBarPainting.pixels && merryProgressBarPainting.pixels.length > 0) {
+          sendData.merryProgressBar = {
+            x: 0,
+            y: 0, // Position at TOP of screen (1px tall)
+            img: {
+              width: merryProgressBarPainting.width,
+              height: merryProgressBarPainting.height,
+              pixels: merryProgressBarPainting.pixels
+            }
+          };
+        }
+      }
+
+      // Tack on the tape progress bar pixel buffer if necessary.
+      if ($api.rec.tapeProgress || ($api.rec.recording && $api.rec.tapeTimerDuration)) {
+        const progress = $api.rec.tapeProgress || 0;
+        
+        // Determine if we should show progress bar at all
+        const isFrameBased = $api.rec.tapeFrameMode && $api.rec.tapeFrameTarget > 0;
+        const frameCount = $api.rec.tapeFrameTarget || 1;
+        
+        // Hide progress bar for ALL frame-based recordings
+        if (isFrameBased) {
+          // Skip creating progress bar entirely for frame recordings
+        } else {
+          // IMPORTANT: Access the main screen buffer OUTSIDE the painting context
+          // because inside painting(), $api.screen refers to the painting's own buffer, not the main screen
+          const mainScreenPixels = screen.pixels; // This is the actual frame content
+          const mainScreenWidth = screen.width;
+          const mainScreenHeight = screen.height;
+          
+          const isShortRecording = isFrameBased ? frameCount <= 120 : ($api.rec.tapeTimerDuration || 0) <= 1;
+          
+          let currentProgressWidth;
+          if (isFrameBased) {
+            // For frame-based recording, create discrete segments
+            const framesPassed = Math.floor(progress * frameCount);
+            const segmentWidth = Math.max(1, Math.floor(mainScreenWidth / frameCount));
+            currentProgressWidth = framesPassed * segmentWidth;
+          } else {
+            // For time-based recording, use smooth progress
+            currentProgressWidth = Math.floor(mainScreenWidth * progress);
+          }
+          
+          // Create tape progress bar painting with VHS-style red glow
+          const tapeProgressBarPainting = $api.painting(mainScreenWidth, 2, ($) => {
+            // Animation frame for VHS effects - increased speed for more vibes
+            const animFrame = Number($api.paintCount || 0n);
+            
+            // Helper function to sample pixel color from above the progress bar
+            const sampleColorFromAbove = (x) => {
+              // Skip sampling during early frames for performance (first ~5 frames)
+              const frameCount = Number($api.paintCount || 0n);
+              if (frameCount < 5 || !mainScreenPixels || mainScreenPixels.length === 0) {
+                return { r: 0, g: 0, b: 0 }; // Return black during startup
+              }
+              
+              // Sample from a few pixels above the progress bar position
+              const sampleY = Math.max(0, screen.height - 10); // Sample 10px above progress bar
+              const pixelIndex = (sampleY * screen.width + x) * 4;
+              
+              if (pixelIndex >= 0 && pixelIndex < mainScreenPixels.length - 3) {
+                return {
+                  r: mainScreenPixels[pixelIndex],
+                  g: mainScreenPixels[pixelIndex + 1],
+                  b: mainScreenPixels[pixelIndex + 2]
+                };
+              }
+              // Fallback to black if can't sample
+              return { r: 0, g: 0, b: 0 };
+            };
+            
+            // Helper function to blend sampled color with VHS red
+            const blendWithVHS = (sampledColor, vhsR, vhsG, vhsB, blendFactor = 0.3) => {
+              return {
+                r: Math.floor(sampledColor.r * blendFactor + vhsR * (1 - blendFactor)),
+                g: Math.floor(sampledColor.g * blendFactor + vhsG * (1 - blendFactor)),
+                b: Math.floor(sampledColor.b * blendFactor + vhsB * (1 - blendFactor))
+              };
+            };
+          
+          // Special color override for first and last frames
+          const isFirstFrame = progress <= 0.01; // First 1% of progress
+          const isLastFrame = progress >= 0.99;  // Last 1% of progress
+          
+          // Calculate smooth alpha fade - progress bar fades from 25% to 75% for longer clean content viewing
+          // Skip fade animation for short recordings
+          let progressBarAlpha = 1.0; // Default to fully visible
+          
+          if (!isShortRecording) {
+            if (progress >= 0.20 && progress <= 0.30) {
+              // Fade out from 20% to 30% (10% fade-out period)
+              progressBarAlpha = 1.0 - ((progress - 0.20) / 0.10);
+            } else if (progress > 0.30 && progress < 0.70) {
+              // Fully hidden from 30% to 70% (40% hidden period)
+              progressBarAlpha = 0.0;
+            } else if (progress >= 0.70 && progress <= 0.80) {
+              // Fade in from 70% to 80% (10% fade-in period)
+              progressBarAlpha = (progress - 0.70) / 0.10;
+            }
+          }
+          
+          // Fill entire bar with black backdrop using fade alpha
+          $.ink(0, 0, 0, Math.floor(progressBarAlpha * 255)).box(0, 0, mainScreenWidth, 2);
+          
+          if (isFrameBased) {
+            // Draw segmented progress for frame-based recording
+            const segmentWidth = Math.max(1, Math.floor(mainScreenWidth / frameCount));
+            const framesPassed = Math.floor(progress * frameCount);
+            const currentProgressWidth = framesPassed * segmentWidth;
+            
+            // Draw VHS-style progress bar pixel by pixel (same as time-based but with discrete frame spacing and no leader pixel)
+            for (let x = 0; x < mainScreenWidth; x++) {
+              let baseR, baseG, baseB;
+              
+              if (x < currentProgressWidth) {
+                // FILLED AREA - VHS red with analog glow and scan lines
+                
+                if (isFirstFrame) {
+                  // FIRST FRAME - Fully green across entire bar
+                  baseR = 0;
+                  baseG = 255;
+                  baseB = 0;
+                } else if (isLastFrame) {
+                  // LAST FRAME - Fully red across entire bar
+                  baseR = 255;
+                  baseG = 0;
+                  baseB = 0;
+                } else {
+                  // NORMAL FRAMES - Enhanced color sampling from buffer above
+                  const sampledColor = sampleColorFromAbove(x);
+                  
+                  // Sample additional colors for more variety
+                  const sampledColor2 = sampleColorFromAbove(Math.max(0, x - 3));
+                  const sampledColor3 = sampleColorFromAbove(Math.min(mainScreenWidth - 1, x + 3));
+                  
+                  // Mix multiple sampled colors for richer palette
+                  const mixedR = Math.floor((sampledColor.r + sampledColor2.r + sampledColor3.r) / 3);
+                  const mixedG = Math.floor((sampledColor.g + sampledColor2.g + sampledColor3.g) / 3);
+                  const mixedB = Math.floor((sampledColor.b + sampledColor2.b + sampledColor3.b) / 3);
+                  const mixedColor = { r: mixedR, g: mixedG, b: mixedB };
+                  
+                  // Base VHS red intensity - reduced to let more color through
+                  let redIntensity = 200; // Reduced from 255 for more color mixing
+                  
+                  // Enhanced VHS scan line effect with more movement
+                  const scanLine = Math.sin(animFrame * 0.5 + x * 0.6) * 0.15 + 0.85;
+                  
+                  // Intensified analog glow effect - more pronounced waves
+                  const glowPhase = (animFrame * 0.15 + x * 0.12) % (Math.PI * 2);
+                  const analogGlow = Math.sin(glowPhase) * 0.2 + 0.8;
+                  
+                  // Enhanced VHS tracking distortion with more character
+                  const tracking = Math.sin(animFrame * 0.08 + x * 0.03) * 0.1 + 0.9;
+                  
+                  // Secondary glow wave for more complexity
+                  const secondaryGlow = Math.sin(animFrame * 0.25 + x * 0.2) * 0.1 + 0.9;
+                  
+                  // Combine all VHS effects with brighter base
+                  redIntensity = Math.floor(redIntensity * scanLine * analogGlow * tracking * secondaryGlow);
+                  
+                  // Create VHS red color
+                  const vhsR = Math.max(180, Math.min(255, redIntensity)); // Reduced min from 200
+                  const vhsG = Math.floor(vhsR * 0.05); // Very minimal green
+                  const vhsB = Math.floor(vhsR * 0.02); // Very minimal blue
+                  
+                  // Blend mixed sampled color with VHS red (55% sampled, 45% VHS red for more color influence)
+                  const blended = blendWithVHS(mixedColor, vhsR, vhsG, vhsB, 0.55);
+                  baseR = blended.r;
+                  baseG = blended.g;
+                  baseB = blended.b;
+                }
+                
+                // Use proper alpha blending for filled area (no special leader pixel treatment for frame-based)
+                $.ink(baseR, baseG, baseB, Math.floor(progressBarAlpha * 255)).box(x, 0, 1, 2);
+              } else {
+                // UNFILLED AREA - Keep black background (already filled above)
+                // No need to redraw black pixels, they're already set
+              }
+            }
+          } else {
+            // Draw VHS-style progress bar pixel by pixel (original time-based logic)
+            for (let x = 0; x < mainScreenWidth; x++) {
+              let baseR, baseG, baseB;
+              
+              // Leading edge pixel - bright glowing leader
+              const isLeaderPixel = x === currentProgressWidth - 1 && currentProgressWidth > 0;
+              
+              if (x < currentProgressWidth) {
+                // FILLED AREA - VHS red with analog glow and scan lines
+                
+                if (isFirstFrame) {
+                  // FIRST FRAME - Fully green across entire bar
+                  baseR = 0;
+                  baseG = 255;
+                  baseB = 0;
+                } else if (isLastFrame) {
+                  // LAST FRAME - Fully red across entire bar
+                  baseR = 255;
+                  baseG = 0;
+                  baseB = 0;
+                } else {
+                  // NORMAL FRAMES - Enhanced color sampling from buffer above
+                  const sampledColor = sampleColorFromAbove(x);
+                  
+                  // Sample additional colors for more variety
+                  const sampledColor2 = sampleColorFromAbove(Math.max(0, x - 3));
+                  const sampledColor3 = sampleColorFromAbove(Math.min(mainScreenWidth - 1, x + 3));
+                  
+                  // Mix multiple sampled colors for richer palette
+                  const mixedR = Math.floor((sampledColor.r + sampledColor2.r + sampledColor3.r) / 3);
+                  const mixedG = Math.floor((sampledColor.g + sampledColor2.g + sampledColor3.g) / 3);
+                  const mixedB = Math.floor((sampledColor.b + sampledColor2.b + sampledColor3.b) / 3);
+                  const mixedColor = { r: mixedR, g: mixedG, b: mixedB };
+                  
+                  // Base VHS red intensity - reduced to let more color through
+                  let redIntensity = 200; // Reduced from 255 for more color mixing
+                  
+                  // Enhanced VHS scan line effect with more movement
+                  const scanLine = Math.sin(animFrame * 0.5 + x * 0.6) * 0.15 + 0.85;
+                  
+                  // Intensified analog glow effect - more pronounced waves
+                  const glowPhase = (animFrame * 0.15 + x * 0.12) % (Math.PI * 2);
+                  const analogGlow = Math.sin(glowPhase) * 0.2 + 0.8;
+                  
+                  // Enhanced VHS tracking distortion with more character
+                  const tracking = Math.sin(animFrame * 0.08 + x * 0.03) * 0.1 + 0.9;
+                  
+                  // Secondary glow wave for more complexity
+                  const secondaryGlow = Math.sin(animFrame * 0.25 + x * 0.2) * 0.1 + 0.9;
+                  
+                  // Combine all VHS effects with brighter base
+                  redIntensity = Math.floor(redIntensity * scanLine * analogGlow * tracking * secondaryGlow);
+                  
+                  // Create VHS red color
+                  const vhsR = Math.max(180, Math.min(255, redIntensity)); // Reduced min from 200
+                  const vhsG = Math.floor(vhsR * 0.05); // Very minimal green
+                  const vhsB = Math.floor(vhsR * 0.02); // Very minimal blue
+                  
+                  // Blend mixed sampled color with VHS red (55% sampled, 45% VHS red for more color influence)
+                  const blended = blendWithVHS(mixedColor, vhsR, vhsG, vhsB, 0.55);
+                  baseR = blended.r;
+                  baseG = blended.g;
+                  baseB = blended.b;
+                }
+                
+                // Special leader pixel treatment
+                if (isLeaderPixel) {
+                  if (isFirstFrame) {
+                    // First frame - bright green leader
+                    baseR = 0;
+                    baseG = 255;
+                    baseB = 0;
+                  } else if (isLastFrame) {
+                    // Last frame - bright red leader  
+                    baseR = 255;
+                    baseG = 0;
+                    baseB = 0;
+                  } else {
+                    // Check if we're in the fade period (20%-80%) to enable special blinking
+                    const isInFadePeriod = progress >= 0.20 && progress <= 0.80;
+                    
+                    if (isInFadePeriod && !isShortRecording) {
+                      // During fade period - cycle through yellow, lime, and other colors for visibility
+                      const colorCycle = Math.floor(animFrame * 0.3) % 4; // Slower color cycling
+                      
+                      switch (colorCycle) {
+                        case 0:
+                          baseR = 255; baseG = 255; baseB = 0; // Yellow
+                          break;
+                        case 1:
+                          baseR = 0; baseG = 255; baseB = 0; // Lime
+                          break;
+                        case 2:
+                          baseR = 255; baseG = 128; baseB = 0; // Orange
+                          break;
+                        case 3:
+                          baseR = 0; baseG = 255; baseB = 255; // Cyan
+                          break;
+                      }
+                    } else {
+                      // Normal behavior outside fade period - super bright white-hot leader with pulsing
+                      const leaderPulse = Math.sin(animFrame * 0.6) * 0.2 + 0.8;
+                      
+                      baseR = 255;
+                      baseG = Math.floor(255 * leaderPulse); // Bright white-hot leader
+                      baseB = Math.floor(255 * leaderPulse);
+                    }
+                  }
+                }
+                
+                // Apply alpha fade to final colors, with beacon-like leader pixel
+                let finalAlpha = progressBarAlpha;
+                if (isLeaderPixel) {
+                  if (progress >= 0.20 && progress <= 0.80 && !isShortRecording) {
+                    // During fade period - beacon-like signal marker (strong but not full opacity)
+                    finalAlpha = 0.8; // Bright beacon for progress indication
+                  } else {
+                    // Outside fade period - still visible beacon
+                    finalAlpha = Math.min(progressBarAlpha, 0.9); // Strong beacon at 90% opacity
+                  }
+                }
+                
+                // Use proper alpha blending for filled area
+                $.ink(baseR, baseG, baseB, Math.floor(finalAlpha * 255)).box(x, 0, 1, 2);
+              } else {
+                // UNFILLED AREA - Keep black background (already filled above)
+                // No need to redraw black pixels, they're already set
+              }
+            }
+          }
+        });
+        
+        // Ensure the painting was created successfully before adding to sendData
+        if (tapeProgressBarPainting && tapeProgressBarPainting.pixels && tapeProgressBarPainting.pixels.length > 0) {
+          // Structure the data to match what bios.mjs expects (same as label format)
+          sendData.tapeProgressBar = {
+            x: 0,
+            y: screen.height - 2, // Position at bottom of screen (2px tall)
+            img: {
+              width: tapeProgressBarPainting.width,
+              height: tapeProgressBarPainting.height,
+              pixels: tapeProgressBarPainting.pixels
+            }
+          };
+        } else {
+          console.warn("🎬 Tape progress bar painting FAILED to create:", {
+            painting: !!tapeProgressBarPainting,
+            pixels: !!tapeProgressBarPainting?.pixels,
+            pixelsLength: tapeProgressBarPainting?.pixels?.length
+          });
+        }
+        } // Close the else block for frame count >= 60
+      }
+
+      maybeLeave();
+
+      // TODO: Write this up to the data in `painting`.
+      sendData.TwoD = { code: twoDCommands };
+
+      // Attach a label buffer if necessary.
+      // Hide label when QR is in fullscreen mode
+      if (label && !hudAnimationState.qrFullscreen) {
+  const finalX = currentHUDOffset.x + hudAnimationState.slideOffset.x - currentHUDLeftPad;
+        const finalY = currentHUDOffset.y + hudAnimationState.slideOffset.y;
+        
+        sendData.label = {
+          x: finalX,
+          y: finalY,
+          opacity: hudAnimationState.opacity,
+          img: (({ width, height, pixels }) => ({ width, height, pixels }))(
+            label,
+          ),
+        };
+        
+        // DEBUG: Add hitbox visualization overlay
+        if (globalThis.debugHudHitbox && currentHUDButton) {
+          const hitboxWidth = currentHUDButton.box.w;
+          const hitboxHeight = currentHUDButton.box.h;
+          
+          const hitboxOverlay = $api.painting(hitboxWidth, hitboxHeight, ($) => {
+            $.unpan();
+            // Draw a semi-transparent green border to show the hitbox
+            $.ink(0, 255, 0, 128).box(0, 0, hitboxWidth, hitboxHeight, "outline");
+            $.ink(0, 255, 0, 64).box(1, 1, hitboxWidth - 2, hitboxHeight - 2, "outline");
+          });
+          
+          sendData.hitboxDebug = {
+            x: currentHUDOffset.x + hudAnimationState.slideOffset.x - currentHUDLeftPad,
+            y: currentHUDOffset.y + hudAnimationState.slideOffset.y,
+            opacity: hudAnimationState.opacity,
+            img: (({ width, height, pixels }) => ({ width, height, pixels }))(
+              hitboxOverlay,
+            ),
+          };
+        }
+      }
+
+      // 🔲 Generate QR code overlay for KidLisp pieces
+      let qrOverlay;
+      
+      // Clear QR cache if caching is disabled to prevent memory buildup
+      if (isQROverlayCacheDisabled() && qrOverlayCache.size > 0) {
+        qrOverlayCache.clear();
+      }
+      
+      // Detect if this is a KidLisp piece
+      const sourceCode = currentText || currentHUDTxt; // Use plain currentText first, then fall back to HUD text
+      
+      // Use centralized KidLisp detection for QR code generation
+      // But exclude proper .lisp files which should not show source HUD
+      const isInlineKidlispPiece = (currentPath && lisp.isKidlispSource(currentPath) && !currentPath.endsWith('.lisp')) ||
+                             currentPath === "(...)" ||
+                             // Detect cached KidLisp pieces by $code format
+                             (sourceCode && sourceCode.startsWith("$")) ||
+                             (currentPath && currentPath.includes("/disks/$")) ||
+                             // Use the centralized KidLisp detection that includes comma syntax
+                             (sourceCode && lisp.isKidlispSource(sourceCode));
+      
+
+      if (isInlineKidlispPiece && sourceCode && !hideLabel && (hudAnimationState.visible || hudAnimationState.animating || hudAnimationState.qrFullscreen)) {
+        // console.log("🎨 [QR Debug] Entering QR generation. qrFullscreen:", hudAnimationState.qrFullscreen, "sourceCode:", sourceCode?.substring(0, 50));
+        try {
+          // For $code pieces, the sourceCode is the code itself, so use it directly
+          let cachedCode;
+          if (sourceCode.startsWith("$")) {
+            // For $code format, the sourceCode IS the cached code (without $)
+            cachedCode = sourceCode.substring(1); // Remove the $ prefix
+            // console.log("🔑 [QR Debug] Using $code format, cachedCode:", cachedCode);
+          } else {
+            // For regular KidLisp source, check if it has been cached
+            cachedCode = getCachedCode(sourceCode);
+            // console.log("🔍 [QR Debug] Checked cache, cachedCode:", cachedCode);
+            
+            // If not cached yet but QR fullscreen is active (shift was pressed),
+            // trigger caching and request a repaint when complete
+            if (!cachedCode && hudAnimationState.qrFullscreen) {
+              // console.log("⏳ [QR Debug] Code not cached, triggering caching...");
+              const kidlispInstance = getGlobalKidLisp();
+              if (kidlispInstance) {
+                // console.log("✅ [QR Debug] Got KidLisp instance, calling cacheKidlispSource");
+                // Trigger caching asynchronously
+                kidlispInstance.cacheKidlispSource(sourceCode, $commonApi).then(() => {
+                  // Check if code was successfully cached
+                  const newCachedCode = getCachedCode(sourceCode);
+                  if (newCachedCode) {
+                    //console.log(`🔄 Code cached after shift press: $${newCachedCode}`);
+                    // Trigger repaint to show the QR code
+                    if (typeof window !== "undefined" && window.$activePaintApi?.needsPaint) {
+                      window.$activePaintApi.needsPaint();
+                    }
+                  }
+                }).catch(err => {
+                  console.warn("Failed to cache KidLisp code:", err);
+                });
+              }
+            }
+          }
+          
+          if (cachedCode) {
+            // Send the cached code to main thread for tape naming
+            send({ type: "kidlisp:cached-code", content: cachedCode });
+            
+            // Use cache key based on cached code to avoid regenerating the same QR
+            const cacheKey = `qr_${cachedCode}`;
+            
+            // Get the font and ensure it's properly loaded before proceeding
+            const font = typefaceCache.get("MatrixChunky8");
+            
+            // Check if ALL glyphs in the label text are loaded
+            // The label will be "$" + cachedCode (e.g., "$wipe", "$line", etc.)
+            // We need to verify every character's glyph is loaded to avoid pop-in
+            const labelText = `$${cachedCode}`;
+            let allGlyphsLoaded = false;
+            
+            if (font && font.glyphs) {
+              allGlyphsLoaded = true;
+              const missingGlyphs = [];
+              
+              for (const char of labelText) {
+                const glyph = font.glyphs[char];
+                // A real glyph has properties like dwidth, advance, or resolution
+                // The Proxy returns null for missing glyphs
+                const isRealGlyph = glyph && glyph !== null && 
+                  (glyph.dwidth || glyph.advance !== undefined || glyph.resolution);
+                
+                if (!isRealGlyph) {
+                  allGlyphsLoaded = false;
+                  missingGlyphs.push(char);
+                }
+              }
+              
+              // if (!allGlyphsLoaded) {
+              //   console.log('[QR] MatrixChunky8 glyphs pending:', {
+              //     labelText,
+              //     missingGlyphs: missingGlyphs.join('') || 'unknown'
+              //   });
+              // }
+            }
+            
+            const shouldShowQR = allGlyphsLoaded;
+            
+            // If font exists but glyphs not loaded yet, trigger loading and request repaint
+            if (font && !shouldShowQR) {
+              if (!font.__loadPromise) {
+                console.log('[QR] Starting font load...');
+                ensureTypefaceLoaded(font);
+              }
+              if (font.__loadPromise) {
+                font.__loadPromise.then(() => {
+                  font.__loaded = true;
+                  // Trigger repaint to show QR once font is ready
+                  if (typeof window !== "undefined" && window.$activePaintApi?.needsPaint) {
+                    window.$activePaintApi.needsPaint();
+                  }
+                }).catch((err) => {
+                  console.warn("Failed to load MatrixChunky8 for QR:", err);
+                  font.__loaded = true; // Mark as loaded to prevent infinite waiting
+                });
+              }
+            }
+            
+
+            // Check if this QR overlay is already cached (unless caching is disabled or font not loaded)
+            const isQRCacheDisabled = isQROverlayCacheDisabled();
+            const hasQRCache = qrOverlayCache.has(cacheKey);
+            
+            // Declare variables for QR positioning and sizing (used in both cached and fresh QR paths)
+            let overlayWidth, overlayHeight, startX, startY;
+            
+
+            if (!isQRCacheDisabled && shouldShowQR && hasQRCache) {
+
+              const cachedQrData = qrOverlayCache.get(cacheKey);
+              
+              // Store QR dimensions in animation state for proper bounding box animations
+              hudAnimationState.qrSize = Math.max(cachedQrData.width, cachedQrData.height);
+              
+              if (hudAnimationState.qrFullscreen) {
+                // Fullscreen mode: integer scaling only for pixel-perfect QR
+                const originalWidth = cachedQrData.width;
+                const originalHeight = cachedQrData.height;
+                
+                // Calculate maximum integer scale that fits screen with padding
+                const padding = Math.min(screen.width, screen.height) * 0.1; // 10% padding
+                const maxWidth = screen.width - padding * 2;
+                const maxHeight = screen.height - padding * 2;
+                
+                const maxScaleX = Math.floor(maxWidth / originalWidth);
+                const maxScaleY = Math.floor(maxHeight / originalHeight);
+                const scale = Math.min(maxScaleX, maxScaleY, 8); // Cap at 8x scale
+                
+                // Use integer scaling for pixel-perfect results
+                overlayWidth = originalWidth * scale;
+                overlayHeight = originalHeight * scale;
+                
+                // Calculate text dimensions for canvas sizing
+                const codeText = `$${cachedCode}`;
+                const fontSize = 16; // Fixed 2x scale (8px base font * 2 = 16px)
+                const textPadding = 8;
+                
+                // Calculate actual text width using font advances for proper sizing
+                const font = typefaceCache.get("MatrixChunky8");
+                const advances = font?.data?.advances || {};
+                let actualTextWidth = 0;
+                for (const char of codeText) {
+                  const charWidth = advances[char] || 4; // Default 4px per char if no advance data
+                  actualTextWidth += charWidth;
+                }
+                // Scale up by 2x for our size: 2 scaling
+                actualTextWidth *= 2;
+                
+                const textWidth = actualTextWidth + textPadding * 2; // Add padding
+                const textHeight = fontSize + textPadding * 2;
+                
+                // Expand canvas to include text space
+                const canvasHeight = overlayHeight + textHeight;
+                const canvasWidth = overlayWidth; // Keep QR width only
+                
+                // Center everything on screen (ensure integer coordinates)
+                startX = Math.floor((screen.width - canvasWidth) / 2);
+                startY = Math.floor((screen.height - canvasHeight) / 2);
+                
+                // Create scaled QR overlay with styled code text
+                qrOverlay = $api.painting(canvasWidth, canvasHeight, async ($) => {
+                  // Draw scaled QR with integer scaling (centered in canvas)
+                  const qrOffsetX = Math.floor((canvasWidth - overlayWidth) / 2);
+                  
+                  for (let y = 0; y < originalHeight; y++) {
+                    for (let x = 0; x < originalWidth; x++) {
+                      const srcIndex = (y * originalWidth + x) * 4;
+                      
+                      if (srcIndex < cachedQrData.basePixels.length) {
+                        const r = cachedQrData.basePixels[srcIndex];
+                        const g = cachedQrData.basePixels[srcIndex + 1];
+                        const b = cachedQrData.basePixels[srcIndex + 2];
+                        
+                        $.ink(r, g, b);
+                        // Draw scale x scale pixel block
+                        $.box(qrOffsetX + x * scale, y * scale, scale, scale);
+                      }
+                    }
+                  }
+                  
+                  // Add styled code text positioned at bottom-left corner of QR with padding
+                  const textX = qrOffsetX + 4; // Add 4px left padding from QR edge
+                  const textY = overlayHeight + 4; // Add 2px more gap (was 2, now 4) for extra top padding
+                  
+                  // Draw white text on black background - try MatrixChunky8 first, fallback to default
+                  $.ink("white");
+                  const matrixFont = typefaceCache.get("MatrixChunky8");
+                  if (matrixFont && matrixFont.glyphs) {
+                    try {
+                      $.write(codeText, { x: textX, y: textY, size: 2 }, "black", undefined, false, "MatrixChunky8");
+                    } catch (error) {
+                      // Fallback to default font if MatrixChunky8 fails
+                      $.write(codeText, { x: textX, y: textY, size: 2 }, "black");
+                    }
+                  } else {
+                    // Use default font if MatrixChunky8 not available
+                    $.write(codeText, { x: textX, y: textY, size: 2 }, "black");
+                  }
+                });
+              } else {
+                // Normal mode: use original positioning
+                const margin = 4;
+                overlayWidth = cachedQrData.width;
+                overlayHeight = cachedQrData.height;
+                startX = screen.width - overlayWidth - margin;
+                startY = screen.height - overlayHeight - margin;
+                
+                // Create fresh overlay for transfer from cached data
+                qrOverlay = {
+                  width: cachedQrData.width,
+                  height: cachedQrData.height,
+                  pixels: new Uint8ClampedArray(cachedQrData.basePixels) // Fresh copy for transfer
+                };
+              }
+              
+              // Add QR overlay to sendData with animation effects
+              sendData.qrOverlay = {
+                x: startX + (hudAnimationState.qrFullscreen ? 0 : hudAnimationState.qrSlideOffset.x),
+                y: startY + (hudAnimationState.qrFullscreen ? 0 : hudAnimationState.qrSlideOffset.y),
+                opacity: hudAnimationState.opacity,
+                img: qrOverlay
+              };
+
+            } else {
+
+              // Always use prompt.ac for QR codes (even in dev/local)
+              let url = "https://prompt.ac";
+              
+              // Use the cached nanoid code with $ prefix for a much shorter URL
+              url += `/$${cachedCode}`;
+              
+              // Generate QR code with medium error correction for better scannability
+              const cells = qr(url, { errorCorrectLevel: ErrorCorrectLevel.M }).modules;
+              
+              // Calculate size and position for bottom-right corner with 4px margin
+              const margin = 4;
+              const cellSize = 1; // 1 pixel per cell for smallest 1:1 size
+              const qrSize = cells.length * cellSize;
+              
+              // Store QR dimensions in animation state for proper bounding box animations
+              hudAnimationState.qrSize = qrSize;
+            
+              // Position in bottom-right corner
+              let startX = screen.width - qrSize - margin - 1; // Account for shadow width
+              const textHeight = 12; // Space for MatrixChunky8 8px font with shadow (8px + 4px padding)
+              const totalHeight = qrSize + textHeight;
+              let startY = screen.height - totalHeight - margin; // Move 1px closer to bottom for balanced margins
+              
+              // Create QR overlay using painting API with extra space for shadow
+              const textAreaHeight = 9;
+              const qrOffsetY = textAreaHeight; // QR starts right after text area (no gap)
+              const canvasHeight = qrOffsetY + qrSize + 2; // Ensure room for bottom shadow
+              const generatedQR = $api.painting(qrSize + 1, canvasHeight, async ($) => {
+                // Draw QR code at offset position to make room for text above
+                for (let y = 0; y < cells.length; y++) {
+                  for (let x = 0; x < cells.length; x++) {
+                    const isBlack = cells[y][x];
+                    if (isBlack) {
+                      $.ink("black");
+                    } else {
+                      $.ink("white");
+                    }
+                    $.box(x * cellSize, (y * cellSize) + qrOffsetY, cellSize); // Add qrOffsetY to move QR down
+                  }
+                }
+                
+                // QR text style configuration
+                const useBackdrop = true; // Set to true for backdrop style, false for shadow style
+                
+                // Prepare text for rendering
+                const codeToRender = `$${cachedCode}`;
+                
+                // Calculate actual rendered width for mathematical centering
+                // Get character advances from the font definition
+                const advances = font?.data?.advances || typefaceCache.get("MatrixChunky8")?.data?.advances || {};
+                
+                // Calculate text dimensions and positioning
+                let actualTextWidth = 0;
+                for (const char of codeToRender) {
+                  const charWidth = advances[char] || 4;
+                  actualTextWidth += charWidth;
+                }
+                
+                // Text area configuration - be more generous with sizing
+                const textPaddingLeft = 1; // Minimal left padding
+                const textPaddingRight = 1; // Minimal right padding for safety
+                const textAreaWidth = actualTextWidth + textPaddingLeft + textPaddingRight;
+                const textAreaHeight = 10; // Increased height (was 9)
+                
+                // Position text area above QR code (which is now at qrOffsetY)
+                const textAreaX = qrSize - textAreaWidth; // Still flush right
+                const textAreaY = 0; // At the top of the canvas
+                
+                // Text position within the text area (right-aligned with left padding only)
+                const textX = textAreaX + textPaddingLeft; // Only left padding
+                const textY = textAreaY + 1; // Vertical centering within smaller text area (was 2)
+                
+                // Render text with appropriate style
+                if (useBackdrop) {
+                  // Draw black background for text area (sized to fit text)
+                  $.ink("black"); // Black background
+                  $.box(textAreaX, textAreaY, textAreaWidth, textAreaHeight);
+                  
+                  // Render white text (no rotation for now)
+                  $.ink("white"); // White text on black background
+                  
+                  if (getTeiaMode()) {
+                    // In TEIA mode, try MatrixChunky8 first, fall back to default if not available
+                    let matrixFont = typefaceCache.get("MatrixChunky8");
+                    if (matrixFont) {
+                      
+                      // Check if this is a proper Typeface instance with all methods
+                      if (!matrixFont.getGlyph || typeof matrixFont.getGlyph !== 'function') {
+                        // Create a new proper Typeface instance
+                        const newMatrixFont = new Typeface("MatrixChunky8");
+                        await newMatrixFont.load($commonApi.net.preload);
+                        // Copy over existing glyphs data if any
+                        if (matrixFont.glyphs) {
+                          Object.assign(newMatrixFont.glyphs, matrixFont.glyphs);
+                        }
+                        matrixFont = newMatrixFont;
+                        typefaceCache.set("MatrixChunky8", matrixFont);
+                      }
+                      
+                      // Check if glyphs actually work by testing a specific character
+                      const testGlyph = matrixFont.glyphs['$'];
+                      // MatrixChunky8 uses BDF structure: {resolution, offset, baselineOffset, advance, commands, bbx}
+                      const glyphsWorking = testGlyph && typeof testGlyph === 'object' && 
+                                          (testGlyph.pixels || testGlyph.commands || testGlyph.resolution);
+                      
+                      if (!glyphsWorking) {
+                        // Create simple fallback glyphs for common characters
+                        const fallbackGlyph = {
+                          resolution: [6, 8],
+                          pixels: [
+                            [0, 1, 1, 1, 1, 0],
+                            [1, 0, 0, 0, 0, 1],
+                            [1, 0, 1, 1, 0, 1],
+                            [1, 0, 1, 1, 0, 1],
+                            [1, 0, 0, 0, 0, 1],
+                            [1, 0, 0, 0, 0, 1],
+                            [0, 1, 1, 1, 1, 0],
+                            [0, 0, 0, 0, 0, 0]
+                          ]
+                        };
+                        
+                        // DO NOT replace glyphs object - it's a Proxy that loads on-demand
+                        // Just populate common characters if they're missing
+                        if (matrixFont.glyphs) {
+                          const commonChars = '$rozeabcdefghijklmnopqrstuvwxyzABCDEFGHIJKLMNOPQRSTUVWXYZ0123456789';
+                          for (const char of commonChars) {
+                            if (!matrixFont.glyphs[char]) {
+                              matrixFont.glyphs[char] = fallbackGlyph;
+                              matrixFont[char] = fallbackGlyph; // Also set directly on font object
+                            }
+                          }
+                        }
+                      }
+                      
+                      // Check if font has reasonable glyph data before rendering
+                      const testChar = matrixFont.glyphs && (matrixFont.glyphs['$'] || matrixFont.glyphs['A'] || matrixFont.glyphs['a']);
+                      const hasValidGlyphs = testChar && (testChar.pixels || testChar.commands || testChar.resolution);
+                      if (hasValidGlyphs) {
+                        $.write(codeToRender, { x: textX, y: textY }, undefined, undefined, false, "MatrixChunky8");
+                      } else {
+                        // Fallback to default font if MatrixChunky8 isn't ready
+                        $.write(codeToRender, { x: textX, y: textY });
+                      }
+                    } else {
+                      // Fallback to default font if MatrixChunky8 not available
+                      $.write(codeToRender, { x: textX, y: textY });
+                    }
+                  } else {
+                    // Use MatrixChunky8 font in normal mode - with simple fallback
+                    const matrixFont = typefaceCache.get("MatrixChunky8");
+                    if (matrixFont) {
+                      try {
+                        $.write(codeToRender, { x: textX, y: textY }, undefined, undefined, false, "MatrixChunky8");
+                      } catch (error) {
+                        // Fallback to default font if MatrixChunky8 fails
+                        $.write(codeToRender, { x: textX, y: textY });
+                      }
+                    } else {
+                      // Use default font if MatrixChunky8 not available
+                      $.write(codeToRender, { x: textX, y: textY });
+                    }
+                  }
+                } else {
+                  // Shadow style: black shadow first, then white text
+                  // Draw black shadow (1px offset) - no rotation for now
+                  $.ink("black");
+                  
+                  if (getTeiaMode()) {
+                    // In TEIA mode, try MatrixChunky8 first, fall back to default if not available
+                    const matrixFont = typefaceCache.get("MatrixChunky8");
+                    if (matrixFont && matrixFont.glyphs) {
+                      const testChar = matrixFont.glyphs['$'] || matrixFont.glyphs['A'] || matrixFont.glyphs['a'];
+                      const hasValidGlyphs = testChar && (testChar.pixels || testChar.commands || testChar.resolution);
+                      if (hasValidGlyphs) {
+                        $.write(codeToRender, { x: textX + 1, y: textY + 1 }, undefined, undefined, false, "MatrixChunky8");
+                      } else {
+                        $.write(codeToRender, { x: textX + 1, y: textY + 1 });
+                      }
+                    } else {
+                      $.write(codeToRender, { x: textX + 1, y: textY + 1 });
+                    }
+                  } else {
+                    // Try MatrixChunky8 with simple fallback
+                    const matrixFont = typefaceCache.get("MatrixChunky8");
+                    if (matrixFont) {
+                      try {
+                        $.write(codeToRender, { x: textX + 1, y: textY + 1 }, undefined, undefined, false, "MatrixChunky8");
+                      } catch (error) {
+                        $.write(codeToRender, { x: textX + 1, y: textY + 1 });
+                      }
+                    } else {
+                      $.write(codeToRender, { x: textX + 1, y: textY + 1 });
+                    }
+                  }
+                  
+                  // Draw white text on top - no rotation for now
+                  $.ink("white");
+                  if (getTeiaMode()) {
+                    // In TEIA mode, try MatrixChunky8 first, fall back to default if not available
+                    const matrixFont = typefaceCache.get("MatrixChunky8");
+                    if (matrixFont && matrixFont.glyphs) {
+                      const testChar = matrixFont.glyphs['$'] || matrixFont.glyphs['A'] || matrixFont.glyphs['a'];
+                      const hasValidGlyphs = testChar && (testChar.pixels || testChar.commands || testChar.resolution);
+                      if (hasValidGlyphs) {
+                        $.write(codeToRender, { x: textX, y: textY }, undefined, undefined, false, "MatrixChunky8");
+                      } else {
+                        $.write(codeToRender, { x: textX, y: textY });
+                      }
+                    } else {
+                      $.write(codeToRender, { x: textX, y: textY });
+                    }
+                  } else {
+                    // Try MatrixChunky8 with simple fallback  
+                    const matrixFont = typefaceCache.get("MatrixChunky8");
+                    if (matrixFont) {
+                      try {
+                        $.write(codeToRender, { x: textX, y: textY }, undefined, undefined, false, "MatrixChunky8");
+                      } catch (error) {
+                        $.write(codeToRender, { x: textX, y: textY });
+                      }
+                    } else {
+                      $.write(codeToRender, { x: textX, y: textY });
+                    }
+                  }
+                }
+                
+                // Draw gray shadow along the right side and bottom of the entire overlay
+                $.ink("gray", 128);
+                // Right shadow - offset 1px down from top like a drop shadow
+                $.box(qrSize, 1, 1, qrOffsetY + qrSize);
+                // Bottom shadow - offset 1px from left edge like a drop shadow
+                $.box(1, qrOffsetY + qrSize, qrSize, 1);
+              });
+              
+              // Don't cache QR overlay if font isn't fully loaded yet (text label needs to re-render)
+              // Cache the base QR data (not the transferable pixels)
+              const qrData = {
+                width: generatedQR.width,
+                height: generatedQR.height,
+                basePixels: new Uint8ClampedArray(generatedQR.pixels) // Keep a safe copy for caching
+              };
+              
+              // Store QR dimensions in animation state for proper bounding box animations
+              hudAnimationState.qrSize = Math.max(qrData.width, qrData.height);
+              
+              if (hudAnimationState.qrFullscreen) {
+                // Fullscreen mode: integer scaling only for pixel-perfect QR
+                const originalQrSize = cells.length;
+                
+                // Calculate maximum integer scale that fits screen with padding
+                const padding = Math.min(screen.width, screen.height) * 0.1; // 10% padding
+                const maxSize = Math.min(screen.width, screen.height) - padding * 2;
+                
+                const maxCellSize = Math.floor(maxSize / originalQrSize);
+                const cellSize = Math.max(2, Math.min(maxCellSize, 12)); // Integer cell size, 2-12px
+                const finalQrSize = originalQrSize * cellSize;
+                
+                overlayWidth = finalQrSize;
+                overlayHeight = finalQrSize;
+                
+                // Calculate text dimensions for canvas sizing
+                const codeText = `$${cachedCode}`;
+                const fontSize = 16; // Fixed 2x scale (8px base font * 2 = 16px)
+                const textPadding = 8;
+                
+                // Calculate actual text width using font advances for proper sizing
+                const font = typefaceCache.get("MatrixChunky8");
+                const advances = font?.data?.advances || {};
+                let actualTextWidth = 0;
+                for (const char of codeText) {
+                  const charWidth = advances[char] || 4; // Default 4px per char if no advance data
+                  actualTextWidth += charWidth;
+                }
+                // Scale up by 2x for our size: 2 scaling
+                actualTextWidth *= 2;
+                
+                const textWidth = actualTextWidth + textPadding * 2; // Add padding
+                const textHeight = fontSize + textPadding * 2;
+                
+                // Use full screen canvas to position QR code (centered) and text (top-left)
+                const canvasHeight = screen.height;
+                const canvasWidth = screen.width;
+                
+                // Position QR code in center of screen
+                const qrX = Math.floor((screen.width - finalQrSize) / 2);
+                const qrY = Math.floor((screen.height - finalQrSize) / 2);
+                
+                // Position starts at top-left of screen since we're using full screen canvas
+                startX = 0;
+                startY = 0;
+                
+                // Generate fullscreen canvas with centered QR and top-left text
+                const fullscreenQR = $api.painting(canvasWidth, canvasHeight, ($) => {
+                  // Draw QR code centered on screen
+                  for (let y = 0; y < cells.length; y++) {
+                    for (let x = 0; x < cells.length; x++) {
+                      const isBlack = cells[y][x];
+                      if (isBlack) {
+                        $.ink("black");
+                      } else {
+                        $.ink("white");
+                      }
+                      $.box(qrX + x * cellSize, qrY + y * cellSize, cellSize, cellSize);
+                    }
+                  }
+                  
+                  // Draw text in absolute top-left corner of screen
+                  const codeText = `$${cachedCode}`;
+                  const textX = 10; // Small margin from left edge of screen
+                  const textY = 10; // Small margin from top edge of screen
+                  
+                  // Draw black shadow offset by 1px
+                  $.ink("black");
+                  $.write(codeText, { x: textX + 1, y: textY + 1, size: 2 }); // 2x scale for shadow
+                  
+                  // Draw white text on top
+                  $.ink("white");
+                  $.write(codeText, { x: textX, y: textY, size: 2 }); // 2x scale for main text
+                });
+                
+                // Update qrData for fullscreen
+                qrData.width = fullscreenQR.width;
+                qrData.height = fullscreenQR.height;
+                qrData.basePixels = new Uint8ClampedArray(fullscreenQR.pixels);
+                
+                qrOverlay = {
+                  width: qrData.width,
+                  height: qrData.height,
+                  pixels: new Uint8ClampedArray(qrData.basePixels)
+                };
+              } else {
+                // Normal mode: use original positioning and size
+                overlayWidth = qrData.width;
+                overlayHeight = qrData.height;
+                startX = screen.width - overlayWidth - margin;
+                startY = screen.height - overlayHeight - margin; // Removed +1 to prevent label shadow overlap
+                
+                // Create fresh overlay for transfer each time
+                qrOverlay = {
+                  width: qrData.width,
+                  height: qrData.height,
+                  pixels: new Uint8ClampedArray(qrData.basePixels) // Fresh copy for transfer
+                };
+              }
+              
+              // Cache the QR data for this piece (not the transferable version)
+              // Cache if we have some characters loaded to stabilize the QR
+              if (!isQRCacheDisabled && shouldShowQR && !hudAnimationState.qrFullscreen) {
+                qrOverlayCache.set(cacheKey, qrData);
+              }
+              
+              // Add QR overlay to sendData with exact position and animation effects
+              sendData.qrOverlay = {
+                x: startX + (hudAnimationState.qrFullscreen ? 0 : hudAnimationState.qrSlideOffset.x),
+                y: startY + (hudAnimationState.qrFullscreen ? 0 : hudAnimationState.qrSlideOffset.y),
+                opacity: hudAnimationState.opacity,
+                img: qrOverlay
+              };
+
+            }
+          } else {
+            // No cached code yet - QR will appear once caching is complete
+          }
+        } catch (err) {
+          console.warn("Failed to generate QR overlay:", err);
+        }
+      }
+
+      let transferredPixels;
+
+      // Check to see if we have a dirtyBox to render from.
+      const croppedBox = dirtyBox?.croppedBox?.(screen);
+
+      if (croppedBox?.w > 0 && croppedBox?.h > 0) {
+        transferredPixels = dirtyBox.crop(screen);
+        sendData.pixels = transferredPixels;
+        sendData.dirtyBox = croppedBox;
+      } else if (painted === true) {
+        // TODO: Toggling this causes a flicker in `line`... but helps prompt. 2022.01.29.13.21
+        // Otherwise render everything if we drew anything!
+        transferredPixels = screen.pixels;
+        sendData.pixels = transferredPixels;
+      }
+
+      // Optional messages to send.
+      if (painted === true) sendData.paintChanged = true;
+      if (loading === true) sendData.loading = true;
+
+      // These fields are one time `signals`.
+      if (reframe || glazeAfterReframe) {
+        sendData.reframe = reframe || glazeAfterReframe !== undefined;
+        if (glazeAfterReframe) {
+          send(glazeAfterReframe);
+          glazeAfterReframe = undefined;
+        }
+      }
+
+      if (cursorCode) sendData.cursorCode = cursorCode;
+
+      // Note: transferredPixels will be undefined when sendData === {}.
+      if (sendData.pixels) {
+        // 🛡️ Create a copy for transfer to avoid detaching the main rendering buffer
+        const pixelsCopy = new Uint8ClampedArray(sendData.pixels);
+        sendData.pixels = pixelsCopy.buffer;
+      } else {
+        sendData.pixels = content.pixels;
+      }
+
+      if (sendData.pixels?.byteLength === 0) sendData.pixels = undefined;
+
+      let transferredObjects = [sendData.pixels];
+
+      if (sendData.label) {
+        // 🛡️ Create a copy for transfer to avoid detaching the label buffer
+        const labelPixelsCopy = new Uint8ClampedArray(sendData.label.img.pixels);
+        transferredObjects.push(labelPixelsCopy.buffer);
+      }
+
+      if (sendData.qrOverlay) {
+        // 🛡️ Create a copy for transfer to avoid detaching the QR overlay buffer
+        const qrPixelsCopy = new Uint8ClampedArray(sendData.qrOverlay.img.pixels);
+        transferredObjects.push(qrPixelsCopy.buffer);
+      }
+
+      if (sendData.qrCornerText) {
+        // 🛡️ Create a copy for transfer to avoid detaching the QR corner text buffer
+        const qrCornerPixelsCopy = new Uint8ClampedArray(sendData.qrCornerText.img.pixels);
+        transferredObjects.push(qrCornerPixelsCopy.buffer);
+      }
+
+      if (sendData.tapeProgressBar) {
+        // 🛡️ Create a copy for transfer to avoid detaching the tape progress bar buffer
+        const tapePixelsCopy = new Uint8ClampedArray(sendData.tapeProgressBar.img.pixels);
+        transferredObjects.push(tapePixelsCopy.buffer);
+      }
+
+      if (sendData.merryProgressBar) {
+        // 🎄 Create a copy for transfer to avoid detaching the merry progress bar buffer
+        const merryPixelsCopy = new Uint8ClampedArray(sendData.merryProgressBar.img.pixels);
+        transferredObjects.push(merryPixelsCopy.buffer);
+      }
+
+      // console.log("TO:", transferredObjects);
+      // console.log("Sent data:", sendData);
+
+      sendData.sound = sound;
+
+      send({ type: "render", content: sendData }, transferredObjects);
+
+      sound.sounds.length = 0; // Empty the sound command buffer.
+      sound.bubbles.length = 0;
+      sound.kills.length = 0;
+
+      twoDCommands.length = 0; // Empty the 2D GPU command buffer.
+
+      // Flush the `signals` after sending.
+      if (reframe) reframe = undefined;
+      if (cursorCode) cursorCode = undefined;
+    } else {
+      // Send update (sim).
+      maybeLeave();
+      // TODO: How necessary is this - does any info ever need to actually
+      //       get sent? 23.01.06.16.02
+
+      // console.log(pixels);
+      // 🛡️ Create a copy for transfer to avoid detaching the pixels buffer
+      const transferPixels = pixels ? new Uint8ClampedArray(pixels) : null;
+      
+      send(
+        {
+          type: "update",
+          content: {
+            didntRender: true,
+            loading,
+            pixels: transferPixels?.buffer,
+            width: content.width,
+            height: content.height,
+            sound,
+          },
+        },
+        [transferPixels?.buffer],
+      );
+    }
+
+    // Wait 8 frames of the default piece before loading the initial piece.
+    // And also make sure the session has been queried.
+    // console.log(sessionStarted);
+    if (
+      paintCount > 8n &&
+      (sessionStarted || PREVIEW_OR_ICON || $commonApi.net.sandboxed)
+    ) {
+      loadAfterPreamble?.(); // Start loading after the first disk if necessary.
+    }
+
+    // soundClear?.();
+
+    // ***Frame State Reset***
+    // Reset video transcoding / print progress.
+
+    //console.log(performance.now() - frameTime, "ms");
+
+    //performance.mark("b");
+
+    //performance.measure("a", "b");
+    //console.log("Frame perf:", performance.getEntriesByType("measure")[0].duration);
+    //performance.clearMarks();
+    //performance.clearMeasures();
+  }
+}
+
+// 📚 Utilities
+
+// Get the active user's handle from the server if one exists, updating
+// $commonApi.handle
+let HANDLE;
+// TODO: Cache this in localStorage and clear it on log in and log out?
+//       24.05.23.22.16
+
+async function handle() {
+  if (USER) {
+    // TODO: Check to see if this is in localStorage or not...
+    const storedHandle = store["handle"]; // || (await store.retrieve("handle"));
+
+    // console.log("Stored handle...", storedHandle);
+
+    if (storedHandle) {
+      const newHandle = "@" + storedHandle;
+      if (HANDLE === newHandle) return;
+      HANDLE = "@" + storedHandle;
+      send({ type: "handle", content: HANDLE });
+      store["handle:received"] = true;
+      // console.log("Retrieved handle from store:", storedHandle);
+      return; // Leave early if a stored handle was found.
+    }
+
+    try {
+      const response = await fetch(`/handle?for=${USER.sub}`);
+      if (response.status === 200) {
+        const data = await response.json();
+        const newHandle = "@" + data.handle;
+        if (newHandle === HANDLE) return;
+        HANDLE = newHandle;
+        send({ type: "handle", content: HANDLE });
+        store["handle:received"] = true;
+        store["handle"] = data.handle;
+        // store.persist("handle"); // Maybe this shouldn't persist.
+      } else {
+        // console.warn(await response.text());
+        store["handle:failed"] = true;
+      }
+    } catch (error) {
+      console.error(error);
+      store["handle:failed"] = true;
+    }
+  }
+}
+
+// Tell the `bios` to pull a screenshot of the next frame.
+function downloadScreenshot() {
+  send({
+    type: "$creenshot",
+    content: {
+      filename: `$creenshot-${num.timestamp()}.png`,
+      modifiers: { scale: 6 },
+    },
+  });
+}
+
+// Run the piece's "leave" function which will trigger
+// a new load before sending off the final frame.
+function maybeLeave() {
+  // 🚪 Leave (Skips act and sim and paint...)
+  if (leaving && leaveLoad) {
+    try {
+      leave({ ...painting.api, screen, ...$commonApi }); // Trigger leave.
+    } catch (e) {
+      console.warn("👋 Leave failure...", e);
+    }
+    leaveLoad();
+    leaveLoad = null;
+  }
+}
+
+// Debug utility for HUD hitbox visualization
+globalThis.toggleHudHitboxDebug = () => {
+  globalThis.debugHudHitbox = !globalThis.debugHudHitbox;
+  $commonApi.needsPaint(); // Force repaint to show/hide the debug visualization
+};
+
+// Play a sound when "notice" fires.
+const noticeBell = (api, { tone } = { tone: 600 }) => {
+  api.beep(tone);
+
+  noticeTimer = new gizmo.Hourglass(160, {
+    completed: () => {
+      notice = "";
+      noticeOpts = null;
+      noticeTimer = null;
+      $commonApi.needsPaint();
+    },
+  });
+};