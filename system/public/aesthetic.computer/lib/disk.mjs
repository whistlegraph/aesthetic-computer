// 💾 Disk (Piece)
// Manages a piece and the transitions between pieces like a
// hypervisor or shell.

/* #region 🏁 todo
#endregion */

import * as graph from "./graph.mjs";
import * as num from "./num.mjs";
import * as text from "./text.mjs";
import * as geo from "./geo.mjs";
import * as gizmo from "./gizmo.mjs";
import * as ui from "./ui.mjs";
import * as help from "./help.mjs";
import * as platform from "./platform.mjs";
import { parse, metadata } from "./parse.mjs";
import { Socket } from "./socket.mjs"; // TODO: Eventually expand to `net.Socket`
// import { UDP } from "./udp.mjs"; // TODO: Eventually expand to `net.Socket`
import { notArray } from "./helpers.mjs";
const { round, sin, random, max, floor } = Math;
import { nopaint_boot, nopaint_act, nopaint_is } from "../systems/nopaint.mjs";
import * as prompt from "../systems/prompt-system.mjs";
import { headers } from "./console-headers.mjs";
import { logs } from "./logs.mjs";
import { soundWhitelist } from "./sound/sound-whitelist.mjs";

import { Typeface } from "../lib/type.mjs";
let tf; // Typeface global.

export const noWorker = { onMessage: undefined, postMessage: undefined };

let ROOT_PIECE = "prompt"; // This gets set straight from the host html file for the ac.
let USER; // A holder for the logged in user. (Defined in `boot`)
let debug = false; // This can be overwritten on boot.
import { setDebug } from "../disks/common/debug.mjs";

const defaults = {
  boot: ({ resize, cursor, screen: { width, height }, resolution, slug }) => {
    // resize(width / 2, height / 2);
    if (slug?.startsWith("botce")) resolution(width, height, 0);
    cursor("native");
  }, // aka Setup
  sim: () => false, // A framerate independent of rendering.
  paint: ({ noise16Aesthetic, noise16Sotce, slug }) => {
    // TODO: Make this a boot choice via the index.html file?
    if (slug?.startsWith("botce")) {
      noise16Sotce();
    } else {
      noise16Aesthetic();
    }
    //noiseTinted([20, 20, 20], 0.8, 0.7);
  },
  beat: () => false, // Runs every bpm.
  act: () => false, // All user interaction.
  leave: () => false, // Before unload.
  preview: ({ wipe, slug }) => {
    wipe(64).ink(255).write(slug, { center: "xy", size: 1 });
  },
  icon: ({ glaze, wipe }) => {
    glaze({ on: false });
    wipe(70, 50, 100)
      .ink(200, 30, 100)
      .box(screen.width / 2, screen.height / 2, 48, 72, "*center");
  },
};

let loadAfterPreamble = null;
let hotSwap = null;

// let jumpDelay; // a setInterval for jumping between disks or pages.

// let showHUD = true;

// 🔎 NoPaint
// Inheritable via `export const system = "nopaint"` from any piece.
// Boilerplate for a distributed raster editor.
const nopaint = {
  leave: function leave($) {
    const { store, system, page, screen, flatten } = $;
    if (NPnoOnLeave === false) {
      // ^ This is set when reloading a brush without storing changes. (`N` key)

      if (system.nopaint.bakeOnLeave) {
        // Add bake commands.
        page(system.painting);
        //$activePaintApi = $; // In case of recursive paint functions like `write`.
        bake($);
        // page(screen); // TODO: This should work but it doesnt...
        //                        Seems to have something to do with
        //                        the $activePaintAPI being set
        //                        and it's specific to the `write`
        //                        implementation.
        flatten(); // Force-run the above painting commands.
      }
      // Bake any changes into the existing painting using the screen buffer.
      // Note... this may not include the full API that `paint` has...
      // Which could lead to inconsistencies in `bake` calls.  23.05.04.13.01

      //  const p = system.nopaint.translation; // Offset by the pan position.
      //  page(system.painting).paste(screen, -p.x, -p.y); // TODO: Why the + 1 offset here...
      //  painting.paint(); // TODO: Why is this here?
      //  page(screen);
      //}

      addUndoPainting(system.painting);

      // Idea: Check to see if anything actually got painted by doing a diff on
      //       the pixels?

      store["painting"] = system.painting; // Remember the painting data.
      store.persist("painting", "local:db");

      // And its transform.
      store["painting:transform"] = { translation: system.nopaint.translation };
      store.persist("painting:transform", "local:db");
    } else {
      // Restore a painting if `no`ing.
      const paintings = system.nopaint.undo.paintings;
      page(system.painting)
        .paste(paintings[paintings.length - 1])
        .page(screen);
    }

    NPnoOnLeave = false;
  },
};

const undoPaintings = []; // Stores the last two paintings.
let undoPosition = 0;

function addUndoPainting(painting) {
  if (!painting) return; // If there is no painting present, silently pass.
  const op = painting.pixels;
  const pixels = new Uint8ClampedArray(op.length);
  pixels.set(op);

  if (undoPaintings.length > undoPosition + 1) {
    undoPaintings.length = undoPosition + 1;
  }

  if (undoPaintings.length > 0) {
    const lastPainting = undoPaintings[undoPaintings.length - 1];

    // Check for equality in the two states.
    // TODO: How long does this take?
    const eq =
      painting.width === lastPainting.width &&
      painting.height === lastPainting.height &&
      pixels.every((value, index) => value === lastPainting.pixels[index]);

    if (eq) {
      console.log("💩 The undo stack was not changed:", undoPaintings.length);
      return;
    }
  }

  undoPaintings.push({
    pixels,
    width: painting.width,
    height: painting.height,
  });

  undoPosition = undoPaintings.length - 1;

  // Note: This could be extended to increase the size of the
  //       undo stack, and images could be diffed? 23.01.31.01.30
  const maxUndoSteps = 32;
  if (undoPaintings.length > maxUndoSteps) undoPaintings.shift();

  if (debug && logs.painting)
    console.log("💩 Added undo painting...", undoPaintings.length);
}

let system = null; // Used to add built-in templated behaviors like `nopaint`.
let boot = defaults.boot;
let sim = defaults.sim;
let paint = defaults.paint;
let beat = defaults.beat;
let act = defaults.act;
let leave = defaults.leave;
let preview = defaults.preview;
let icon = defaults.icon;
let bake; // Currently only used by the `nopaint` system.

let leaving = false; // Set to true on first piece.
let leaveLoad; // A callback for loading the next disk after leaving.

let previewMode = false; // Detects ?preview on a piece and yields its
//                          preview function if it exists.
let iconMode = false; // Detects ?icon on a piece and yields its
//                          icon function if it exists.

let module; // Currently loaded piece module code.
let currentPath,
  currentHost,
  currentSearch,
  currentColon,
  currentParams,
  currentHash,
  currentText,
  currentCode,
  currentHUDText,
  currentHUDTextColor,
  currentHUDButton,
  currentHUDOffset;
let loading = false;
let reframe;

const signals = []; // Easy messages from embedded DOM content.
const actAlerts = []; // Messages that get put into act and cleared after
// every frame.
let reframed = false;

let screen;
let currentDisplay; // TODO: Remove this? 22.09.29.11.38
let cursorCode;
let pieceHistoryIndex = -1; // Gets incremented to 0 when first piece loads.
let paintCount = 0n;
let simCount = 0n;
let booted = false;
// let initialSim = true;
let noPaint = false;

let storeRetrievalResolution, storeDeletionResolution;

let socket, socketStartDelay;
let scream = null; // 😱 Allow priviledged users to send alerts to everyone.
//                       (A great end<->end socket + redis test.)
let screaming = false;
let screamingTimer; // Keep track of scream duration.

const ambientPenPoints = []; // Render cursor points of other active users,
//                              dumped each frame.

let glazeEnabled = false; // Keep track of whether glaze is on or off.

// *** Dark Mode ***
// Pass `true` or `false` to override or `default` to the system setting.
function darkMode(enabled = !$commonApi.dark) {
  if (enabled === "default") {
    // default
    store.delete("dark-mode");
    console.log("🌜 Dark mode:", $commonApi.dark);
    return $commonApi.dark;
  } else {
    // true or false
    store["dark-mode"] = enabled;
    store.persist("dark-mode");
    $commonApi.dark = enabled;
    console.log("🌜 Dark mode:", $commonApi.dark);
    return enabled;
  }
}

// *** Store ***
// This object is used to store and retrieve data across disks
// The `local` method encodes everything as a JSON string.

// Note: It strangely also contains an API which could be redefined
//       unintentionally. 22.10.15.01.57
// 22.11.25.11.07: The methods should be refactored out of the storage object / not share keys.
const store = {
  persist: function (key, method = "local") {
    // Send data over the thread through a key in this object.
    send({
      type: "store:persist",
      content: {
        key,
        data: this[key],
        method,
      },
    });
    // TODO: Turn the existing key into a retrieval function / promise?
  },
  retrieve: function (key, method = "local") {
    const promise = new Promise((resolve) => {
      storeRetrievalResolution = resolve;
    });

    send({
      type: "store:retrieve",
      content: {
        key,
        method,
      },
    });

    return promise;
  },
  delete: function (key, method = "local") {
    // Remove the key from the ram store, no matter what the method.
    delete store[key];

    const promise = new Promise((resolve) => {
      storeDeletionResolution = resolve;
    });

    send({
      type: "store:delete",
      content: {
        key,
        method,
      },
    });
    return promise;
  },
};

// Promise based API calls (through `bios` and back)
let fileImport;
let serverUpload, serverUploadProgressReporter;
let authorizationRequest;
let fileOpenRequest;
let fileEncodeRequest;
let gpuResponse;
let web3Response;

// Other
let activeVideo; // TODO: Eventually this can be a bank to store video textures.
let preloadPromises = {};
let inFocus;
let loadFailure;

// 1. ✔ API

// TODO: Eventually add a wiggle bank so all wiggles are indexed
//       and start at random angles.
// let wiggler = 0;
let wiggleAngle = 0;

// TODO; Change this to true and update all brushes.
// let NPdontPaintOnLeave = false;
let NPnoOnLeave = false;

// 🔴 Recorder (Singleton)
class Recorder {
  printProgress = 0;
  presentProgress = 0;
  printing = false; // Set by a callback from `bios`.
  printed = false; // "
  recording = false; // "
  recorded = false; // "
  presenting = false; // "
  playing = false; // "
  cutCallback;
  printCallback;

  constructor() {}

  slate() {
    send({ type: "recorder:slate" }); // Kill the MediaRecorder instance.
    // TODO: Should printing and playing also be set to false?
    //$commonApi.rec.printing = false; // "

    $commonApi.rec.recording = false; // Reset this singleton.
    $commonApi.rec.recorded = false; //
    $commonApi.rec.printed = false; // "
    $commonApi.rec.printProgress = 0; // "
  }

  rolling(opts) {
    send({ type: "recorder:rolling", content: opts });
  }

  cut(cb) {
    $commonApi.rec.cutCallback = cb;
    send({ type: "recorder:cut" });
  }

  print(cb) {
    // $commonApi.rec.printing = true; // Set this to `true` right away.
    $commonApi.rec.printCallback = cb;
    send({ type: "recorder:print" });
  }

  present() {
    send({ type: "recorder:present" });
  }

  unpresent() {
    send({ type: "recorder:unpresent" });
  }

  play() {
    send({ type: "recorder:present:play" });
  }

  pause() {
    send({ type: "recorder:present:pause" });
  }
}

let cachedAPI; // 🪢 This is a bit hacky. 23.04.21.14.59

// For every function to access.
const $commonApi = {
  // Broadcast an event through the entire act system.
  act: (event, data = {}) => {
    data.is = (e) => e === event;
    cachedAPI.event = data;
    try {
      act(cachedAPI);
    } catch (e) {
      console.warn("️ ✒ Act failure...", e);
    }
  },
  // `Get` api
  // Retrieve assets from a user account.
  get: {
    painting: (code) => {
      return {
        by: async (handle) => {
          // Get the user sub from the handle...
          const url = `/user?from=${handle}`;
          try {
            const res = await fetch(url);
            if (res.ok) {
              const json = await res.json();
              return $commonApi.net.preload(
                `https://user.aesthetic.computer/${json.sub}/painting/${code}.png`
              );
            } else {
              console.error(`Error: ${res.status} ${res.statusText}`);
              console.error(
                `Response headers: ${JSON.stringify(
                  Array.from(res.headers.entries())
                )}`
              );
            }
          } catch (error) {
            console.error(`Fetch failed: ${error}`);
          }
        },
      };
    },
  },
  // ***Actually*** upload a file to the server.
  // 📓 The file name can have `media-` which will sort it on the server into
  // a directory via `presigned-url.js`.
  upload: async (filename, data, progress, bucket) => {
    const prom = new Promise((resolve, reject) => {
      serverUpload = { resolve, reject };
    });
    serverUploadProgressReporter = progress;
    send({ type: "upload", content: { filename, data, bucket } });
    return prom;
  },
  code: {
    channel: (chan) => {
      codeChannel = chan; // Set the current `codeChannel`.
      store["code-channel"] = codeChannel; // Store and keep it in the browser.
      store.persist("code-channel");
      console.log("💻 Code channel set to:", codeChannel);
      socket.send("code-channel:sub", codeChannel);
      //       ❤️‍🔥
      // TODO: Should return a promise here, and wait for a `code-channel:subbed`
      //       event, that way users get better confirmation if the socket
      //       doesn't go through / there is a server issue. 23.07.04.18.01
    },
  },
  // File should be { type, data } where type is "png", "webp", "jef", etc.
  encode: async (file) => {
    const prom = new Promise((resolve, reject) => {
      fileEncodeRequest = { resolve, reject };
    });
    send({ type: "file-encode:request", content: file });
    return prom;
  },
  file: async () => {
    const prom = new Promise((resolve, reject) => {
      fileOpenRequest = { resolve, reject };
    });
    send({ type: "file-open:request" });
    return prom;
  },
  // Authorize a user.
  authorize: async () => {
    // TODO: This should always fail while running user code.
    const prom = new Promise((resolve, reject) => {
      authorizationRequest = { resolve, reject };
    });
    send({ type: "authorization:request" });
    return prom;
  }, // Get a token for a logged in user.
  hand: { mediapipe: { screen: [], world: [], hand: "None" } }, // Hand-tracking. 23.04.27.10.19 TODO: Move eventually.
  hud: {
    label: (text, color, offset) => {
      currentHUDText = text;
      currentHUDTextColor = color;
      currentHUDOffset = offset;
    },
    currentLabel: () => ({ text: currentHUDText, btn: currentHUDButton }),
  },
  send,
  platform,
  history: [], // Populated when a disk loads and sets the former piece.
  // Trigger background music.
  // Eventually add an "@" style parameter similar to what a stamp system would have.
  bgm: {
    set: function (trackNumber, volume) {
      send({ type: "bgm-change", content: { trackNumber, volume } });
    },
    stop: () => send({ type: "bgm-stop" }),
    data: {},
  },
  system: {
    // prompt: { input: undefined }, Gets set in `prompt_boot`.
    nopaint: {
      //boot: nopaint_boot, // TODO: Why are these in the commonApi? 23.02.12.14.26
      // act: nopaint_act,
      is: nopaint_is,
      undo: { paintings: undoPaintings },
      needsBake: false,
      needsPresent: false,
      bakeOnLeave: false,
      addUndoPainting,
      // Regresses the system painting to a previous state.
      // Or the reverse... ("yes")
      no: ({ system, store, needsPaint }, yes = false) => {
        const paintings = system.nopaint.undo.paintings;

        if (yes) {
          // ⏩ Fast-forward mode.
          undoPosition += 1;
          if (undoPosition > paintings.length - 1)
            undoPosition = paintings.length - 1;
        } else {
          // ⏪ Rewind mode.
          undoPosition -= 1;
          if (undoPosition < 0) undoPosition = 0;
        }

        if (paintings.length > 1) {
          // Copy over the old picture here...
          const p = paintings[undoPosition];

          const op = p.pixels;
          const pixels = new Uint8ClampedArray(op.length);
          pixels.set(op);

          store["painting"] = {
            width: p.width,
            height: p.height,
            pixels,
          };

          const resolutionChange =
            paintings[0].width !== paintings[1].width ||
            paintings[0].height !== paintings[1].height;

          // 🦢 Swap mode.
          // 'no' should swap...
          // const temp = paintings[0];
          // paintings[0] = paintings[1];
          // paintings[1] = temp;

          store.persist("painting", "local:db");

          system.painting = store["painting"];

          if (resolutionChange) {
            system.nopaint.resetTransform({ system });
            system.nopaint.storeTransform(store, system);
          }

          needsPaint();
        }
      },
      // Center the picture within the screen / default translation.
      resetTransform: ({ system: sys }) => {
        if (!sys.painting) {
          sys.nopaint.translation = { x: 0, y: 0 };
          return;
        }

        sys.nopaint.translation.x = floor(
          screen.width / 2 - sys.painting.width / 2
        );
        sys.nopaint.translation.y = floor(
          screen.height / 2 - sys.painting.height / 2
        );
      },
      storeTransform: (store, sys) => {
        store["painting:transform"] = { translation: sys.nopaint.translation };
        store.persist("painting:transform", "local:db");
      },
      translation: { x: 0, y: 0 },
      translate: ({ system }, x, y) => {
        system.nopaint.translation.x += x;
        system.nopaint.translation.y += y;
      },
      brush: { x: 0, y: 0 },
      transform: (p) => {
        return {
          x: p.x - nopaintAPI.translation.x,
          y: p.y - nopaintAPI.translation.y,
        };
      },
      updateBrush: ({ pen, system }) => {
        const { x, y } = system.nopaint.translation;

        const pos = { x: (pen?.x || 0) - x, y: (pen?.y || 0) - y };

        // Transform the original dragBox
        const dragBox = new geo.Box(
          pen?.dragBox?.x - x,
          pen?.dragBox?.y - y,
          pen?.dragBox?.w,
          pen?.dragBox?.h
        );

        system.nopaint.brush = { x: pos.x, y: pos.y, dragBox };
      },
      // Helper to display the existing painting on the screen, with an
      // optional pan amount, that returns an adjusted pen pointer as `brush`.

      // TODO: - [] Add Zoom
      //       - [] And Rotation!

      present: ({ system, screen, wipe, paste }, tx, ty) => {
        system.nopaint.needsPresent = false;

        const x = tx || system.nopaint.translation.x;
        const y = ty || system.nopaint.translation.y;

        system.nopaint.translation = { x, y };

        const fullbleed =
          x === 0 &&
          y === 0 &&
          screen.width <= system.painting.width &&
          screen.height <= system.painting.height;

        if (fullbleed) {
          // If we are not panned and the painting fills the screen.
          paste(system.painting);
        } else {
          // If we are panned or the painting is a custom resolution.
          wipe(32)
            .paste(system.painting, x, y)
            .ink(128)
            .box(
              x,
              y,
              system.painting.width,
              system.painting.height,
              "outline"
            );
        }

        return {
          x,
          y, //,
          //brush: { x: (pen?.x || 0) - x, y: (pen?.y || 0) - y },
        };
      },
      // Kill an existing painting.
      noBang: async ({ system, store, needsPaint }) => {
        const deleted = await store.delete("painting", "local:db");
        await store.delete("painting:resolution-lock", "local:db");
        await store.delete("painting:transform", "local:db");
        system.nopaint.undo.paintings.length = 0; // Reset undo stack.
        system.painting = null;
        system.nopaint.resetTransform({ system, screen }); // Reset transform.
        needsPaint();
        return deleted;
      },
      // Replace a painting entirely, remembering the last one.
      // (This will always enable fixed resolution mode.)
      replace: ({ system, screen, store, needsPaint }, painting) => {
        system.painting = painting; // Update references.
        store["painting"] = system.painting;
        store.persist("painting", "local:db"); // Persist to storage.
        store["painting:resolution-lock"] = true;
        store.persist("painting:resolution-lock", "local:db");
        system.nopaint.resetTransform({ system, screen }); // Reset transform.
        system.nopaint.storeTransform(store, system);
        system.nopaint.addUndoPainting(system.painting);
        system.nopaint.needsPresent = true;
        needsPaint();
      },
      abort: () => (NPnoOnLeave = true),
    },
  },
  // Paint all queued rendering commands immediately.
  flatten: () => {
    return painting.paint(true);
  },
  connect: () => {
    const p = new Promise((resolve, reject) => {
      web3Response = { resolve, reject };
    });
    send({ type: "web3-connect" });
    return p;
  },
  wiggle: function (n, level = 0.2, speed = 6) {
    wiggleAngle = (wiggleAngle + 1 * speed) % 360;
    const osc = sin(num.radians(wiggleAngle));
    return n + n * level * osc;
  },
  dark: true, // Dark mode. (Gets set on startup and on any change.)
  darkMode, // Toggle dark mode or set to `true` or `false`.
  // content: added programmatically: see Content class
  gpuReady: false,
  gpu: {
    message: (content) => {
      const p = new Promise((resolve, reject) => {
        gpuResponse = { resolve, reject };
      });
      send({ type: "gpu-event", content });
      return p;
    },
  },
  // Deprecated in favor of `bios` -> `hitboxes`. (To support iOS)
  // clipboard: {
  //   copy: (text) => {
  //     send({ type: "copy", content: text });
  //   },
  // },
  text: {
    capitalize: text.capitalize,
  },
  num: {
    wrap: num.wrap,
    even: num.even,
    odd: num.odd,
    clamp: num.clamp,
    rand: num.rand,
    randInt: num.randInt,
    randIntArr: num.randIntArr,
    randIntRange: num.randIntRange,
    rangedInts: num.rangedInts,
    multiply: num.multiply,
    dist: num.dist,
    dist3d: num.dist3d,
    radians: num.radians,
    degrees: num.degrees,
    lerp: num.lerp,
    map: num.map,
    Track: num.Track,
    timestamp: num.timestamp,
    p2: num.p2,
    midp: num.midp,
    vec2: num.vec2,
    vec3: num.vec3,
    vec4: num.vec4,
    mat3: num.mat3,
    mat4: num.mat4,
    quat: num.quat,
    parseColor: num.parseColor,
    findColor: num.findColor,
    saturate: num.saturate,
    desaturate: num.desaturate,
    shiftRGB: num.shiftRGB,
    rgbToHexStr: num.rgbToHexStr,
    hexToRgb: num.hexToRgb,
    blend: num.blend,
  },
  geo: {
    Box: geo.Box,
    DirtyBox: geo.DirtyBox,
    Grid: geo.Grid,
    Circle: geo.Circle,
    linePointsFromAngle: geo.linePointsFromAngle,
    pointFrom: geo.pointFrom,
    Race: geo.Race,
    Quantizer: geo.Quantizer,
  },
  ui: {
    Button: ui.Button,
    TextButton: ui.TextButton,
  },
  help: {
    choose: help.choose,
    flip: help.flip,
    repeat: help.repeat,
    every: help.every,
    any: help.any,
    anyKey: help.anyKey,
    each: help.each,
  },
  gizmo: { Hourglass: gizmo.Hourglass },
  rec: new Recorder(),
  net: {
    signup: () => {
      send({ type: "signup" });
    },
    login: () => {
      send({ type: "login" });
    }, // { email }
    logout: () => send({ type: "logout" }),
    pieces: `${location.protocol}//${location.host}/aesthetic.computer/disks`,
    parse, // Parse a piece slug.
  },
  needsPaint: () => (noPaint = false), // TODO: Does "paint" needs this?
  store,
  pieceCount: -1, // Incs to 0 when the first piece (usually the prompt) loads.
  //                 Increments by 1 each time a new piece loads.
  debug,
};

const nopaintAPI = $commonApi.system.nopaint;

// Spawn a session backend for a piece.
async function session(slug, forceProduction = false, service) {
  let endPoint = "/session/" + slug;
  const params = { service };
  if (forceProduction) params.forceProduction = 1;
  endPoint += "?" + new URLSearchParams(params);

  const req = await fetch(endPoint);

  const session = await req.json();

  if (debug && logs.session)
    console.log(
      `🐕‍🦺 Session: ${slug} - ${session.backend || session.name || session.url}`
    );
  // Return the active session if the server knows it's "Ready", otherwise
  // wait for the one we requested to spin up.
  // (And in debug mode we just get a local url from "/session" so no need
  // to check that.)
  if (session.state === "Ready" || (debug && !forceProduction)) {
    return session;
  } else {
    let eventSource = new EventSource(
      `https://api.jamsocket.com/backend/${session.name}/status/stream`
      // See also: https://docs.jamsocket.com/api-docs/#get-a-backends-status-stream
    );

    return new Promise((resolve, reject) => {
      eventSource.onmessage = (event) => {
        const update = JSON.parse(event.data);
        const colors = {
          Ready: "🟢",
          Loading: "🟠",
          Starting: "🟡",
        };
        const color = colors[update.state] || "🔵";
        console.log(color + " Backend:", update.state);
        if (update.state === "Ready") {
          resolve(session);
        } else {
          if (update.state !== "Loading" && update.state !== "Starting") {
            eventSource = null; // Clears the event stream handler.
          }
        }
      };
    });
  }
}

// Just for "update".
const $updateApi = {};

// 🖼 Painting

// Pre-fab models:
const QUAD = {
  type: "quad",
  positions: [
    // Triangle 1 (Left Side)
    [-1, -1, 0, 1], // Bottom Left
    [-1, 1, 0, 1], // Top Left
    [1, 1, 0, 1], // Top Right
    // Triangle 2 (Right Side)
    [-1, -1, 0, 1], // Bottom Left
    [1, -1, 0, 1], // Bottom Right
    [1, 1, 0, 1], // Top Right
  ],
  indices: [
    // These are not re-used for now.
    // One
    0, 1, 2,
    //Two
    3, 4, 5,
  ],
};

// A cube of lines.
const CUBEL = {
  type: "line",
  positions: [
    // Back
    [-0.5, -0.5, 0.5, 1], // Down
    [-0.5, 0.5, 0.5, 1],

    [-0.5, 0.5, 0.5, 1], // Across
    [0.5, 0.5, 0.5, 1],

    [0.5, 0.5, 0.5, 1], // Up
    [0.5, -0.5, 0.5, 1],

    [0.5, -0.5, 0.5, 1], // Back
    [-0.5, -0.5, 0.5, 1],
    // Front
    [-0.5, -0.5, -0.5, 1], // Down
    [-0.5, 0.5, -0.5, 1],

    [-0.5, 0.5, -0.5, 1], // Across
    [0.5, 0.5, -0.5, 1],

    [0.5, 0.5, -0.5, 1], // Up
    [0.5, -0.5, -0.5, 1],

    [0.5, -0.5, -0.5, 1], // Back
    [-0.5, -0.5, -0.5, 1],
    // Bars (back to front)
    [-0.5, -0.5, 0.5, 1], // Top Left
    [-0.5, -0.5, -0.5, 1],

    [-0.5, 0.5, 0.5, 1], // Bottom Left
    [-0.5, 0.5, -0.5, 1],

    [0.5, 0.5, 0.5, 1], // Up
    [0.5, 0.5, -0.5, 1],

    [0.5, -0.5, 0.5, 1], // Back
    [0.5, -0.5, -0.5, 1],
  ],
};

const ORIGIN = {
  type: "line",
  positions: [
    [-0.5, 0, 0, 1], // Horizontal X
    [0.5, 0, 0, 1],
    [0, 0, -0.5, 1], // Horizontal Z
    [0, 0, 2, 1],
    [0, -0.5, 0, 1], // Vertical
    [0, 0.5, 0, 1],
  ],
  colors: [
    [255, 0, 0, 255],
    [255, 0, 0, 255],
    [0, 255, 0, 255],
    [0, 255, 0, 255],
    [0, 0, 255, 255],
    [0, 0, 255, 255],
  ],
};

const TRI = {
  type: "triangle",
  positions: [
    [-1, -1, 0, 1], // Bottom Left
    [0, 1, 0, 1], // Top Left
    [1, -1, 0, 1], // Top Right
    // Triangle 2 (Right Side)
  ],
  indices: [0, 1, 2],
};

const LINE = {
  type: "line",
  positions: [
    [0, 0, 0, 1], // Bottom
    [0, 1, 0, 1], // Top
  ],
  indices: [0, 1],
};

// Inputs: (r, g, b), (r, g, b, a) or an array of those.
//         (rgb) for grayscale or (rgb, a) for grayscale with alpha.
//         Or hex with "#000000" or "0x000000" or 0x000000.
// TODO: Add `erase` anc all css color alpha support. 23.07.20.14.45
// TODO: Add transparency and short hex to hex support.
// TODO: Add better hex support via: https://stackoverflow.com/a/53936623/8146077
function color() {
  let args = [...arguments];

  if (args.length === 1 && args[0] !== undefined) {
    const isNumber = () => typeof args[0] === "number";
    const isArray = () => Array.isArray(args[0]);
    const isString = () => typeof args[0] === "string";

    // If it's not a Number or Array or String, then assume it's an object,
    // randomly pick a key & re-run.
    if (!isNumber() && !isArray() && !isString())
      return color(help.any(args[0]));

    // Single number argument.
    if (isNumber()) {
      // Treat as raw hex if we hit a certain limit.
      if (args[0] > 255) {
        args = num.hexToRgb(args[0]);
      } else {
        // Otherwise, replicate the first number across all three fields.
        args = Array.from(args);
        args.push(args[0], args[0]);
      }
    } else if (isArray()) {
      // Or if it's an array, then spread it out and re-ink.
      // args = args[0];
      return color(...args[0]);
    } else if (isString()) {
      // See if it's a hex.
      const cleanedHex = args[0].replace("#", "").replace("0x", "");
      if (num.isHexString(cleanedHex) === true) {
        args = num.hexToRgb(cleanedHex);
      } else if (args[0] === "erase") {
        args = [-1, -1, -1];
        // if (args[1]) alpha = parseFloat(args[1]);
      } else {
        args = num.cssColors[args[0]]; // Try to match it to a table.
      }

      // TODO: Add an error message here. 22.08.29.13.03
    }
  } else if (args.length === 2) {
    // rgb, a
    args = [arguments[0], arguments[0], arguments[0], arguments[1]];
  } else if (
    args.length === 0 ||
    (args.length === 1 && args[0] === undefined)
  ) {
    args = num.randIntArr(255, 3);
    args.push(255); // Generate random values here, always leave alpha 255.
  }

  if (args.length === 3) args = [...args, 255]; // Always be sure we have alpha.

  // Randomized any undefined or null values across all 4 arguments.
  args.forEach((a, i) => {
    if (isNaN(args[i])) args[i] = num.randInt(255);
  });

  return args;
}

function ink() {
  return graph.color(...color(...arguments));
}

// 🔎 PAINTAPI
const $paintApi = {
  // 1. Composite functions (that use $activePaintApi)
  //    (Must be unwrapped)

  // Prints a line of text using the default / current global font.
  // Argument options:
  // text, pos: {x, y, center}, bg (optional)
  write: function (text, pos, bg) {
    if (!text) return; // Fail silently if no text.
    tf?.print($activePaintApi, pos, 0, text.toString(), bg); // Fail on preamble.
    return $activePaintApi;
  },
  // 2. Image Utilities
  clonePixels: graph.cloneBuffer,
  color,
  resize: graph.resize,
  // 3. 3D Classes & Objects
  Camera: graph.Camera,
  Form: graph.Form,
  Dolly: graph.Dolly,
  TRI,
  QUAD,
  LINE,
  CUBEL,
  ORIGIN,
};

// This is where I map the API functions that anyone can use, to the internal
// code that represents them...

// Rendering of 3D forms.

const formsToClear = [];
let backgroundColor3D = [0, 0, 0, 255];
let formsSent = {}; // TODO: This should be cleared more often...

// `cpu: true` enabled software rendering
function form(
  forms,
  cam,
  { cpu, background } = {
    cpu: false,
    keep: true,
    background: backgroundColor3D,
  }
) {
  // Exit silently if no forms are present.
  if (forms === undefined || forms?.length === 0) return;

  if (cpu === true) {
    if (Array.isArray(forms))
      forms.filter(Boolean).forEach((form) => form.graph(cam));
    else forms.graph(cam);
  } else {
    // GPU forms.
    if (!Array.isArray(forms)) forms = [forms];

    // Clear out any forms that need deleting.
    formsToClear.forEach((id) => delete formsSent[id]);
    formsToClear.length = 0;

    // Build a list of forms to send, ignoring already sent ones by UID.
    const formsToSend = [];

    forms.filter(Boolean).forEach((form) => {
      // Clear out any trash in `formsSent` that do not have IDs left in forms.
      //if (formsSent[forms.uid])

      // A. If the form has not been sent yet...
      if (formsSent[form.uid] === undefined && form.vertices.length > 0) {
        // Set the form to expire automatically if keep is false.
        formsToSend.push(form);
        formsSent[form.uid] = form;
        //console.log("Forms sent:", Object.keys(formsSent).length);
        form.gpuVerticesSent = form.vertices.length;
        form.gpuReset = false;
      } else {
        // B. If the form has been sent, but the form has changed and
        //    needs a partial state update or is simply being redrawn.
        let msgCount = 0;

        if (form.gpuRecolored === true) {
          formsToSend.push({
            update: "form:color",
            uid: form.uid,
            color: form.color,
          });
          msgCount += 1;
          form.gpuRecolored = false;
        }

        // Transform the geometry.
        if (form.gpuTransformed === true) {
          formsToSend.push({
            update: "form:transform",
            uid: form.uid,
            rotation: form.rotation,
            position: form.position,
            scale: form.scale,
          });
          form.gpuTransformed = false;
          msgCount += 1;
        }

        if (form.vertices.length > form.gpuVerticesSent || form.gpuReset) {
          // Add vertices to buffered forms.
          formsToSend.push({
            update: "form:buffered:add-vertices",
            uid: form.uid,
            reset: form.gpuReset,
            vertices: form.vertices.slice(form.gpuVerticesSent),
            length: form.vertices.length, // TODO: These aren't being used anymore / they are generated from the GPU.
            pastLength: form.gpuVerticesSent,
          });

          // Update form state now that we are sending the message.
          // TODO: Put these both under a "gpu" object in form.
          //console.log(form.gpuReset);
          form.gpuReset = false;
          form.gpuVerticesSent = form.vertices.length;
          msgCount += 1;
        }

        if (msgCount === 0) {
          // Simply tell the system we are still drawing the form... otherwise
          // it will get cleared.
          formsToSend.push({
            update: "form:touch",
            uid: form.uid,
          });
        }
      }
    });

    if (formsToSend.length === 0) return;

    // console.log("Sending form...", performance.now())

    // Only send a background update if the value changed.
    if (background !== backgroundColor3D) {
      send({
        type: "gpu-event",
        content: {
          type: "background-change",
          content: background,
        },
      });
      backgroundColor3D = background;
    }

    send({
      type: "forms",
      content: {
        forms: formsToSend,
        cam: {
          position: cam.position,
          rotation: cam.rotation,
          scale: cam.scale,
          fov: cam.fov,
          near: cam.near,
          far: cam.far,
        },
        color: graph.color(),
      },
    });

    // paintFormsResolution?.();
    // return new Promise((resolve) => {
    // paintFormsResolution = resolve;
    // });
  }
}

const $paintApiUnwrapped = {
  // Shortcuts
  // l: graph.line,
  // i: ink,
  // Defaults
  page: graph.setBuffer,
  edit: graph.changePixels, // Edit pixels by pasing a callback.
  ink: function () {
    const out = ink(...arguments);
    twoDCommands.push(["ink", ...out]);
  }, // Color
  // inkrn: () => graph.c.slice(), // Get current inkColor.
  // 2D
  wipe: function () {
    ink(...arguments);
    graph.clear();
  },
  copy: graph.copy,
  paste: graph.paste,
  plot: function () {
    if (arguments.length === 1) {
      graph.plot(arguments[0].x, arguments[0].y);
    } else {
      graph.plot(...arguments);
    }
  }, // TODO: Should this be renamed to set?
  point: graph.point,
  line: function () {
    const out = graph.line(...arguments);
    twoDCommands.push(["line", ...out]);
  },
  lineAngle: graph.lineAngle,
  pline: graph.pline,
  pppline: graph.pixelPerfectPolyline,
  oval: graph.oval,
  circle: graph.circle,
  poly: graph.poly,
  box: graph.box,
  shape: graph.shape,
  grid: graph.grid,
  draw: graph.draw,
  printLine: graph.printLine, // TODO: This is kind of ugly and I need a state machine for type.
  form,
  pan: graph.pan,
  unpan: graph.unpan,
  skip: graph.skip,
  noise16: graph.noise16,
  noise16DIGITPAIN: graph.noise16DIGITPAIN,
  noise16Aesthetic: graph.noise16Aesthetic,
  noise16Sotce: graph.noise16Sotce,
  noiseTinted: graph.noiseTinted,
  // glaze: ...
};

// TODO: Eventually restructure this a bit. 2021.12.16.16.0
//       Should global state like color and transform be stored here?

let $activePaintApi;

let paintingAPIid = 0n;

const twoDCommands = [];

class Painting {
  #layers = [];
  #layer = 0;
  api = {};
  inkrn;

  constructor() {
    Object.assign(this.api, $paintApi);
    const p = this;

    p.api.index = paintingAPIid;
    paintingAPIid += 1n;

    p.inkrn = graph.c.slice(); // Init global state machine read-outs.

    // Filter for and then wrap every rendering behavior of $paintApi into a
    // system to be deferred in groups, using layer.
    // ⛓️ This wrapper also makes the paint API chainable.

    function globals(k, args) {
      if (k === "ink") p.inkrn = [...args].flat();
      // TODO: 😅 Add other state globals like line thickness? 23.1.25
    }

    for (const k in $paintApiUnwrapped) {
      if (typeof $paintApiUnwrapped[k] === "function") {
        // Wrap and then transfer to #api.
        p.api[k] = function () {
          globals(k, arguments); // Keep track of global state, like ink, via `inkrn`.
          // Create layer if necessary.
          if (notArray(p.#layers[p.#layer])) p.#layers[p.#layer] = [];
          // Add each deferred paint api function to the layer, to be run
          // all at once in `paint` on each frame update.
          p.#layers[p.#layer].push([
            k,
            () => {
              globals(k, arguments); // Update globals again on chainable calls.
              $paintApiUnwrapped[k](...arguments);
            },
          ]);
          return p.api;
        };
      }
    }

    // Allows grouping & composing painting order using an AofA (Array of Arrays).
    // n: 0-n (Cannot be negative.)
    // fun: A callback that contains $paintApi commands or any other code.
    this.api.layer = function (n) {
      p.#layer = n;
      // TODO: ❤️‍🔥 Current layer needs to be set on each API state...!
      return p.api;
    };

    // Creates a new pixel buffer with its own layering wrapper / context
    // on top of the base painting API.
    this.api.painting = function () {
      const oldActivePaintApi = $activePaintApi;
      const painting = new Painting();
      $activePaintApi = painting.api;
      const pix = graph.makeBuffer(...arguments, painting, painting.api);

      $activePaintApi = oldActivePaintApi;
      return pix;
    };

    this.api.pixel = function () {
      return graph.pixel(...arguments);
    };

    this.api.inkrn = () => this.inkrn; // Return current ink color.

    // This links to abstract, solitary graph functions that do not need
    // to be wrapped or deferred for rendering.
    // TODO: Maybe these functions should be under a graphics algorithms label?
    this.api.abstract = { bresenham: graph.bresenham };
  }

  // Paints every layer.
  //async paint(immediate = false) {
  paint(immediate = false) {
    for (let layer of this.#layers) {
      layer ||= []; // Evaporate empty layers.
      for (const paint of layer) {
        // if (immediate) {
        // console.log("Label:", paint[0]);
        paint[1]();
        // } else {
        // await paint();
        // }
      }
    }
    this.#layers.length = 0;
    this.#layer = 0;
  }
}

const painting = new Painting();

let glazeAfterReframe;

// *** Resolution ***
// Accepts width, height and gap either as numbers or as
// an object with those keys.
//
// Usage: resolution(64);
//        resolution(320, 240);
//        resolution(display); // "display" is a global object whose width
//                                 and height matches the hardware display
//                                 hosting aesthetic.computer.
let lastGap = 8;
$commonApi.resolution = function (width, height = width, gap = 8) {
  if (typeof width === "object") {
    const props = width;
    height = props.height;
    width = props.width || props.height;
    gap = props.gap === 0 ? 0 : props.gap || 8;
  }

  if (typeof width === "number" && typeof height === "number") {
    width = round(width);
    height = round(height);
  }

  // Don't do anything if there is no change and no gap update.
  if (screen.width === width && screen.height === height && gap === lastGap)
    return;

  lastGap = gap;

  // width = width || currentDisplay.innerWidth;
  // height = height || currentDisplay.innerHeight;

  // TODO: Paint anything that needs to be painted before resizing...
  // TODO: Does this even work right now?
  painting.paint();

  if (width === undefined && height === undefined) {
    // 1. Generate a new width and height.
    width = round(currentDisplay.width / currentDisplay.subdivisions);
    height = round(currentDisplay.height / currentDisplay.subdivisions);
    // Build a reframe request that will be sent to the main thread, mirroring this.
    reframe = {
      width: undefined,
      height: undefined,
      gap,
    };
  } else {
    // 2. Manually set the width and height.
    reframe = { width, height, gap };
  }

  console.log(
    "🖼 Reframe to:",
    width,
    height,
    "from",
    screen.width,
    screen.height
  );

  // 3. Assign the generated or manual width and height.
  const oldScreen = {
    width: screen.width,
    height: screen.height,
    pixels: screen.pixels,
  };

  screen.width = width;
  screen.height = height;

  // Reset / recreate the depth buffer. (This is only used for the 3D software renderer in `graph`)
  // graph.depthBuffer.length = screen.width * screen.height;
  // graph.depthBuffer.fill(Number.MAX_VALUE);
  // graph.writeBuffer.length = screen.width * screen.height;
  // graph.writeBuffer.fill(Number.MAX_VALUE);

  screen.pixels = new Uint8ClampedArray(screen.width * screen.height * 4);
  screen.pixels.fill(255);

  graph.setBuffer(screen);
  graph.paste({
    painting: oldScreen,
    crop: new geo.Box(0, 0, oldScreen.width, oldScreen.height),
  });
};

// Add new content to the DOM.
// (Requires `send`)
class Content {
  nodes = [];
  #id = 0;

  constructor() {}

  // Make a request to add new content to the DOM.
  add(content) {
    // if (debug) console.log("📃 Adding content:", content);
    this.nodes.push({ id: this.#id });
    this.#id = this.nodes.length - 1;
    send({ type: "content-create", content: { id: this.#id, content } });
    return this.nodes[this.nodes.length - 1];
  }

  remove() {
    send({ type: "content-remove" });
    this.nodes = [];
    this.#id = 0;
  }

  receive({ id, response }) {
    this.nodes[id].response = response;
  }

  //update({ id, msg }) {
  //  send({ type: "content-update", content: { id, msg } });
  //}
}

// 🔈 Sound

// Microphone State (Audio Input)
class Microphone {
  amplitude = 0;
  waveform = [];
  pitch = 0;
  connected = false; // Flips to true on a callback message from `bios`.

  // Note: can send `{monitor: true}` in `options` for audio feedback.
  connect(options) {
    send({ type: "microphone", content: options });
    return this;
  }

  disconnect() {
    send({ type: "microphone", content: { detach: true } });
  }

  poll() {
    send({ type: "get-microphone-amplitude" });
    send({ type: "get-microphone-waveform" });
    send({ type: "get-microphone-pitch" });
  }
}

class Speaker {
  waveforms = { left: [], right: [] };
  amplitudes = { left: 0, right: 0 };

  poll() {
    send({ type: "get-speaker-waveforms" });
    send({ type: "get-speaker-amplitudes" });
  }
}

let sound,
  soundClear, // Used by receivedBeat and defined in first frame update.
  soundId = 0n, // Increment each sound / give it an id in the `bios`.
  soundTime; // Used by `$sound.synth` for global timing.

sound = {
  bpm: undefined,
  sounds: [],
  bubbles: [],
  kills: [],
};

const speaker = new Speaker();
const microphone = new Microphone();

// 2. ✔ Loading the disk.
let originalHost;
let firstLoad = true;

async function load(
  parsed, // If parsed is not an object, then assume it's source code.
  fromHistory = false,
  alias = false,
  devReload = false,
  loadedCallback
) {
  let fullUrl, source;
  let params,
    search,
    colon,
    hash,
    path,
    host = originalHost,
    slug;

  if (loading === false) {
    loading = true;
  } else {
    // TODO: If the piece is different, then there should be a way to abort
    //       or ignore a current load.
    console.warn(
      "Coudn't load:",
      parsed.path || parsed.name,
      "(Already loading.)"
    );
    return true;
  }

  // 🕸️ Loading over the network from a parsed path object with no source code.
  if (!parsed.source) {
    params = parsed.params;
    path = parsed.path;
    search = parsed.search;
    colon = parsed.colon;
    hash = parsed.hash;
    host = parsed.host;
    slug = parsed.text;

    // 👱 Route to the `profile` piece if we are just hitting an empty
    // username.
    if (slug.startsWith("@") && slug.indexOf("/") === -1) {
      params = [slug, ...params]; // Rewrite all params for `@user` slug urls.
      //slug = "profile"; // Go to `profile` instead of the `@user`.
      const hiddenSlug = "profile";
      // Rewrite path to `profile`.
      console.log("Path:", path);
      path = [...path.split("/").slice(0, -1), hiddenSlug].join("/");
    }

    // Update the user handle if it changed between pieces.
    // TODO: This is not an optimal spot for this. 23.07.01.22.38
    if (store["handle:updated"]) {
      $commonApi.handle = "@" + store["handle:updated"];
      delete store["handle:updated"];
    }

    if (debug) console.log(debug ? "🟡 Development" : "🟢 Production");
    if (host === "") host = originalHost;
    loadFailure = undefined;
    host = host.replace(/\/$/, ""); // Remove any trailing slash from host.
    //                                 Note: This fixes a preview bug on teia.art. 2022.04.07.03.00

    if (path === "") path = ROOT_PIECE; // Set bare path to what "/" maps to.
    // if (path === firstPiece && params.length === 0) params = firstParams;

    fullUrl =
      location.protocol + "//" + host + "/" + path + ".mjs" + "#" + Date.now();
    // The hash `time` parameter busts the cache so that the environment is
    // reset if a disk is re-entered while the system is running.
    // Why a hash? See also: https://github.com/denoland/deno/issues/6946#issuecomment-668230727
    if (debug) console.log("🕸", fullUrl);
  } else {
    // 📃 Loading with provided local source code.
    //    Check to see if we are subscribed to thr right codeChannel only
    //    on devReload (coming from the server)
    if (
      devReload === true &&
      (parsed.codeChannel === undefined || parsed.codeChannel !== codeChannel)
    ) {
      console.warn(
        "🙅 Not reloading, code signal invalid:",
        codeChannel || "N/A"
      );
      return;
    }

    source = parsed.source;
    slug = parsed.name;
    path = "aesthetic.computer/disks/" + slug;
    // 📓 Might need to fill in hash, path, or slug here. 23.06.24.18.49

    if (devReload) {
      // Remember the source and slug for the `publish` command.
      store["publishable-piece"] = { source, slug };
    }
  }

  // 🅱️ Load the piece.
  // const moduleLoadTime = performance.now();
  let blobUrl, sourceCode;
  try {
    // If this is a reload (with no source change) then just create a new
    // blobURL off the old source.
    if (slug.split("~")[0] === currentText?.split("~")[0] && !devReload) {
      const blob = new Blob([currentCode], { type: "application/javascript" });
      blobUrl = URL.createObjectURL(blob);
      sourceCode = currentCode;
    } else {
      let response, sourceToRun;
      if (fullUrl) {
        // console.log("Attempting to load from local url:", fullUrl);
        response = await fetch(fullUrl);
        sourceToRun = await response.text();
      } else {
        sourceToRun = source;
      }

      if (sourceToRun.startsWith("// 404")) {
        let found = false;
        try {
          // Piece not found... try the guest server...
          const fullUrl = `https://art.aesthetic.computer/${
            path.split("/").slice(-1)[0]
          }.mjs#${Date.now()}`;
          console.warn("Local load failed. Attempting to run from: ", fullUrl);
          response = await fetch(fullUrl);
          sourceToRun = await response.text();
          found = true; // Found a piece on the guest server!
        } catch (err) {
          console.warn("😢 No guest piece found.");
        }

        if (!found) {
          if (!firstLoad) {
            throw new Error("📄 Piece not found.");
          } else {
            console.log("📄🚫 Piece not found:", slug);
          }
        }
      }

      // Automatically replace relative imports with absolute ones.
      const twoDots =
        /^(import|export) {([^{}]*?)} from ["'](\.\.\/|\.\.|\.\/)(.*?)["'];?/gm;
      const oneDot =
        /^(import|export) \* as ([^ ]+) from ["']\.?\/(.*?)["'];?/gm;

      let updatedCode = sourceToRun.replace(
        twoDots,
        (match, p1, p2, p3, p4) => {
          let url = `${location.protocol}//${host}/aesthetic.computer${
            p3 === "./" ? "/disks" : ""
          }/${p4.replace(/\.\.\//g, "")}`;
          return `${p1} { ${p2} } from "${url}";`;
        }
      );

      updatedCode = updatedCode.replace(oneDot, (match, p1, p2, p3) => {
        let url = `${location.protocol}//${host}/aesthetic.computer${
          p3.startsWith("disks/") ? "" : "/disks"
        }/${p3.replace(/^disks\//, "")}`;
        return `${p1} * as ${p2} from "${url}";`;
      });

      // 💉 Constant Injection (for pieces to use)
      // Inject the DEBUG constant into the updatedCode
      updatedCode = `const DEBUG = ${debug};\n${updatedCode}`;

      const blob = new Blob([updatedCode], { type: "application/javascript" });
      blobUrl = URL.createObjectURL(blob);
      sourceCode = updatedCode;
    }

    module = await import(blobUrl);
  } catch (err) {
    // 🧨 Continue with current module if one has already loaded.
    console.error(`😡 "${path}" load failure:`, err);
    loadFailure = err;
    loading = false;
    return false;
  }
  // console.log("Module load time:", performance.now() - moduleLoadTime, module);

  // 🧨 Fail out if no module is found.
  if (module === undefined) {
    loading = false;
    return false;
  }

  // 🧩 Piece code has been loaded...
  //    Now we can instantiate the piece.

  pieceHistoryIndex += fromHistory === true ? 0 : 1; // Adjust the history.

  if (!debug && !firstLoad) {
    console.clear();
    headers(); // Clear console and re-print headers if we are in production.
  }

  console.log("🧩", path, "🌐", host);

  // Add debug to the common api.
  $commonApi.debug = debug;

  // Add reload to the common api.
  $commonApi.reload = ({ piece, name, source, codeChannel } = {}) => {
    if (loading) {
      console.log("🟡 A piece is already loading.");
      return;
    }

    if (piece === "*refresh*") {
      console.log("💥️ Restarting system...");
      send({ type: "refresh" }); // Refresh the browser.
    } else if (name && source) {
      // TODO: Check for existence of `name` and `source` is hacky. 23.06.24.19.27
      // Note: This is used for live development via the socket server.
      $commonApi.load({ source, name, codeChannel }, false, false, true); // Load source code.
    } else if (piece === "*" || piece === undefined || currentText === piece) {
      console.log("💾️ Reloading piece...", piece);
      const devReload = true;
      $commonApi.pieceCount = -1; // Reset pieceCount on developer reload.
      //                             (This can be disabled while testing pieces
      //                              that rely on pieceCount increments)
      $commonApi.load(
        {
          path: currentPath,
          host: currentHost,
          search: currentSearch,
          colon: currentColon,
          params: currentParams,
          hash: currentHash,
          text: currentText,
        },
        // Use the existing contextual values when live-reloading in debug mode.
        true, // (fromHistory) ... never add any reload to the history stack
        alias,
        devReload
      );
    }
  };

  // Start the socket server
  // TODO: Before we load the disk, in case of needing to reload remotely on failure? 23.01.27.12.48
  let receiver; // Handles incoming messages from the socket.
  const forceProd = false; // For testing prod socket servers in development.

  // Requests a session-backend and connects via websockets.
  function startSocket() {
    if (debug) console.log("🧦 Initializing socket server...");
    socket?.kill(); // Kill any already open socket from a previous disk.
    socket = new Socket(debug); // Then redefine and make a new socket.

    const monolith = "monolith"; // or undefined for horizontal scaling.

    session(slug, forceProd, monolith)
      .then((sesh) => {
        socket.connect(
          new URL(sesh.url).host,
          (id, type, content) => {
            // Globally receivable messages...
            // (There are also some messages handled in `Socket`)
            // 😱 Scream at everyone who is connected!
            if (type === "scream") {
              console.log("😱 Scream:", content, "❗");
              scream = content;
              return;
            }

            // 🧚 Ambient cursor support.
            if (type === "ambient-pen:point" && socket.id !== id) {
              ambientPenPoints.push({ x: content.x, y: content.y });
              return;
            }

            // 🧩 Pieces get all other messages not caught in `Socket`.
            receiver?.(id, type, content); // Run the piece receiver.
          },
          $commonApi.reload,
          "wss",
          () => {
            // Post-connection logic.
            if (codeChannel) socket.send("code-channel:sub", codeChannel);
          }
        );
      })
      .catch((err) => {
        console.error("Socket connection error:", err);
      });
  }

  // Delay session server by .75 seconds in order to prevent redundant
  //  connections being opened as pieces are quickly re-routing and jumping.
  clearTimeout(socketStartDelay);
  socketStartDelay = setTimeout(() => startSocket(), 250);

  $commonApi.net.socket = function (receive) {
    receiver = receive || (() => {});
    if (!socket) {
      // Just in case we init. in a `boot` before the timeout fires above.
      clearTimeout(socketStartDelay);
      startSocket();
    } else {
      receive(socket.id, "connected:already");
    }
    return socket;
  };

  // This would also get the source code, in case meta-programming is needed.
  // const source = await (await fetch(fullUrl)).text();

  if (!alias) currentHUDText = slug; // Update hud text if this is not an alias.
  if (module.nohud) currentHUDText = undefined; // Don't use hud text if needed.
  currentHUDOffset = undefined; // Always reset these to the defaults.
  currentHUDTextColor = undefined;
  currentHUDButton = undefined;

  // ***Client Metadata Fields***
  // Set default metadata fields for SEO and sharing,
  // (requires serverside prerendering, also via `index.js`).
  let meta;

  if (alias === false) {
    // Parse any special piece metadata.
    const {
      title,
      desc,
      ogImage,
      twitterImage,
      icon: iconUrl,
    } = metadata(
      location.host, // "aesthetic.computer",
      slug,
      // Adding the num API here is a little hacky, but needed for Freaky Flowers random metadata generation. 22.12.27
      module.meta?.({ ...parsed, num: $commonApi.num, store: $commonApi.store })
    );

    meta = {
      title,
      desc, // Note: This doesn't auto-update externally hosted module descriptions, and may never need to? 22.07.19.06.00
      img: {
        og: ogImage,
        twitter: twitterImage,
        icon: iconUrl,
      },
      url: "https://aesthetic.computer/" + slug,
    };
  }

  // Add meta to the common api so the data can be overridden as needed.
  $commonApi.meta = (data) => send({ type: "meta", content: data });

  $commonApi.gap = function (newGap) {
    console.log("🟡 Gap has been deprecated. Use `resize` instead.");
  };

  // TODO: Eventually remove this deprecation notice. 22.09.29.11.07
  $commonApi.density = function (newDensity) {
    console.log("Density has been deprecated. Use `resize` instead.");
  };

  // Rewrite a new URL / parameter path without affecting the history.
  $commonApi.net.rewrite = (path) => {
    send({ type: "rewrite-url-path", content: { path } }); // Jump the browser to a new url.
  };

  // Add host to the networking api.
  $commonApi.net.host = host;

  // Add web to the networking api.
  $commonApi.net.web = (url) => {
    send({ type: "web", content: url }); // Jump the browser to a new url.
  };

  $commonApi.net.waitForPreload = () => {
    send({ type: "wait-for-preload", content: true }); // Tell the browser to wait until preloading is finished before painting.
  };

  $commonApi.net.preloaded = () => {
    send({ type: "preload-ready", content: true }); // Tell the browser that all preloading is done.
  };

  $commonApi.content = new Content();

  $commonApi.dom = {};

  $commonApi.dom.html = (strings, ...vars) => {
    const processed = defaultTemplateStringProcessor(strings, ...vars);
    $commonApi.content.add(processed);
  };

  $commonApi.dom.css = (strings, ...vars) => {
    const processed = defaultTemplateStringProcessor(strings, ...vars);
    $commonApi.content.add(`<style>${processed}</style>`);
  };

  $commonApi.dom.javascript = (strings, ...vars) => {
    const processed = defaultTemplateStringProcessor(strings, ...vars);
    $commonApi.content.add(`<script>${processed}</script>`);
  };
  // 💾 Uploading + Downloading
  // Add download event to trigger a file download from the main thread.
  $commonApi.download = (filename, data, modifiers) => {
    send({ type: "download", content: { filename, data, modifiers } });
  };

  // * Preload *
  // Add preload to the boot api.
  // Accepts paths local to the original disk server, full urls, and demos.
  // Usage:   preload("demo:drawings/2021.12.12.17.28.16.json") // pre-included
  //          preload("https://myserver.com/test.json") // remote
  //          preload("drawings/default.json") // hosted with disk
  // Results: preload().then((r) => ...).catch((e) => ...) // via promise

  $commonApi.net.preload = async function (
    path,
    parseJSON = true,
    progressReport
  ) {
    let extension;
    if (soundWhitelist.includes(path)) {
      // Use shortnames for system sounds that are in the `preloadWhitelist`.
      extension = "m4a";
    } else {
      // Overload path with an object that can set a custom extension.
      // Implemented in `ordfish`. 23.05.08.14.07
      if (typeof path === "object") {
        extension = path.extension; // Custom extension.
        path = path.path; // Remap path reference to a string.
      } else {
        // Assume path is a string with a file extension,
        // filtering out any query parameters.
        extension = path.split(".").pop().split("?")[0];
      }

      // Remove any prepending "/" because it's already relative to root.
      if (path.indexOf("/") === 0) path = path.slice(1);

      // This is a hack for now. The only thing that should be encoded is the file slug.
      if (!path.startsWith("https://")) path = encodeURIComponent(path);

      try {
        const url = new URL(path);
        if (url.protocol === "demo:") {
          // Load from aesthetic.computer host.
          path = `/demo/${url.pathname}`;
        } else if (url.protocol === "https:") {
          // No need to change path because an original URL was specified.
        }
      } catch {
        // Not a valid URL so assume local file on disk server.
        path = `${location.protocol}//${$commonApi.net.host}/${path}`;
      }
    }

    // If we are loading a .json file then we can parse or not parse it here.
    if (extension === "json") {
      return new Promise((resolve, reject) => {
        const xhr = new XMLHttpRequest();
        xhr.open("GET", path, true);
        xhr.onprogress = function (event) {
          const progress = event.loaded / event.total;
          if (debug && logs.download)
            console.log(`💈 JSON Download: ${progress * 100}%`);
          progressReport?.(progress);
        };
        xhr.onload = function () {
          if (xhr.status === 200) {
            resolve(parseJSON ? JSON.parse(xhr.response) : xhr.response);
          } else {
            reject(xhr.status);
          }
        };
        xhr.onerror = reject;
        xhr.send();
      });
    } else if (
      // 🖼️ Image files.
      extension === "webp" ||
      extension === "jpg" ||
      extension === "png"
    ) {
      return new Promise((resolve, reject) => {
        send({ type: "load-bitmap", content: path });
        preloadPromises[path] = { resolve, reject };
      });
    } else if (extension === "m4a") {
      // 🔈 Audio files
      return new Promise((resolve, reject) => {
        send({ type: "sfx:load", content: path });
        preloadPromises[path] = { resolve, reject };
      });
    }
  };

  $commonApi.slug = slug;
  $commonApi.query = search;
  $commonApi.params = params || [];
  $commonApi.colon = colon;

  $commonApi.load = async function () {
    // Load a piece, wrapping it in a leave function so a final frame
    // plays back.
    leaving = true;

    return new Promise((resolve) => {
      leaveLoad = async () => {
        const loaded = await load(...arguments);
        resolve(loaded); // Resolve with `true` or `false`.
      };
    });
  };

  // 💡 Eventually this could merge with net.web so there is one command
  //    to either go to a piece within the system if one loads... or an entirely
  //    different url somehow! 23.02.07.21.21

  // A wrapper for `load(parse(...))`
  // Make it `ahistorical` to prevent a url change.
  // Make it an `alias` to prevent a metadata change for writing landing or
  // router pieces such as `freaky-flowers` -> `wand`. 22.11.23.16.29
  // Jump delay...
  $commonApi.jump = function jump(to, ahistorical = false, alias = false) {
    leaving = true;

    let url;
    if (to.startsWith("http")) {
      try {
        url = new URL(to);
      } catch (e) {
        // Could not construct a valid url from the jump, so we will be
        // running a local aesthetic.computer piece.
      }
    }

    let callback;
    leaveLoad = url
      ? () => $commonApi.net.web(to)
      : () => load(parse(to), ahistorical, alias, false, callback);
    return (cb) => (callback = cb);
  };

  $commonApi.alias = function alias(name, colon, params) {
    $commonApi.jump(
      name +
        colon.map((c) => `:` + c).join("") +
        params.map((p) => `~` + p).join(""),
      true,
      false
    );
  };

  // Go back to the previous piece, or to the prompt if there is no history.
  $commonApi.back = () => {
    if (pieceHistoryIndex > 0) {
      send({ type: "back-to-piece" });
    } else {
      $commonApi.jump("prompt");
    }
  };

  $commonApi.pieceCount += 1;

  // Load typeface if it hasn't been yet.
  // (This only has to happen when the first piece loads.)
  if (!tf) tf = await new Typeface().load($commonApi.net.preload);
  $commonApi.typeface = tf; // Expose a preloaded typeface globally.

  // This function actually hotSwaps out the piece via a callback from `bios` once fully loaded via the `loading-complete` message.
  hotSwap = () => {
    loadedCallback?.(); // Run the optional load callback. (See also: `jump`)

    if (module.system?.startsWith("nopaint")) {
      // If there is no painting is in ram, then grab it from the local store,
      // or generate one.

      $commonApi.system.nopaint.bakeOnLeave =
        module.system.split(":")[1] === "bake-on-leave"; // The default is to `bake` at the end of each gesture aka `bake-on-lift`.

      boot = module.boot || nopaint_boot;
      sim = module.sim || defaults.sim;
      paint = module.paint || (() => undefined);
      beat = module.beat || defaults.beat;
      act = ($) => {
        nopaint_act($); // Inherit base functionality.
        if (module.act) {
          return module.act($);
        } else {
          return defaults.act($);
        }
      };
      leave = ($) => {
        module.leave?.($); // Run the custom leave.
        nopaint.leave($); // And the inherited default leave from nopaint.
      };
      bake = module.bake || nopaint.bake;
      system = "nopaint";
    } else if (module.system?.startsWith("prompt")) {
      // Default wrap to "word" if using `prompt:character`.
      const wrap =
        module.wrap ||
        (module.system.indexOf("character") > -1 ? "word" : undefined);

      boot = async ($) => {
        await prompt.prompt_boot(
          $,
          {
            prompt: module.prompt,
            program: {
              before: module.before,
              after: module.after,
            },
            hint: module.system.split(":").slice(1).join(":"), // See `ask.ts`.
            forgetful: module.forgetful || false,
          },
          module.reply,
          module.halt,
          module.scheme,
          wrap,
          module.copied,
          module.activated
        );
        await module.boot?.($);
      };

      sim = ($) => {
        module.sim?.($);
        prompt.prompt_sim($);
      };

      paint = ($) => {
        let noPaint = module.paint?.($); // Carry the return.
        noPaint = noPaint || prompt.prompt_paint($);
        return noPaint;
      };

      beat = module.beat || defaults.beat;

      act = ($) => {
        module.act?.($);
        prompt.prompt_act($);
      };

      leave = ($) => {
        module.leave?.($);
        prompt.prompt_leave($);
      };

      system = "prompt";
    } else {
      boot = module.boot || defaults.boot;
      sim = module.sim || defaults.sim;
      paint = module.paint || defaults.paint;
      beat = module.beat || defaults.beat;
      act = module.act || defaults.act;
      leave = module.leave || defaults.leave;
      system = null;

      // delete $commonApi.system.name; // No system in use.
    }

    preview = module.preview || defaults.preview; // Set preview method.
    icon = module.icon || defaults.icon; // Set preview method.

    // ♻️ Reset global state for this piece.
    paintCount = 0n;
    paintingAPIid = 0n;
    simCount = 0n;
    booted = false;
    // initialSim = true;
    activeVideo = null;
    preloadPromises = {};
    noPaint = false;
    formsSent = {}; // Clear 3D list for GPU.
    currentPath = path;
    currentHost = host;
    currentSearch = search;
    previewMode = parsed.search?.startsWith("preview") || false; // TODO: Parse all search params. 23.07.23.12.06
    iconMode = parsed.search?.startsWith("icon") || false;
    currentColon = colon;
    currentParams = params;
    currentHash = hash;
    // sound = null;
    glazeEnabled = null;
    soundClear = null;

    // Push last piece to a history list, skipping prompt and repeats.
    if (
      !fromHistory &&
      currentText &&
      currentText !== "prompt" &&
      currentText !== $commonApi.history[$commonApi.history.length - 1]
    ) {
      $commonApi.history.push(currentText);
    }

    currentText = slug;
    currentCode = sourceCode;

    if (screen) screen.created = true; // Reset screen to created if it exists.

    cursorCode = "precise"; // Set default cursor.

    if (firstLoad === true) {
      firstLoad = false;
      // firstPiece = path;
      // firstParams = params;
      // firstSearch = search;
    }
  };

  send({
    type: "disk-loaded",
    content: {
      path,
      host,
      search,
      params,
      hash,
      text: slug,
      pieceCount: $commonApi.pieceCount,
      pieceHasSound: true, // TODO: Make this an export flag for pieces that don't want to enable the sound engine. 23.07.01.16.40
      // 📓 Could also disable the sound engine if the flag is false on a subsequent piece, but that would never really make practical sense?
      fromHistory,
      alias,
      meta,
      // noBeat: beat === defaults.beat,
    },
  });

  return true; // Loaded succesfully.
}

const isWorker = typeof importScripts === "function";

// ***Bootstrap***
// Start by responding to a load message, then change
// the message response to makeFrame.
if (isWorker) {
  onmessage = makeFrame;
} else {
  noWorker.onMessage = (d) => makeFrame({ data: d });
}

// The main messaging function to comumunicate back with the main thread.
function send(data, shared = []) {
  if (isWorker) {
    if (shared[0] === undefined) shared = [];
    postMessage(data, shared);
  } else {
    noWorker.postMessage({ data });
  }
}

// Used to subscribe to live coding / development reloads.
let codeChannel = await store.retrieve("code-channel");
if (codeChannel?.length > 0) console.log("💻 Code channel:", codeChannel);

// 4. ✔ Respond to incoming messages, and probably produce a frame.
// Boot procedure:
// First `paint` happens after `boot`, then any `act` and `sim`s each frame
// before `paint`ing occurs. One `sim` always happens after `boot` and before
// any `act`. `paint` can return false to stop drawing every display frame,
// then, it must be manually restarted via `needsPaint();`).  2022.01.19.01.08
// 🔥
// TODO: makeFrame is no longer a great name for this function, which actually
//       receives every message from the main thread, one of which renders a
//       frame.
// TODO: Make simple needsPaint example.
// TODO: Try to remove as many API calls from here as possible.

async function makeFrame({ data: { type, content } }) {
  // Runs once on boot.
  if (type === "init-from-bios") {
    debug = content.debug;
    setDebug(content.debug);
    graph.setDebug(content.debug);
    ROOT_PIECE = content.rootPiece;
    USER = content.user;
    $commonApi.user = USER;
    handle();
    originalHost = content.parsed.host;
    loadAfterPreamble = () => {
      loadAfterPreamble = null;
      load(content.parsed); // Load after some of the default frames run.
    };
    send({ type: "disk-defaults-loaded" });
    return;
  }

  if (type === "loading-complete") {
    loading = false;
    leaving = false;
    hotSwap?.(); // Actually swap out the piece functions and reset the state.
    return;
  }

  // if (type === "hand-tracking-data") {
  // $commonApi.hand = { mediapipe: content };
  // return;
  // }

  // Load the source code for a dropped `.mjs` file.
  if (type === "dropped:piece") {
    load(content, false, false, true);
    return;
  }

  if (type === "dropped:bitmap") {
    if (currentPath === "aesthetic.computer/disks/prompt") {
      $commonApi.system.nopaint.replace(
        { system: $commonApi.system, store, needsPaint: $commonApi.needsPaint },
        content.source
      );
    } else {
      console.warn("🖼️ Dropped images only function in the `prompt`.");
    }
    return;
  }

  // Handles: clipboard:paste:pasted, clipboard:paste:pasted:empty
  if (type.startsWith("paste:pasted")) {
    actAlerts.push("clipboard:" + type);
    return;
  }

  if (type === "paste:failed") {
    actAlerts.push("clipboard:paste:failed");
    return;
  }

  if (type === "copy:copied") {
    actAlerts.push("clipboard:copy:copied");
    return;
  }

  if (type === "copy:failed") {
    actAlerts.push("clipboard:copy:failed");
    return;
  }

  if (type === "upload:progress") {
    serverUploadProgressReporter?.(content); // Report file upload progress if needed.
    return;
  }

  if (type === "focus-change") {
    if (!cachedAPI) return; // Hacky... 23.04.21.14.59
    const $api = cachedAPI;
    if (content !== inFocus) {
      inFocus = content;
      const data = {};
      Object.assign(data, {
        device: "none",
        is: (e) => e === (inFocus === true ? "focus" : "defocus"),
      });
      $api.event = data;
      try {
        act($api);
      } catch (e) {
        console.warn("️ ✒ Act failure...", e);
      }
    }
  }

  if (type === "visibility-change") {
    // 🧨 Just in case of a regression... 23.06.02.21.12
    //    Because the `bios` focus event changed from visibility behavior.
    // if (!lastActAPI) return; // Hacky... 23.04.21.14.59
    // const $api = lastActAPI; // Focus change events have an empty API.
    // if (content !== inFocus) {
    //   inFocus = content;
    //   const data = {};
    //   Object.assign(data, {
    //     device: "none",
    //     is: (e) => e === (inFocus === true ? "focus" : "defocus"),
    //   });
    //   $api.event = data;
    //   try {
    //     act($api);
    //   } catch (e) {
    //     console.warn("️ ✒ Act failure...", e);
    //   }
    // }
  }

  if (type === "before-unload") {
    // This has to be synchronous (no workers) to work, and is also often unreliable.
    // I should not design around using this event, other than perhaps
    // sending a beacon at the end. 22.11.03.14.53
    // See also: https://developer.mozilla.org/en-US/docs/Web/API/Navigator/sendBeacon

    /*
    try {
      leave({ store, screen, system: $commonApi.system }); // Trigger leave.
    } catch (e) {
      console.warn("👋 Leave failure...", e);
    }
    */
    return;
  }

  if (type === "gpu-rendered-once") {
    $commonApi.gpuReady = true;
    return;
  }

  if (type === "gpu-forms-removed") {
    // Delete forms from the sent list that have been removed from the GPU scene.
    content.forEach((id) => {
      formsToClear.push(id);
    });
    return;
  }

  if (type === "dark-mode") {
    const current = await store.retrieve("dark-mode");
    if (current !== null) {
      darkMode(current);
    } else {
      darkMode(content.enabled);
    }
    return;
  }

  if (type === "forms:baked") {
    //console.log("🍞 Forms baked:", content);
    //noPaint = false;

    // if (content.pixels) {
    //  graph.paste(content, 0, 0, 1, true);
    // }

    // paintFormsResolution?.();
    return;
  }

  // Media Recorder Events

  if (type === "recorder:transcode-progress") {
    if (debug) console.log("📼 Recorder: Transcoding", content);
    $commonApi.rec.printProgress = content;
    if (content === 1) {
      send({ type: "signal", content: "recorder:transcoding-done" });
      $commonApi.rec.printing = false;
      // TODO: Is this the best place for this signal to be sent?
      //       Maybe it should go back in the BIOS? 22.08.19.13.44
    }
    return;
  }

  if (type === "recorder:rolling:started") {
    $commonApi.rec.recording = true;
    return;
  }

  if (type === "recorder:rolling:ended") {
    $commonApi.rec.recording = false;
    $commonApi.rec.recorded = true; // Also cleared when a recording "slates".
    $commonApi.rec.cutCallback?.();
    return;
  }

  if (type === "recorder:printing:started") {
    $commonApi.rec.printing = true;
    return;
  }

  if (type === "recorder:printed") {
    $commonApi.rec.printed = true;
    $commonApi.rec.printCallback?.();
    $commonApi.rec.printing = false;
    return;
  }

  if (type === "recorder:presented") {
    $commonApi.rec.presenting = true;
    return;
  }

  if (type === "recorder:present-progress") {
    $commonApi.rec.presentProgress = content;
    return;
  }

  if (type === "recorder:present-playing") {
    $commonApi.rec.playing = true;
    return;
  }

  if (type === "recorder:present-paused") {
    $commonApi.rec.playing = false;
    return;
  }

  if (type === "recorder:unpresented") {
    $commonApi.rec.presenting = false;
    return;
  }

  if (type === "signal") {
    signals.push(content);
    return;
  }

  if (type === "store:retrieved") {
    storeRetrievalResolution?.(content);
    return;
  }

  if (type === "store:deleted") {
    storeDeletionResolution?.(content);
    return;
  }

  if (type === "content-created") {
    $commonApi.content.receive(content);
    return;
  }

  if (type === "leave") {
    //const $api = {};
    console.log("🏃‍♂️ Leave:", content);
    return;
  }

  if (type === "microphone-amplitude") {
    microphone.amplitude = content;
    return;
  }

  if (type === "microphone-waveform") {
    microphone.waveform = content;
    return;
  }

  if (type === "speaker-waveforms") {
    speaker.waveforms = content;
    return;
  }

  if (type === "speaker-amplitudes") {
    speaker.amplitudes = content;
    return;
  }

  if (type === "microphone-pitch") {
    microphone.pitch = content;
    return;
  }

  if (type === "microphone-connect:success") {
    microphone.connected = true;
    actAlerts.push("microphone-connect:success");
    return;
  }

  if (type === "microphone-connect:failure") {
    microphone.connected = false;
    actAlerts.push("microphone-connect:failure");
    return;
  }

  // 1a. Import // One send (returns afterwards)
  // Here we are receiving file data from main thread that was requested
  // by $api.upload 😱. We check to see if the upload promise exists and then
  // use it and/or throw it away.
  if (type === "import" && fileImport) {
    if (content.result === "success") {
      fileImport?.resolve(content.data);
    } else if (content.result === "error") {
      console.error("File failed to load:", content.data);
      fileImport?.reject(content.data);
    }
    fileImport = undefined;
    return;
  }

  // Resolve a web3 connection message.
  if (type === "web3-connect-response" && web3Response) {
    if (content.result === "success") {
      web3Response?.resolve(content.id);
    } else if (content.result === "error") {
      web3Response?.reject("error");
    }
    web3Response = undefined;
    return;
  }

  // Resolve a gpu message
  if (type === "gpu-response" && gpuResponse) {
    if (content.result === "success") {
      gpuResponse?.resolve(content.data);
    } else if (content.result === "error") {
      gpuResponse?.reject(content.data);
    }
    gpuResponse = undefined;
    return;
  }

  // Resolve a server uploaded file.
  if (type === "upload" && serverUpload) {
    if (content.result === "success") {
      serverUpload?.resolve(content.data);
    } else if (content.result === "error") {
      console.error("File failed to load:", content);
      serverUpload?.reject(content.data);
    }
    serverUploadProgressReporter?.(0);
    serverUpload = undefined;
    return;
  }

  // Resolve a locally requested file.
  if (type === "file-open:response" && fileOpenRequest) {
    if (content.result === "success") {
      fileOpenRequest?.resolve(content.data);
    } else if (content.result === "error") {
      console.error("Failed to open file.", content);
      fileOpenRequest?.reject(content.data);
    }
    fileOpenRequest = undefined;
    return;
  }

  // Resolve a file encoding request.
  if (type === "file-encode:response" && fileEncodeRequest) {
    if (content.result === "success") {
      fileEncodeRequest?.resolve(content.data);
    } else if (content.result === "error") {
      console.error("Failed to encode file.", content);
      fileEncodeRequest?.reject(content.data);
    }
    fileEncodeRequest = undefined;
    return;
  }

  // Resolve an authorization request.
  if (type === "authorization:response" && authorizationRequest) {
    if (content.result === "success") {
      authorizationRequest?.resolve(content.data);
    } else if (content.result === "error") {
      console.error("Failed to authenticate.", content);
      authorizationRequest?.reject(content.data);
    }
    authorizationRequest = undefined;
    return;
  }

  // 1b. Video frames.
  if (type === "video-frame") {
    activeVideo = content;
    return;
  }

  // 1c. Loading from History
  if (type === "history-load") {
    if (debug) console.log("⏳ History:", content);
    $commonApi.load(content, true);
    return;
  }

  // 1d. Loading Bitmaps
  if (type === "loaded-bitmap-success") {
    if (debug) console.log("Bitmap load success:", content);
    preloadPromises[content.url].resolve(content.img);
    delete preloadPromises[content];
    return;
  }

  if (type === "loaded-bitmap-rejection") {
    if (debug) console.error("Bitmap load failure:", content);
    preloadPromises[content.url].reject(content.url);
    delete preloadPromises[content.url];
    return;
  }

  // 1e. Loading Sound Effects
  if (type === "loaded-sfx-success") {
    if (debug && logs.sound) console.log("Sound load success:", content);
    preloadPromises[content.sfx].resolve(content.sfx);
    delete preloadPromises[content];
    return;
  }

  if (type === "loaded-sfx-rejection") {
    if (debug) console.error("Sound load failure:", content);
    preloadPromises[content.sfx].reject(content.sfx);
    delete preloadPromises[content.sfx];
    return;
  }

  // Request a repaint (runs when the window is resized.)
  if (type === "needs-paint") {
    noPaint = false;
    return;
  }

  if (type === "reframed") {
    // Always update the currentDisplay settings for synchronous
    // screen buffer updates.
    currentDisplay = {
      width: content.innerWidth,
      height: content.innerHeight,
      subdivisions: content.subdivisions,
    };
    $commonApi.display = currentDisplay;
    // Only trigger a reframe event if we have already passed `boot` (painted
    // at least once)
    if (booted) reframed = true;
    return;
  }

  // 1. Beat
  if (type === "beat") {
    if (!sound) return; // Just in case no `frame` has been sent yet.
    try {
      beat($activePaintApi);
    } catch (e) {
      console.warn(" 💗 Beat failure...", e);
    }

    send({ type: "beat", content: sound });
    soundClear();
    return;
  }

  // 2. Frame
  // Where each piece action (boot, sim, paint, etc...) is run.
  if (type === "frame") {
    // 🌟 Global Keyboard Shortcuts (these could also be seen via `act`)
    content.keyboard.forEach((data) => {
      if (data.name.indexOf("keyboard:down") === 0) {
        // [Escape] (Deprecated on 23.05.22.19.33)
        // If not on prompt, then move backwards through the history of
        // previously loaded pieces in a session.
        // if (
        //   data.key === "Escape" &&
        //   currentPath !== "aesthetic.computer/disks/prompt"
        // ) {
        //   if (pieceHistoryIndex > 0) {
        //     send({ type: "back-to-piece" });
        //   } else {
        //     // Load the prompt automatically.
        //     // $api.load("prompt"); Disabled on 2022.05.07.03.45
        //   }
        // }

        if (
          (data.key === "`" ||
            (data.key === "Escape" && system !== "prompt")) &&
          currentPath !== "aesthetic.computer/disks/prompt"
        ) {
          // $api.send({ type: "keyboard:enabled" }); // Enable keyboard flag.
          // $api.send({ type: "keyboard:unlock" });
          // Jump to prompt if the backtic is pressed.
          $commonApi.jump("prompt")(() => {
            send({ type: "keyboard:open" });
          });
        }

        // [Ctrl + X]
        // Enter and exit fullscreen mode.
        if (data.key === "x" && data.ctrl) {
          send({ type: "fullscreen-enable" });
        }
      }
    });

    // Take hold of a previously worker transferrable screen buffer
    // and re-assign it.
    let pixels;
    if (content.pixels) {
      pixels = new Uint8ClampedArray(content.pixels);
      if (screen) screen.pixels = pixels;
    }

    // Add 'loading' status to $commonApi.
    $commonApi.loading = loading; // Let the piece know if we are already
    //                               loading another piece.
    $commonApi.leaving = () => leaving; // Set a flag to tell whether we are leaving.

    // Globalize any background music data, retrievable via bgm.data
    $commonApi.bgm.data = {
      amplitude: content.audioMusicAmplitude,
      sample: content.audioMusicSampleData,
    };

    // Hand-tracking
    if (content.hand) $commonApi.hand = { mediapipe: content.hand };

    // Pens
    if (content.pen) {
      const primaryPointer = help.findKeyAndValue(
        content.pen.pointers,
        "isPrimary",
        true
      );

      // Returns all [pens] if n is undefined, or can return a specific pen by 1 based index.
      // [pens] are sorted by `pointerIndex`

      // TODO: Including "help.findKeyAndValue" seems to bring a lot of
      //       allocation here because it keeps the whole API around?
      //       Re-test this when pointers is not empty! 22.11.12.20.02
      const pointers = content.pen.pointers;
      const pointersValues = Object.values(pointers);

      // Make all available dragBoxes into `Box` instances.
      pointersValues.forEach((p) => {
        if (p.dragBox) p.dragBox = geo.Box.from(p.dragBox);
      });

      const pens = pointersValues.reduce((arr, value) => {
        arr[value.pointerIndex] = value;
        return arr;
      }, []);

      // if (pens.length > 0 && debug)
      //   console.log("Pens:", pens, content.pen.events);

      $commonApi.pens = function (n) {
        if (n === undefined) return pens;
        return help.findKeyAndValue(pointers, "pointerIndex", n - 1) || {};
      };

      if (pointersValues.length > 1 && primaryPointer)
        primaryPointer.multipen = true; // Set a flag for multipen activity on main pen API object.

      $commonApi.pen = primaryPointer; // || { x: undefined, y: undefined };

      if (
        primaryPointer &&
        (primaryPointer.delta?.x !== 0 || primaryPointer.delta?.y !== 0)
      ) {
        socket?.send("ambient-pen:point", {
          x: primaryPointer.x / screen.width,
          y: primaryPointer.y / screen.height,
        });
      }
    }

    // 🕶️ VR Pen
    $commonApi.pen3d = content.pen3d?.pen;

    // Add upload event to allow the main thread to open a file chooser.
    // type: Accepts N mimetypes or file extensions as comma separated string.
    // Usage: upload(".jpg").then((data) => ( ... )).catch((err) => ( ... ));
    $commonApi.sideload = (type) => {
      const prom = new Promise((resolve, reject) => {
        fileImport = { resolve, reject };
      });
      send({ type: "import", content: type });
      return prom;
    };

    // 🤖 Sim // no send
    $commonApi.seconds = function (s) {
      return s * 120; // TODO: Get 120 dynamically from the Loop setting. 2022.01.13.23.28
    };

    // 🔈 Sound
    const $sound = {
      time: content.audioTime,
      // Get the bpm with bpm() or set the bpm with bpm(newBPM).
      bpm: function (newBPM) {
        if (newBPM) sound.bpm = newBPM;
        return sound.bpm;
      },
    };

    $sound.microphone = microphone;
    $sound.speaker = speaker;

    // TODO: Generalize square and bubble calls.
    // TODO: Move this stuff to a "sound" module.
    sound.bpm = content.audioBpm;

    // Clear synchronized audio triggers.
    soundClear = () => {
      sound.sounds.length = 0;
      sound.bubbles.length = 0;
      sound.kills.length = 0;
    };

    // Trigger a named audio sample to playback in the `bios`.
    // options: { volume: 0-n }
    $sound.play = async function (sfx, options) {
      send({ type: "sfx:play", content: { sfx, options } });
    };

    soundTime = content.audioTime;

    $sound.synth = function ({
      type = "square",
      tone = 440, // TODO: Make random.
      beats = random(), // Wow, default func. params can be random!
      duration = undefined, // In seconds... (where beats is a shortcut)
      attack = 0,
      decay = 0,
      volume = 1,
      pan = 0,
    } = {}) {
      const id = soundId;
      if (duration !== undefined) beats = (duration * sound.bpm) / 60;
      sound.sounds.push({ id, type, tone, beats, attack, decay, volume, pan });

      soundId += 1n;

      let seconds;
      if (duration !== undefined) seconds = duration;
      else seconds = (60 / sound.bpm) * beats;
      const end = soundTime + seconds;

      return {
        id,
        kill: function () {
          sound.kills.push(id);
        },
        progress: function (time) {
          return 1 - max(0, end - time) / seconds;
        },
        update: function (properties) {
          // Property updates happen outside of beat timing.
          send({
            type: "beat:update",
            content: { id, properties },
          });
        },
      };
    };

    $sound.bubble = function ({ radius, rise, volume = 1, pan = 0 } = {}) {
      sound.bubbles.push({ radius: radius, rise, volume, pan });
    };

    $sound.kill = function (id) {
      sound.kills.push(id);
    };

    $commonApi.sound = $sound;

    // Act & Sim (Occurs after first boot and paint, `boot` occurs below.)
    if (booted && paintCount > 0n /*&& !leaving*/) {
      const $api = {};
      Object.keys($commonApi).forEach((key) => ($api[key] = $commonApi[key]));
      Object.keys($updateApi).forEach((key) => ($api[key] = $updateApi[key]));
      Object.keys(painting.api).forEach(
        (key) => ($api[key] = painting.api[key])
      );
      $api.api = $api; // Add a reference to the whole API.

      cachedAPI = $api; // Remember this API for any other acts outside
      // of this loop, like a focus change or custom act broadcast.

      $api.inFocus = inFocus;

      // Don't pass pixels to updates.
      $api.screen = {
        width: content.width,
        height: content.height,
      };

      $api.cursor = (code) => (cursorCode = code);

      // 📻 Signaling
      $api.signal = (content) => {
        send({ type: "signal", content });
      };

      // Deprecated on 23.07.01.15.31 (Remove later if no regressions.)
      // if (initialSim) {
      //   console.log("initial", initialSim, content.updateCount, 'paintcount', paintCount);
      //   simCount += 1n;
      //   $api.simCount = simCount;
      //   try {
      //     sim($api);
      //   } catch (e) {
      //     console.warn("🧮 Sim failure...", e);
      //   }
      //   initialSim = false;
      // } else

      if (content.updateCount > 0 && paintCount > 0n) {
        // Run `sim` the number of times as requested from `bios`.
        for (let i = content.updateCount; i--; ) {
          simCount += 1n;
          $api.simCount = simCount;
          try {
            sim($api);
          } catch (e) {
            console.warn("🧮 Sim failure...", e);
          }
        }
      }

      // 🌟 Act
      // *Device Event Handling*

      // TODO: Shouldn't all these events come in as part of one array to
      //       keep their order of execution across devices?
      // TODO: Could "device" be removed in favor of "device:event" strings and
      //       if needed, a device method?

      // Window Events

      // Reframing the piece... (resizing the window).
      if (reframed === true) {
        $api.event = {
          device: "none",
          is: (e) => e === "reframed",
        };
        try {
          act($api);
        } catch (e) {
          console.warn("️ ✒ Act failure...", e);
        }
        reframed = false;
      }

      // If a disk failed to load, then notify the disk that loaded it
      // by checking to see if loadFailure has anything set.
      if (loadFailure) {
        $api.event = {
          error: loadFailure,
          is: (e) => e === "load-error",
        };
        try {
          act($api);
        } catch (e) {
          console.warn("️ ✒ Act failure...", e);
        }
        send({ type: "load-failure" });
        loadFailure = undefined;
      }

      // Signaling
      if (signals.length) {
        const data = { signal: signals };
        Object.assign(data, {
          device: "none",
          is: (e) => e === "signal",
        });
        $api.event = data;
        try {
          act($api);
        } catch (e) {
          console.warn("️ ✒ Act failure...", e);
        }
        signals.length = 0;
      }

      // Keyboard Paste Event
      if (content.clipboardText) {
        const data = { text: content.clipboardText };
        Object.assign(data, {
          device: "none",
          is: (e) => e === "pasted:text",
        });
        $api.event = data;
        try {
          act($api);
        } catch (e) {
          console.warn("️ ✒ Act failure...", e);
        }
      }

      // *** Pen Events ***
      // Ingest all pen input events by running act for each event.
      // TODO: I could also be transforming pen coordinates here...
      // TODO: Keep track of lastPen to see if it changed.
      content.pen?.events.forEach((data) => {
        Object.assign(data, {
          device: data.device,
          is: (e) => {
            let [name, pointer] = e.split(":");
            if (pointer) {
              if (pointer === "any") {
                return name === data.name;
              } else {
                return name === data.name && data.pointer === parseInt(pointer);
              }
            } else {
              return name === data.name && data.isPrimary === true;
            }
          },
        });
        //console.log(data)
        $api.event = data;
        try {
          act($api);

          // Always check to see if there was a tap on the corner.
          const { event: e, jump, send } = $api;
          let originalColor;

          // TODO: Show keyboard immediately when returning to prompt.
          currentHUDButton?.act(e, {
            down: () => {
              originalColor = currentHUDTextColor;
              currentHUDTextColor = [0, 255, 0];
              send({ type: "keyboard:enabled" }); // Enable keyboard flag.
              send({ type: "keyboard:unlock" });
              $api.needsPaint();
            },
            push: () => {
              // send({ type: "keyboard:open" });
              jump("prompt");
              // pieceHistoryIndex > 0
              //   ? send({ type: "back-to-piece" })
              //   : jump("prompt");
              $api.needsPaint();
            },
            cancel: () => {
              currentHUDTextColor = originalColor;
              // TODO: This might break on pieces where the keyboard is already
              //       open.
              send({ type: "keyboard:disabled" }); // Disable keyboard flag.
              send({ type: "keyboard:lock" });
              $api.needsPaint();
            },
            rollover: (btn) => {
              // if (btn) send({ type: "keyboard:unlock" });
            },
            rollout: () => {
              // send({ type: "keyboard:lock" });
            },
          });
        } catch (e) {
          console.warn("️ ✒ Act failure...", e);
        }
      });

      // *** 3D Pen Events ***
      content.pen3d?.events?.forEach((data) => {
        Object.assign(data, {
          is: (e) => {
            let [prefix, event, pointer] = e.split(":");
            if (
              prefix === "3d" &&
              event === data.name &&
              (pointer === undefined || parseInt(pointer) === data.pointer)
            )
              return true;
          },
        });
        $api.event = data;
        try {
          act($api);
        } catch (e) {
          console.warn("️ ✒ Act failure...", e);
        }
      });

      // Ingest all keyboard input events by running act for each event.
      content.keyboard?.forEach((data) => {
        Object.assign(data, {
          device: "keyboard",
          is: (e) => {
            const parts = e.split(":");
            if (parts.length > 2) {
              // Check for an exact match if `keyboard:action:?`
              return data.name === e;
            } else {
              // Or a subtring match if `keyboard:action`
              return data.name.indexOf(e) === 0;
            }
          },
        });
        $api.event = data;
        try {
          act($api); // Execute piece shortcut.
        } catch (e) {
          console.warn("️ ✒ Act failure...", e);
        }
      });

      // *** Act Alerts *** (Custom events defined in here.)
      actAlerts.forEach((name) => {
        const data = {
          name,
          is: (e) => e === name,
          of: (e) => name.startsWith(e),
        };
        $api.event = data;
        try {
          act($api);
        } catch (e) {
          console.warn("️ ✒ Act failure...", e);
        }
      });
      actAlerts.length = 0; // Clear act alerts.
    }

    // 🖼 Paint
    if (content.needsRender) {
      const $api = {};
      Object.keys($commonApi).forEach((key) => ($api[key] = $commonApi[key]));
      Object.keys(painting.api).forEach(
        (key) => ($api[key] = painting.api[key])
      );
      $api.api = $api; // Add a reference to the whole API.

      cachedAPI = $api; // Remember this API for any other acts outside
      // of this loop, like a focus change or custom act broadcast.

      // Object.assign($api, $commonApi);
      // Object.assign($api, painting.api);

      $api.paintCount = Number(paintCount);

      $api.inFocus = content.inFocus;

      $api.glaze = function (content) {
        if (glazeEnabled === content.on) return; // Prevent glaze from being fired twice...
        glazeEnabled = content.on;
        glazeAfterReframe = { type: "glaze", content };
      };

      // Make a screen buffer or resize it automatically if it doesn't exist.

      if (
        !screen ||
        screen.width !== content.width ||
        screen.height !== content.height
      ) {
        const hasScreen = screen !== undefined;

        screen = {
          pixels:
            pixels || new Uint8ClampedArray(content.width * content.height * 4),
          width: content.width,
          height: content.height,
          load: function load(name) {
            if (store[name]?.pixels) {
              this.pixels = new Uint8ClampedArray(store[name].pixels);
              this.width = store[name].width;
              this.height = store[name].height;
              $commonApi.resize(this.width, this.height);
              return true;
            } else {
              return false;
            }
          },
          save: function save(name) {
            store[name] = {
              pixels: new Uint8ClampedArray(this.pixels),
              width: this.width,
              height: this.height,
            };
          },
        };

        screen[hasScreen ? "resized" : "created"] = true; // Screen change type.

        // TODO: Add the depth buffer back here.
        // Reset the depth buffer.
        // TODO: I feel like this is causing a memory leak...
        // graph.depthBuffer.length = screen.width * screen.height;
        // graph.depthBuffer.fill(Number.MAX_VALUE);

        graph.writeBuffer.length = screen.width * screen.height;

        graph.writeBuffer.fill(0);
      }

      // TODO: Disable the depth buffer for now... it doesn't need to be
      //       regenerated on every frame.
      // graph.depthBuffer.fill(Number.MAX_VALUE); // Clear depthbuffer.
      graph.writeBuffer.fill(0); // Clear writebuffer.

      $api.screen = screen;
      $api.screen.center = { x: screen.width / 2, y: screen.height / 2 };

      $api.fps = function (newFps) {
        send({ type: "fps-change", content: newFps });
      };

      $api.cursor = (code) => (cursorCode = code);

      /**
       * @function video
       * @descrption Make a live video feed. Returns an object that links to current frame.
       * @param {string} type - "camera" or "camera-update" or see below. 💡
       * @param {object} options - *unimplemented* { src, width, height }
       */
      $api.video = function (type, options) {
        // TODO: Options could eventually be { src, width, height }
        // const vid = video("youtube-link");
        // const vid = video("tiktok:@whistlegraph");
        // https://codepen.io/oceangermanique/pen/LqaPgO
        if (type === "camera:update") activeVideo = null;

        send({ type: "video", content: { type, options } });

        // Return an object that can grab whatever the most recent frame of
        // video was.
        return function videoFrame(shader) {
          if (activeVideo) {
            const { width, pixels } = activeVideo;

            if (shader) {
              for (let i = 0; i < pixels.length; i += 4) {
                const c = pixels.subarray(i, i + 4);
                const p = { x: (i / 4) % width, y: floor(i / 4 / width) };
                shader(p, c);
              }
            }
          }

          return activeVideo;
        };
      };

      graph.setBuffer(screen);

      // API Stops being modified here...
      $activePaintApi = $api;

      // TODO: Set bpm from boot.
      /*
      $api.sound = {
        time: content.time,
        bpm: function (newBPM) {
          if (newBPM) {
            content.bpm[0] = newBPM;
          }
          return content.bpm[0];
        },
      };
       */

      // TODO: Boot's painting is currently bound by whatever dirtyBox gets
      //       set to at the end of `paint`.

      // Run boot only once before painting for the first time.
      if (paintCount === 0n && loading === false) {
        const dark = await store.retrieve("dark-mode"); // Read dark mode.
        if (dark === true || dark === false) $commonApi.dark = dark;

        // System specific preloaders.
        //if ($commonApi?.system?.name === "nopaint" || currentText === "prompt") {

        // Create a new painting if one doesn't already exist.
        if (!store["painting"]) {
          store["painting"] =
            (await store.retrieve("painting", "local:db")) ||
            painting.api.painting(screen.width, screen.height, ($) => {
              $.wipe(64);
            });

          store["painting:resolution-lock"] = await store.retrieve(
            "painting:resolution-lock",
            "local:db"
          );

          store["painting:transform"] = await store.retrieve(
            "painting:transform",
            "local:db"
          );

          addUndoPainting(store["painting"]);
        }

        const sys = $commonApi.system;
        sys.painting = store["painting"];

        sys.nopaint.translation =
          store["painting:transform"]?.translation || sys.nopaint.translation;

        try {
          if (system === "nopaint") nopaint_boot($api);
          await boot($api);
          booted = true;
        } catch (e) {
          console.warn("🥾 Boot failure...", e);
        }
        send({ type: "disk-loaded-and-booted" });
      }

      // Paint a frame, which can return false to enable caching via noPaint and by
      // default returns undefined (assume a repaint).
      // Once paint returns false and noPaint is marked true, `needsPaint` must be called.
      // Note: Always marked false on a disk's first frame.

      let painted = false;
      let dirtyBox;

      // Render a thumbnail instead of the piece.
      if (previewMode) {
        try {
          if (currentSearch === "preview") {
            $api.resolution(1200 / 8, 630 / 8, 0);
          } else {
            $api.resolution(
              ...currentSearch
                .split("=")[1]
                .split("x")
<<<<<<< HEAD
                .map((n) => floor(parseInt(n) / 8)),
              0
=======
                .map((n) => floor(parseInt(n) / 8), 0)
>>>>>>> 53d3e5b0
            );
          }
          preview($api);
          painting.paint(true);
          painted = true;
          paintCount += 1n;
        } catch (err) {
          console.warn("🖼️ Preview failure...", err);
          previewMode = false;
        }
      } else if (iconMode) {
        // Render a favicon instead of the piece.
        try {
          $api.resolution(128, 128, 0);
          if (currentSearch === "icon") {
            $api.resolution(128, 128, 0);
          } else {
            $api.resolution(
              ...currentSearch
                .split("=")[1]
                .split("x")
                .map((n) => parseInt(n)),
              0
            );
          }
          icon($api);
          painting.paint(true);
          painted = true;
          paintCount += 1n;
        } catch (err) {
          console.warn("🪷 Icon failure...", err);
          iconMode = false;
        }
      }

      // Attempt a paint.
      if (
        previewMode === false &&
        iconMode === false &&
        (noPaint === false || scream || ambientPenPoints.length > 0) &&
        booted
      ) {
        let paintOut;

        try {
          // 📓 Bake any painting from the nopaint system before anything else.
          if (system === "nopaint") {
            const np = $api.system.nopaint;
            // No Paint: baking

            if (np.needsBake === true && bake) {
              $api.page($api.system.painting);
              bake($api);
              $api.page($api.screen);
              np.present($api);
              np.needsBake = false;
            } else if (np.is("painting") || np.needsPresent) {
              np.present($api); // No Paint: prepaint
            }
          }

          // All: Paint
          paintOut = paint($api); // Returns `undefined`, `false`, or `DirtyBox`.
        } catch (e) {
          console.warn("🎨 Paint failure...", e);
        }

        // `DirtyBox` and `undefined` always set `noPaint` to `true`.
        noPaint =
          paintOut === false || (paintOut !== undefined && paintOut !== true);

        // Run everything that was queued to be painted, then devour paintLayers.
        //await painting.paint();

        // Upper layer.

        // 😱 Scream - Paint a scream if it exists.
        // TODO: Should this overlay after the fact and not force a paint? 23.05.23.19.21
        //       Yes probably, because of layering issues?
        if (scream || screaming) {
          const { ink, needsPaint } = $api;
          ink(255)
            .wipe(255, 0, 0)
            .write(scream, { center: "xy", size: 3, thickness: 1 });
          needsPaint();
          if (!screaming) {
            screaming = true;
            clearTimeout(screamingTimer);
            screamingTimer = setTimeout(() => {
              screaming = false;
              scream = null;
            }, 1000);
          }
        }

        // 🧚 Ambient Pen Points - Paint if they exist.
        const { ink, needsPaint } = $api;
        ambientPenPoints.forEach(({ x, y }) => {
          ink().point(x * screen.width, y * screen.height);
        });
        if (ambientPenPoints.length > 0) {
          needsPaint();
          if (system === "nopaint") $api.system.nopaint.needsPresent = true;
        }
        ambientPenPoints.length = 0;

        painting.paint(true);
        painted = true;
        paintCount = paintCount + 1n;

        if (paintOut) dirtyBox = paintOut;

        delete screen.resized; // Remove status from screen after painting.
        delete screen.created;

        //console.log("bake")
        //send({ type: "3d-bake" });
      }

      // Draw any Global UI / HUD in an overlay buffer that will get
      // composited by the other thread.

      // TODO: Why is this being composited by a different thread?
      //       Also... where do I put a scream?

      // System info.
      let label;
      const piece = currentHUDText?.split("~")[0];
      const defo = 6; // Default offset

      if (
        !previewMode &&
        piece !== undefined &&
        piece.length > 0 &&
        piece !== "prompt" &&
        piece !== "play" &&
        piece !== "gargoyle" &&
        piece !== "girlfriend" &&
        piece !== "boyfriend" &&
        piece !== "botce" &&
        piece !== "angel" &&
        piece !== "dad" &&
        piece !== "kid" &&
        piece !== "decode" &&
        piece !== "liar" &&
        piece !== "mom" &&
        piece !== "encode" &&
        piece !== "alphapoet" &&
        piece !== "sing" &&
        piece !== "neoprompt" &&
        piece !== "video"
      ) {
        const w = currentHUDText.length * 6;
        const h = 11;
        label = $api.painting(w, h, ($) => {
          // $activePaintApi = $;
          $.ink(0).write(currentHUDText?.replaceAll("~", " "), { x: 1, y: 1 });
          let c;
          if (currentHUDTextColor) {
            c = num.shiftRGB(currentHUDTextColor, [255, 255, 255], 0.75);
          } else {
            c = [255, 200, 240];
          }
          $.ink(c).write(currentHUDText?.replaceAll("~", " "), { x: 0, y: 0 });
        });

        currentHUDButton =
          currentHUDButton ||
          new $api.ui.Button({
            x: 0,
            y: 0,
            w: w + (currentHUDOffset?.x || defo),
            h: h + (currentHUDOffset?.y || defo),
          });
        $commonApi.hud.currentLabel = {
          text: currentHUDText,
          btn: currentHUDButton,
        };
      }

      maybeLeave();

      // Return frame data back to the main thread.
      let sendData = { width: screen.width, height: screen.height };

      // TODO: Write this up to the data in `painting`.

      sendData.TwoD = {
        code: twoDCommands,
        // code: [
        //   ["ink", 1.0, 0, 0, 1.0],
        //   ["ink2", 0.0, 1.0, 0, 1.0],
        //   ["line", 0, 0, 30, 30],
        //   //     x1, y1, x2, y2, r1, g1, b1, a1, r2, g2, b2, a2
        // ],
      };

      // Attach a label buffer if necessary.
      if (label)
        sendData.label = {
          x: currentHUDOffset?.x || defo,
          y: currentHUDOffset?.y || defo,
          img: label,
        };

      let transferredPixels;

      // Check to see if we have a dirtyBox to render from.
      const croppedBox = dirtyBox?.croppedBox?.(screen);

      if (croppedBox?.w > 0 && croppedBox?.h > 0) {
        transferredPixels = dirtyBox.crop(screen);
        sendData.pixels = transferredPixels;
        sendData.dirtyBox = croppedBox;
      } else if (painted === true) {
        // TODO: Toggling this causes a flicker in `line`... but helps prompt. 2022.01.29.13.21
        // Otherwise render everything if we drew anything!
        transferredPixels = screen.pixels;
        sendData.pixels = transferredPixels;
      }

      // Optional messages to send.
      if (painted === true) sendData.paintChanged = true;
      if (loading === true) sendData.loading = true;

      // These fields are one time `signals`.
      if (reframe || glazeAfterReframe) {
        sendData.reframe = reframe || glazeAfterReframe !== undefined;
        if (glazeAfterReframe) {
          send(glazeAfterReframe);
          glazeAfterReframe = undefined;
        }
      }

      if (cursorCode) sendData.cursorCode = cursorCode;

      // Note: transferredPixels will be undefined when sendData === {}.
      if (sendData.pixels) {
        sendData.pixels = sendData.pixels.buffer;
      } else {
        sendData.pixels = content.pixels;
      }

      // new hud

      if (sendData.pixels?.byteLength === 0) sendData.pixels = undefined;

      let transferredObjects = [sendData.pixels];
      if (sendData.label)
        transferredObjects.push(sendData.label?.img.pixels.buffer);

      sendData.sound = sound;

      send({ type: "render", content: sendData }, transferredObjects);

      twoDCommands.length = 0; // Empty the 2D GPU command buffer.

      // Flush the `signals` after sending.
      if (reframe) reframe = undefined;
      if (cursorCode) cursorCode = undefined;
    } else {
      // Send update (sim).
      maybeLeave();
      // TODO: How necessary is this - does any info ever need to actually
      //       get sent? 23.01.06.16.02
      send(
        {
          type: "update",
          content: {
            didntRender: true,
            loading,
            pixels: pixels?.buffer,
            width: content.width,
            height: content.height,
            sound,
          },
        },
        [pixels?.buffer]
      );
    }

    // Wait 8 frames of the default piece before loading the next piece.
    if (paintCount > 8n) loadAfterPreamble?.(); // Start loading after the first disk if necessary.

    soundClear();

    // ***Frame State Reset***
    // Reset video transcoding / print progress.

    //console.log(performance.now() - frameTime, "ms");

    //performance.mark("b");

    //performance.measure("a", "b");
    //console.log("Frame perf:", performance.getEntriesByType("measure")[0].duration);
    //performance.clearMarks();
    //performance.clearMeasures();
  }
}

// 📚 Utilities

// Get the active user's handle from the server if one exists, updating
// $commonApi.handle
async function handle() {
  if (USER) {
    try {
      const response = await fetch(`/handle?for=${USER.sub}`);
      if (response.status === 200) {
        const data = await response.json();
        const newHandle = "@" + data.handle;
        if (newHandle !== $commonApi.handle) {
          $commonApi.handle = "@" + data.handle;
          store["handle:received"] = true;
        }
      } else {
        console.warn(await response.text());
      }
    } catch (error) {
      console.error(error);
    }
  }
}

// Run the piece's "leave" function which will trigger
// a new load before sending off the final frame.
function maybeLeave() {
  // 🚪 Leave (Skips act and sim and paint...)
  if (leaving) {
    // End the socket connection before switching pieces if one exists.
    socket?.kill();
    socket = undefined;

    try {
      leave({ ...painting.api, screen, ...$commonApi }); // Trigger leave.
    } catch (e) {
      console.warn("👋 Leave failure...", e);
    }
    leaving = false;
    leaveLoad?.();
  }
}

// Default template string behavior: https://stackoverflow.com/a/64298689/8146077
function defaultTemplateStringProcessor(strings, ...vars) {
  let result = "";
  strings.forEach((str, i) => {
    result += `${str}${i === strings.length - 1 ? "" : vars[i]}`;
  });
  return result;
}<|MERGE_RESOLUTION|>--- conflicted
+++ resolved
@@ -3442,12 +3442,8 @@
               ...currentSearch
                 .split("=")[1]
                 .split("x")
-<<<<<<< HEAD
                 .map((n) => floor(parseInt(n) / 8)),
               0
-=======
-                .map((n) => floor(parseInt(n) / 8), 0)
->>>>>>> 53d3e5b0
             );
           }
           preview($api);
