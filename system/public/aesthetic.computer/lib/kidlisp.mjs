--- conflicted
+++ resolved
@@ -418,11 +418,7 @@
 
     // 🧩 Piece API
     return {
-<<<<<<< HEAD
-      boot: ({ params, wipe, clock, screen, sound, delay }) => {
-=======
-      boot: ({ wipe, params, clock, screen, pieceCount }) => {
->>>>>>> 1bb8cf75
+      boot: ({ wipe, params, clock, screen, sound, delay, pieceCount }) => {
         // Resync clock for accurate timing (like clock.mjs does)
         clock?.resync?.();
 
@@ -1666,16 +1662,10 @@
     return true;
   }
 
-<<<<<<< HEAD
   // Check for encoded kidlisp (contains § suggesting newlines were encoded)
   if (text.includes("§")) {
     const decoded = text.replace(/_/g, " ").replace(/§/g, "\n");
     // Check decoded version - must start with ( or ; or contain newlines
-=======
-  // Check for encoded kidlisp (contains § or ~ or _ suggesting it was URL encoded)
-  if (text.includes("§") || text.includes("~")) {
-    const decoded = text.replace(/_/g, " ").replace(/§/g, "\n").replace(/~/g, "\n");
-    // Check decoded version without recursion
     if (decoded.startsWith("(") || decoded.startsWith(";")) {
       return true;
     }
@@ -1695,7 +1685,6 @@
   if (text.includes("_") && text.match(/[a-zA-Z_]\w*_[a-zA-Z]/)) {
     const decoded = text.replace(/_/g, " ").replace(/§/g, "\n").replace(/~/g, "\n");
     // Check decoded version without recursion
->>>>>>> 1bb8cf75
     if (decoded.startsWith("(") || decoded.startsWith(";")) {
       return true;
     }
@@ -1709,6 +1698,11 @@
         );
       });
       return hasKidlispLines;
+    }
+    // Check if decoded looks like kidlisp function calls
+    const trimmed = decoded.trim();
+    if (/^[a-zA-Z_]\w*(\s|$)/.test(trimmed)) {
+      return true;
     }
   }
 
