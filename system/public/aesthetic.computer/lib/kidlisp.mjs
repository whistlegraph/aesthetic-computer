--- conflicted
+++ resolved
@@ -10295,17 +10295,12 @@
     return true;
   }
 
-<<<<<<< HEAD
   // Check for first-line color indicators (fade strings and color codes)
 
   // Never treat share-prefixed snippets as KidLisp; these are share metadata, not source
   if (loweredTrimmedText.startsWith("share")) {
     return false;
   }
-=======
-  // Check for first-line color indicators (fade strings, color codes, and pattern codes)
-  const trimmedText = text.trim();
->>>>>>> fb821f58
   if (trimmedText.startsWith("fade:") ||
     trimmedText.match(/^c\d+$/) ||
     trimmedText.match(/^p\d+$/) || // Pattern codes like p0, p1, etc.
@@ -10337,7 +10332,6 @@
     ];
 
     // Split by commas and check if any part contains KidLisp functions or colors
-<<<<<<< HEAD
     const parts = text.split(",").map(part => part.trim()).filter(Boolean);
 
     const analyzePart = (part) => {
@@ -10364,29 +10358,6 @@
     const analyses = parts.map(analyzePart);
     const kidParts = analyses.filter(({ isFunction, isColor, isNumber, isRGB }) => isFunction || isColor || isNumber || isRGB);
     const functionParts = analyses.filter(({ isFunction }) => isFunction);
-=======
-    const parts = text.split(",").map(part => part.trim());
-    const hasKidlispElements = parts.some(part => {
-      // Check for KidLisp functions
-      if (kidlispFunctions.some(fn => part.includes(fn))) return true;
-      // Check for CSS colors
-      if (cssColors && cssColors[part]) return true;
-      // Check for color codes like c0, c1, etc.
-      if (part.match(/^c\d+$/)) return true;
-      // Check for pattern codes like p0, p1, etc.
-      if (part.match(/^p\d+$/)) return true;
-      return false;
-    });
-
-    // Also check if it has a high ratio of KidLisp elements to total parts
-    const kidlispElementCount = parts.filter(part => {
-      return kidlispFunctions.some(fn => part.includes(fn)) ||
-        (cssColors && cssColors[part]) ||
-        part.match(/^c\d+$/) ||
-        part.match(/^p\d+$/) || // Pattern codes
-        part.match(/^\d+(\.\d+)?$/); // Numbers are common in KidLisp
-    }).length;
->>>>>>> fb821f58
 
     // Require at least one recognized KidLisp function or multiple KidLisp-like tokens
     if (kidParts.length > 0 && (functionParts.length > 0 || kidParts.length >= 2 || (kidParts.length / parts.length) >= 0.75)) {
