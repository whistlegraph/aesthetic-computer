// Sno, 2023.11.15.12.10.43.464
// A snowball game by @ida, @mxsage and @jeffrey.

/* #region 📚 README 
#endregion */

/* #region 🏁 TODO 
<<<<<<< HEAD
  - [🟠] Add a 16-directionally rotating character.
  - [x] Transcribe @mxsage's rotation mapping from C++.  
  - [-] Get proper rotation mapped to a sprite sheet.
=======
  - [] Generate more points for the ball, and add the sprite.
>>>>>>> 4c3b3cf1
#endregion */

const { min, floor, abs, acos, sin, cos, sqrt, PI } = Math;

const ball = {
  x: 0,
  y: 0,
  px: 0,
  py: 0,
  xvel: 0,
  yvel: 0,
  dec: 0.97,
  xang: 0,
  yang: 0,
  radius: undefined,
  axis: undefined,
  rot: undefined,
  points: [],
};

let ballSheet;
let disc;

let LEFT,
  RIGHT,
  UP,
  DOWN = false;

// 🥾 Boot
<<<<<<< HEAD
function boot({ wipe,  }) {
=======
function boot({ wipe, num: { quat } }) {
>>>>>>> 4c3b3cf1
  // Runs once at the start.
  ball.rot = quat.setAxisAngle(quat.create(), [1, 0, 0], 0);
}

// 🎨 Paint
function paint({ screen, wipe, ink, pan, unpan, paste, num }) {
  const short = min(screen.width, screen.height); // Longest view w/ margin.
  const cam = { x: screen.width / 2, y: screen.height / 2, scale: 1 };

  pan(cam.x, cam.y);

  // 🥏 Playground Disc
  disc = { x: 0, y: 0, radius: short / 2.5 };
  wipe(64)
    .ink(255, 25) // Snow disc filled,
    .circle(disc.x, disc.y, cam.scale * disc.radius, true, 1, 1)
    .ink(255) // w/ outline.
    .circle(disc.x, disc.y, cam.scale * disc.radius, false, 1, 1);

  // ⚾ Snowball
  const b = ball;
  b.radius = disc.radius / 5;
  ink(255, 64).circle(b.x, b.y, b.radius, true, 1, 0.1);
  ink(255, 128).circle(b.x, b.y, b.radius + 1, false, 1, 0.01);

  // Draw snowball frame...
  if (ballSheet) {
    const rows = 12;
    const tile = ballSheet.width / rows;
    let tx = floor(b.xang);
    let ty = floor(b.yang);
    if (tx < 0) tx = rows + tx;
    if (ty < 0) ty = rows + ty;
    tx = rows - 1 - tx;

    paste(
      {
        painting: ballSheet,
        crop: { x: tx * tile, y: ty * tile, w: tile, h: tile },
      },
      b.x - tile / 2,
      b.y - tile / 2,
    );
  }

  // if (b.axis) {
  //   ink(255, 64).line(
  //     b.x,
  //     b.y,
  //     b.x + b.axis[0] * b.radius,
  //     b.y + b.axis[1] * b.radius,
  //   );
  // }

  if (b.points?.length > 0) {
    b.points.forEach(({ point: p, color: c }) => {
      ink(...c, 127 - 127 * p[2]).box(
        b.x + p[0] * b.radius,
        b.y + p[1] * b.radius,
        3,
        "center",
      );
    });
  }

  unpan();

  // 🧮 Data
  // ink("yellow").write(`xang: ${num.radians(b.xang)}`, { x: 6, y: 18 });
  // ink("yellow").write(`yang: ${num.radians(b.yang)}`, { x: 6, y: 18 + 11 });
}

// 🧮 Sim
function sim({ num: { p2, vec3, vec4, quat, mat4 } }) {
  if (!disc) return;

  const step = 0.055;

  // Accelerate the ball as needed.
  if (LEFT) ball.xvel -= step;
  if (RIGHT) ball.xvel += step;
  if (UP) ball.yvel -= step;
  if (DOWN) ball.yvel += step;

  ball.px = ball.x;
  ball.py = ball.y;
  ball.x += ball.xvel;
  ball.y += ball.yvel;

  // Check for any collision with the edges, and slow down the ball if needed.
  if (p2.dist(ball, disc) > disc.radius) {
    ball.xvel *= ball.dec / 1.1;
    ball.yvel *= ball.dec / 1.1;
  }

  ball.xang = (ball.xang + ball.xvel) % 360;
  ball.yang = (ball.yang + ball.yvel) % 360;

  const dist = step * p2.dist(ball, { x: ball.px, y: ball.py });

  // Set ball axis.
  if (dist > 0.001) {
    ball.axis = vec3.cross(
      vec3.create(),
      vec3.fromValues(0, 0, 1),
      vec3.normalize(
        vec3.create(),
        vec3.subtract(
          vec3.create(),
          vec3.fromValues(ball.px, ball.py, 0),
          vec3.fromValues(ball.x, ball.y, 0),
        ),
      ),
    );

    ball.rot = quat.multiply(
      quat.create(),
      quat.setAxisAngle(quat.create(), ball.axis, dist),
      ball.rot,
    );

    const normedRotation = quat.normalize(quat.create(), ball.rot);
    const m4 = mat4.fromQuat(mat4.create(), normedRotation);

    const permutations = [
      // [0, 0, 1, 1],
      // [0, 0.5, 0, 1],
      // [1, 0, 0, 1],
      // [-1, 0, 0, 1],
      // [0, -1, 0, 1],
      // [0, 0, -1, -1],
    ];

    const numPoints = 100; // Number of points you want to add
    const radius = 1; // Assuming a unit sphere for simplicity

    // Generate points in spherical coordinates and convert them to Cartesian coordinates
    for (let i = 0; i < numPoints; i++) {
      const phi = acos(1 - 2 * (i / numPoints)); // Polar angle
      const theta = PI * (3 - sqrt(5)) * i; // Azimuthal angle (Golden Angle)

      const x = radius * sin(phi) * cos(theta);
      const y = radius * sin(phi) * sin(theta);
      const z = radius * cos(phi);

      // Add the new point to the permutations array
      permutations.push([x, y, z, 1]); // Assuming w-component as 1
    }

    const colors = [
      [255, 0, 0],
      [0, 255, 0],
      [0, 0, 255],
      [255, 255, 0],
      [0, 255, 255],
      [255, 0, 255],
      [255, 255, 255],
    ];

    const results = [];

    for (let i = 0; i < permutations.length; i++) {
      const p = permutations[i];
      const result = vec4.transformMat4(
        vec4.create(),
        vec4.fromValues(p[0], p[1], p[2], p[3]),
        m4,
      );
      results.push({ point: result, color: colors[i % colors.length] });
    }

    ball.points = results;
  } else {
    ball.axis = undefined;
  }

  // Apply decceleration no matter what.
  ball.xvel *= ball.dec;
  ball.yvel *= ball.dec;
}

// 🎪 Act
function act({ event: e }) {
  // Respond to user input here.
  if (e.is("keyboard:down:a") || e.is("keyboard:down:arrowleft")) LEFT = true;
  if (e.is("keyboard:up:a") || e.is("keyboard:up:arrowleft")) LEFT = false;

  if (e.is("keyboard:down:d") || e.is("keyboard:down:arrowright")) RIGHT = true;
  if (e.is("keyboard:up:d") || e.is("keyboard:up:arrowright")) RIGHT = false;

  if (e.is("keyboard:down:w") || e.is("keyboard:down:arrowup")) UP = true;
  if (e.is("keyboard:up:w") || e.is("keyboard:up:arrowup")) UP = false;

  if (e.is("keyboard:down:s") || e.is("keyboard:down:arrowdown")) DOWN = true;
  if (e.is("keyboard:up:s") || e.is("keyboard:up:arrowdown")) DOWN = false;

  if (e.is("dropped:bitmap")) ballSheet = e.painting; // Load a spritesheet.
}

// 🥁 Beat
// function beat() {
//   // Runs once per metronomic BPM.
// }

// 👋 Leave
// function leave() {
//  // Runs once before the piece is unloaded.
// }

// 📰 Meta
function meta() {
  return {
    title: "Sno",
    desc: "A snowball game by @ida, @mxsage and @jeffrey.",
  };
}

// 🖼️ Preview
// function preview({ ink, wipe }) {
// Render a custom thumbnail image.
// }

// 🪷 Icon
// function icon() {
// Render an application icon, aka favicon.
// }

export { boot, paint, sim, act, meta };

// 📚 Library
//   (Useful functions used throughout the piece)<|MERGE_RESOLUTION|>--- conflicted
+++ resolved
@@ -5,31 +5,22 @@
 #endregion */
 
 /* #region 🏁 TODO 
-<<<<<<< HEAD
-  - [🟠] Add a 16-directionally rotating character.
+  - [] Add a 16-directionally rotating character.
   - [x] Transcribe @mxsage's rotation mapping from C++.  
   - [-] Get proper rotation mapped to a sprite sheet.
-=======
-  - [] Generate more points for the ball, and add the sprite.
->>>>>>> 4c3b3cf1
 #endregion */
 
-const { min, floor, abs, acos, sin, cos, sqrt, PI } = Math;
+const { min, floor } = Math;
 
 const ball = {
   x: 0,
   y: 0,
-  px: 0,
-  py: 0,
   xvel: 0,
   yvel: 0,
   dec: 0.97,
   xang: 0,
   yang: 0,
   radius: undefined,
-  axis: undefined,
-  rot: undefined,
-  points: [],
 };
 
 let ballSheet;
@@ -41,17 +32,12 @@
   DOWN = false;
 
 // 🥾 Boot
-<<<<<<< HEAD
 function boot({ wipe,  }) {
-=======
-function boot({ wipe, num: { quat } }) {
->>>>>>> 4c3b3cf1
   // Runs once at the start.
-  ball.rot = quat.setAxisAngle(quat.create(), [1, 0, 0], 0);
 }
 
 // 🎨 Paint
-function paint({ screen, wipe, ink, pan, unpan, paste, num }) {
+function paint({ screen, wipe, ink, pan, unpan, write, paste, num }) {
   const short = min(screen.width, screen.height); // Longest view w/ margin.
   const cam = { x: screen.width / 2, y: screen.height / 2, scale: 1 };
 
@@ -66,17 +52,16 @@
     .circle(disc.x, disc.y, cam.scale * disc.radius, false, 1, 1);
 
   // ⚾ Snowball
-  const b = ball;
-  b.radius = disc.radius / 5;
-  ink(255, 64).circle(b.x, b.y, b.radius, true, 1, 0.1);
-  ink(255, 128).circle(b.x, b.y, b.radius + 1, false, 1, 0.01);
+  ball.radius = disc.radius / 12;
+  ink(255, 64).circle(ball.x, ball.y, ball.radius, true, 1, 0.1);
+  ink(255, 128).circle(ball.x, ball.y, ball.radius + 1, false, 1, 0.01);
 
   // Draw snowball frame...
   if (ballSheet) {
     const rows = 12;
     const tile = ballSheet.width / rows;
-    let tx = floor(b.xang);
-    let ty = floor(b.yang);
+    let tx = floor(ball.xang);
+    let ty = floor(ball.yang);
     if (tx < 0) tx = rows + tx;
     if (ty < 0) ty = rows + ty;
     tx = rows - 1 - tx;
@@ -86,43 +71,23 @@
         painting: ballSheet,
         crop: { x: tx * tile, y: ty * tile, w: tile, h: tile },
       },
-      b.x - tile / 2,
-      b.y - tile / 2,
+      ball.x - tile / 2,
+      ball.y - tile / 2,
     );
-  }
-
-  // if (b.axis) {
-  //   ink(255, 64).line(
-  //     b.x,
-  //     b.y,
-  //     b.x + b.axis[0] * b.radius,
-  //     b.y + b.axis[1] * b.radius,
-  //   );
-  // }
-
-  if (b.points?.length > 0) {
-    b.points.forEach(({ point: p, color: c }) => {
-      ink(...c, 127 - 127 * p[2]).box(
-        b.x + p[0] * b.radius,
-        b.y + p[1] * b.radius,
-        3,
-        "center",
-      );
-    });
   }
 
   unpan();
 
   // 🧮 Data
-  // ink("yellow").write(`xang: ${num.radians(b.xang)}`, { x: 6, y: 18 });
-  // ink("yellow").write(`yang: ${num.radians(b.yang)}`, { x: 6, y: 18 + 11 });
+  ink("yellow").write(`xang: ${num.radians(ball.xang)}`, { x: 6, y: 18 });
+  ink("yellow").write(`yang: ${num.radians(ball.yang)}`, { x: 6, y: 18 + 11 });
 }
 
 // 🧮 Sim
-function sim({ num: { p2, vec3, vec4, quat, mat4 } }) {
+function sim({ num }) {
   if (!disc) return;
 
-  const step = 0.055;
+  const step = 0.025;
 
   // Accelerate the ball as needed.
   if (LEFT) ball.xvel -= step;
@@ -130,97 +95,17 @@
   if (UP) ball.yvel -= step;
   if (DOWN) ball.yvel += step;
 
-  ball.px = ball.x;
-  ball.py = ball.y;
   ball.x += ball.xvel;
   ball.y += ball.yvel;
 
   // Check for any collision with the edges, and slow down the ball if needed.
-  if (p2.dist(ball, disc) > disc.radius) {
+  if (num.p2.dist(ball, disc) > disc.radius) {
     ball.xvel *= ball.dec / 1.1;
     ball.yvel *= ball.dec / 1.1;
   }
 
   ball.xang = (ball.xang + ball.xvel) % 360;
   ball.yang = (ball.yang + ball.yvel) % 360;
-
-  const dist = step * p2.dist(ball, { x: ball.px, y: ball.py });
-
-  // Set ball axis.
-  if (dist > 0.001) {
-    ball.axis = vec3.cross(
-      vec3.create(),
-      vec3.fromValues(0, 0, 1),
-      vec3.normalize(
-        vec3.create(),
-        vec3.subtract(
-          vec3.create(),
-          vec3.fromValues(ball.px, ball.py, 0),
-          vec3.fromValues(ball.x, ball.y, 0),
-        ),
-      ),
-    );
-
-    ball.rot = quat.multiply(
-      quat.create(),
-      quat.setAxisAngle(quat.create(), ball.axis, dist),
-      ball.rot,
-    );
-
-    const normedRotation = quat.normalize(quat.create(), ball.rot);
-    const m4 = mat4.fromQuat(mat4.create(), normedRotation);
-
-    const permutations = [
-      // [0, 0, 1, 1],
-      // [0, 0.5, 0, 1],
-      // [1, 0, 0, 1],
-      // [-1, 0, 0, 1],
-      // [0, -1, 0, 1],
-      // [0, 0, -1, -1],
-    ];
-
-    const numPoints = 100; // Number of points you want to add
-    const radius = 1; // Assuming a unit sphere for simplicity
-
-    // Generate points in spherical coordinates and convert them to Cartesian coordinates
-    for (let i = 0; i < numPoints; i++) {
-      const phi = acos(1 - 2 * (i / numPoints)); // Polar angle
-      const theta = PI * (3 - sqrt(5)) * i; // Azimuthal angle (Golden Angle)
-
-      const x = radius * sin(phi) * cos(theta);
-      const y = radius * sin(phi) * sin(theta);
-      const z = radius * cos(phi);
-
-      // Add the new point to the permutations array
-      permutations.push([x, y, z, 1]); // Assuming w-component as 1
-    }
-
-    const colors = [
-      [255, 0, 0],
-      [0, 255, 0],
-      [0, 0, 255],
-      [255, 255, 0],
-      [0, 255, 255],
-      [255, 0, 255],
-      [255, 255, 255],
-    ];
-
-    const results = [];
-
-    for (let i = 0; i < permutations.length; i++) {
-      const p = permutations[i];
-      const result = vec4.transformMat4(
-        vec4.create(),
-        vec4.fromValues(p[0], p[1], p[2], p[3]),
-        m4,
-      );
-      results.push({ point: result, color: colors[i % colors.length] });
-    }
-
-    ball.points = results;
-  } else {
-    ball.axis = undefined;
-  }
 
   // Apply decceleration no matter what.
   ball.xvel *= ball.dec;
