--- conflicted
+++ resolved
@@ -10,12 +10,8 @@
          bring the keyboard up and back down.
   - [] Put the ball on the server, and instantiate it / simulate it.
     - [] Make a place for the ball to be kicked / simulate the ball on
-<<<<<<< HEAD
          the server.
-=======
-          the server.
     - [] Basic collision detection.
->>>>>>> f003b6c5
   + Done
   - [x] Random character assignment. 
   - [x] Z-sorting.
