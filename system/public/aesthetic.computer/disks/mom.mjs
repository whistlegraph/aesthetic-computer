--- conflicted
+++ resolved
@@ -75,15 +75,8 @@
 function paint({ screen, wipe, ink, paste }) {
   wipe(215, 181, 74);
   if(!painting)return;
-<<<<<<< HEAD
-  const scale = .5;
-  const scaledpainting = scale * painting.width;
-  const xposition = screen.width - scaledpainting;
-  paste(painting, xposition, 0, scale);
-=======
   const xposition = screen.width/2 - painting.width/2;
   paste(painting, xposition, screen.height - painting.height);
->>>>>>> 15b781fe
 }
 
 
