--- conflicted
+++ resolved
@@ -6,23 +6,8 @@
 ; Test the ... function
 (... red lime blue)
 
-<<<<<<< HEAD
-; Test 1:  ; Display the amplitude value
-; (repeat height/2 i
-;  (ink rainbow) 
-;  (line 0 i*2 width i*2)
-;  )
-; 
-; (repeat width/2 i
-;  (ink (? yellow lime)) 
-;  (line i*2 0 i*2 height)
-;  )
-
- ; (zoom 0.8)
-=======
 (mask )
 (0.1s (wipe (... red lime blue)))
->>>>>>> 1bb8cf75
 
 
 ;; (repeat width/2 i
