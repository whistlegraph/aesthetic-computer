--- conflicted
+++ resolved
@@ -95,10 +95,13 @@
 }
 
 // 🎨 Paint
-<<<<<<< HEAD
-function paint({ wipe, ink, paste }) {
-  wipe(scheme.dark.bg);
-  paste(painting);
+function paint({ screen, wipe, paste }) {
+  wipe(252, 255, 237);
+  if (!painting) return;
+  const scale = 1;
+  const scaledpainting = scale * painting.width;
+  const xposition = screen.width - scaledpainting;
+  paste(painting, xposition, 0, scale);
 }
 
 function preview({ wipe }) {
@@ -107,17 +110,4 @@
 }
 
 export { boot, prompt, before, after, forgetful, meta, paint, copied, preview };
-=======
-function paint({ screen, wipe, ink, paste }) {
-  wipe(252, 255, 237);
-  if(!painting)return;
-  const scale = 1;
-  const scaledpainting = scale * painting.width;
-  const xposition = screen.width - scaledpainting;
-  paste(painting, xposition, 0, scale);
-}
-
-
-export { boot, prompt, before, after, forgetful, meta, paint, copied };
->>>>>>> 29d96f23
 export const system = "prompt:character"; // or "prompt:code"