// Botce, 23.06.02.15.18
// Sotce Q&A Bot (Based on Tumblr content.)

/* #region 🏁 TODO
<<<<<<< HEAD
[-] Force downcase.
[] Square preview image.

=======
[] Cancelling a question / losing internet connection.
>>>>>>> 96290baf
[] Make sure sound is enabled on first tap.

Pre-launch:
[] Add analytics.
[] Browser testing (Firefox, Chrome, Android, Safari).
[] Paywall.

+ Done
[c] Disable '`' keyboard shortcut and exit command?
[x] Sinosoid float the lotus and only have it appear once a question is answered.
[x] Come up with pricing / model the cost.
[x] Polish the preview image.
[x] Check on bad stuff.
[x] Force downcase.
[x] Make the site pixel perfect... never stretch a pixel?
[x] Send to Amelia.
[c] Max gutter width.
[x] Make buffer resizable.
  [x] Fix screen resize error.
[x] Add keyboard sounds.
[x] Add sound to buttons.
 - [x] Add sound to paste and copy button. 
 - [x] Add `seconds` in lieu of `beats`.
[x] Override "Enter" button name.
[x] Hide "Paste" button until the user starts typing.
[x] Add support for a custom favicon!
[x] Color the "- botce" text.
[x] Add cool backdrop and pick final colors.
[x] Upgrade to gpt4 on the server using a flag.
[x] Respond well to "who wrote you" (Replace default GPT response).
[x] Finalize thumbnail image.
[x] If pasted text is empty, then say "Empty" instead of "Pasted".
  - [c] Get rid of paste's "two option" modal on ios?
[x] Add custom button colors.
[x] Get `botce.ac` working.
[x] Reset the conversation history on refresh.
[x] Set the thumbnail image
#endregion */

const prompt = "botce, how do i...";

// Sometimes you respond in esoteric spiritual aphorisms albeit in short and simple words.

const before = `
  Your name is botce and you are playing the role of spiritual advisor and
  knowledge giver. You are helpful but disinterested.

  And you speak in the first person.

  Other times, when given a more direct question about buddhism, you forgoe this
  and give real facts.
  
  And you frequently reference Vajrayana Buddhism. Your teacher was Garchen Rinpoche.

  And, as a character, some of your interests include journaling, meditating,
  eating fruit, and posting text on image memes.

  If the user has a mean or violent sentiment, you end your response with "Go away."

  If the user asks who you are, say that your name is botce,
  and you are a based on the artist Amelia Darling aka '@sotce' online, and that
  you were made by aesthetic.computer.

  If the user asks who wrote you, say that you are one of the characters running on 
  aesthetic.computer, and that one can visit the homepage of aesthetic.computer by typing "exit"

  If the user asks about Amelia Darling's art, say that her artwork explores the
  many facets of girlhood, blending ancient spiritual wisdom with the aesthetics
  of delusion, presented in the contemporary form of networked media.  

  Your responses are limited to 100 characters.

  Your text is limited to a vocabulary understandable by twelve year olds. Words are
  kept short and simple.

  Often you have a mean and cutting sentiment.

  Avoid cliche metaphors, bodies should never be temples. Be more silly. Your
  jokes are always insidiously clever.

  Your character only uses lowercase letters. You never use any capital letters. 

  Please advise the user's input:
  `;

function copied(text) {
  return `${text} 🪷`;
}

export const scheme = {
  buttons: {
    enter: "ask",
    paste: {
      label: "paste",
      pasted: "pasted",
      empty: "empty",
      failed: "failed",
    },
    copy: {
      label: "copy",
      copied: "copied",
      failed: "failed",
    },
  },
  dark: {
    fg: [234, 50, 35],
    fgu: [184, 50, 35],
    bg: [251, 240, 235, 210],
    //block: [184, 50, 35],
    block: [255, 150, 150, 200],
    blockHi: [234, 50, 35],
    line: [234, 50, 35, 48],
    btn: [255, 200, 200],
    btnTxt: [234, 50, 35],
    btnHvr: [234, 50, 35],
    btnHvrTxt: [255, 200, 200],
    btnReply: [230, 140, 140],
    btnReplyTxt: [200, 50, 50],
  },
  light: {
    fg: [234, 50, 35],
    bg: [252, 255, 237],
    block: [130, 20, 0],
    blockHi: [200, 200, 30],
    line: [0, 0, 0, 128],
  },
};

// 📰 Meta
function meta() {
  return { title: "botce", desc: "botce, how do i..." };
}

// 🛑 Intercept specific input text with a custom reply.
// function halt($, text) {
//   if (text === "halt") {
//     console.log("Halted:", text);
//     return true;
//   }
// }

// // 💬 Receive each reply in full.
function reply(text, input) {
  if (!input) return;
  if (input) input.text += "\n\n- botce";
  const botceIndex = input.text.indexOf("- botce");
  botce = input.prompt.pos(input.prompt.textToCursorMap[botceIndex]);
}

let lotus, lotusOsc = 0, backdrop, botce, keyboardSfx;

// 🥾 Boot
function boot({ get, net, resolution, screen, needsPaint, glaze, bgm }) {
  // resolution(screen.width, screen.height, 0);
  bgm.set(11, 0.5); // Track number and volume. (0-1)
  net.waitForPreload();
  net.preload("compkey").then((sfx) => (keyboardSfx = sfx)); // Keyboard sound.
  get
    .painting("2023.7.24.17.55.09")
    .by("@jeffrey")
    .then((p) => {
      net.preloaded();
      lotus = p;
      needsPaint();
    });
}

function sim({ needsPaint, simCount, system }) {
  const inc = system.prompt.input.lock ? 2 : 1;
  lotusOsc = (lotusOsc + inc) % 360; // Cycle the lotus.
  if (simCount % 7n === 0n) needsPaint();
}

// 🎨 Paint
function paint({
  screen,
  paste,
  noise16Sotce,
  page,
  painting,
  write,
  num,
  system,
  ink,
  help: { choose },
}) {
  if (
    !backdrop ||
    backdrop.width !== screen.width ||
    backdrop.height !== screen.height
  )
    backdrop = painting(screen.width, screen.height);
  page(backdrop);
  noise16Sotce(); // Or... wipe(252, 255, 237);
  if (lotus && !system.prompt.input.canType && system.prompt.input.commandSentOnce) {
    const x = screen.width / 2 - lotus.width / 2;
    const yMod = Math.sin(num.radians(lotusOsc)) * (system.prompt.input.lock ? 20 : 10);
    paste(
      lotus,
      x + choose(-1, 0, 0, 0, 0, 0, 1),
      screen.height / 2 - lotus.height / 2 + choose(-1, 0, 0, 0, 0, 0, 1) + yMod
    );
  }
  page(screen);
  paste(backdrop);

  if (system.prompt.input.lock && botce) botce = null;
  if (botce && !system.prompt.input.canType)
    ink().write("- botce", {
      x: botce.x + choose(-1, 0, 1),
      y: botce.y + choose(-1, 0, 1),
    });
}

// 🖼️ Preview
function preview({ wipe, screen }) {
  const scale = 0.5;
  wipe(240, 200, 200)
    .noise16Sotce()
    .ink(255, 180)
    .box(0, 0, screen.width, screen.height)
    .paste(
      lotus,
      screen.width - lotus?.width * scale - 2,
      screen.height / 2 - (lotus?.height * scale) / 2,
      scale
    )
    .ink(250, 100, 150)
    .write("botce", { center: "y", x: 8, size: 3 });
}

// 🪷 Icon
function icon({ screen, wipe, noise16Sotce }) {
  const scale = 1.3;
  wipe(230, 150, 150)
    .noise16Sotce()
    .paste(
      lotus,
      screen.width / 2 - (lotus?.width * scale) / 2 + 2,
      screen.height / 2 - (lotus?.height * scale) / 2,
      scale
    );
}

// 🎪 Act
function act({ event: e, sound: { play }, num }) {
  if (e.is("keyboard:down") && e.key !== "Enter") {
    play(keyboardSfx, { volume: 0.2 + (num.randInt(100) / 100) * 0.4 });
  }
}

const forgetful = false;
export {
  boot,
  sim,
  prompt,
  before,
  meta,
  paint,
  copied,
  preview,
  reply,
  icon,
  act,
  forgetful
};
//export const system = "prompt:character:gpt-3.5-turbo"; // or "prompt:code"
export const system = "prompt:character:gpt-4"; // or "prompt:code"<|MERGE_RESOLUTION|>--- conflicted
+++ resolved
@@ -2,13 +2,7 @@
 // Sotce Q&A Bot (Based on Tumblr content.)
 
 /* #region 🏁 TODO
-<<<<<<< HEAD
-[-] Force downcase.
-[] Square preview image.
-
-=======
 [] Cancelling a question / losing internet connection.
->>>>>>> 96290baf
 [] Make sure sound is enabled on first tap.
 
 Pre-launch:
