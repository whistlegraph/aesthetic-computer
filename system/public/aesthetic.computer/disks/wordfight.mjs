// Wordfight, 2023.8.09.14.21.22
// A dynamic back and forth for two people and two words.

/* #region 📚 README 
#endregion */

/* #region 🏁 TODO 
<<<<<<< HEAD
  - [?] What happens on network failure? 
  - [] What voices to use and how to cache them?
  - [] Figure out starting screen - press/tap/click here/me/now
  - [] Word groups
    -[] Some groups smaller than others? Just one group? Linear vs random?
  - [] Picking voices (together)
=======
  - [] What voices to use.
>>>>>>> b92a58a4
  + Done
  - [x] What happens on network failure? 
    - [x] It should pause and keep retrying...
  - [x] Implement a local cache in `speech` for already spoken phrases.
  - [x] Randomly choose a voice set from 0-22.
  - [x] Pan both voices left and right. 
  - [x] Replace speech synthesis with a cloud API and/or use
    - https://jankapunkt.github.io/easy-speech? or https://www.masswerk.at/mespeak/#download
    - https://responsivevoice.org/text-to-speech-languages/us-english-text-to-speech/
       the call fails?
#endregion */

const panSway = 0.9; // How much to pan each voice left or right.

const lefts = [
  // ["need", "won't", "can", "will", "can't", "shouldn't"],
  ["will", "won't", "can", "can't"]
  ["sit", "be", "not", "run", "keep", "stop", "cry", "click"],
  ["i'm", "it's", "that's", "they're", "you're", "we're", "who's"],
  ["track", "see", "check", "save", "charge", "become", "worship"],
];

const rights = [
  // ["help", "come!", "scream?", "be", "run?", "talk...", "act", "this"],
  ["be", "help", "come", "talk"]
  ["here", "now", "down", "there", "slowly", "fully", "soon", "this"],
  ["trying", "cold", "easy", "stupid", "beautiful", "lying", "dead", "dying", "everything", "lost", "simple"],
  [
    "down",
    "backwards",
    "bear",
    "cellphone",
    "100 dollars",
    "forward",
    "something",
  ],
];

let left, right;
let leftDeck, rightDeck;

let groupTurnsMin, // 8-15
  groupTurns = 0;

let speaking = false;
let needsGen = false;
let newGen = false;
let voiceSet;

let l = 0,
  r = 0;
const charWidth = 6;
let textColor = "white";

// 🥾 Boot
function boot($) {
  if ($.params[0]) {
    voiceSet = parseInt($.params[0]);
  } else {
    voiceSet = $.num.randInt(22);
  }
  console.log("🗣️ Voice set chosen:", voiceSet);
  $.cursor("native");
  gen($);
  l = leftDeck.pop();
  r = rightDeck.pop();

  // Assume audio is activated because we came from another piece.
  if ($.pieceCount > 0) {
    speaking = true;
    $.speak(l + " " + r, `female:${voiceSet}`, "cloud", { pan: -panSway });
    $.speak(l + " " + r, `male:${voiceSet}`, "cloud", {
      pan: panSway,
      skipCompleted: true,
    });
  }
}

// 🧮 Sim
// function sim($) {
// }

// 🎨 Paint
function paint({ wipe, ink, write, screen }) {
  wipe(0);
  const cx = screen.width / 2;
  if (speaking) {
    ink(textColor).write(l, {
      center: "y",
      x: cx - charWidth * l.length - charWidth / 4,
    });
    ink(textColor).write(r, { center: "y", x: cx + r.length / 2 + 3 });
  } else {
    ink(textColor).write(l, {
      center: "y",
      x: cx - charWidth * l.length - charWidth / 4,
    });
    ink(textColor).write(r, { center: "y", x: cx + r.length / 2 + 3 });
  }
  ink(64).line(cx, 0, cx, screen.height);
}

// 🎪 Act
function act($) {
  const {
    event: e,
    help: { flip, shuffleInPlace },
    speak,
  } = $;
  if ((e.is("touch") && !speaking) || e.is("speech:completed")) {
    speaking = true;
    let voice;

    groupTurns += 1;
    console.log(
      "🎴 Turns left:",
      `${groupTurnsMin - groupTurns + 1}/${groupTurnsMin}`
    );
    if (groupTurns === groupTurnsMin) needsGen = true;

    if (newGen) {
      console.log("⚔️ New word set...");
      newGen = false;
      l = leftDeck.pop();
      r = rightDeck.pop();
      textColor = "white";
      speak(l + " " + r, `female:${voiceSet}`, "cloud", { pan: -panSway });
      speak(l + " " + r, `male:${voiceSet}`, "cloud", {
        pan: panSway,
        skipCompleted: true,
      });
    } else {
      let pan = 0;
      if (flip()) {
        l = leftDeck.pop();
        if (leftDeck.length === 0) {
          leftDeck = left.slice();
          shuffleInPlace(left);
        }
        voice = `female:${voiceSet}`;
        pan = -panSway;
        textColor = "white";
      } else {
        r = rightDeck.pop();
        if (rightDeck.length === 0) {
          rightDeck = right.slice();
          shuffleInPlace(right);
        }
        voice = `male:${voiceSet}`;
        pan = 1;
        textColor = "white";
      }
      speak(l + " " + r, voice, "cloud", { pan });
    }

    if (needsGen) {
      gen($);
      newGen = true;
    }
  }
  // Respond to user input here.
}

// 🥁 Beat
// function beat() {
//   // Runs once per metronomic BPM.
// }

// 👋 Leave
// function leave() {
//  // Runs once before the piece is unloaded.
// }

// 📰 Meta
function meta() {
  return {
    title: "Wordfight",
    desc: "A dynamic back and forth for two people and two words.",
  };
}

// 🖼️ Preview
// function preview({ ink, wipe }) {
// Render a custom thumbnail image.
// }

// 🪷 Icon
// function icon() {
// Render an application icon, aka favicon.
// }

export { boot, paint, act, meta };

// 📚 Library
//   (Useful functions used throughout the piece)

function gen({ help: { shuffleInPlace }, num }) {
  // speaking = false;
  needsGen = false;
  groupTurns = 0;
  groupTurnsMin = num.randIntRange(8, 15);

  const i = num.randInt(lefts.length - 1);
  left = lefts[i];
  right = rights[i];

  (leftDeck = left.slice()), (rightDeck = right.slice());

  shuffleInPlace(leftDeck);
  shuffleInPlace(rightDeck);
}<|MERGE_RESOLUTION|>--- conflicted
+++ resolved
@@ -5,16 +5,11 @@
 #endregion */
 
 /* #region 🏁 TODO 
-<<<<<<< HEAD
-  - [?] What happens on network failure? 
-  - [] What voices to use and how to cache them?
+  - [] What voices to use.
   - [] Figure out starting screen - press/tap/click here/me/now
   - [] Word groups
     -[] Some groups smaller than others? Just one group? Linear vs random?
   - [] Picking voices (together)
-=======
-  - [] What voices to use.
->>>>>>> b92a58a4
   + Done
   - [x] What happens on network failure? 
     - [x] It should pause and keep retrying...
