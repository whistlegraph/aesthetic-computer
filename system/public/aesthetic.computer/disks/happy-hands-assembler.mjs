--- conflicted
+++ resolved
@@ -34,11 +34,7 @@
 
 // 🎨 Paint (Executes every display frame)
 function paint($) {
-<<<<<<< HEAD
-  $.wipe(0);
-=======
   $.wipe(0,255,255);
->>>>>>> fc317071
 }
 
 export { boot, paint };
