// Prompt, 2023.5.26.21.38.35
//         2021.11.28.03.13 (Created on)
// A language based "access-everything" console with LLM fallback.

/* #region 📚 README 
#endregion */

/* #region 🏁 todo
  + Later
  - [] Generate or pretty print docs (made from the APIs) inside this disk.
       (This would allow people to have a reference while writing disks.)
  + Done
  - [x] Reset pieceCount on developer reload.
  - [x] Reposition buttons once the frame is resized.
  - [x] Hide buttons after logging in.
  - [x] Hide buttons once starting to type. 
  - [x] Wire up login and sign-up buttons.
  - [x] Make Login Button
    - [x] Get layering working with `write`.
  - [x] Make Sign-Up Button
  - [x] Positioning Login button in center of display.
  - [x] Write an initial prompt program.
  - [x] Generically "lock" prompt after input before a result returns.
        Show a spinner if too much time has passed?
  - [x] Pass the api into `halt`.
  - [x] create a system.prompt.input reference in the api.
  - [x] `export const palette`
  - [x] `export const wrap`
  - [x] `export const autolock`
#endregion */

const before = `
You are playing a character who tries to help me find the command I'm searching for

- The following is a data set of all possible options for commands:
  - 'bgm', 'bits', 'blank', 'bleep', 'bubble', 'camera', 
  'channel', 'decode', 'baktok', 'painting'
  'download', 'encode', 'ff', 'freaky-flowers', 'gargoyle', 'handle',
  'happy-hands-assembler', 'hha', 'liar', 'line', 'login', 
  'logout', 'm2w2', 'melody', 'metronome', 'microphone',
  'no!', 'no', 'oval', 'done', 'paint', 'paste', 'handprint', 
  'plot', 'profile', 'prompt', 'pull', 'rect', 
  'girlfriend', 'boyfriend', 'mom', 'dad', 'husband', 'wife', 'kid', 'brother', 'sister', 'scawy-snake', 'scream', 'sfx', 'shape', 'sign', 'sing', 'smear', 
  'song', 'sparkle', 'right', 'left', 'flip', 'flop',
  'staka', 'starfield', 'tone', 'tracker', 'valbear', 'vary', 'video', 'wand', 'wg', 
  'wgr', 'whistle', 'whistlegraph', 'wipe', 'word', 'zoom', 'booted-by'.

- If I type a word that is similar to one of the commands, you only respond "did you mean
(insert correct command)?"
  - for example, if I write "linr", you write "Try typing 'line' instead"
  - you only suggest correct commands that are in the above data set
  - when you suggest a command, always put it in quotes. 
  - if I type "hife" you do not suggest "life" because that is not a command in the data set 
  - you do not respond with any additional information

If the user asks to delete their account or enters "delete" or "deactivate", you tell them to enter "delete-erase-and-forget-me" to delete their account.

If the user enters 'goodiepal' please reply: Yes, but people on the Faro islands call me Pruttipal, so enter 'prutti' instead.

The word I'm entering is:`;

const after = ``;
const forgetful = true;

const TYPO_REPLY = `
Use Aesthetic Computer by entering a correct word.\n\nEnter "list" for available words.\n\nText 1-508-728-4043 for "help".\n\n - @jeffrey`.trim();

import { Android, MetaBrowser, iOS } from "../lib/platform.mjs";
import { validateHandle } from "../lib/text.mjs";
import { nopaint_adjust } from "../systems/nopaint.mjs";
import { parse } from "../lib/parse.mjs";
import { ordfish } from "./ordfish.mjs";
const { abs, max, min } = Math;
const { keys } = Object;

// Error / feedback flash on command entry.
let flash;
let flashShow = false;
let flashColor = [];
let flashPresent = false;

let progressBar = -1; // If not zero, then draw a progress bar.
let progressTrick; // A faux growth period on the progress bar.

let login, // A login button in the center of the display.
  signup, // A Sign-up button.
  profile; // A profile page button.
let ruler = false; // Paint a line down the center of the display.
//                   (for measuring the login / signup centering).
// let firstCommandSent = false; // 🏳️
let firstActivation = true; // 🏳️ Used to trigger a startup 🔊🎆

let startupSfx, keyboardSfx;

let tapePromiseResolve, tapePromiseReject;

let handles; // Keep track of total handles set.

let defaultDownloadScale = 6;

import * as starfield from "./starfield.mjs";

let server;

let darkModeOn;
let pal;
// let schemeAll;

let autocompletions = {};
const activeCompletions = [];

// 🥾 Boot
async function boot({
  glaze,
  api,
  net,
  system,
  pieceCount,
  send,
  ui,
  screen,
  user,
  handle,
  params,
  dark,
  // code,
  net: { socket },
}) {
  if (dark) glaze({ on: true });

  net.requestDocs().then((d) => {
    autocompletions = { ...d.pieces, ...d.prompts };
    // Remove hidden autocompleteions.
    keys(autocompletions).forEach((key) => {
      if (autocompletions[key].hidden) delete autocompletions[key];
    });
    // console.log("✍️ Autocompletions built:", autocompletions);
  });

<<<<<<< HEAD
  //server = socket((id, type, content) => {
  // console.log("🧦 Got message:", id, type, content);
  //});
=======
  server = socket((id, type, content) => {
    console.log("🧦 Got message:", id, type, content);
  });
>>>>>>> 42bfecb3

  // Fetch handle count.
  fetch("/handle?count=true")
    .then((res) => res.json())
    .then((data) => {
      handles = data.handles;
    })
    .catch((err) => {
      console.warn("💁 Could not get handle count.");
    });

  // Boot starfield with a clear backdrop.
  starfield.boot(api, { stars: 128 });
  starfield.wipe(false);

  // TODO: How could I not keep reloading these sounds?
  //       Are they already cached?
  net.preload("startup").then((sfx) => (startupSfx = sfx)); // Load startup
  net.preload("compkey").then((sfx) => (keyboardSfx = sfx)); // and key sounds.

  // Create login & signup buttons.
  if (!user) {
    login = new ui.TextButton("Log in", { center: "xy", screen });
    signup = new ui.TextButton("I'm new", { center: "xy", screen });
    positionWelcomeButtons(screen, net.iframe);
  }
  if (user) {
    const hand = handle();
    let label = hand,
      disable = false;
    if (!label) {
      label = user.name;
      disable = true;
    }

    profile = new ui.TextButton(label, {
      center: "xy",
      screen,
    });

    if (disable) profile.btn.disabled = true;
  }

  // Only if prompt is set to recall conversations.
  if (
    !system.prompt.convo.messages ||
    system.prompt.convo.messages?.length === 0
  ) {
    if (pieceCount === 0) {
      // system.prompt.input.print("aesthetic.computer"); // Set a default empty motd.
      if (!params[0]) makeMotd(api);
    } else {
      firstActivation = false; // Assume we've activated if returning from
      //                          elsewhere.
    }
    system.prompt.input.showButton(api, {
      nocopy: true,
      nopaste: pieceCount === 0,
    });
  }

  if (params[0]) {
    const text = params.join(" ");
    // const text = params[0].replaceAll("~", " ");
    system.prompt.input.text = text;
    system.prompt.input.runnable = true;
    system.prompt.input.addUserText(text);
    system.prompt.input.snap();
    send({ type: "keyboard:text:replace", content: { text } });
  } else {
    system.prompt.input.text = "";
  }

  // Activate and reset input text if returning to the prompt from elsewhere.
  if (pieceCount > 0) {
    activated(api, true);
    system.prompt.input.canType = true;

    // system.prompt.input.enter.btn.disabled = true; // Disable button.
    //system.prompt.input.inputStarted = true;

    // 🍫 Create a pleasurable blinking cursor delay.
    // system.prompt.input.showBlink = false;
    // setTimeout(() => (system.prompt.input.showBlink = true), 100);
    send({ type: "keyboard:unlock" });
  }
}

// 🛑 Halt: (Intercept input and route it to commands.)
async function halt($, text) {
  const {
    api,
    broadcast,
    notice,
    handle,
    authorize,
    platform,
    load,
    download,
    darkMode,
    text: { capitalize },
    num,
    store,
    connect,
    bgm,
    needsPaint,
    leaving,
    system,
    gizmo,
    glaze,
    screen,
    painting,
    net,
    jump,
    user,
    upload,
    code,
    send,
    help,
    zip,
    print,
    mint,
    rec,
    sound,
    canShare,
  } = $;
  activeCompletions.length = 0; // Reset activeCompletions on every halt.
  motdController?.abort(); // Abort any motd update.

  // Roughly parse out the text (could also do a full `parse` here.)
  const tokens = text.split(" ");
  const slug = tokens[0]; // Note: Includes colon params.
  const params = tokens.slice(1);
  const input = $.system.prompt.input; // Reference to the TextInput.

  // 📼 Start taping.
  // Note: Right now, tapes get saved on refresh but can't be concatenated to,
  // and they start over when using `tape`.
  // This could eventually be replaced by a system that makes a new
  // video for every clip and then renders or stitches them together
  // in the end, where `video` can evolve into more of a clip editor.
  // Each of these clips can be stored in indexedDB more easily and played
  // back or be rearranged.
  // 23.09.16.18.01
  if (
    slug === "tape" ||
    slug === "tape:add" ||
    slug === "tape:tt" ||
    slug === "tape:nomic" ||
    slug === "tape:mic" ||
    slug === "tapem"
  ) {
    if (slug !== "tape:add") rec.slate(); // Start a recording over.
    const defaultDuration = 15;
    const tapePromise = new Promise((resolve, reject) => {
      tapePromiseResolve = resolve;
      tapePromiseReject = reject;
    });

    let nomic;
    if (slug === "tape" || slug === "tape:tt") {
      nomic = iOS || Android ? false : true;
      if (params[0] === "baktok" || params[1] == "baktok") {
        nomic = false;
      } else {
        nomic = true;
      }
    } else if (slug === "tape:nomic") {
      nomic = true;
    } else if (slug === "tape:mic" || slug === "tapem") {
      nomic = false;
    }

    if (!nomic) sound.microphone.connect(); // Connect the mic.
    try {
      if (nomic) {
        console.log("📼 Taping...");
        tapePromiseResolve?.();
      }
      await tapePromise;
      let duration = parseFloat(params[0]);

      let jumpTo;

      // Gets picked up on next piece load automatically.
      rec.loadCallback = () => {
        // 😶‍🌫️ Running after the `jump` prevents any flicker and starts
        // the recording at the appropriate time.
        rec.rolling(
          "video" +
            (slug === "tape:tt" || jumpTo === "baktok" ? ":tiktok" : ""),
          (time) => {
            rec.tapeTimerSet(duration || defaultDuration, time);
          },
        ); // Start recording immediately.
      };

      if (isNaN(duration) && params[0]?.length > 0) {
        duration = defaultDuration; //Infinity;
        jumpTo = params[0];
        jump(params.join("~"));
        rec.videoOnLeave = true;
      } else if (params[1]) {
        jumpTo = params[1];
        jump(params.slice(1).join("~"));
      } else {
        jump("prompt");
      }
      flashColor = [0, 255, 0];
    } catch (err) {
      console.log(err);
      flashColor = [255, 0, 0];
    }
    makeFlash($);
    return true;
    // 📼 Cut a tape early.
  } else if (slug === "tape:cut" || slug === "cut") {
    let cutRes, cutRej;
    const cutPromise = new Promise((res, rej) => {
      cutRes = res;
      cutRej = rej;
    });
    setTimeout(cutRej, 250);
    rec.cut(() => {
      cutRes();
    });
    try {
      await cutPromise;
      jump("video");
      flashColor = [0, 255, 0];
    } catch (err) {
      flashColor = [255, 0, 0];
    }
    makeFlash($);
    // TODO: How can I hold the cursor here...
    return true;
  } else if (slug === "me") {
    jump("profile");
    return true;
  } else if (slug === "scream") {
    // TODO: Scream additions. 23.12.11.12.53
    // - [] Vocalize all screams / make a sound?
    // - [] Smartly time-synchronize that message for all users by looking ahead?
    // console.log("😱 Screaming...");
    server?.send("scream", params.join(" ") || "Ahh!");
    flashColor = [255, 0, 0];
    makeFlash($);
    return true;
  } else if (slug === "nonotifs") {
    send({
      type: "ios:send",
      content: { type: "notifications", body: false },
    });
    flashColor = [0, 0, 255];
    makeFlash($);
    return true;
  } else if (slug === "notifs") {
    send({
      type: "ios:send",
      content: { type: "notifications", body: true },
    });
    flashColor = [0, 0, 255];
    makeFlash($);
    return true;
  } else if (slug === "selfie") {
    jump("camera~me");
    return true;
  } else if (
    slug === "cam" ||
    text.startsWith === "cam " ||
    text.startsWith("cam:")
  ) {
    jump(text.replace("cam", "camera"));
    return true;
  } else if (slug === "camu") {
    jump("camera:under");
    return true;
  } else if (slug === "@maya" + "/sparkle") {
    jump("sparkle");
    return true;
  } else if (slug === "painting:start") {
    system.nopaint.startRecord();
    console.log("🖌️🔴 Now recording:", system.nopaint.record);
    flashColor = [200, 0, 200];
    makeFlash($);
    return true;
  } else if (slug === "print" || slug === "mint") {
    progressBar = 0;

    progressTrick = new gizmo.Hourglass(24, {
      completed: () => (progressBar += min(0.5, progressBar + 0.1)),
      autoFlip: true,
    });

    try {
      if (slug === "print") {
        // 🏚️ Print a sticker.
        await print(system.painting, params[0], (p) => (progressBar = p));
      } else if (slug === "mint") {
        // 🪙 Mint on Zora.
        await mint(
          {
            ...system.painting,
            record: system.nopaint.recording
              ? system.nopaint.record
              : undefined,
          },
          (p) => (progressBar = p),
          params,
        );
      }
      flashColor = [0, 200, 0];
    } catch (err) {
      console.warn(err);
      flashColor = [200, 0, 0];
    }
    progressTrick = null;
    progressBar = 1;
    makeFlash($);
    return true;
  } else if (slug === "painting:done" || slug === "yes!" || slug === "done") {
    let destination = params[0] || "upload"; // or "upload"
    if (destination === "u" || slug === "yes!") destination = "upload";
    //                                  ^ "yes!" is always an upload.
    let filename; // Used in painting upload.
    let recordingSlug;

    if (system.nopaint.recording) {
      console.log("🖌️ Saving recording:", destination);
      const record = system.nopaint.record;
      filename = `painting-${record[record.length - 1].timestamp}.png`;
      // ^ For below, because the record will be cleared.

      if (destination === "upload") {
        progressBar = 0;
        progressTrick = new gizmo.Hourglass(24, {
          completed: () => (progressBar += min(0.5, progressBar + 0.1)),
          autoFlip: true,
        });
      }

      const zipped = await zip({ destination, painting: { record } }, (p) => {
        console.log("🤐 Zip progress:", p);
        progressBar = p;
      });

      progressTrick = null;

      console.log("🤐 Zipped:", zipped);
      recordingSlug = zipped.slug;

      // TODO: Don't delete painting record unless `new` is entered. 23.10.03.01.51
      // system.nopaint.recording = false;
      // system.nopaint.record = [];
      // await store.delete("painting:record", "local:db");

      flashColor = [0, 255, 0];
    } else {
      filename = `painting-${num.timestamp()}.png`;
      flashColor = [255, 0, 0];
      console.warn("🖌️ No recording to save!");
    }

    // Always upload a PNG.
    if (destination === "upload") {
      console.log("🖼️ Uploading painting...");
      progressBar = 0; // Trigger progress bar rendering.
      progressTrick = new gizmo.Hourglass(24, {
        completed: () => (progressBar += min(0.5, progressBar + 0.1)),
        autoFlip: true,
      });
      try {
        const data = await upload(filename, store["painting"], (p) => {
          console.log("🖌️ Painting progress:", p);
          progressBar = p;
        });
        console.log("🪄 Painting uploaded:", filename, data);
        progressTrick = null;

        // Jump to the painting page that gets returned.
        if ((handle() || user?.name) && filename.startsWith("painting")) {
          jump(`painting~${handle() || user?.name}/${data.slug}`); // For a user.
        } else {
          jump(
            `painting~${data.slug}${recordingSlug ? ":" + recordingSlug : ""}`,
          ); // Or for a guest.
        }

        flashColor = [0, 255, 0];
      } catch (err) {
        console.error("🪄 Painting upload failed:", err);
        flashColor = [255, 0, 0];
      }
      makeFlash($);
    } else {
      makeFlash($);
    }
    progressBar = -1;
    return true;
  } else if (slug === "flower") {
    jump("lmn-flower");
    return true;
  } else if (slug === "petal") {
    jump("lmn-petal");
    return true;
  } else if (slug === "bro") {
    jump("brother");
    return true;
  } else if (slug === "sis") {
    jump("sister");
    return true;
  } else if (slug === "gf") {
    jump("girlfriend");
    return true;
  } else if (slug === "bf") {
    jump("boyfriend");
    return true;
  } else if (slug === "bb") {
    jump("booted-by");
    return true;
  } else if (slug === "p" || slug === "pain") {
    jump("painting");
    return true;
  } else if (slug === "load") {
    // Load a file via URL.
    // Images:
    if (params[0].startsWith("http")) {
      // Replace painting with loaded image, adding it to the undo stack.
      try {
        const image = await net.preload(params[0]);
        system.nopaint.replace({ system, store, needsPaint }, image);
        flashColor = [0, 0, 255];
        makeFlash($);
        return true;
      } catch (err) {
        console.error("🚫 Could not load:", err);
        flashColor = [255, 0, 0];
        makeFlash($);
        return true;
      }
    } else {
      flashColor = [255, 0, 0];
      makeFlash($);
      return true;
    }
  } else if (slug === "mood:nuke" || slug === "mood:denuke") {
    const nuke = slug === "mood:nuke";
    const label = slug === "mood:nuke" ? "NUKE" : "DENUKE";
    const res = await net.userRequest("POST", "/api/mood", { nuke });
    flashColor = res?.deleted ? [0, 255, 0] : [255, 0, 0];
    if (res?.altered >= 0) {
      notice(`${label}D MOODS`);
    } else {
      notice(`${label} FAILED`, ["yellow", "red"]);
    }
    makeFlash($, true);
    return true;
  } else if (slug === "mood") {
    let res;
    if (params.join(" ").trim().length > 0) {
      res = await net.userRequest("POST", "/api/mood", {
        mood: params.join(" "),
      });
    }

    flashColor = res?.mood ? [0, 255, 0] : [255, 0, 0];
    if (res?.mood) {
      console.log("‍🍼 mood:", res.mood);
      notice(help.choose(":)", ":|", ":(", ":O", ":\\", ":/"));
    } else {
      const message = res?.message;
      let note = "ERROR";
      if (message === "unauthorized") note = "UNAUTHORIZED";
      makeFlash($, true);
      notice(note, ["yellow", "red"]);
      console.error("🍼🚫 Could not set mood.");
    }
    makeFlash($);
    return true;
  } else if (text.startsWith("publish")) {
    const publishablePiece = store["publishable-piece"];
    if (!publishablePiece) {
      flashColor = [255, 0, 0];
      makeFlash($);
      notice("No piece found!", ["yellow", "red"]);
      console.error("🪄 No publishable piece found!");
      return true;
    }
    await publishPiece(
      { api, send, jump, handle, upload },
      params[0] || publishablePiece.slug,
      publishablePiece.source,
    );
    return true;
  } else if (text.startsWith("channel") || text.startsWith("code-channel")) {
    // Set a `code-channel` for piece writing.
    let newChannel = params.join(" ") || "";
    let isNone = false;
    console.log("new channel:", newChannel);
    if (newChannel === "") {
      const currentChannel = await store.retrieve("code-channel");
      isNone = true;
      const text = currentChannel || "no channel";
      notice(
        text,
        text === "no channel" ? ["yellow", "red"] : ["white", "blue"],
        { wrap: "char" },
      );
    } else if (newChannel === "none") {
      newChannel = "";
      isNone = true;
      notice("no channel", ["yellow", "red"]);
      code.channel(newChannel);
    } else {
      notice(newChannel, ["white", "blue"]);
      code.channel(newChannel);
    }

    if (isNone) {
      flashColor = [255, 0, 0];
    } else {
      flashColor = [0, 0, 255];
    }
    makeFlash($);
    return true;
  } else if (text === "run") {
    send({ type: "post-to-parent", content: { type: "runPiece" } });
    makeFlash($);
    return true;
  } else if (text === "docs") {
    if (net.iframe) {
      send({ type: "post-to-parent", content: { type: "openDocs" } });
    } else {
      jump("out:/docs");
    }
    makeFlash($);
    return true;
  } else if (text.startsWith("code") || text.startsWith("edit")) {
    jump(
      "out:https://vscode.dev/github/digitpain/aesthetic.computer-code/blob/main/blank.mjs",
    );
    makeFlash($);
    return true;
  } else if (text.startsWith("source")) {
    // Try to grab the piece requested in param[0] or just load blank.
    const piece = params[0] || "blank";
    const { host, path } = parse(piece);

    // Replacement tokens for blank piece.
    const tokens = {
      name: "$NAME",
      timestamp: "$TIMESTAMP",
      desc: "$THIS_IS_A_TEMPLATE_FOR_MAKING_NEW_PIECES",
    };

    // Inject the Blank template with some starting data.
    function inject(body, desc) {
      return body
        .replaceAll(tokens.name, capitalize(piece))
        .replaceAll(tokens.timestamp, num.timestamp())
        .replaceAll(tokens.desc, desc);
    }

    try {
      const fullUrl = `https://${host}/${path}.mjs`;
      console.log("📥 Attempting to load source from url:", fullUrl);
      let result = await fetch(fullUrl);

      if (result.status === 404) {
        const anonUrl =
          "https://art.aesthetic.computer/" + path.split("/").pop() + ".mjs";
        console.log("🧑‍🤝‍🧑 Attempting to load piece from anon url:", anonUrl);
        result = await fetch(anonUrl);
        if (result.status === 404) {
          throw new Error("📄🚫 Piece not found.");
        }
      }

      let body = await result.text();
      if (piece === "blank") body = inject(body, `A blank piece.`);

      if (!net.iframe) {
        download(`${piece}.mjs`, body);
      } else {
        send({
          type: "post-to-parent",
          content: { type: "openSource", title: `${piece}.mjs`, source: body },
        });
      }

      flashColor = [0, 0, 255];
    } catch (err) {
      console.error("📄🤯", err);
      // Download the blank piece if the piece was not found,
      // and replace it.
      console.log("📄📥 Downloading the blank piece.");
      const { host, path } = parse("blank");
      const result = await fetch(`https://${host}/${path}.mjs`);
      let body = await result.text();
      let desc = params.slice(1).join(" ");
      if (desc.length === 0) desc = `A piece called \`${piece}\`.`;
      body = inject(body, desc);
      download(`${piece}.mjs`, body);
      flashColor = [0, 0, 255];
    }

    makeFlash($);
    return true;
  } else if (text.startsWith("email")) {
    // Set user email.
    const email = text.split(" ")[1];
    if (email) {
      const res = await net.userRequest("POST", "/api/email", { email });
      console.log(res);
      if (res.email) {
        flashColor = [0, 255, 0];
        notice("CHECK " + res.email);
      } else {
        flashColor = [255, 0, 0];
        console.warn(res.message);
        notice("TAKEN?", ["yellow", "red"]);
      }
    } else {
      flashColor = [255, 0, 0];
    }
    makeFlash($, true);
    return true;
  } else if (slug.startsWith("admin:migrate-")) {
    // Usage: `admin:migrate-painting`
    //        `admin:migrate-piece`
    const res = await net.userRequest(
      "GET",
      `/api/admin?migrate=${slug.split("-")[1]}`,
    );
    flashColor = res && res.status === 202 ? [0, 255, 0] : [255, 0, 0];
    if (res && res.status === 202) {
      notice("MIGRATION STARTED ;)");
    }
    makeFlash($);
    return true;
  } else if (text.startsWith("handle")) {
    // Set username handle.
    // TODO: This could eventually be abstracted for more API calls.
    // Something like... await post({handle: "new"});

    // Make sure there is a parameter.
    let handle = text.split(" ")[1];

    if (!handle) {
      flashColor = [0, 0, 128];
      makeFlash($);
      notice("EMPTY", ["cyan", "blue"]);
      return true;
    }

    if (handle[0] === "@") handle = handle.slice(1); // Strip off any leading "@" sign to help with validation.

    // And a handle has been specified.
    if (handle?.length > 0 && validateHandle(handle)) {
      const res = await net.userRequest("POST", "/handle", { handle });
      const handleChanged = res?.handle;
      flashColor = handleChanged ? [0, 255, 0] : [255, 0, 0];
      if (handleChanged) {
        broadcast("handle:updated:" + res.handle);
        console.log("🧖 Handle changed:", res.handle);
        makeFlash($, true);
        notice("@" + res.handle);
      } else {
        const message = res?.message;
        let note = "TAKEN";
        if (message === "unauthorized") note = "UNAUTHORIZED";
        if (message === "unverified") note = "EMAIL UNVERIFIED";
        makeFlash($, true);
        notice(note, ["yellow", "red"]);
      }
      needsPaint();
    } else {
      flashColor = [255, 0, 0];
      console.warn("🧖 No @handle specified / bad handle design.");
      notice("INVALID!", ["yellow", "red"]);
    }
    return true;
  } else if ((text === "ul" || text === "upload") && store["painting"]) {
    if (!navigator.onLine) {
      flashColor = [255, 0, 0];
      notice("OFFLINE", ["yellow", "red"]);
    } else {
      const filename = `painting-${num.timestamp()}.png`;
      // The first dashed string will get replaced with a slash / media directory filter on the server.
      progressBar = 0; // Trigger progress bar rendering.
      try {
        const data = await upload(
          filename,
          store["painting"],
          (p) => (progressBar = p),
        );
        console.log("🪄 Painting uploaded:", filename, data);
        flashColor = [0, 255, 0, 128];
        makeFlash($);
        const slug = user
          ? `${handle() || user.email}/painting/${data.slug}`
          : data.slug;
        jump(`download:painting ${slug}`);
      } catch (err) {
        console.error("🪄 Painting upload failed:", err);
        flashColor = [255, 0, 0, 127];
        makeFlash($);
      }
    }
    return true;
  } else if (slug === "flip" || slug === "flop") {
    const vertical = slug === "flip"; // `flop` is lateral
    const w = system.painting.width,
      h = system.painting.height;
    // Invert the scale of the painting, pasting it into a new one of the
    // same size.
    const scale = vertical ? { x: 1, y: -1 } : { x: -1, y: 1 };
    system.painting = painting(w, h, (p) => {
      p.wipe(64).paste(system.painting, 0, 0, { scale });
    });

    // Persis the painting.
    store["painting"] = system.painting;
    store.persist("painting", "local:db"); // Also persist the painting.
    system.nopaint.addUndoPainting(system.painting, slug);
    flashColor = [0, 0, 255];
    makeFlash($);
    return true;
  } else if (slug === "right" || slug === "left") {
    // Turn the canvas to the right or left.
    const angle = slug === "right" ? 90 : -90;
    const width = system.painting.height;
    const height = system.painting.width;

    let x = 0,
      y = 0;

    // Create a new painting with swapped width and height parameters.
    system.painting = painting(width, height, (p) => {
      // Then wipe, rotate and paste.
      // Paste the original painting, rotated by 90 degrees.
      if (angle === 90) {
        x += system.painting.height;
      } else if (angle === -90) {
        y += system.painting.width;
      }

      p.paste(system.painting, x, y, {
        scale: { x: 1, y: 1 },
        angle,
        anchor: { x: 0, y: 0 },
      });
    });

    // Move the painting to the center of the screen.
    system.nopaint.resetTransform({ system, screen });
    system.nopaint.storeTransform(store, system);

    // Persist the painting and lock the resolution.
    store["painting"] = system.painting;
    store.persist("painting", "local:db"); // Also persist the painting.
    system.nopaint.addUndoPainting(system.painting, slug);
    store["painting:resolution-lock"] = true; // Set resolution lock.
    store.persist("painting:resolution-lock", "local:db");

    flashColor = [0, 0, 255];
    makeFlash($);
    return true;
  } else if (slug === "resize" || slug === "res") {
    // Resize the active painting if one exists, or make one at this
    // size if it doesn't.
    const w = params[0],
      h = params[1] || w;

    let fullText = slug;
    if (params.length > 0) fullText += "~" + params.join("~");

    if (w === undefined) {
      flashColor = [255, 0, 0];
    } else {
      const result = nopaint_adjust(
        screen,
        system,
        painting,
        store,
        { w, h, scale: true },
        fullText,
      );
      flashColor = result ? "lime" : "red";
    }
    makeFlash($);
    return true;
  } else if (text.startsWith("dl") || text.startsWith("download")) {
    if (store["painting"]) {
      if (!canShare) {
        downloadPainting(
          api,
          abs(parseInt(text.split(" ")[1])) || defaultDownloadScale,
        );
      }
      // Show a green flash if we succesfully download the file.
      flashColor = [0, 255, 0];
    } else {
      flashColor = [255, 0, 0]; // Show a red flash otherwise.
    }
    makeFlash($);
    return true;
  } else if (slug === "gutter") {
    // Change the `TextInput` gutter to a minimum of 5 or a default of 16.
    input.gutter = max(5, parseInt(params[0])) || 16;
    store["gutter:lock"] = input.columns;
    // This will reflow on resize.
    flashColor = [100, 0, 100, 100]; // Dark Magenta
    makeFlash($);
    return true;
  } else if (slug === "login") {
    net.login();
    flashColor = [255, 255, 0, 100]; // Yellow
    makeFlash($);
    // if (net.iframe) jump("login-wait");
    return true;
  } else if (slug === "hi") {
    net.login();
    flashColor = [255, 255, 0, 100]; // Yellow
    makeFlash($);
    // if (net.iframe) jump("login-wait");
    return true;
  } else if (slug === "signup" || slug === "imnew") {
    net.signup();
    flashColor = [255, 255, 0, 100]; // Yellow
    makeFlash($);
    return true;
  } else if (text === "logout" || text === "bye") {
    net.logout();
    flashColor = [255, 255, 0, 100]; // Yellow
    makeFlash($);
    return true;
  } else if (text === "no") {
    system.nopaint.no({ system, store, needsPaint });
    if (system.nopaint.undo.paintings.length > 1) {
      flashColor = [0, 0, 255, 100]; // Blue for successful undo.
    } else {
      flashColor = [255, 0, 0, 100]; // Red for failed undo.
    }
    makeFlash($);
    return true;
  } else if (text === "yes") {
    system.nopaint.no({ system, store, needsPaint }, true);
    if (system.nopaint.undo.paintings.length > 1) {
      flashColor = [0, 0, 255, 100]; // Blue for success.
    } else {
      flashColor = [255, 0, 0, 100]; // Red for fail.
    }
    makeFlash($);
    return true;
  } else if (text === "nopan") {
    system.nopaint.resetTransform(api);
    system.nopaint.storeTransform(store, system); // Store the translation after completion.
    flashColor = [0, 0, 255];
    makeFlash($);
    return true;
  } else if (slug === "new") {
    // Combines "no!" and "painting:start" in a graphics context;
    // Or jumps to the creation of a new piece of code given a textual parameter.

    // ❓ How could this UX be improved for a better in-editor experience? 24.02.23.19.12

    if (
      ["piece", "bot", "brush", "fps", "space", "stamp"].includes(params[0])
    ) {
      try {
        const response = await fetch(
          `https://raw.githubusercontent.com/digitpain/aesthetic.computer-code/main/${params[0]}.mjs`,
        );
        let body = await response.text();

        const lines = body.split("\n"); // Split the body into lines.
        if (
          params[1] &&
          lines.length >= 2 && // Check if the first two lines are comments...
          lines[0].startsWith("//") &&
          lines[1].startsWith("//")
        ) {
          lines[0] = `// ${capitalize(params[1]) || ""}, ${num.timestamp()}`;
          const desc = params.slice(2).join(" ");
          if (desc) lines[1] = `// ${desc}`;
          body = lines.join("\n");
        }

        const name = params[1] || params[0];
        if (!net.iframe) {
          download(`${name}.mjs`, body);
        } else {
          send({
            type: "post-to-parent",
            content: {
              type: "openSource",
              title: `${name}.mjs`,
              source: body,
            },
          });
          flashColor = [0, 0, 255];
          makeFlash($);
          return true;
        }
      } catch (error) {
        console.error("Error fetching source:", error);
        flashColor = [255, 0, 0];
        makeFlash($);
        return true;
      }
    }

    const w = parseInt(params[0]),
      h = parseInt(params[1]) || w;

    let size;
    if (!isNaN(w) && !isNaN(h)) size = { w, h };
    await system.nopaint.noBang(
      {
        system,
        store,
        screen,
        needsPaint,
        painting,
      },
      size, // Set a custom resolution to start.
    );
    let fullText = slug;
    if (params.length > 0) fullText += "~" + params.join("~");
    nopaint_adjust(screen, system, painting, store, size, fullText);
    system.nopaint.startRecord(fullText); // Start recording paintings.
    flashColor = [200, 0, 200];
    makeFlash($);
    return true;
  } else if (text === "painting:reset" || text === "no!") {
    const deleted = await system.nopaint.noBang({
      system,
      store,
      screen,
      needsPaint,
      painting,
    });

    system.nopaint.startRecord("new"); // Start recording paintings.

    if (deleted) {
      flashColor = [0, 0, 255]; // Blue for succesful deletion.
    } else {
      flashColor = [255, 0, 0]; // Red if delete failed.
    }

    makeFlash($);
    needsPaint();
    return true;
  } else if (text === "3dline:reset") {
    const deleted = await store.delete("3dline:drawing", "local:db");

    if (deleted) {
      flashColor = [0, 0, 255]; // Blue for succesful deletion.
    } else {
      flashColor = [255, 0, 0]; // Red if delete failed.
    }

    makeFlash($);
    needsPaint();
    return true;
  } else if (text === "dark" || text === "light") {
    if (text === "light") {
      store.delete("dark-mode");
      darkModeOn = false;
      darkMode(false);
      glaze({ on: false });
      flashColor = [255, 255, 255];
    } else {
      flashColor = [0, 0, 0];
      darkModeOn = true;
      darkMode(true);
      glaze({ on: true });
    }
    makeFlash($);
    return true;
  } else if (text.startsWith("2022")) {
    load(parse("wand~" + text)); // Execute the current command.
    return true;
  } else if (text === "connect") {
    let identity;
    input.text = "";
    try {
      identity = await connect(); // Web3 connect.
      store["identity"] = identity; // Store the identity.
      store.persist("identity"); // ... and persist it!
      makeFlash($, false);
      flashColor = [0, 255, 0];
    } catch (e) {
      makeFlash($, false);
      flashColor = [255, 0, 0];
    }
    return true;
  } else if (text === "bgm stop") {
    bgm.stop();
    makeFlash($, false);
    flashColor = [255, 0, 0];
    return true;
  } else if (text.toLowerCase() === "github" || text === "gh") {
    jump("https://github.com/digitpain/aesthetic.computer");
    makeFlash($);
    return true;
  } else if (text.toLowerCase() === "app" || text === "ios") {
    jump("https://apps.apple.com/app/aesthetic-computer/id6450940883");
    makeFlash($);
    return true;
  } else if (text.toLowerCase() === "pp") {
    jump("https://aesthetic.computer/privacy-policy");
    makeFlash($);
    return true;
  } else if (text.toLowerCase() === "support") {
    jump("https://aesthetic.computer/support");
    makeFlash($);
    return true;
  } else if (text === "browserstack" || text === "bs") {
    jump("https://live.browserstack.com");
    makeFlash($);
    return true;
  } else if (text === "gpt") {
    jump("https://chat.openai.com");
    makeFlash($);
    return true;
  } else if (text === "help") {
    // Go to the Discord for now if anyone types help.
    jump("out:https://discord.gg/aesthetic-computer");
    makeFlash($);
    return true;
  } else if (text === "shillball" || text === "sb") {
    // Shortcuts for Yeche's Shillball game.
    jump("https://galerie-yechelange.baby/ball");
    makeFlash($);
    return true;
  } else if (text === "prod") {
    jump("https://prompt.ac"); // Visit the live site.
    makeFlash($);
    return true;
  } else if (text === "local" || text.startsWith("local")) {
    const param = text.replace("local", "").trim().replaceAll(" ", "~");
    const slug = param.length > 0 ? `/${param}` : "";
    jump("https://aesthetic.local:8888" + slug); // Go to the local dev server, passing any params as a piece.
    makeFlash($);
    return true;
  } else if (text.split(" ")[0] === "of") {
    // Ordfish shortcuts.
    jump(`ordfish~${text.split(" ").slice(1).join("~")}`);
    return true;
  } else if (ordfish[text] || text.split(" ") === "of") {
    jump(`ordfish~${text}`);
    return true;
  } else {
    // 🟠 Local and remote pieces...
    let loaded = await load(parse(text)); // Execute the current command.
    if (!loaded) {
      leaving(false);
      if (text.indexOf(" ") === -1 && text !== "goodiepal") {
        system.prompt.input.text = TYPO_REPLY;
        system.prompt.input.replied($); // Set the UI state back to normal.
        loaded = { replied: true };
      }
    } else {
      loaded = { left: true };
    }
    return loaded;
  }
}

// 🎨 Paint
function paint($) {
  // 🅰️ Paint below the prompt || scheme.
  if ($.store["painting"]) {
    $.wipe($.dark ? scheme.dark.background : scheme.light.background);
    $.system.nopaint.present($); // Render the painting.
    pal = $.system.prompt.input.pal;
    scheme.dark.background[3] = 176; // Half semi-opaque palette background.
    scheme.light.background[3] = 190;
  } else {
    $.wipe($.dark ? scheme.dark.background : scheme.light.background);
  }

  $.layer(1); // 🅱️ And above it...

  const { screen, ink, history, net } = $;

  if ($.system.prompt.input.canType) {
    if (activeCompletions.length === 0) {
      // History
      let historyTexts =
        history.length === 0 ? [] : history.map((h) => h.replaceAll("~", " "));

      historyTexts.reverse().forEach((t, i) => {
        const ii = i + 1;
        ink(140, 90, 235, 80 / ii).write(t, { x: 6, y: 18 + 12 * i });
      });
    }

    // Autocompetions
    if (activeCompletions.length > 0)
      activeCompletions.forEach((completion, i) => {
        $.system.prompt.input.text;
        const diff =
          completion.length -
          (completion.length - $.system.prompt.input.text.length);
        let text = completion;
        if (i === 0) {
          text = completion.replace(
            $.system.prompt.input.text,
            " ".repeat(diff),
          );
        }
<<<<<<< HEAD
        ink(pal.auto, 32).write(text, {
=======
        ink($.dark ? "white" : "red", 32).write(text, {
>>>>>>> 42bfecb3
          x: 6,
          y: 6 + i * 12,
        });
      });
  }

  if (progressBar >= 0) {
    ink(255, 180, 0, 120).box(0, 0, screen.width, screen.height, "inline");
    ink(0).box(1, 1, screen.width - 2, 1);
    if (progressBar > 0) {
      ink(scheme.dark.block).box(1, 1, (screen.width - 2) * progressBar, 1);
    }
  }



  if (!login?.btn.disabled || (profile && !profile.btn.disabled)) {
    // Paint current status color.
    // if (!$.system.prompt.input.canType) {
    starfield.paint($, {
      alpha: 0.3,
      color: $.hud.currentStatusColor() || [255, 0, 200],
    });

    if (handles && screen.height > 200)
      ink(pal.handleColor).write(
        `${handles} HANDLES SET`,
        {
          center: "x",
          y: screen.height / 2 + screen.height / 2.75 - 11,
        },
        [255, 50, 200, 24],
      );
  }

  // Paint UI Buttons
  //if (!net.iframe) {

  //what we actually want for login and signup is pal.signup / pal.login
  //currently gives an error, I think because of paint (works fine with ink)
  if (!login?.btn.disabled) {
    if (darkModeOn) {
      login?.paint($, scheme.dark.login);
    } else {
      login?.paint($, scheme.light.login);
    }
  }

  if (!net.iframe) {
    if (!signup?.btn.disabled) {
      if (darkModeOn) {
        signup?.paint($, scheme.dark.signup);
      } else {
        signup?.paint($, scheme.light.signup);
      }
    }
  }
  if (!profile?.btn.disabled) profile?.paint($);
  //}

  // 📏 Paint a measurement line in the center of the display.
  if (ruler) {
    $.ink(255, 0, 255, 127).line(
      screen.width / 2,
      0,
      screen.width / 2,
      screen.height,
    );
    if (screen.width % 2 === 0) {
      $.ink(255, 0, 255, 127).line(
        screen.width / 2 - 1,
        0,
        screen.width / 2 - 1,
        screen.height,
      );
    }
  }

  // Trigger a red or green screen flash with a timer.
  if (flashShow) {
    let color = firstActivation ? scheme.dark.block : flashColor;
    ink(color).box(0, 0, screen.width, screen.height);
    if (firstActivation) return true;
  }

  $.layer(0); // Return to the bottom layer.
  return false;
}

// 🧮 Sim
function sim($) {
  // const input = $.system.prompt.input;
  progressTrick?.step();
  if (!login?.btn.disabled || !profile?.btn.disabled) {
    starfield.sim($);
    $.needsPaint();
  }

  if (
    $.store["handle:received"] // &&
    //input?.canType === false &&
    //(!$.system.prompt.messages || $.system.prompt.messages.length === 0)
  ) {
    profile = new $.ui.TextButton($.handle(), {
      center: "xy",
      screen: $.screen,
    });
    // if (firstCommandSent === true) profile.btn.disabled = true;
    delete $.store["handle:received"];
    $.needsPaint();
  }

  if ($.store["handle:failed"]) {
    profile.btn.disabled = false;
    delete $.store["handle:failed"];
    $.needsPaint();
  }

  if (flashPresent) flash.step();
}

// 🎪 Act
function act({
  event: e,
  api,
  needsPaint,
  net,
  screen,
  num,
  jump,
  system,
  store,
  sound: { play, synth },
  // rec,
  // user,
  send,
  handle,
  canShare,
  // platform
}) {
  // 👱 Handle Callback
  if (e.is("handle:request:completed")) {
    console.log("Handle request completed:", profile);
    profile.btn.disabled = false;
  }

  // 📼 Taping
  if (e.is("microphone:connect:success")) {
    console.log("📼 Taping...");
    tapePromiseResolve?.();
  }

  if (e.is("microphone:connect:failure")) {
    console.warn("📼 🟡 Microphone failed to connect. Not taping.");
    // TODO: How to re-approve permission here in a cross-browser way?
    tapePromiseReject?.();
  }

  // 🔘 Buttons
  const downSound = () => {
    synth({
      type: "sine",
      tone: 600,
      attack: 0.1,
      decay: 0.99,
      volume: 0.75,
      duration: 0.001,
    });
  };

  const pushSound = () => {
    synth({
      type: "sine",
      tone: 800,
      attack: 0.1,
      decay: 0.99,
      volume: 0.75,
      duration: 0.005,
    });
  };

  login?.btn.act(e, {
    down: () => downSound(),
    push: () => {
      pushSound();
      net.login();
      // if (net.iframe) jump("login-wait");
    },
  });

  if (!net.iframe) {
    signup?.btn.act(e, {
      down: () => downSound(),
      push: () => {
        pushSound();
        net.signup();
      },
    });
  }

  profile?.btn.act(e, {
    down: () => downSound(),
    push: () => {
      pushSound();
      jump(handle() || "profile");
    },
  });

  // Rollover keyboard locking.
  // TODO: ^ Move the below events, above to rollover events.
  if (
    e.is("draw") &&
    ((login?.btn.disabled === false && login?.btn.box.contains(e)) ||
      (signup?.btn.disabled === false && signup?.btn.box.contains(e)) ||
      (profile?.btn.disabled === false && profile?.btn.box.contains(e)))
  ) {
    send({ type: "keyboard:lock" });
  }
  if (
    (e.is("touch") || e.is("lift")) &&
    ((login?.btn.disabled === false && login?.btn.box.contains(e)) ||
      (signup?.btn.disabled === false && signup?.btn.box.contains(e)) ||
      (profile?.btn.disabled === false && profile?.btn.box.contains(e)))
  ) {
    system.prompt.input.backdropTouchOff = true;
    send({ type: "keyboard:lock" });
  }

  if (e.is("lift") || e.is("touch")) needsPaint(); // Get button changes to
  //                                           ^      paint on-demand.
  // 🚨 Idea: It would be nice to pass     ----^
  //          what needs to be painted
  //          so the knowledge can be
  //          used in the `paint` function
  //          to allow for manual optimizations. 23.06.20.00.30

  // 🖥️ Screen
  if (e.is("reframed")) positionWelcomeButtons(screen, net.iframe);

  // ⌨️ Keyboard (Skip startup sound if a key is pressed or text is pasted.)
  if (e.is("keyboard:open") && firstActivation && e.method !== "pointer") {
    firstActivation = false;
  }

  // if (e.is("pasted:text")) firstActivation = false;

  // Whenever the text input is edited.
  if (
    e.is("prompt:text:replace") &&
    !firstActivation &&
    system.prompt.input.canType
  ) {
    if (!e.mute) {
      play(keyboardSfx, { volume: 0.2 + (num.randInt(100) / 100) * 0.4 });
    }

    // Compute autocompletions...
    activeCompletions.length = 0;
    if (e.text.length > 0) {
      keys(autocompletions).forEach((key) => {
        if (key.startsWith(e.text)) activeCompletions.push(key);
      });
      // oif (activeCompletions.length > 0)
      //  console.log("✍️ Completions:", activeCompletions);
    }

    if (
      (e.text === "dl" || e.text === "download") &&
      canShare &&
      store["painting"]
    ) {
      downloadPainting(api, defaultDownloadScale, true); // Trigger early download response, before the user enters.
    }
  }

  if (e.is("keyboard:down:tab") && e.key === "Tab" && activeCompletions[0]) {
    console.log("Tab completing:", activeCompletions[0]);
    // TODO: The text input object needs to be updated here also...
    system.prompt.input.text = activeCompletions[0];
    system.prompt.input.snap();
    send({
      type: "keyboard:text:replace",
      content: { text: system.prompt.input.text },
    });
  }

  function autocompleteChar() {
    const text = system.prompt.input.text;
    const completion = activeCompletions[0];
    if (completion && text !== completion) {
      const cursorX = system.prompt.input.prompt.cursor.x;
      system.prompt.input.text = completion.slice(0, cursorX + 1);
      system.prompt.input.snap();
      send({
        type: "keyboard:text:replace",
        content: { text: system.prompt.input.text },
      });
    }
  }

  if (e.is("keyboard:down:arrowright")) {
    if (system.prompt.input.prompt.textPos() === undefined) autocompleteChar();
  }

  if (e.is("textinput:shift-right:empty")) autocompleteChar();

  // if (e.is("keyboard:down") && e.key !== "Enter") {
  // console.log("down key...");
  // play(keyboardSfx, { volume: 0.2 + (num.randInt(100) / 100) * 0.4 });
  // }

  // 💾 Piece / disk loading
  if (e.is("load-error")) {
    makeFlash(api, false);
    flashColor = [255, 0, 0];
    if (MetaBrowser) api.system.prompt.input.canType = false;
    needsPaint();
  }
}

// 🥁 Beat
// function beat() {
//   // Runs once per metronomic BPM.
// }

// 👋 Leave
// function leave() {
//  // Runs once before the piece is unloaded.
// }

// 🖥️ Run When the Prompt is activated.
function activated($, state) {
  if (firstActivation) {
    $.sound.play(startupSfx); // Play startup sound...
    flashColor = scheme.dark.block; // Trigger startup animation...
    makeFlash($, !$.params[0]); // Always sets firstActivation flag to false.
  }
  // console.log(state, firstCommandSent)
  // if (state === false && firstCommandSent) return;
  if (login) login.btn.disabled = state;
  if (signup) signup.btn.disabled = state;
  if (profile) profile.btn.disabled = state;
}

// 💬 Receive each response in full.
function reply(text) {
  // firstCommandSent = true;
  // console.log("😀 Replied with:", text || "Halted?");
}

// 📰 Meta
function meta() {
  return {
    title: "prompt · Aesthetic Computer",
    desc: "Type anything to get started.",
  };
}

// 👋 Leave
function leave() {
  motdController?.abort(); // Abort any motd update.
}

export const nohud = true;

export {
  before,
  after,
  forgetful,
  halt,
  boot,
  paint,
  sim,
  act,
  activated,
  reply,
  meta,
  leave,
};

export const system = "prompt:character"; // or "prompt:code"

// Prompt configuration overrides.
export const wrap = "word"; // or "char"
export const scheme = {
  dark: {
    text: [255, 100],
    background: [70, 50, 100],
    prompt: [200, 30, 100, 200],
    block: [200, 30, 100],
    highlight: [255, 100, 0],
    guideline: [0, 0, 255, 64],
    login: [[0, 0, 64], 255, 255, [0, 0, 64]],
    signup: [[0, 64, 0], 255, 255, [0, 64, 0]],
    handleColor: [255, 0, 255, 128],
    auto: "white",
    statusColor: "lime",
  },
  light: {
    text: [255, 90, 90],
    background: [255, 255, 0],
    prompt: [255, 128, 128],
    block: [56, 122, 223],
    highlight: [246, 253, 195],
    guideline: [255, 207, 105],
    login: [255, [0, 0, 64], [0, 0, 64], 255],
    signup: [255, [0, 64, 0], [0, 64, 0], 255],
    handleColor: [0, 0, 255, 128],
    auto: "red",
    statusColor: "darkgreen",
  },
};

// 📚 Library
//   (Useful functions used throughout the piece)

let motdController;

async function makeMotd({ system, needsPaint, handle, user, net, api }) {
  let motd = "aesthetic.computer"; // Fallback motd.
  motdController = new AbortController();
  const res = await fetch("/api/mood/@jeffrey", {
    signal: motdController.signal,
  });
  if (res.status === 200) {
    motd = (await res.json()).mood;
    system.prompt.input.latentFirstPrint(motd);
    needsPaint();
  } else {
    console.warn("😢 No mood found.");
  }
  return motd;
}

function makeFlash($, clear = true) {
  flash = new $.gizmo.Hourglass($.seconds(0.1), {
    flipped: () => {
      progressBar = -1;
      flashShow = false;
      flashPresent = false;
      flash = undefined;
      firstActivation = false;
      $.needsPaint();
    },
    autoFlip: true,
  });

  flashPresent = true;
  flashShow = true;
  if (clear === true) {
    $.system.prompt.input.blank(); // Clear the prompt.
  } else if (typeof clear === "string") {
    $.system.prompt.input.text = clear;
    $.system.prompt.input.snap();
  }
}

function positionWelcomeButtons(screen, iframe) {
  if (login && signup) {
    login.reposition({ center: "xy", screen });
    signup.reposition({ center: "xy", screen });
    // Nudge signup and login by half their width.
    if (iframe) return; // But not if embedded in an iframe (where only login appears)
    let offset = 5; // With a fixed pixel offset.
    signup.btn.box.x += signup.btn.box.w / 2 + offset;
    login.btn.box.x -= login.btn.box.w / 2 + offset;
    if (screen.width % 2 !== 0) login.btn.box.x += 1; // Nudge odd display width.
  }

  if (profile) profile.reposition({ center: "xy", screen });
}

function downloadPainting({ download, num, store }, scale, sharing = false) {
  download(`painting-${num.timestamp()}.png`, store["painting"], {
    scale,
    // Read an integer parameter for scale.
    cropToScreen: !(store["painting:resolution-lock"] === true),
    // Only cut the download off at screen-size if user never
    // set a resolution.
    sharing,
  });
}

async function publishPiece({ api, send, jump, handle, upload }, slug, source) {
  progressBar = 0; // Trigger progress bar rendering.
  try {
    const data = await upload("piece-" + slug + ".mjs", source, (p) => {
      console.log("🎁️ Publishing progress:", p);
      progressBar = p;
    });
    console.log("🪄 Code uploaded:", data);
    flashColor = [0, 255, 0];
    const route = handle() ? `${handle()}/${data.slug}` : data.slug;
    makeFlash(api, route);
    console.log(`\`${route}\` was published!`);
    jump(route);
  } catch (err) {
    console.error("🪄 Code upload failed:", err);
    send({
      type: "alert",
      content: `😥 Piece: \`${slug}\` failed to publish.`,
    });
    flashColor = [255, 0, 0];
    makeFlash(api);
  }
}<|MERGE_RESOLUTION|>--- conflicted
+++ resolved
@@ -137,15 +137,9 @@
     // console.log("✍️ Autocompletions built:", autocompletions);
   });
 
-<<<<<<< HEAD
-  //server = socket((id, type, content) => {
-  // console.log("🧦 Got message:", id, type, content);
-  //});
-=======
   server = socket((id, type, content) => {
     console.log("🧦 Got message:", id, type, content);
   });
->>>>>>> 42bfecb3
 
   // Fetch handle count.
   fetch("/handle?count=true")
@@ -1261,11 +1255,7 @@
             " ".repeat(diff),
           );
         }
-<<<<<<< HEAD
-        ink(pal.auto, 32).write(text, {
-=======
         ink($.dark ? "white" : "red", 32).write(text, {
->>>>>>> 42bfecb3
           x: 6,
           y: 6 + i * 12,
         });
