--- conflicted
+++ resolved
@@ -1,1112 +1,1109 @@
-// Notepad, 2024.6.26.23.17.58.736
-// Touch pads that play musical notes, or use the keyboard keys.
-
-// ⚖️ Scales
-// CvDsEFrGtAwB
-// BwAtGrFEsDvC
-
-/* 🎶 Sequences
-
-TODO: 💮 Daisy
-
-🚫 🪀 Toys R Us Kid
-  bababg (i don't wanna grow up)
-  bb (i'm a)
-  abaf# (toys r us kid)
-
-  f# f# g# f# (there's a million)
-  g# f# g# f# e (toys at toys r us)
-
-
-✅ 🐦 Lullaby
-  eeg eeg
-  eg5c4b aa g
-  def ddef
-  dfbag b5c
-  4cc5c 4afg
-  ecf gag
-  cc5c 4afg
-  ecfedc
-
-✅ 🌟 Twinkle Twinkle Little Star
-  cc gg aa g
-  ff ee dd c
-  gg ff ee d
-  gg ff ee d
-  cc gg aa g
-  ff ee dd c
-
-✅ 🐭 Three Blind Mice
-  eddc eddc
-  gffe gffe
-  g5cc4bab5c4gg
-  g5cc4bab5c4gg
-  edc edc
-
-✅ Row Row Row Ur Boat
-  cccde edefg
-  5ccc 4ggg eee ccc gfedc
-
-✅ 🧸 Gummy Bear
-  aaa5c4aa aaa5cee
-  eee dd dd dd dd
-  edc4a g5c4a
-  aa ee aa ee aa e
-  5ee ee e dc
-  5ee ee e dc
-  ge dedc
-  dc4a g5ca
-*/
-
-/* 📝 Notes 
-  - [-] Fix slide mode.
-  - [] Add perc buttons to ui interface.
-  - [-] Add scale selection with visual hiking paths. (Color themes).
-    - [] Ghost trails.
-    - [] Scale selections.
-  - [-] Fix '+C' notes appearing in the key list during playback mode.
-    - [🟠] on keyboard
-    - [] on touch / mouse 
-  - [-] Fix subtle 1, 2, 3, 4, then release 1 and press 1 down and watch 4 get unticked touch bug on ios. 
-    - [x] This may require fixing localhost testing first.
-  - [] Lay out keys better on wider vs vertical screen.
-  - [?] Dragging across the buttons in slide mode should slide from one key to another? 
-  - [] Add octave touch buttons.
-  - [] Compare my sine waves to a sine wave generator.
-  - [] Add multiple tracks so that I can create "systems" that loop
-       with different lengths.
-  - [] Add holdable rhythm button with patterns that "cycle".
-  - [] Make sure you can whack multiple keys / alternate keys in tap mode,
-       and make sure every key and mouse button does the same thing now...
-  + Later
-  // TODO: Rethink how to do a simpler button API... perhaps with "register"
-  //       and an act function?
-  - [?] Add longer / customizable slide duration.
-  - [] Add live highlights back in type mode that include note tokenization.
-  - [] Pressing a new button down should automatically lift the other one.
-  - [] Add a 'repeat' or 'hold' key which should be 'shift' on the keyboard
-  - [] Add the tone-sliding that song has during tap mode. 
-    - [] This could be microtonal, or shift / quantize to the next note.
-    - [] There should be a way to save this modification or 'clear' it
-         while playing so melodies can deviate somehow, then return to the same
-         location.
-  - [] Fix 'tap' mode keypresses... or disable them entirely?
-    - [] Is it weirdly playable this way?
-  - [] Also add support for microtonal elements in the notation. 
-  - [] why are some wave type switches changing the frequency / octave?
-  - [] how to build commas or sections in?
-  - [] how can i "lightly" trigger the soft keyboard without a whole
-        text input class... this would be useful for mobile game controls
-        and such and may require a tap to open?
-  - [] add restart key?
-  - [] entering '0' should clear the params in the hud (re-enable editing)
-  - [] be able to send that track / share it with others (via the first parameter) and the 'share' swipe that could pre-fill it.
-  - [] use other letters on the keyboard for sfx
-  - [] show octave in the text
-  - [] tap the top right corner to switch modes...
-  - [] add the pitch sliding in
-  - [] show audio connectedness more visibly 
-       like with a modal or 'press any key'
-       or 'inactive' pause curtain situation
-  - [] Bring accents back to notes.
-  - [] make a memory mode a-la sage, starting with 1 note patterns
-    - [] parameters are 'number of notes' and experiment with 'max length'
-    - [] difficulty / note-length should increase automatically or it could
-         just re-inforce
-    - [] this would use the read-through mode, but be dynamically
-         generating text with a 'teaches typing' like modality.
-  - [] mobile key entry needs to work
-  - [] represent number keys / octave somehow...
-  - [] Make it work with the phone keyboard, which means number keys...
-  - [] Add rhythm...
-  - [] Add the ability to run through a series of notes / an existing song.
-  - [] Show some form of display / color coded display to show octave state and also print the last note pressed. 
-  - [] Show a melody so that a typing game can take place.
-  - [] Abstract this so shift adds the 5.
-  - [] Leave out all options from synth / make sensible defaults first.
-  - [] Add 'scale' and 'rotation' to `write`.
-  + Done
-  - [x] Add basic percussion with kick, snare and hi-hat on space, shift and control.
-  - [x] Add keyboard and button preview for second octave.
-  - [x] Add better mixing when multiple keys are being pressed.
-  - [x] When lifting, don't cancel other buttons.
-  - [x] Reflow the mobile button layout so it is responsive (keep a grid) 
-  - [x] slide only? sticky keys error... log all playing keys / sounds in slide mode / print them out to make sure about doubles...
-  - [x] Implement the full scale with rollover.
-  - [x] Experiment with a monovoice/slide/replace note mode.
-  - [x] Get 'slide' working on the software buttons.
-  - [x] Lift up should slide back.
-  - [x] Fix ui button issue. 
-  - [x] Tapping buttons on the layout should add notes to the notepad.
-  - [x] Software buttons and keyboard buttons should not overlap and pushing
-        keyboard buttons should activate the ui.
-        - [x] Holding a ui button down should prevent that existing / exact note
-            from being triggered.
-        - [x] Holding a keyboard button down should prevent the ui button
-            from being pressable.
-  - [x] Implement one or two buttons.
-  - [x] Match the tones properly 440 in other software should be 440 here and
-         2092 should sound the same, etc.
-  - [x] Solve the 'note' / 'tone'  syntax ordering API issue.
-  - [x] Better 'red' preview highlighting.
-  - [x] Entering number key more than once should not add extra numbers.
-  - [x] Show accurate preview of top note.
-  - [x] Add support for sharps and flats using normal keys somehow...
-    - [x] And they can be encoded differently.
-    - [x] How would the interpreter work for these, because it only reads per
-         character...
-  - [x] auto advance octaves... 
-  - [x] change the bg color while any note is held.
-  - [] clean up digit vs note triggering code...
-  - [x] holding tab should not auto-switch, same with 0!
-  - [x] press 'enter' 
-  - [x] be able to turn that history into a 'track' that can be followed
-    - [x] this will enable a type-to-repeat, or... 
-        'space' to skip mode, where space will automatically hit
-        the next note after an octave key.
-  - [x] Show octaves in keys pressed.
-  - [x] show a history of keys pressed
-  - [x] Add visualization to the keys being pressed.
-  - [x] Disable key repeat / don't retrigger sounds on repeat.
-  - [x] Make it so keys can be held, and add a decay after releasing?
-*/
-
-let STARTING_OCTAVE = "4";
-const STARTING_WAVE = "sine"; //"sine";
-let wave = STARTING_WAVE;
-// let hold = false;
-let slide = false;
-let octave = STARTING_OCTAVE;
-let keys = "";
-let tap = false;
-let tapIndex = 0;
-let tapped; // Store the last tracked key.
-let editable = true;
-const downs = {}; // Hardware keys that are currently held down.
-const sounds = {};
-const tonestack = {}; // Temporary tone-stack that always keeps currently held
-//                       keys and pops them off the stack as keys are lifted.
-//                       (These tones will not necessarily be playing.)
-//let sharps = false,
-//  flats = false;
-const notes = "cdefgab" + "vswrq" + "hijklmn" + "tyuop"; // hold shift on C D F G A for sharps.
-//                              cdefgab (next ovtave)
-//                       // or alt on   D E G A B for flats
-// This is a notes -> keys mapping, that uses v for c#
-
-const attack = 0.025;
-
-//             |
-// CVDSEFWGRAQB|QARGWFESDVC
-// ^ ^ ^^ ^ ^ ^| ^ ^ ^^ ^ ^
-// HTIYJKULOMPN|PMOLUKJYITH
-// ^ ^ ^^ ^ ^ ^| ^ ^ ^^ ^ ^
-//             |
-
-// TODO: How an I add another octave to the layout...
-
-// first octave
-// c# v
-// d# s
-// f# w
-// g# r
-// a# q
-// second octave
-// c# t
-// d# y
-// f# u
-// g# o
-// a# p
-
-const octaves = "123456789";
-const accents = "#f";
-const buttons = {}; // Software keys. 🎹
-// TODO: Add better octave theme and sharp buttons, etc... 24.07.16.20.01
-
-const buttonNotes = [
-  "c",
-  "c#",
-  "d",
-  "d#",
-  "e",
-  "f",
-  "f#",
-  "g",
-  "g#",
-  "a",
-  "a#",
-  "b",
-  "+c",
-  "+c#",
-  "+d",
-  "+d#",
-  "+e",
-  "+f",
-  "+f#",
-  "+g",
-  "+g#",
-  "+a",
-  "+a#",
-  "+b",
-];
-
-const buttonOctaves = ["3", "4", "5", "6", "7", "8"]; // ❤️‍🔥 Add octaves...
-
-const octaveTheme = [
-  "black",
-  "black",
-  "grey",
-  "red",
-  "orange", // [255, 128],
-  "yellowgreen",
-  "green",
-  "purple",
-];
-
-const { floor, ceil, min } = Math;
-
-let scope = 64;
-let scopeTrim = 0;
-
-let projector = false;
-
-function boot({ params, api, colon, ui, screen, fps }) {
-  // fps(12);
-  keys = params.join(" ") || "";
-  keys = keys.replace(/\s/g, "");
-  if (keys.length > 0) {
-    tap = true;
-    editable = false;
-  }
-
-  const wavetypes = ["square", "sine", "triangle", "sawtooth", "noise-white"];
-
-  wave = wavetypes.indexOf(colon[0]) > -1 ? colon[0] : wave;
-  slide = colon[0] === "slide" || colon[1] === "slide";
-
-  const newOctave =
-    parseInt(colon[0]) || parseInt(colon[1]) || parseInt(colon[2]);
-
-  if (newOctave) {
-    STARTING_OCTAVE = newOctave.toString();
-    octave = STARTING_OCTAVE;
-  }
-
-  setupButtons(api);
-}
-
-// TODO: Get sim working again. 24.08.10.21.25
-// function sim({ sound }) {
-// }
-
-function paint({ wipe, ink, write, screen, sound, api }) {
-  sound.speaker?.poll();
-
-  const active = orderedByCount(sounds);
-
-  let bg;
-
-  if (!tap) {
-    bg = active.length > 0 ? [50, 50, 255] : "blue";
-  } else {
-    bg = active.length > 0 ? [0, 0, 180] : "darkblue";
-  }
-
-  wipe(bg);
-
-  // TODO: Should this be a built-in function on sound?
-
-  if (projector) {
-    const sy = 33;
-    const sh = screen.height - sy - 20;
-
-    paintSound(
-      api,
-      sound.speaker.amplitudes.left,
-      sound.speaker.waveforms.left.slice(scopeTrim, scope),
-      0,
-      sy,
-      screen.width, // width
-      sh, // height
-      [255, 0, 0, 255],
-      { noamp: true },
-    );
-    ink("yellow").write(scope, 6, sy + sh + 5);
-    ink("pink").write(scopeTrim, 6 + 18, sy + sh + 5);
-  } else {
-    const sy = 32;
-    const sh = 40; // screen.height - sy;
-
-    paintSound(
-      api,
-      sound.speaker.amplitudes.left,
-      sound.speaker.waveforms.left.slice(scopeTrim, scope),
-      0,
-      sy,
-      screen.width, // width
-      sh, // height
-      [255, 0, 0, 255],
-    );
-
-    ink("yellow").write(scope, 6, sy + sh + 3);
-    ink("pink").write(scopeTrim, 6 + 18, sy + sh + 3);
-  }
-
-  if (tap) {
-    ink("yellow");
-    write("tap", { right: 6, top: 6 });
-  } else {
-    ink("orange");
-    write("type", { right: 6, top: 6 });
-  }
-
-  if (!tap) {
-    ink("cyan");
-
-    /*
-    // Write all keys...
-    write(keys, 6, 20 + 12, {
-      bounds: screen.width - 12,
-      wordWrap: false,
-    });
-
-    // Highlight all playing keys...
-    ink("yellow");
-
-    const notes = active.map((key) => sounds[key]?.note);
-    // TODO: Tokenize the keys and replace any instances of what got pressed,
-    //       including octave keys and accents.
-    write(
-      keys.replace(new RegExp(`[^${notes.join("")}]`, "g"), " "),
-      6,
-      20 + 12,
-      { bounds: screen.width - 12, wordWrap: false },
-    );
-    */
-  } else {
-    ink("gray");
-    write(keys, screen.width / 2 - tapIndex * 6, screen.height / 2);
-
-    ink("red");
-    //console.log("🔴 in red:", keys[tapIndex], tapped);
-    // Highlight next char by looking ahead...
-
-    let nextToken = keys[tapIndex];
-    let tempTapIndex = tapIndex;
-    if (octaves.includes(nextToken)) {
-      tempTapIndex += 1;
-      nextToken += keys[tempTapIndex];
-    }
-
-    if (accents.includes(keys[tempTapIndex + 1])) {
-      nextToken += keys[tempTapIndex + 1];
-    }
-
-    write(nextToken, screen.width / 2, screen.height / 2);
-  }
-
-  if (tap)
-    ink("orange").line(screen.width / 2, 0, screen.width / 2, screen.height);
-
-  if (!tap) {
-    ink("lime");
-    write(active.map((key) => sounds[key]?.note).join(" "), 6, 20);
-  } else {
-    ink("white");
-    active.forEach((sound, index) => {
-      write(sound, screen.width / 2, screen.height / 2 + 12 + 12 * index);
-    });
-    if (tapped) {
-      ink("lime");
-      write(tapped, screen.width / 2, screen.height / 2);
-    }
-  }
-
-  if (!tap && !projector) {
-    // Write current octave.
-    ink("white").write(octave, screen.width - 12, 18);
-    // Buttons
-    buttonNotes.forEach((note) => {
-      if (buttons[note]) {
-        buttons[note].paint((btn) => {
-          // if (note === "+c") {
-          // console.log("Active:", active[active.length - 1]?.toLowerCase());
-          // }
-
-          let color;
-
-          if (
-            (!slide && btn.down) ||
-            (btn.down &&
-              slide &&
-              active[active.length - 1]?.toLowerCase() === note)
-          ) {
-            color = "maroon";
-          } else {
-            color = note.indexOf("#") === -1 ? octaveTheme[octave] : "gray";
-          }
-
-          ink(color, 192)
-            .box(btn.box)
-            .ink("white")
-            .write(note.toUpperCase(), btn.box.x, btn.box.y);
-
-          let keyLabel;
-          switch (note) {
-            case "c#":
-              keyLabel = "v";
-              break;
-            case "d#":
-              keyLabel = "s";
-              break;
-            case "f#":
-              keyLabel = "w";
-              break;
-            case "g#":
-              keyLabel = "r";
-              break;
-            case "a#":
-              keyLabel = "q";
-              break;
-            // Second octave.
-            case "+c":
-              keyLabel = "h";
-              break;
-            case "+d":
-              keyLabel = "i";
-              break;
-            case "+e":
-              keyLabel = "j";
-              break;
-            case "+f":
-              keyLabel = "k";
-              break;
-            case "+g":
-              keyLabel = "l";
-              break;
-            case "+a":
-              keyLabel = "m";
-              break;
-            case "+b":
-              keyLabel = "n";
-              break;
-            case "+c#":
-              keyLabel = "t";
-              break;
-            case "+d#":
-              keyLabel = "y";
-              break;
-            case "+f#":
-              keyLabel = "u";
-              break;
-            case "+g#":
-              keyLabel = "o";
-              break;
-            case "+a#":
-              keyLabel = "p";
-              break;
-          }
-          if (keyLabel) ink("white").write(keyLabel, btn.box.x, btn.box.y + 10);
-        });
-      }
-    });
-  }
-}
-
-let anyDown = true;
-
-function act({ event: e, sound: { synth, speaker }, pens, api }) {
-  if (e.is("reframed")) setupButtons(api);
-
-  if (e.is("keyboard:down:arrowleft")) {
-    scopeTrim -= 1;
-    if (scopeTrim < 0) scopeTrim = 0;
-  }
-
-  if (e.is("keyboard:down:arrowright")) {
-    scopeTrim += 1;
-  }
-
-  if (e.is("keyboard:down:arrowdown")) {
-    scope -= 1;
-    if (scope < 0) scope = 0;
-  }
-
-  if (e.is("keyboard:down:arrowup")) {
-    scope += 1;
-    if (scope > speaker.waveforms.left.length) {
-      scope = speaker.waveforms.left.length;
-    }
-  }
-
-  if (tap) {
-    // if (e.is("keyboard:down:shift") && !e.repeat) hold = true;
-    // if (e.is("keyboard:up:shift")) hold = false;
-  } else {
-    // if (e.is("keyboard:down:shift") && !e.repeat) sharps = true;
-    // if (e.is("keyboard:up:shift")) sharps = false;
-    // if (e.is("keyboard:down:alt") && !e.repeat) flats = true;
-    // if (e.is("keyboard:up:alt")) flats = false;
-  }
-
-  if (!tap) {
-    if (e.is("keyboard:down:space")) {
-      synth({
-        type: "square",
-        tone: 80,
-        attack: 0.001,
-        duration: 0.15,
-      });
-
-      synth({
-        type: "square",
-        tone: 100,
-        attack: 0.001,
-        duration: 0.15,
-      });
-
-      synth({
-        type: "triangle",
-        tone: 150,
-        attack: 0.001,
-        duration: 0.1,
-      });
-
-      synth({
-        type: "sine",
-        tone: 300,
-        attack: 0.001,
-        duration: 0.5,
-      });
-    }
-    if (e.is("keyboard:down:control") || e.is("keyboard:down:capslock")) {
-      synth({
-        type: "noise-white",
-        duration: 0.1,
-      });
-    }
-    if (e.is("keyboard:down:shift")) {
-      synth({
-        type: "square",
-        tone: 300,
-        duration: 0.04,
-        decay: 0.98,
-      });
-      synth({
-        type: "triangle",
-        tone: 350,
-        duration: 0.14,
-        decay: 0.98,
-      });
-      synth({
-        type: "sine",
-        tone: 300,
-        duration: 0.14,
-        decay: 0.98,
-      });
-    }
-  }
-
-  if (!tap) {
-    if (e.is("lift") && pens().length <= 1) anyDown = false;
-
-    buttonNotes.forEach((note) => {
-      if (buttons[note]) {
-        buttons[note].act(
-          e,
-          {
-            down: (btn) => {
-              if (downs[note]) return false; // Cancel the down if the key is held.
-              anyDown = true;
-              let noteUpper = note.toUpperCase();
-              keys += noteUpper;
-              const active = orderedByCount(sounds);
-
-              let tempOctave = octave;
-
-              if (note[0] === "+") {
-                noteUpper = noteUpper.replace("+", "");
-                tempOctave = parseInt(octave) + 1;
-              }
-
-              const tone = `${tempOctave}${noteUpper}`;
-
-              if (slide && active.length > 0) {
-                sounds[active[0]]?.sound?.update({ tone, duration: 0.1 });
-                // 🟠 TODO: Instead of just duration here also be able to add
-                //          a swing / easing function so it's not necessarily
-                //          linear? 24.07.28.22.19
-                tonestack[note] = {
-                  count: Object.keys(tonestack).length,
-                  tone,
-                };
-                sounds[note] = sounds[active[0]]; // Switch the note label.
-                delete sounds[active[0]]; // Swap the sound reference.
-              } else {
-                tonestack[note] = {
-                  count: Object.keys(tonestack).length,
-                  tone,
-                };
-                sounds[note] = {
-                  note: noteUpper,
-                  count: active.length + 1,
-                  sound: synth({
-                    type: wave,
-                    attack,
-                    tone,
-                    duration: "🔁",
-                  }),
-                };
-              }
-            },
-            over: (btn) => {
-              if (btn.up && anyDown) {
-                btn.up = false;
-                btn.actions.down(btn);
-              }
-            },
-            // TODO: The order of over and out will be important...
-            out: (btn) => {
-              btn.down = false;
-              btn.actions.up(btn);
-            },
-            up: (btn) => {
-              // ❤️‍🔥 TODO: How to manage the sliding here?
-              if (downs[note]) return false;
-
-              const orderedTones = orderedByCount(tonestack);
-
-              if (slide && orderedTones.length > 1 && sounds[note]) {
-                sounds[note]?.sound?.update({
-                  tone: tonestack[orderedTones[orderedTones.length - 2]].tone,
-                  duration: 0.1,
-                });
-                sounds[orderedTones[orderedTones.length - 2]] = sounds[note];
-              } else {
-                sounds[note]?.sound.kill(0.25);
-              }
-
-              delete tonestack[note]; // Remove this key from the notestack.
-              delete sounds[note];
-              //} else {
-              // console.log(note, sounds);
-              // sounds[key]?.sound?.update({
-              //  tone: tonestack[orderedTones[orderedTones.length - 2]].tone,
-              // });
-              // sounds[orderedTones[orderedTones.length - 2]] = sounds[key];
-              //}
-            },
-          },
-          pens?.(),
-        );
-      }
-    });
-  }
-
-  if (editable && e.is("keyboard:down:tab") && !e.repeat) {
-    tap = !tap;
-    resetModeState();
-  }
-
-  // Clear Track
-  if (editable && e.is("keyboard:down:0") && !e.repeat) {
-    keys = "";
-    tap = false;
-    editable = false;
-    resetModeState();
-  }
-
-  if (tap) {
-    if ((e.is("keyboard:down:space") || e.is("touch")) && !sounds[tapped]) {
-      let reset = false;
-      //if (!hold) {
-      // TODO: ❤️‍🔥 Fix this.
-      // }
-
-      let tempTapIndex = tapIndex,
-        tappedOctave;
-
-      if (octaves.indexOf(keys[tapIndex]) > -1) {
-        octave = keys[tapIndex];
-        tappedOctave = octave;
-        tempTapIndex += 1;
-      }
-
-      tapped = keys[tempTapIndex];
-
-      if (accents.indexOf(keys[tempTapIndex + 1]) > -1) {
-        tapped = keys[tempTapIndex] + keys[tempTapIndex + 1];
-      }
-
-      const tone = tapped;
-      if (tappedOctave) tapped = tappedOctave + tapped;
-      if (!reset)
-        sounds[tapped] = synth({
-          type: wave,
-          tone: octave + tone,
-          attack,
-          // count: orderedByCount(sounds).length,
-          duration: "🔁",
-        });
-    }
-
-    // TODO: This needs to work for multi-touch.
-
-    if (e.is("keyboard:up:space") || e.is("lift")) {
-      // Push the `tapIndex` forward according to octave, then for note, then
-      // for the accent.
-      if (octaves.indexOf(keys[tapIndex]) > -1) tapIndex += 1;
-      tapIndex += 1;
-      if (accents.indexOf(keys[tapIndex]) > -1) tapIndex += 1;
-
-      if (tapIndex >= keys.length) {
-        octave = STARTING_OCTAVE;
-        tapIndex = 0;
-      }
-
-      sounds[tapped]?.kill(0.25);
-      delete sounds[tapped];
-      tapped = undefined;
-    }
-  }
-
-  // Individual Keyboard Notes
-  (octaves + notes).split("").forEach((key) => {
-    if (e.is(`keyboard:down:${key}`) && !e.repeat && !buttons[key]?.down) {
-      downs[key] = true;
-
-      if (!tap) {
-        if (octaves.includes(key) && octaves.includes(keys.slice(-1)))
-          keys = keys.slice(0, -1);
-        editable = true;
-      } else if (keys[tapIndex] === key) {
-        tapped = key;
-      }
-
-      if (octaves.includes(key)) {
-        // 🎹 Keyboard -> 🎼 Octave recognition.
-        octave = parseInt(key);
-        sounds[key] = "held";
-        keys += key.toUpperCase();
-      } else {
-        // 🎹 Keyboard -> 🎵 Note recognition.
-        let note = key.toUpperCase();
-
-        // if (sharps && "CDFGA".includes(note)) {
-        //   note += "#";
-        // } else if (flats && "DEGAB".includes(note)) {
-        //   note += "f";
-        // }
-
-        if ("VSWRQ".includes(note)) {
-          switch (note) {
-            case "V":
-              note = "C#";
-              break;
-            case "S":
-              note = "D#";
-              break;
-            case "W":
-              note = "F#";
-              break;
-            case "R":
-              note = "G#";
-              break;
-            case "Q":
-              note = "A#";
-              break;
-          }
-        }
-
-        let activeOctave = octave;
-
-        if (("HIJKLMN" + "TYUOP").includes(note)) {
-          switch (note) {
-            case "H":
-              note = "C";
-              break;
-            case "I":
-              note = "D";
-              break;
-            case "J":
-              note = "E";
-              break;
-            case "K":
-              note = "F";
-              break;
-            case "L":
-              note = "G";
-              break;
-            case "M":
-              note = "A";
-              break;
-            case "N":
-              note = "B";
-              break;
-            // Semitones
-            case "T":
-              note = "C#";
-              break;
-            case "Y":
-              note = "D#";
-              break;
-            case "U":
-              note = "F#";
-              break;
-            case "O":
-              note = "G#";
-              break;
-            case "P":
-              note = "A#";
-              break;
-          }
-          activeOctave = parseInt(octave) + 1;
-        }
-
-        if (activeOctave !== octave) {
-          keys += activeOctave + note;
-        } else {
-          keys += note;
-        }
-
-        const buttonNote =
-          (activeOctave === octave ? "" : "+") + note.toLowerCase();
-        if (buttons[buttonNote]) buttons[buttonNote].down = true;
-
-        const active = orderedByCount(sounds);
-        const tone = `${activeOctave}${note}`;
-
-        if (slide && active.length > 0) {
-          // TODO: Fix slide here... 24.08.16.06.18
-          console.log("Fix slide...");
-          sounds[active[0]]?.sound?.update({ tone, duration: 0.1 });
-          tonestack[key] = {
-            count: Object.keys(tonestack).length,
-            tone,
-          };
-          sounds[key] = sounds[active[0]]; // Switch the note label.
-          delete sounds[active[0]]; // Swap the sound reference.
-        } else {
-          tonestack[key] = {
-            count: Object.keys(tonestack).length,
-            tone,
-          };
-          sounds[key] = {
-            note,
-            count: active.length + 1,
-            sound: synth({
-              type: wave,
-              attack,
-              tone,
-              duration: "🔁",
-            }),
-          };
-        }
-      }
-    }
-
-    // Just for the notes, not the octaves...
-    if (e.is(`keyboard:up:${key}`) /*&& notes.indexOf(key) > -1*/) {
-      if (tap && tapped === key) {
-        tapIndex = (tapIndex + 1) % keys.length;
-        tapped = undefined;
-      }
-      const orderedTones = orderedByCount(tonestack);
-      if (slide && orderedTones.length > 1 && sounds[key]) {
-        sounds[key]?.sound?.update({
-          tone: tonestack[orderedTones[orderedTones.length - 2]].tone,
-          duration: 0.1,
-        });
-        sounds[orderedTones[orderedTones.length - 2]] = sounds[key];
-      } else {
-        sounds[key]?.sound?.kill?.(0.25); // Kill a sound if it exists.
-      }
-
-      delete tonestack[key]; // Remove this key from the notestack.
-      delete sounds[key];
-
-      if (downs[key]) {
-        delete downs[key];
-
-        let buttonNote = key;
-
-        if ("vswrq".includes(key)) {
-          switch (key) {
-            case "v":
-              buttonNote = "c#";
-              break;
-            case "s":
-              buttonNote = "d#";
-              break;
-            case "w":
-              buttonNote = "f#";
-              break;
-            case "r":
-              buttonNote = "g#";
-              break;
-            case "q":
-              buttonNote = "a#";
-              break;
-          }
-        }
-
-        // TODO: This matching code should be combined across event handlers. 24.08.15.06.40
-        let activeOctave = octave;
-
-        if (("hijklmn" + "tyuop").includes(buttonNote)) {
-          switch (buttonNote) {
-            case "h":
-              buttonNote = "c";
-              break;
-            case "i":
-              buttonNote = "d";
-              break;
-            case "j":
-              buttonNote = "e";
-              break;
-            case "k":
-              buttonNote = "f";
-              break;
-            case "l":
-              buttonNote = "g";
-              break;
-            case "m":
-              buttonNote = "a";
-              break;
-            case "n":
-              buttonNote = "b";
-              break;
-            // Semitones
-            case "t":
-              buttonNote = "c#";
-              break;
-            case "y":
-              buttonNote = "d#";
-              break;
-            case "u":
-              buttonNote = "f#";
-              break;
-            case "o":
-              buttonNote = "g#";
-              break;
-            case "p":
-              buttonNote = "a#";
-              break;
-          }
-          activeOctave = parseInt(octave) + 1;
-        }
-
-        if (activeOctave !== octave) buttonNote = "+" + buttonNote;
-        if (buttons[buttonNote]) buttons[buttonNote].down = false;
-      }
-    }
-  });
-}
-
-// 📚 Library
-
-function orderedByCount(obj) {
-  return Object.keys(obj)
-    .filter((key) => obj[key]?.hasOwnProperty("count"))
-    .sort((a, b) => obj[a].count - obj[b].count);
-}
-
-function resetModeState() {
-  tapped = undefined;
-  tapIndex = 0;
-  octave = STARTING_OCTAVE;
-  // hold = sharps = flats = false;
-}
-
-// Initialize and/or lay out the UI buttons on the bottom of the display.
-function setupButtons({ ui, screen, geo }) {
-  const margin = 6;
-  const buttonsPerRow = 4;
-  const totalButtons = buttonNotes.length;
-  const totalRows = ceil(totalButtons / buttonsPerRow);
-
-  let buttonWidth = min(48, ceil((screen.width - margin * 2) / 4));
-  let buttonHeight = buttonWidth;
-
-  const oscilloscopeBottom = 96;
-
-<<<<<<< HEAD
-  if (totalRows * buttonHeight > screen.height - oscilloscopeBottom) {
-    buttonWidth = buttonHeight = ceil(
-      (screen.height - oscilloscopeBottom) / totalRows,
-    );
-=======
-  if (screen.width > 400 && totalRows * buttonHeight > screen.height - oscilloscopeBottom) {
-    buttonWidth = buttonHeight = (screen.height - oscilloscopeBottom) / totalRows;
->>>>>>> 45406cf2
-  }
-
-  buttonNotes.forEach((label, i) => {
-    const row = floor(i / buttonsPerRow);
-    const col = i % buttonsPerRow;
-    const y = screen.height - margin - (totalRows - row) * buttonHeight;
-    const x = ceil(margin + col * buttonWidth);
-    const geometry = [x, y, buttonWidth, buttonHeight];
-    if (!buttons[label]) {
-      buttons[label] = new ui.Button(...geometry);
-    } else {
-      buttons[label].box = new geo.Box(...geometry);
-    }
-  });
-}
-
-function paintSound(
-  { ink, screen },
-  amplitude,
-  waveform,
-  x,
-  y,
-  width,
-  height,
-  color,
-  options = { noamp: false },
-) {
-  const xStep = width / (waveform.length - 1); // + 2;
-  const yMid = Math.ceil(y + height / 2) + 1,
-    yMax = Math.ceil(height / 2);
-
-  let lw = options.noamp ? 0 : 4; // levelWidth;
-
-  // Vertical bounds.
-  ink("darkblue").box(x, y, width, height);
-  ink("yellow")
-    .line(x + lw, y, x + width, y)
-    .line(x + lw, y + height, x + width, y + height);
-
-  // Level meter.
-  if (!options.noamp) {
-    ink("black").box(x, y, lw, height);
-    ink("red").box(x, y + height, lw, -amplitude * height);
-  }
-
-  // Filled waveform
-  // TODO: This could be drawn faster...
-  waveform
-    .map((v, i) => [x + lw + i * xStep, yMid + v * yMax])
-    .forEach((point) => {
-      ink("blue").box(point[0], y + 1, xStep, point[1] - y);
-      ink("red").box(
-        point[0],
-        y + 1 + point[1] - y,
-        xStep,
-        y + height - point[1] - 1,
-      );
-    });
-
-  // Waveform
-  // ink("lime", 255).poly(
-  //   waveform.map((v, i) => [x + lw + i * xStep, yMid + v * yMax]),
-  // );
-
-  // TODO: Fill a point above this line and below.
-  // ink("blue").flood(x + 7, y + 1);
-  // ink("teal").flood(x + 7, y + height - 2);
-
-  // const my = screen.height - mic.amplitude * screen.height;
-  // ink("yellow", 128).line(0, my, screen.width, my); // Horiz. line for amplitude.
-}
+// Notepad, 2024.6.26.23.17.58.736
+// Touch pads that play musical notes, or use the keyboard keys.
+
+// ⚖️ Scales
+// CvDsEFrGtAwB
+// BwAtGrFEsDvC
+
+/* 🎶 Sequences
+
+TODO: 💮 Daisy
+
+🚫 🪀 Toys R Us Kid
+  bababg (i don't wanna grow up)
+  bb (i'm a)
+  abaf# (toys r us kid)
+
+  f# f# g# f# (there's a million)
+  g# f# g# f# e (toys at toys r us)
+
+
+✅ 🐦 Lullaby
+  eeg eeg
+  eg5c4b aa g
+  def ddef
+  dfbag b5c
+  4cc5c 4afg
+  ecf gag
+  cc5c 4afg
+  ecfedc
+
+✅ 🌟 Twinkle Twinkle Little Star
+  cc gg aa g
+  ff ee dd c
+  gg ff ee d
+  gg ff ee d
+  cc gg aa g
+  ff ee dd c
+
+✅ 🐭 Three Blind Mice
+  eddc eddc
+  gffe gffe
+  g5cc4bab5c4gg
+  g5cc4bab5c4gg
+  edc edc
+
+✅ Row Row Row Ur Boat
+  cccde edefg
+  5ccc 4ggg eee ccc gfedc
+
+✅ 🧸 Gummy Bear
+  aaa5c4aa aaa5cee
+  eee dd dd dd dd
+  edc4a g5c4a
+  aa ee aa ee aa e
+  5ee ee e dc
+  5ee ee e dc
+  ge dedc
+  dc4a g5ca
+*/
+
+/* 📝 Notes 
+  - [-] Fix slide mode.
+  - [] Add perc buttons to ui interface.
+  - [-] Add scale selection with visual hiking paths. (Color themes).
+    - [] Ghost trails.
+    - [] Scale selections.
+  - [-] Fix '+C' notes appearing in the key list during playback mode.
+    - [🟠] on keyboard
+    - [] on touch / mouse 
+  - [-] Fix subtle 1, 2, 3, 4, then release 1 and press 1 down and watch 4 get unticked touch bug on ios. 
+    - [x] This may require fixing localhost testing first.
+  - [] Lay out keys better on wider vs vertical screen.
+  - [?] Dragging across the buttons in slide mode should slide from one key to another? 
+  - [] Add octave touch buttons.
+  - [] Compare my sine waves to a sine wave generator.
+  - [] Add multiple tracks so that I can create "systems" that loop
+       with different lengths.
+  - [] Add holdable rhythm button with patterns that "cycle".
+  - [] Make sure you can whack multiple keys / alternate keys in tap mode,
+       and make sure every key and mouse button does the same thing now...
+  + Later
+  // TODO: Rethink how to do a simpler button API... perhaps with "register"
+  //       and an act function?
+  - [?] Add longer / customizable slide duration.
+  - [] Add live highlights back in type mode that include note tokenization.
+  - [] Pressing a new button down should automatically lift the other one.
+  - [] Add a 'repeat' or 'hold' key which should be 'shift' on the keyboard
+  - [] Add the tone-sliding that song has during tap mode. 
+    - [] This could be microtonal, or shift / quantize to the next note.
+    - [] There should be a way to save this modification or 'clear' it
+         while playing so melodies can deviate somehow, then return to the same
+         location.
+  - [] Fix 'tap' mode keypresses... or disable them entirely?
+    - [] Is it weirdly playable this way?
+  - [] Also add support for microtonal elements in the notation. 
+  - [] why are some wave type switches changing the frequency / octave?
+  - [] how to build commas or sections in?
+  - [] how can i "lightly" trigger the soft keyboard without a whole
+        text input class... this would be useful for mobile game controls
+        and such and may require a tap to open?
+  - [] add restart key?
+  - [] entering '0' should clear the params in the hud (re-enable editing)
+  - [] be able to send that track / share it with others (via the first parameter) and the 'share' swipe that could pre-fill it.
+  - [] use other letters on the keyboard for sfx
+  - [] show octave in the text
+  - [] tap the top right corner to switch modes...
+  - [] add the pitch sliding in
+  - [] show audio connectedness more visibly 
+       like with a modal or 'press any key'
+       or 'inactive' pause curtain situation
+  - [] Bring accents back to notes.
+  - [] make a memory mode a-la sage, starting with 1 note patterns
+    - [] parameters are 'number of notes' and experiment with 'max length'
+    - [] difficulty / note-length should increase automatically or it could
+         just re-inforce
+    - [] this would use the read-through mode, but be dynamically
+         generating text with a 'teaches typing' like modality.
+  - [] mobile key entry needs to work
+  - [] represent number keys / octave somehow...
+  - [] Make it work with the phone keyboard, which means number keys...
+  - [] Add rhythm...
+  - [] Add the ability to run through a series of notes / an existing song.
+  - [] Show some form of display / color coded display to show octave state and also print the last note pressed. 
+  - [] Show a melody so that a typing game can take place.
+  - [] Abstract this so shift adds the 5.
+  - [] Leave out all options from synth / make sensible defaults first.
+  - [] Add 'scale' and 'rotation' to `write`.
+  + Done
+  - [x] Add basic percussion with kick, snare and hi-hat on space, shift and control.
+  - [x] Add keyboard and button preview for second octave.
+  - [x] Add better mixing when multiple keys are being pressed.
+  - [x] When lifting, don't cancel other buttons.
+  - [x] Reflow the mobile button layout so it is responsive (keep a grid) 
+  - [x] slide only? sticky keys error... log all playing keys / sounds in slide mode / print them out to make sure about doubles...
+  - [x] Implement the full scale with rollover.
+  - [x] Experiment with a monovoice/slide/replace note mode.
+  - [x] Get 'slide' working on the software buttons.
+  - [x] Lift up should slide back.
+  - [x] Fix ui button issue. 
+  - [x] Tapping buttons on the layout should add notes to the notepad.
+  - [x] Software buttons and keyboard buttons should not overlap and pushing
+        keyboard buttons should activate the ui.
+        - [x] Holding a ui button down should prevent that existing / exact note
+            from being triggered.
+        - [x] Holding a keyboard button down should prevent the ui button
+            from being pressable.
+  - [x] Implement one or two buttons.
+  - [x] Match the tones properly 440 in other software should be 440 here and
+         2092 should sound the same, etc.
+  - [x] Solve the 'note' / 'tone'  syntax ordering API issue.
+  - [x] Better 'red' preview highlighting.
+  - [x] Entering number key more than once should not add extra numbers.
+  - [x] Show accurate preview of top note.
+  - [x] Add support for sharps and flats using normal keys somehow...
+    - [x] And they can be encoded differently.
+    - [x] How would the interpreter work for these, because it only reads per
+         character...
+  - [x] auto advance octaves... 
+  - [x] change the bg color while any note is held.
+  - [] clean up digit vs note triggering code...
+  - [x] holding tab should not auto-switch, same with 0!
+  - [x] press 'enter' 
+  - [x] be able to turn that history into a 'track' that can be followed
+    - [x] this will enable a type-to-repeat, or... 
+        'space' to skip mode, where space will automatically hit
+        the next note after an octave key.
+  - [x] Show octaves in keys pressed.
+  - [x] show a history of keys pressed
+  - [x] Add visualization to the keys being pressed.
+  - [x] Disable key repeat / don't retrigger sounds on repeat.
+  - [x] Make it so keys can be held, and add a decay after releasing?
+*/
+
+let STARTING_OCTAVE = "4";
+const STARTING_WAVE = "sine"; //"sine";
+let wave = STARTING_WAVE;
+// let hold = false;
+let slide = false;
+let octave = STARTING_OCTAVE;
+let keys = "";
+let tap = false;
+let tapIndex = 0;
+let tapped; // Store the last tracked key.
+let editable = true;
+const downs = {}; // Hardware keys that are currently held down.
+const sounds = {};
+const tonestack = {}; // Temporary tone-stack that always keeps currently held
+//                       keys and pops them off the stack as keys are lifted.
+//                       (These tones will not necessarily be playing.)
+//let sharps = false,
+//  flats = false;
+const notes = "cdefgab" + "vswrq" + "hijklmn" + "tyuop"; // hold shift on C D F G A for sharps.
+//                              cdefgab (next ovtave)
+//                       // or alt on   D E G A B for flats
+// This is a notes -> keys mapping, that uses v for c#
+
+const attack = 0.025;
+
+//             |
+// CVDSEFWGRAQB|QARGWFESDVC
+// ^ ^ ^^ ^ ^ ^| ^ ^ ^^ ^ ^
+// HTIYJKULOMPN|PMOLUKJYITH
+// ^ ^ ^^ ^ ^ ^| ^ ^ ^^ ^ ^
+//             |
+
+// TODO: How an I add another octave to the layout...
+
+// first octave
+// c# v
+// d# s
+// f# w
+// g# r
+// a# q
+// second octave
+// c# t
+// d# y
+// f# u
+// g# o
+// a# p
+
+const octaves = "123456789";
+const accents = "#f";
+const buttons = {}; // Software keys. 🎹
+// TODO: Add better octave theme and sharp buttons, etc... 24.07.16.20.01
+
+const buttonNotes = [
+  "c",
+  "c#",
+  "d",
+  "d#",
+  "e",
+  "f",
+  "f#",
+  "g",
+  "g#",
+  "a",
+  "a#",
+  "b",
+  "+c",
+  "+c#",
+  "+d",
+  "+d#",
+  "+e",
+  "+f",
+  "+f#",
+  "+g",
+  "+g#",
+  "+a",
+  "+a#",
+  "+b",
+];
+
+const buttonOctaves = ["3", "4", "5", "6", "7", "8"]; // ❤️‍🔥 Add octaves...
+
+const octaveTheme = [
+  "black",
+  "black",
+  "grey",
+  "red",
+  "orange", // [255, 128],
+  "yellowgreen",
+  "green",
+  "purple",
+];
+
+const { floor, ceil, min } = Math;
+
+let scope = 64;
+let scopeTrim = 0;
+
+let projector = false;
+
+function boot({ params, api, colon, ui, screen, fps }) {
+  // fps(12);
+  keys = params.join(" ") || "";
+  keys = keys.replace(/\s/g, "");
+  if (keys.length > 0) {
+    tap = true;
+    editable = false;
+  }
+
+  const wavetypes = ["square", "sine", "triangle", "sawtooth", "noise-white"];
+
+  wave = wavetypes.indexOf(colon[0]) > -1 ? colon[0] : wave;
+  slide = colon[0] === "slide" || colon[1] === "slide";
+
+  const newOctave =
+    parseInt(colon[0]) || parseInt(colon[1]) || parseInt(colon[2]);
+
+  if (newOctave) {
+    STARTING_OCTAVE = newOctave.toString();
+    octave = STARTING_OCTAVE;
+  }
+
+  setupButtons(api);
+}
+
+// TODO: Get sim working again. 24.08.10.21.25
+// function sim({ sound }) {
+// }
+
+function paint({ wipe, ink, write, screen, sound, api }) {
+  sound.speaker?.poll();
+
+  const active = orderedByCount(sounds);
+
+  let bg;
+
+  if (!tap) {
+    bg = active.length > 0 ? [50, 50, 255] : "blue";
+  } else {
+    bg = active.length > 0 ? [0, 0, 180] : "darkblue";
+  }
+
+  wipe(bg);
+
+  // TODO: Should this be a built-in function on sound?
+
+  if (projector) {
+    const sy = 33;
+    const sh = screen.height - sy - 20;
+
+    paintSound(
+      api,
+      sound.speaker.amplitudes.left,
+      sound.speaker.waveforms.left.slice(scopeTrim, scope),
+      0,
+      sy,
+      screen.width, // width
+      sh, // height
+      [255, 0, 0, 255],
+      { noamp: true },
+    );
+    ink("yellow").write(scope, 6, sy + sh + 5);
+    ink("pink").write(scopeTrim, 6 + 18, sy + sh + 5);
+  } else {
+    const sy = 32;
+    const sh = 40; // screen.height - sy;
+
+    paintSound(
+      api,
+      sound.speaker.amplitudes.left,
+      sound.speaker.waveforms.left.slice(scopeTrim, scope),
+      0,
+      sy,
+      screen.width, // width
+      sh, // height
+      [255, 0, 0, 255],
+    );
+
+    ink("yellow").write(scope, 6, sy + sh + 3);
+    ink("pink").write(scopeTrim, 6 + 18, sy + sh + 3);
+  }
+
+  if (tap) {
+    ink("yellow");
+    write("tap", { right: 6, top: 6 });
+  } else {
+    ink("orange");
+    write("type", { right: 6, top: 6 });
+  }
+
+  if (!tap) {
+    ink("cyan");
+
+    /*
+    // Write all keys...
+    write(keys, 6, 20 + 12, {
+      bounds: screen.width - 12,
+      wordWrap: false,
+    });
+
+    // Highlight all playing keys...
+    ink("yellow");
+
+    const notes = active.map((key) => sounds[key]?.note);
+    // TODO: Tokenize the keys and replace any instances of what got pressed,
+    //       including octave keys and accents.
+    write(
+      keys.replace(new RegExp(`[^${notes.join("")}]`, "g"), " "),
+      6,
+      20 + 12,
+      { bounds: screen.width - 12, wordWrap: false },
+    );
+    */
+  } else {
+    ink("gray");
+    write(keys, screen.width / 2 - tapIndex * 6, screen.height / 2);
+
+    ink("red");
+    //console.log("🔴 in red:", keys[tapIndex], tapped);
+    // Highlight next char by looking ahead...
+
+    let nextToken = keys[tapIndex];
+    let tempTapIndex = tapIndex;
+    if (octaves.includes(nextToken)) {
+      tempTapIndex += 1;
+      nextToken += keys[tempTapIndex];
+    }
+
+    if (accents.includes(keys[tempTapIndex + 1])) {
+      nextToken += keys[tempTapIndex + 1];
+    }
+
+    write(nextToken, screen.width / 2, screen.height / 2);
+  }
+
+  if (tap)
+    ink("orange").line(screen.width / 2, 0, screen.width / 2, screen.height);
+
+  if (!tap) {
+    ink("lime");
+    write(active.map((key) => sounds[key]?.note).join(" "), 6, 20);
+  } else {
+    ink("white");
+    active.forEach((sound, index) => {
+      write(sound, screen.width / 2, screen.height / 2 + 12 + 12 * index);
+    });
+    if (tapped) {
+      ink("lime");
+      write(tapped, screen.width / 2, screen.height / 2);
+    }
+  }
+
+  if (!tap && !projector) {
+    // Write current octave.
+    ink("white").write(octave, screen.width - 12, 18);
+    // Buttons
+    buttonNotes.forEach((note) => {
+      if (buttons[note]) {
+        buttons[note].paint((btn) => {
+          // if (note === "+c") {
+          // console.log("Active:", active[active.length - 1]?.toLowerCase());
+          // }
+
+          let color;
+
+          if (
+            (!slide && btn.down) ||
+            (btn.down &&
+              slide &&
+              active[active.length - 1]?.toLowerCase() === note)
+          ) {
+            color = "maroon";
+          } else {
+            color = note.indexOf("#") === -1 ? octaveTheme[octave] : "gray";
+          }
+
+          ink(color, 192)
+            .box(btn.box)
+            .ink("white")
+            .write(note.toUpperCase(), btn.box.x, btn.box.y);
+
+          let keyLabel;
+          switch (note) {
+            case "c#":
+              keyLabel = "v";
+              break;
+            case "d#":
+              keyLabel = "s";
+              break;
+            case "f#":
+              keyLabel = "w";
+              break;
+            case "g#":
+              keyLabel = "r";
+              break;
+            case "a#":
+              keyLabel = "q";
+              break;
+            // Second octave.
+            case "+c":
+              keyLabel = "h";
+              break;
+            case "+d":
+              keyLabel = "i";
+              break;
+            case "+e":
+              keyLabel = "j";
+              break;
+            case "+f":
+              keyLabel = "k";
+              break;
+            case "+g":
+              keyLabel = "l";
+              break;
+            case "+a":
+              keyLabel = "m";
+              break;
+            case "+b":
+              keyLabel = "n";
+              break;
+            case "+c#":
+              keyLabel = "t";
+              break;
+            case "+d#":
+              keyLabel = "y";
+              break;
+            case "+f#":
+              keyLabel = "u";
+              break;
+            case "+g#":
+              keyLabel = "o";
+              break;
+            case "+a#":
+              keyLabel = "p";
+              break;
+          }
+          if (keyLabel) ink("white").write(keyLabel, btn.box.x, btn.box.y + 10);
+        });
+      }
+    });
+  }
+}
+
+let anyDown = true;
+
+function act({ event: e, sound: { synth, speaker }, pens, api }) {
+  if (e.is("reframed")) setupButtons(api);
+
+  if (e.is("keyboard:down:arrowleft")) {
+    scopeTrim -= 1;
+    if (scopeTrim < 0) scopeTrim = 0;
+  }
+
+  if (e.is("keyboard:down:arrowright")) {
+    scopeTrim += 1;
+  }
+
+  if (e.is("keyboard:down:arrowdown")) {
+    scope -= 1;
+    if (scope < 0) scope = 0;
+  }
+
+  if (e.is("keyboard:down:arrowup")) {
+    scope += 1;
+    if (scope > speaker.waveforms.left.length) {
+      scope = speaker.waveforms.left.length;
+    }
+  }
+
+  if (tap) {
+    // if (e.is("keyboard:down:shift") && !e.repeat) hold = true;
+    // if (e.is("keyboard:up:shift")) hold = false;
+  } else {
+    // if (e.is("keyboard:down:shift") && !e.repeat) sharps = true;
+    // if (e.is("keyboard:up:shift")) sharps = false;
+    // if (e.is("keyboard:down:alt") && !e.repeat) flats = true;
+    // if (e.is("keyboard:up:alt")) flats = false;
+  }
+
+  if (!tap) {
+    if (e.is("keyboard:down:space")) {
+      synth({
+        type: "square",
+        tone: 80,
+        attack: 0.001,
+        duration: 0.15,
+      });
+
+      synth({
+        type: "square",
+        tone: 100,
+        attack: 0.001,
+        duration: 0.15,
+      });
+
+      synth({
+        type: "triangle",
+        tone: 150,
+        attack: 0.001,
+        duration: 0.1,
+      });
+
+      synth({
+        type: "sine",
+        tone: 300,
+        attack: 0.001,
+        duration: 0.5,
+      });
+    }
+    if (e.is("keyboard:down:control") || e.is("keyboard:down:capslock")) {
+      synth({
+        type: "noise-white",
+        duration: 0.1,
+      });
+    }
+    if (e.is("keyboard:down:shift")) {
+      synth({
+        type: "square",
+        tone: 300,
+        duration: 0.04,
+        decay: 0.98,
+      });
+      synth({
+        type: "triangle",
+        tone: 350,
+        duration: 0.14,
+        decay: 0.98,
+      });
+      synth({
+        type: "sine",
+        tone: 300,
+        duration: 0.14,
+        decay: 0.98,
+      });
+    }
+  }
+
+  if (!tap) {
+    if (e.is("lift") && pens().length <= 1) anyDown = false;
+
+    buttonNotes.forEach((note) => {
+      if (buttons[note]) {
+        buttons[note].act(
+          e,
+          {
+            down: (btn) => {
+              if (downs[note]) return false; // Cancel the down if the key is held.
+              anyDown = true;
+              let noteUpper = note.toUpperCase();
+              keys += noteUpper;
+              const active = orderedByCount(sounds);
+
+              let tempOctave = octave;
+
+              if (note[0] === "+") {
+                noteUpper = noteUpper.replace("+", "");
+                tempOctave = parseInt(octave) + 1;
+              }
+
+              const tone = `${tempOctave}${noteUpper}`;
+
+              if (slide && active.length > 0) {
+                sounds[active[0]]?.sound?.update({ tone, duration: 0.1 });
+                // 🟠 TODO: Instead of just duration here also be able to add
+                //          a swing / easing function so it's not necessarily
+                //          linear? 24.07.28.22.19
+                tonestack[note] = {
+                  count: Object.keys(tonestack).length,
+                  tone,
+                };
+                sounds[note] = sounds[active[0]]; // Switch the note label.
+                delete sounds[active[0]]; // Swap the sound reference.
+              } else {
+                tonestack[note] = {
+                  count: Object.keys(tonestack).length,
+                  tone,
+                };
+                sounds[note] = {
+                  note: noteUpper,
+                  count: active.length + 1,
+                  sound: synth({
+                    type: wave,
+                    attack,
+                    tone,
+                    duration: "🔁",
+                  }),
+                };
+              }
+            },
+            over: (btn) => {
+              if (btn.up && anyDown) {
+                btn.up = false;
+                btn.actions.down(btn);
+              }
+            },
+            // TODO: The order of over and out will be important...
+            out: (btn) => {
+              btn.down = false;
+              btn.actions.up(btn);
+            },
+            up: (btn) => {
+              // ❤️‍🔥 TODO: How to manage the sliding here?
+              if (downs[note]) return false;
+
+              const orderedTones = orderedByCount(tonestack);
+
+              if (slide && orderedTones.length > 1 && sounds[note]) {
+                sounds[note]?.sound?.update({
+                  tone: tonestack[orderedTones[orderedTones.length - 2]].tone,
+                  duration: 0.1,
+                });
+                sounds[orderedTones[orderedTones.length - 2]] = sounds[note];
+              } else {
+                sounds[note]?.sound.kill(0.25);
+              }
+
+              delete tonestack[note]; // Remove this key from the notestack.
+              delete sounds[note];
+              //} else {
+              // console.log(note, sounds);
+              // sounds[key]?.sound?.update({
+              //  tone: tonestack[orderedTones[orderedTones.length - 2]].tone,
+              // });
+              // sounds[orderedTones[orderedTones.length - 2]] = sounds[key];
+              //}
+            },
+          },
+          pens?.(),
+        );
+      }
+    });
+  }
+
+  if (editable && e.is("keyboard:down:tab") && !e.repeat) {
+    tap = !tap;
+    resetModeState();
+  }
+
+  // Clear Track
+  if (editable && e.is("keyboard:down:0") && !e.repeat) {
+    keys = "";
+    tap = false;
+    editable = false;
+    resetModeState();
+  }
+
+  if (tap) {
+    if ((e.is("keyboard:down:space") || e.is("touch")) && !sounds[tapped]) {
+      let reset = false;
+      //if (!hold) {
+      // TODO: ❤️‍🔥 Fix this.
+      // }
+
+      let tempTapIndex = tapIndex,
+        tappedOctave;
+
+      if (octaves.indexOf(keys[tapIndex]) > -1) {
+        octave = keys[tapIndex];
+        tappedOctave = octave;
+        tempTapIndex += 1;
+      }
+
+      tapped = keys[tempTapIndex];
+
+      if (accents.indexOf(keys[tempTapIndex + 1]) > -1) {
+        tapped = keys[tempTapIndex] + keys[tempTapIndex + 1];
+      }
+
+      const tone = tapped;
+      if (tappedOctave) tapped = tappedOctave + tapped;
+      if (!reset)
+        sounds[tapped] = synth({
+          type: wave,
+          tone: octave + tone,
+          attack,
+          // count: orderedByCount(sounds).length,
+          duration: "🔁",
+        });
+    }
+
+    // TODO: This needs to work for multi-touch.
+
+    if (e.is("keyboard:up:space") || e.is("lift")) {
+      // Push the `tapIndex` forward according to octave, then for note, then
+      // for the accent.
+      if (octaves.indexOf(keys[tapIndex]) > -1) tapIndex += 1;
+      tapIndex += 1;
+      if (accents.indexOf(keys[tapIndex]) > -1) tapIndex += 1;
+
+      if (tapIndex >= keys.length) {
+        octave = STARTING_OCTAVE;
+        tapIndex = 0;
+      }
+
+      sounds[tapped]?.kill(0.25);
+      delete sounds[tapped];
+      tapped = undefined;
+    }
+  }
+
+  // Individual Keyboard Notes
+  (octaves + notes).split("").forEach((key) => {
+    if (e.is(`keyboard:down:${key}`) && !e.repeat && !buttons[key]?.down) {
+      downs[key] = true;
+
+      if (!tap) {
+        if (octaves.includes(key) && octaves.includes(keys.slice(-1)))
+          keys = keys.slice(0, -1);
+        editable = true;
+      } else if (keys[tapIndex] === key) {
+        tapped = key;
+      }
+
+      if (octaves.includes(key)) {
+        // 🎹 Keyboard -> 🎼 Octave recognition.
+        octave = parseInt(key);
+        sounds[key] = "held";
+        keys += key.toUpperCase();
+      } else {
+        // 🎹 Keyboard -> 🎵 Note recognition.
+        let note = key.toUpperCase();
+
+        // if (sharps && "CDFGA".includes(note)) {
+        //   note += "#";
+        // } else if (flats && "DEGAB".includes(note)) {
+        //   note += "f";
+        // }
+
+        if ("VSWRQ".includes(note)) {
+          switch (note) {
+            case "V":
+              note = "C#";
+              break;
+            case "S":
+              note = "D#";
+              break;
+            case "W":
+              note = "F#";
+              break;
+            case "R":
+              note = "G#";
+              break;
+            case "Q":
+              note = "A#";
+              break;
+          }
+        }
+
+        let activeOctave = octave;
+
+        if (("HIJKLMN" + "TYUOP").includes(note)) {
+          switch (note) {
+            case "H":
+              note = "C";
+              break;
+            case "I":
+              note = "D";
+              break;
+            case "J":
+              note = "E";
+              break;
+            case "K":
+              note = "F";
+              break;
+            case "L":
+              note = "G";
+              break;
+            case "M":
+              note = "A";
+              break;
+            case "N":
+              note = "B";
+              break;
+            // Semitones
+            case "T":
+              note = "C#";
+              break;
+            case "Y":
+              note = "D#";
+              break;
+            case "U":
+              note = "F#";
+              break;
+            case "O":
+              note = "G#";
+              break;
+            case "P":
+              note = "A#";
+              break;
+          }
+          activeOctave = parseInt(octave) + 1;
+        }
+
+        if (activeOctave !== octave) {
+          keys += activeOctave + note;
+        } else {
+          keys += note;
+        }
+
+        const buttonNote =
+          (activeOctave === octave ? "" : "+") + note.toLowerCase();
+        if (buttons[buttonNote]) buttons[buttonNote].down = true;
+
+        const active = orderedByCount(sounds);
+        const tone = `${activeOctave}${note}`;
+
+        if (slide && active.length > 0) {
+          // TODO: Fix slide here... 24.08.16.06.18
+          console.log("Fix slide...");
+          sounds[active[0]]?.sound?.update({ tone, duration: 0.1 });
+          tonestack[key] = {
+            count: Object.keys(tonestack).length,
+            tone,
+          };
+          sounds[key] = sounds[active[0]]; // Switch the note label.
+          delete sounds[active[0]]; // Swap the sound reference.
+        } else {
+          tonestack[key] = {
+            count: Object.keys(tonestack).length,
+            tone,
+          };
+          sounds[key] = {
+            note,
+            count: active.length + 1,
+            sound: synth({
+              type: wave,
+              attack,
+              tone,
+              duration: "🔁",
+            }),
+          };
+        }
+      }
+    }
+
+    // Just for the notes, not the octaves...
+    if (e.is(`keyboard:up:${key}`) /*&& notes.indexOf(key) > -1*/) {
+      if (tap && tapped === key) {
+        tapIndex = (tapIndex + 1) % keys.length;
+        tapped = undefined;
+      }
+      const orderedTones = orderedByCount(tonestack);
+      if (slide && orderedTones.length > 1 && sounds[key]) {
+        sounds[key]?.sound?.update({
+          tone: tonestack[orderedTones[orderedTones.length - 2]].tone,
+          duration: 0.1,
+        });
+        sounds[orderedTones[orderedTones.length - 2]] = sounds[key];
+      } else {
+        sounds[key]?.sound?.kill?.(0.25); // Kill a sound if it exists.
+      }
+
+      delete tonestack[key]; // Remove this key from the notestack.
+      delete sounds[key];
+
+      if (downs[key]) {
+        delete downs[key];
+
+        let buttonNote = key;
+
+        if ("vswrq".includes(key)) {
+          switch (key) {
+            case "v":
+              buttonNote = "c#";
+              break;
+            case "s":
+              buttonNote = "d#";
+              break;
+            case "w":
+              buttonNote = "f#";
+              break;
+            case "r":
+              buttonNote = "g#";
+              break;
+            case "q":
+              buttonNote = "a#";
+              break;
+          }
+        }
+
+        // TODO: This matching code should be combined across event handlers. 24.08.15.06.40
+        let activeOctave = octave;
+
+        if (("hijklmn" + "tyuop").includes(buttonNote)) {
+          switch (buttonNote) {
+            case "h":
+              buttonNote = "c";
+              break;
+            case "i":
+              buttonNote = "d";
+              break;
+            case "j":
+              buttonNote = "e";
+              break;
+            case "k":
+              buttonNote = "f";
+              break;
+            case "l":
+              buttonNote = "g";
+              break;
+            case "m":
+              buttonNote = "a";
+              break;
+            case "n":
+              buttonNote = "b";
+              break;
+            // Semitones
+            case "t":
+              buttonNote = "c#";
+              break;
+            case "y":
+              buttonNote = "d#";
+              break;
+            case "u":
+              buttonNote = "f#";
+              break;
+            case "o":
+              buttonNote = "g#";
+              break;
+            case "p":
+              buttonNote = "a#";
+              break;
+          }
+          activeOctave = parseInt(octave) + 1;
+        }
+
+        if (activeOctave !== octave) buttonNote = "+" + buttonNote;
+        if (buttons[buttonNote]) buttons[buttonNote].down = false;
+      }
+    }
+  });
+}
+
+// 📚 Library
+
+function orderedByCount(obj) {
+  return Object.keys(obj)
+    .filter((key) => obj[key]?.hasOwnProperty("count"))
+    .sort((a, b) => obj[a].count - obj[b].count);
+}
+
+function resetModeState() {
+  tapped = undefined;
+  tapIndex = 0;
+  octave = STARTING_OCTAVE;
+  // hold = sharps = flats = false;
+}
+
+// Initialize and/or lay out the UI buttons on the bottom of the display.
+function setupButtons({ ui, screen, geo }) {
+  const margin = 6;
+  const buttonsPerRow = 4;
+  const totalButtons = buttonNotes.length;
+  const totalRows = ceil(totalButtons / buttonsPerRow);
+
+  let buttonWidth = min(48, ceil((screen.width - margin * 2) / 4));
+  let buttonHeight = buttonWidth;
+
+  const oscilloscopeBottom = 96;
+
+  if (totalRows * buttonHeight > screen.height - oscilloscopeBottom) {
+    buttonWidth = buttonHeight = ceil(
+      (screen.height - oscilloscopeBottom) / totalRows,
+    );
+  if (screen.width > 400 && totalRows * buttonHeight > screen.height - oscilloscopeBottom) {
+    buttonWidth = buttonHeight = (screen.height - oscilloscopeBottom) / totalRows;
+  }
+
+  buttonNotes.forEach((label, i) => {
+    const row = floor(i / buttonsPerRow);
+    const col = i % buttonsPerRow;
+    const y = screen.height - margin - (totalRows - row) * buttonHeight;
+    const x = ceil(margin + col * buttonWidth);
+    const geometry = [x, y, buttonWidth, buttonHeight];
+    if (!buttons[label]) {
+      buttons[label] = new ui.Button(...geometry);
+    } else {
+      buttons[label].box = new geo.Box(...geometry);
+    }
+  });
+}
+
+function paintSound(
+  { ink, screen },
+  amplitude,
+  waveform,
+  x,
+  y,
+  width,
+  height,
+  color,
+  options = { noamp: false },
+) {
+  const xStep = width / (waveform.length - 1); // + 2;
+  const yMid = Math.ceil(y + height / 2) + 1,
+    yMax = Math.ceil(height / 2);
+
+  let lw = options.noamp ? 0 : 4; // levelWidth;
+
+  // Vertical bounds.
+  ink("darkblue").box(x, y, width, height);
+  ink("yellow")
+    .line(x + lw, y, x + width, y)
+    .line(x + lw, y + height, x + width, y + height);
+
+  // Level meter.
+  if (!options.noamp) {
+    ink("black").box(x, y, lw, height);
+    ink("red").box(x, y + height, lw, -amplitude * height);
+  }
+
+  // Filled waveform
+  // TODO: This could be drawn faster...
+  waveform
+    .map((v, i) => [x + lw + i * xStep, yMid + v * yMax])
+    .forEach((point) => {
+      ink("blue").box(point[0], y + 1, xStep, point[1] - y);
+      ink("red").box(
+        point[0],
+        y + 1 + point[1] - y,
+        xStep,
+        y + height - point[1] - 1,
+      );
+    });
+
+  // Waveform
+  // ink("lime", 255).poly(
+  //   waveform.map((v, i) => [x + lw + i * xStep, yMid + v * yMax]),
+  // );
+
+  // TODO: Fill a point above this line and below.
+  // ink("blue").flood(x + 7, y + 1);
+  // ink("teal").flood(x + 7, y + height - 2);
+
+  // const my = screen.height - mic.amplitude * screen.height;
+  // ink("yellow", 128).line(0, my, screen.width, my); // Horiz. line for amplitude.
+}