// Notepat, 2024.6.26.23.17.58.736
// Tap the pads to play musical notes, or use the keyboard keys.

/* 📝 Notes 
   - [] Make `slide` work with `composite`.
        (This may require some refactoring)
   - [] Add recordable samples / custom samples... per key?
     - [] Stored under handle?
   - [🟠] Somehow represent both of these in the graphic layout.
    - [x] Add z, x, a# and b below the lower octave. 
    - [x] Add ;, ', c# and d above the upper octave. 
   - [] Learn Tattooine theme.
   - [x] Shift octave on either half  up or down.
    - [x] Test it and see if it's fun.
    - [] Touch?
    - [x] Keyboard shortcuts.
  - [x] Add reverb that's only activated for the notepat sounds.
       (Implemented via sound.room API and / key toggle)
  - [] Add tappable touch bar for toggling the visualizer view. 
  - [🟠] Only show keyboard shortcuts once any keyboard key is pressed (on Android or iOS).
  *** Song ***
  - [] Song should loop visually, n times to the right as needed.
  - [] Holding space bar should always do the current / next note.
       (This shouldn't conflict with keys or mouse.)
  - [] Add a visual progress bar <------------------------------>
  - [] Make it so you can swipe through next or previous notes if one was
       skipped.
  -----------------------
  - [-] Encode a few more melodies with lyrics on the command line.
    - [] Make sure that transposition will work.
  - [-] Fix the single corner cross threshold.
  - [] Fix the keyboard + mouse key conflict that keeps sounds sticking
       in the upper octaves.
  - [] Add volume centroid control to buttons with draggable changes.
  - [] Add colon parameter ':lock' for hiding the ui to prevent accidental touches.
  - [] Add perc buttons to `beatpat` along with a QR code similar to notepat.
    - [] This could use the new button interface.
  - [] Make oscilloscope into a button for going fullscreen with wireframe keys.
    - [❓] I wonder if there's a way this can also be placed in a local secondary window
         using inter-frame communication of some kind, perhaps through the 'oscilloscope'
         piece which could pick up all local frame messages for the oscilloscope
         and be customizable in ways.
  + Later
  - [?] Dragging across the buttons in slide mode should slide from one key to another? 
  - [] Add record button and repeat button with a masking mode and potentially a stepper and "sing" syllable mode for adding words, followed by a way to store tracks.
  - [] Add scale overlay selection with visual hiking paths. (Color themes).
  - [?] Add longer / customizable slide duration.
  - [] Lay out keys better on wider vs vertical screen.
  - [] Add multiple tracks so that I can create "systems" that loop
       with different lengths.
  - [] Add holdable rhythm button with patterns that "cycle".
  - [] Add live highlights back in type mode that include note tokenization.
  - [] Pressing a new button down should automatically lift the other one.
  - [] Add a 'repeat' or 'hold' key which should be 'shift' on the keyboard
  - [] Add the tone-sliding that song has during tap mode. 
    - [] This could be microtonal, or shift / quantize to the next note.
    - [] There should be a way to save this modification or 'clear' it
         while playing so melodies can deviate somehow, then return to the same
         location.
  - [] Fix 'tap' mode keypresses... or disable them entirely?
    - [] Is it weirdly playable this way?
  - [] Also add support for microtonal elements in the notation. 
  - [] why are some wave type switches changing the frequency / octave?
  - [] how to build commas or sections in?
  - [] how can i "lightly" trigger the soft keyboard without a whole
        text input class... this would be useful for mobile game controls
        and such and may require a tap to open?
  - [] add restart key?
  - [] entering '0' should clear the params in the hud (re-enable editing)
  - [] be able to send that track / share it with others (via the first parameter) and the 'share' swipe that could pre-fill it.
  - [] use other letters on the keyboard for sfx
  - [] show octave in the text
  - [] tap the top right corner to switch modes...
  - [] add the pitch sliding in
  - [] show audio connectedness more visibly 
       like with a modal or 'press any key'
       or 'inactive' pause curtain situation
  - [] Bring accents back to notes.
  - [] make a memory mode a-la sage, starting with 1 note patterns
    - [] parameters are 'number of notes' and experiment with 'max length'
    - [] difficulty / note-length should increase automatically or it could
         just re-inforce
    - [] this would use the read-through mode, but be dynamically
         generating text with a 'teaches typing' like modality.
  - [] mobile key entry needs to work
  - [] represent number keys / octave somehow...
  - [] Make it work with the phone keyboard, which means number keys...
  - [] Add rhythm...
  - [] Add the ability to run through a series of notes / an existing song.
  - [] Show some form of display / color coded display to show octave state and also print the last note pressed. 
  - [] Show a melody so that a typing game can take place.
  - [] Abstract this so shift adds the 5.
  - [] Leave out all options from synth / make sensible defaults first.
  - [] Add 'scale' and 'rotation' to `write`.
  + Done
  - [x] Make a new "painting" to use as a visualizer.
   - [x] Draw symmetrical turtle graphics based on waveform values that
        paint continuously and produce consistent and differential form.
  - [x] Send udp messages from keys to `tv`.
  - [c] Add nice `composite` mode and rudimentary `sample` mode.
  - [x] Make a more mobile friendly layout.
    - [x] Everything needs to fit for the jelly.
    - [x] Buttons should always fit on screen no matter what.
  - [x] Add a new playback mode for melodies that include words... with long
       command line parameters.
  - [x] Add simple corner button for changing wavetype.
  - [x] Add simple corner button for changing octave.
  - [wip] Color code the notes and semitones, each with a color that has a specific and known name.
  - [c] Add an always active QR code.
  - [x] Add -3, -2, -1, +1, +2, +3 etc. relative overlays based on press and
       have it span the whole octave.
  - [x] Fix '+C' notes appearing in the key list during playback mode.
    - [x] on keyboard
    - [x] on touch / mouse 
  - [x] Fix subtle 1, 2, 3, 4, then release 1 and press 1 down and watch 4 get unticked touch bug on ios. 
    - [x] This may require fixing localhost testing first.
  - [x] Ghost trails.
  - [x] Rename to `notepat`.
  - [x] Fix slide mode.
  - [x] Fix 5 finger touch bug.
  - [x] Add basic percussion with kick, snare and hi-hat on space, shift and control.
  - [x] Add keyboard and button preview for second octave.
  - [x] Add better mixing when multiple keys are being pressed.
  - [x] When lifting, don't cancel other buttons.
  - [x] Reflow the mobile button layout so it is responsive (keep a grid) 
  - [x] slide only? sticky keys error... log all playing keys / sounds in slide mode / print them out to make sure about doubles...
  - [x] Implement the full scale with rollover.
  - [x] Experiment with a monovoice/slide/replace note mode.
  - [x] Get 'slide' working on the software buttons.
  - [x] Lift up should slide back.
  - [x] Fix ui button issue. 
  - [x] Tapping buttons on the layout should add notes to the notepad.
  - [x] Software buttons and keyboard buttons should not overlap and pushing
        keyboard buttons should activate the ui.
        - [x] Holding a ui button down should prevent that existing / exact note
            from being triggered.
        - [x] Holding a keyboard button down should prevent the ui button
            from being pressable.
  - [x] Implement one or two buttons.
  - [x] Match the tones properly 440 in other software should be 440 here and
         2092 should sound the same, etc.
  - [x] Solve the 'note' / 'tone'  syntax ordering API issue.
  - [x] Better 'red' preview highlighting.
  - [x] Entering number key more than once should not add extra numbers.
  - [x] Show accurate preview of top note.
  - [x] Add support for sharps and flats using normal keys somehow...
    - [x] And they can be encoded differently.
    - [x] How would the interpreter work for these, because it only reads per
         character...
  - [x] auto advance octaves... 
  - [x] change the bg color while any note is held.
  - [] clean up digit vs note triggering code...
  - [x] holding tab should not auto-switch, same with 0!
  - [x] press 'enter' 
  - [x] be able to turn that history into a 'track' that can be followed
    - [x] this will enable a type-to-repeat, or... 
        'space' to skip mode, where space will automatically hit
        the next note after an octave key.
  - [x] Show octaves in keys pressed.
  - [x] show a history of keys pressed
  - [x] Add visualization to the keys being pressed.
  - [x] Disable key repeat / don't retrigger sounds on repeat.
  - [x] Make it so keys can be held, and add a decay after releasing?
*/

// ⚖️ Keyboard Scales
// CvDsEFrGtAwB (First Octave)
// BwAtGrFEsDvC (Second Octave)

/* 🎶 Sequences

TODO: 💮 Daisy

🚫 🪀 Toys R Us Kid
  bababg (i don't wanna grow up)
  bb (i'm a)
  abaf# (toys r us kid)

  f# f# g# f# (there's a million)
  g# f# g# f# e (toys at toys r us)


✅ 🐦 Lullaby
  eeg eeg
  eg5c4b aa g
  def ddef
  dfbag b5c
  4cc5c 4afg
  ecf gag
  cc5c 4afg
  ecfedc

✅ 🌟 Twinkle Twinkle Little Star
  cc gg aa g
  ff ee dd c
  gg ff ee d
  gg ff ee d
  cc gg aa g
  ff ee dd c

✅ 🐭 Three Blind Mice
  eddc eddc
  gffe gffe
  g5cc4bab5c4gg
  g5cc4bab5c4gg
  edc edc

✅ Row Row Row Ur Boat
  cccde edefg
  5ccc 4ggg eee ccc gfedc

✅ 🧸 Gummy Bear
  aaa5c4aa aaa5cee
  eee dd dd dd dd
  edc4a g5c4a
  aa ee aa ee aa e
  5ee ee e dc
  5ee ee e dc
  ge dedc
  dc4a g5ca
*/

// import { qrcode as qr } from "../dep/@akamfoad/qr/qr.mjs";
// import { Android, iOS } from "../lib/platform.mjs";

let STARTING_OCTAVE = "4";
const wavetypes = [
  "sine", // 0
  "triangle", // 1
  "sawtooth", // 2
  "square", // 3
  "noise", // 4 - white noise filtered by pitch
  "composite", // 5
  "sample", // 6
];
let waveIndex = 0; // 0;
const STARTING_WAVE = wavetypes[waveIndex]; //"sine";
let wave = STARTING_WAVE;
// let hold = false;
let slide = false;
let quickFade = false;
let roomMode = false; // 🏠 Global reverb toggle
let octave = STARTING_OCTAVE;
let keys = "";
let tap = false;
let tapIndex = 0;
let tapped; // Store the last tracked key.
let editable = true;
const downs = {}; // Hardware keys that are currently held down.
const sounds = {};
const tonestack = {}; // Temporary tone-stack that always keeps currently held
//                       keys and pops them off the stack as keys are lifted.
//                       (These tones will not necessarily be playing.)

// 🔬 Telemetry: Expose state for stability testing
if (typeof window !== 'undefined') {
  window.__notepat_sounds = sounds;
  window.__notepat_tonestack = tonestack;
}

// 📊 Performance OSD (On-Screen Display)
let perfOSD = true; // Toggle with ` (backtick) key - starts ON for testing
const perfStats = {
  lastKeyTime: 0,        // When the last key was pressed
  lastSoundTime: 0,      // When the sound started playing (synth call)
  latency: 0,            // Key-to-synth latency in ms (JS-side only)
  latencyHistory: [],    // Rolling history of latencies
  avgLatency: 0,         // Average latency
  maxLatency: 0,         // Max latency seen
  minLatency: Infinity,  // Min latency seen
  soundCount: 0,         // Current number of active sounds
  tonesInStack: 0,       // Tones in tonestack
  keysLength: 0,         // Length of keys string
  frameTime: 0,          // Last frame time
  fps: 0,                // Estimated FPS
  lastFrameTimestamp: 0, // For FPS calculation
  memoryUsed: 0,         // JS heap used (if available)
  sampleRate: 0,         // Audio context sample rate (kHz)
  baseLatency: 0,        // AudioContext base latency (ms)
  outputLatency: 0,      // AudioContext output latency (ms)
};

//let sharps = false,
//  flats = false;
const notes = "cdefgab" + "vswrq" + "hijklmn" + "tyuop"; // hold shift on C D F G A for sharps.
const edges = "zx;']"; // below and above the octave
//                              cdefgab (next ovtave)
//                       // or alt on   D E G A B for flats
// This is a notes -> keys mapping, that uses v for c#

const TOP_BAR_BOTTOM = 21;
const TRACK_HEIGHT = 25;
const TRACK_GAP = 6;
const MINI_KEYBOARD_HEIGHT = 16;
const MINI_KEYBOARD_SPACING = 6;
const QWERTY_MINIMAP_HEIGHT = 28;
const QWERTY_MINIMAP_SPACING = 6;

const MIDI_BADGE_TEXT = "USB MIDI";
const MIDI_BADGE_PADDING_X = 4;
const MIDI_BADGE_PADDING_Y = 2;
const MIDI_BADGE_MARGIN = 6;

const MELODY_ALIAS_BASE_SIDE = 72;
const MELODY_ALIAS_MIN_SIDE = 56;
const MELODY_ALIAS_MARGIN = 6;

const NOTE_TO_KEYBOARD_KEY = {
  c: "c",
  "c#": "v",
  d: "d",
  "d#": "s",
  e: "e",
  f: "f",
  "f#": "w",
  g: "g",
  "g#": "r",
  a: "a",
  "a#": "q",
  b: "b",
  "+c": "h",
  "+c#": "t",
  "+d": "i",
  "+d#": "y",
  "+e": "j",
  "+f": "k",
  "+f#": "u",
  "+g": "l",
  "+g#": "o",
  "+a": "m",
  "+a#": "p",
  "+b": "n",
};

const KEYBOARD_TO_NOTE = Object.fromEntries(
  Object.entries(NOTE_TO_KEYBOARD_KEY).map(([note, key]) => [key, note]),
);

const QWERTY_LAYOUT_ROWS = [
  ["q", "w", "e", "r", "t", "y", "u", "i", "o", "p"],
  ["a", "s", "d", "f", "g", "h", "j", "k", "l"],
  ["z", "x", "c", "v", "b", "n", "m"],
];

function noteToKeyboardKey(note) {
  if (typeof note !== "string" || note.length === 0) return null;
  const lower = note.toLowerCase();
  return NOTE_TO_KEYBOARD_KEY[lower] ?? null;
}

function keyboardKeyToNote(key) {
  if (typeof key !== "string" || key.length === 0) return null;
  const lower = key.toLowerCase();
  return KEYBOARD_TO_NOTE[lower] ?? null;
}

let upperOctaveShift = 0, // Set by <(,) or >(.) keys.
  lowerOctaveShift = 0;

const attack = 0.001; // Faster onset for responsive play.
// const attack = 0.005; // 0.025;
// const decay = 0.9999; // 0.9;
let toneVolume = 0.95; // 0.9;
// const killFade = 0.01; // TODO: Make this dynamic according to press time. 24.11.04.06.05
const fade = 0.005;
const fastFade = 0.005;
const killFade = 0.15; //0.05;

let perc; // A one frame percussion flash color.

//             |
// CVDSEFWGRAQB|QARGWFESDVC
// ^ ^ ^^ ^ ^ ^| ^ ^ ^^ ^ ^
// HTIYJKULOMPN|PMOLUKJYITH
// ^ ^ ^^ ^ ^ ^| ^ ^ ^^ ^ ^
//             |

// TODO: How an I add another octave to the layout...

// first octave
// c# v
// d# s
// f# w
// g# r
// a# q
// second octave
// c# t
// d# y
// f# u
// g# o
// a# p

const octaves = "123456789";
const accents = "#f";
const buttons = {}; // Software keys. 🎹
// TODO: Add better octave theme and sharp buttons, etc... 24.07.16.20.01

const buttonNotes = [
  "c",
  "c#",
  "d",
  "d#",
  "e",
  "f",
  "f#",
  "g",
  "g#",
  "a",
  "a#",
  "b",
  "+c",
  "+c#",
  "+d",
  "+d#",
  "+e",
  "+f",
  "+f#",
  "+g",
  "+g#",
  "+a",
  "+a#",
  "+b",
];

const buttonNoteLookup = new Set(buttonNotes);

const midiActiveNotes = new Map();

const MIDI_PITCH_BEND_RANGE = 2; // Semitones up/down for pitch wheel.
let midiPitchBendValue = 0; // Normalized -1..1 position of the wheel.
let midiConnected = false;

// red, orange, yellow, green, blue, purple, brown
//   C,      D,      E, F,     G,    A,      B

// pink, white, black, gray, tan
const notesToColors = {
  c: [255, 0, 0], // red
  "c#": [255, 192, 203], // pink
  d: [255, 165, 0], // orange
  "d#": [255, 255, 255], // white
  e: [255, 255, 0], // yellow
  f: [0, 128, 0], // green
  "f#": [0, 0, 0], // black
  g: [0, 0, 255], // blue
  "g#": [128, 128, 128], // gray
  a: [128, 0, 128], // purple
  "a#": [210, 180, 140], // tan
  b: [165, 42, 42], // brown
};

const noteOrder = [
  "c",
  "c#",
  "d",
  "d#",
  "e",
  "f",
  "f#",
  "g",
  "g#",
  "a",
  "a#",
  "b",
];

const notesToColorsFinal = {
  "4c": [255, 0, 0], // red
  "4c#": [255, 192, 203], // pink
  "4d": [255, 165, 0], // orange
  "4d#": [255, 255, 255], // white
  "4e": [255, 255, 0], // yellow
  "4f": [0, 128, 0], // green
  "4f#": [0, 0, 0], // black
  "4g": [0, 0, 255], // blue
  "4g#": [128, 128, 128], // gray
  "4a": [128, 0, 128], // purple
  "4a#": [210, 180, 140], // tan
  "4b": [165, 42, 42], // brown
};

function colorFromNote(note, num) {
  let oct = parseInt(octave);
  if (note.startsWith("+")) {
    note = note.slice(1);
    oct += 1;
  }
  // const noteIndex = noteOrder.indexOf(note);
  // console.log("Note Index:", noteIndex, "Octave:", oct);
  // const hue = (noteIndex / noteOrder.length * 360);
  // const satOctMod = (oct - 4) * 10;
  // const saturation = 80 + satOctMod;
  // const lightOctMod = (oct - 4) * 15;
  // const lightness = 50 + lightOctMod;
  // const color = num.hslToRgb(hue, saturation, lightness);
  let color = notesToColorsFinal?.[oct + note]?.slice(); // || "yellow";

  if (!color) {
    color = notesToColorsFinal[4 + note]?.slice() || [0, 255, 0];
    const octMod = oct - 4;
    color[0] = num.clamp(color[0] + 65 * octMod, 0, 255);
    color[1] = num.clamp(color[1] + 65 * octMod, 0, 255);
    color[2] = num.clamp(color[2] + 65 * octMod, 0, 255);
  }

  return color; //[0, 0, 0];
}

const buttonOctaves = ["3", "4", "5", "6", "7", "8"]; // ❤️‍🔥 Add octaves...

const octaveTheme = [
  "black", // 0 (never available)
  "black", // 1
  "darkblue", // 2
  "red", // 3
  "blue", // 4
  "yellowgreen", // 6
  "yellow", // 5
  "green", // 7
  "purple", // 8
];

const { abs, round, floor, ceil, min, max } = Math;

let scope = 32; // Reduced from 64 for better visualizer performance
// let scopeTrim = 0;

let projector = false;

const trail = {};

// 🔬 Telemetry: Expose trail for stability testing
if (typeof window !== 'undefined') {
  window.__notepat_trail = trail;
}

let lastActiveNote;
let transposeOverlay = false;
let transposeOverlayFade = 0;
let paintTransposeOverlay = false;
let paintPictureOverlay = false;
// let paintPictureOverlay = true;

// let qrcells;

let waveBtn, octBtn;
let melodyAliasBtn;
let melodyAliasDown = false;
let melodyAliasActiveNote = null;
let melodyAliasStartedNote = false;

let rawSong = `
  C:Twin- C:-kle G:twin- G:-kle A:lit- A:-tle G:star,
  F:how F:I E:won- E:-der D:what D:you C:are.
  G:Up G:a- F:-bove F:the E:world E:so D:high, 
  G:like G:a F:dia- F:-mond E:in E:the D:sky.
  C:Twin- C:-kle G:twin- G:-kle A:lit- A:-tle G:star,
  F:how F:I E:won- E:-der D:what D:you C:are.
`;

let song,
  songNoteDown = false,
  songStops = [],
  songIndex = 0,
  songShift = 0,
  songShifting = false,
  songProgress = 0; // Track progress through current note (0 to 1)

// Convert various note notations to notepat keyboard notation
function convertNoteToKeyboardKey(note) {
  if (!note || typeof note !== "string") return note;
  
  const normalizedNote = note.toLowerCase().trim();
  
  // Check if it's already a keyboard key - if so, convert to note name
  if (KEYBOARD_TO_NOTE[normalizedNote]) {
    return KEYBOARD_TO_NOTE[normalizedNote]; // e.g., "h" -> "+c"
  }
  
  // Already in note notation (c, c#, +c, etc.) - return as-is
  if (NOTE_TO_KEYBOARD_KEY[normalizedNote]) {
    return normalizedNote; // e.g., "c" -> "c", "+c" -> "+c"
  }
  
  // Handle alternative notations
  // Map flats to sharps (Db -> C#, Eb -> D#, etc.)
  const flatToSharp = {
    'db': 'c#',
    'eb': 'd#',
    'gb': 'f#',
    'ab': 'g#',
    'bb': 'a#',
    '+db': '+c#',
    '+eb': '+d#',
    '+gb': '+f#',
    '+ab': '+g#',
    '+bb': '+a#',
  };
  
  if (flatToSharp[normalizedNote]) {
    return flatToSharp[normalizedNote]; // e.g., "db" -> "c#"
  }
  
  // Return original if no conversion found
  return normalizedNote;
}

function parseSong(raw) {
  return raw
    .trim()
    .split(/\s+/)
    .map((noteword) => {
      const [note, word] = noteword.split(":");
      // Convert the note to keyboard notation
      const keyboardNote = convertNoteToKeyboardKey(note);
      // Store in uppercase to match button comparison logic (note.toUpperCase() === song[i][0])
      return [keyboardNote.toUpperCase(), word];
    });
}

// song = parseSong(rawSong);

let startupSfx;
let udpServer;

let picture;
let matrixFont; // MatrixChunky8 font for note letters

function boot({
  params,
  api,
  colon,
  ui,
  screen,
  fps,
  typeface,
  hud,
  net,
  painting,
  sound,
}) {
  // fps(4);
  udpServer = net.udp(); // For sending messages to `tv`.

  // Create picture buffer at quarter resolution (quarter width, quarter height)
  const pictureWidth = Math.max(1, Math.floor(screen.width / 4));
  const pictureHeight = Math.max(1, Math.floor(screen.height / 4));
  picture = painting(pictureWidth, pictureHeight, ({ wipe }) => {
    wipe("gray");
  });

  net
    .preload("startup") // TODO: Switch this default sample. 24.11.19.22.20
    .then((sfx) => (startupSfx = sfx))
    .catch((err) => console.warn(err)); // Load startup

  try {
    sound?.midi?.connect?.();
  } catch (err) {
    console.warn("🎹 Unable to request MIDI connection", err);
  }

  // Load MatrixChunky8 font for note letters
  if (api.Typeface) {
    matrixFont = new api.Typeface("MatrixChunky8");
    matrixFont.load(net.preload);
  }

  // qrcells = qr("https://prompt.ac/notepat", { errorCorrectLevel: 2 }).modules;

  if (params[0] === "piano") {
    toneVolume = params[1] || 0.5;
    hud.label("notepat"); // Clear the label.
  }

  if (params[0] === "twinkle") {
    song = parseSong(rawSong);
    hud.label("notepat"); // Strip "twinkle" from the label
  }

  // Check if any parameter contains a custom melody using rawSong syntax (note:word)
  const customMelodyParams = params.filter(param => param.includes(":"));
  if (customMelodyParams.length > 0) {
    // Join all custom melody params into a single string
    const customRawSong = customMelodyParams.join(" ");
    song = parseSong(customRawSong);
    hud.label("notepat"); // Clear the label
  }

  if (song) {
    let x = 0;
    const glyphWidth = typeface.glyphs["0"].resolution[0];
    song.forEach((part, index) => {
      let word = part[1],
        space = 0;
      word.endsWith("-") ? (word = word.slice(0, -1)) : (space = glyphWidth);
      if (word.startsWith("-")) word = word.slice(1);
      songStops.push([word, x]);
      x += word.length * glyphWidth + space;
    });
  }

  // keys = params.join(" ") || "";
  // keys = keys.replace(/\s/g, "");
  // if (keys.length > 0) {
  //   tap = true;
  //   editable = false;
  // }

  const wavetypes = ["square", "sine", "triangle", "sawtooth", "noise-white", "noise"];
  wave = wavetypes.indexOf(colon[0]) > -1 ? colon[0] : wave;
  // Map 'noise' shorthand to 'noise-white' for the synth
  if (wave === "noise") wave = "noise-white";
  // slide = true; // colon[0] === "slide" || colon[1] === "slide";

  buildWaveButton(api);
  buildOctButton(api);

  const newOctave =
    parseInt(colon[0]) || parseInt(colon[1]) || parseInt(colon[2]);

  if (newOctave) {
    STARTING_OCTAVE = newOctave.toString();
    octave = STARTING_OCTAVE;
  }

  setupButtons(api);
}

function sim({ sound, simCount, num }) {
  sound.speaker?.poll();

<<<<<<< HEAD
  // 🛡️ Stuck note protection: Kill notes held longer than MAX_NOTE_LIFETIME
  const MAX_NOTE_LIFETIME = 30; // seconds - notes shouldn't be held this long
  const now = performance.now() / 1000;
  Object.keys(sounds).forEach((noteKey) => {
    const entry = sounds[noteKey];
    if (entry?.sound?.startedAt) {
      const age = now - entry.sound.startedAt;
      if (age > MAX_NOTE_LIFETIME) {
        console.warn(`🛡️ Killing stuck note: ${noteKey} (held ${age.toFixed(1)}s)`);
        entry.sound?.kill?.(0.1);
        delete sounds[noteKey];
        delete tonestack[noteKey];
        if (buttons[noteKey]) buttons[noteKey].down = false;
      }
    }
  });
=======
  // 📊 Update performance stats
  if (perfOSD) {
    const now = performance.now();
    if (perfStats.lastFrameTimestamp > 0) {
      perfStats.frameTime = now - perfStats.lastFrameTimestamp;
      perfStats.fps = Math.round(1000 / perfStats.frameTime);
    }
    perfStats.lastFrameTimestamp = now;
    perfStats.soundCount = Object.keys(sounds).filter(k => sounds[k]?.sound).length;
    perfStats.tonesInStack = Object.keys(tonestack).length;
    perfStats.keysLength = keys.length;
    
    // Get audio context info
    if (sound.sampleRate) {
      perfStats.sampleRate = sound.sampleRate / 1000; // Convert to kHz
    }
    // Get AudioContext latency info from window if available
    if (typeof window !== 'undefined' && window.audioContext) {
      perfStats.baseLatency = (window.audioContext.baseLatency || 0) * 1000;
      perfStats.outputLatency = (window.audioContext.outputLatency || 0) * 1000;
    }
    
    // Get memory usage if available
    if (typeof performance !== 'undefined' && performance.memory) {
      perfStats.memoryUsed = Math.round(performance.memory.usedJSHeapSize / 1024 / 1024);
    }
  }
>>>>>>> 238b2d7c

  if (songShifting) {
    songShift += !songNoteDown ? 0.5 : 1;
    if (songShift >= songStops[songIndex][1]) {
      songShift = songStops[songIndex][1];
      songShifting = false;
    }
    
    // Calculate progress (0 to 1) through current note
    if (songIndex > 0) {
      const currentX = songStops[songIndex][1];
      const prevX = songStops[songIndex - 1]?.[1] || 0;
      const distance = currentX - prevX;
      const traveled = songShift - prevX;
      songProgress = distance > 0 ? Math.min(1, traveled / distance) : 0;
    } else {
      songProgress = songShift / (songStops[0]?.[1] || 1);
    }
  }

  Object.keys(trail).forEach((note) => {
    trail[note] -= 0.0065;
    if (trail[note] <= 0) delete trail[note];
  });

  const active = orderedByCount(sounds);

  if (active.length > 0 && transposeOverlayFade < 1) {
    // transposeOverlayFade += 0.05;
    transposeOverlayFade = 1;
    transposeOverlayFade = min(1, transposeOverlayFade);
  } else if (transposeOverlayFade > 0) {
    transposeOverlayFade -= 0.0065;
    transposeOverlayFade = max(0, transposeOverlayFade);
  }

  // Color shifting for the oscilloscope.
  const val = activeStr ? 0.075 : 0.02;
  let d1 = lastAverage,
    d2 = currentAverage;
  if (!activeStr) d1 = d2 = [0, 0, 0];
  if (
    !activeStr &&
    secondaryColor[0] < 50 &&
    secondaryColor[1] < 50 &&
    secondaryColor[2] < 50
  ) {
    lastAverage = [0, 0, 0];
    d1 = lastAverage;
  }
  secondaryColor = num.shiftRGB(secondaryColor, d1, val, "lerp");
  primaryColor = num.shiftRGB(primaryColor, d2, val, "lerp");
}

function resolveMatrixGlyphMetrics(fallbackTypeface) {
  const glyph =
    matrixFont?.glyphs?.["0"]?.resolution ??
    fallbackTypeface?.glyphs?.["0"]?.resolution;

  if (Array.isArray(glyph) && glyph.length >= 2) {
    return { width: glyph[0], height: glyph[1] };
  }

  return { width: 6, height: 8 };
}

function computeMidiBadgeMetrics(screen, glyphMetrics = resolveMatrixGlyphMetrics(), compactMode = false) {
  const textWidth = MIDI_BADGE_TEXT.length * glyphMetrics.width;
  const width = textWidth + MIDI_BADGE_PADDING_X * 2;
  const height = glyphMetrics.height + MIDI_BADGE_PADDING_Y * 2;
  
  // In compact mode, center the badge at bottom
  const x = compactMode 
    ? (screen.width - width) / 2 
    : screen.width - width - MIDI_BADGE_MARGIN;
  const y = screen.height - height - MIDI_BADGE_MARGIN;

  return { x, y, width, height };
}

function computeMelodyButtonRect(screen, midiMetrics) {
  if (!midiMetrics) return null;

  const maxWidth = midiMetrics.x - MELODY_ALIAS_MARGIN;
  if (maxWidth < MELODY_ALIAS_MIN_SIDE) return null;

  const side = max(
    MELODY_ALIAS_MIN_SIDE,
    min(MELODY_ALIAS_BASE_SIDE, maxWidth),
  );

  const height = side;
  const width = side;
  const y = midiMetrics.y - MELODY_ALIAS_MARGIN - height;
  if (y < 0) return null;

  const x = screen.width - width - MIDI_BADGE_MARGIN;

  return { x, y, width, height };
}

function getButtonLayoutMetrics(
  screen,
  { songMode = false, pictureOverlay = false, midiMetrics } = {},
) {
  const badgeMetrics = midiMetrics ?? computeMidiBadgeMetrics(screen);
  const melodyButtonRect =
    songMode && !pictureOverlay
      ? computeMelodyButtonRect(screen, badgeMetrics)
      : null;

  const aliasPadding = melodyButtonRect
    ? melodyButtonRect.height + MELODY_ALIAS_MARGIN
    : 0;

  const baseBottomPadding = 2;
  const bottomPadding = pictureOverlay
    ? baseBottomPadding
    : songMode
    ? baseBottomPadding + badgeMetrics.height + MIDI_BADGE_MARGIN + aliasPadding
    : baseBottomPadding;

  const totalButtons = buttonNotes.length;
  const margin = 2;

  // Compact/DAW mode: split layout - octaves on sides, piano/qwerty in center
  const compactMode = screen.height < 200;
  
  if (compactMode) {
    // Recompute badge metrics for compact mode (centered)
    const compactBadgeMetrics = computeMidiBadgeMetrics(screen, undefined, true);
    
    // Split layout: 4x3 grid per octave (12 notes each)
    // Left side: first octave (c to b), Right side: second octave (+c to +b)
    const notesPerSide = 12;
    const buttonsPerRow = 4;  // 4 notes per row on each side
    const totalRows = Math.ceil(notesPerSide / buttonsPerRow);  // 3 rows
    const hudReserved = TOP_BAR_BOTTOM;
    
    // Piano dimensions (2 octaves = 14 white keys)
    const whiteKeyWidth = 7;
    const pianoWidth = 14 * whiteKeyWidth;  // 98px
    
    // QWERTY minimap dimensions (10 keys per row roughly)
    const qKeyWidth = 9;
    const qKeySpacing = 1;
    const qwertyWidth = 10 * (qKeyWidth + qKeySpacing);  // ~100px
    
    // Center area for piano + qwerty
    const centerWidth = Math.max(pianoWidth, qwertyWidth) + 4;  // ~102px with padding
    
    // Available width for buttons on each side
    const sideMargin = margin;
    const availableSideWidth = (screen.width - centerWidth) / 2 - sideMargin * 2;
    
    // Calculate square button size based on available space
    const maxButtonWidth = floor(availableSideWidth / buttonsPerRow);
    const availableHeight = screen.height - hudReserved - bottomPadding - margin;
    const maxButtonHeight = floor(availableHeight / totalRows);
    
    // Make buttons square
    const buttonSize = min(maxButtonWidth, maxButtonHeight);
    const buttonWidth = buttonSize;
    const buttonHeight = buttonSize;
    
    const topButtonY = hudReserved + margin;
    
    // Calculate actual button block width and height
    const buttonBlockWidth = buttonsPerRow * buttonWidth;
    const buttonBlockHeight = totalRows * buttonHeight;
    
    // Left octave starts at left margin
    const leftOctaveX = sideMargin;
    
    // Right octave starts after center area
    const rightOctaveX = screen.width - sideMargin - buttonBlockWidth;
    
    // Center area position
    const centerX = leftOctaveX + buttonBlockWidth + sideMargin;
    const centerAreaWidth = rightOctaveX - centerX - sideMargin;
    
    // Bottom center area for unified active note display - position above MIDI badge
    const bottomCenterY = screen.height - compactBadgeMetrics.height - MIDI_BADGE_MARGIN - 14;
    
    return {
      buttonWidth,
      buttonHeight,
      topButtonY,
      totalRows,
      buttonsPerRow,
      margin,
      bottomPadding,
      hudReserved,
      trackHeight: 0,
      trackSpacing: 0,
      reservedTop: hudReserved,
      melodyButtonRect: null,
      midiBadge: compactBadgeMetrics,  // Use centered badge metrics
      compactMode: true,
      // Split layout info
      splitLayout: true,
      leftOctaveX,
      rightOctaveX,
      centerX,
      centerAreaWidth,
      notesPerSide,
      bottomCenterY,
      buttonBlockHeight,
    };
  }

  const buttonsPerRow = 4;
  const totalRows = ceil(totalButtons / buttonsPerRow);

  if (pictureOverlay) {
    const buttonSize = 24;
    const buttonsAreaHeight = totalRows * buttonSize;
    const topButtonY = screen.height - bottomPadding - buttonsAreaHeight;

    return {
      buttonWidth: buttonSize,
      buttonHeight: buttonSize,
      topButtonY,
      totalRows,
      buttonsPerRow,
      margin,
      bottomPadding,
      hudReserved: 0,
      trackHeight: 0,
      trackSpacing: 0,
      melodyButtonRect: null,
      midiBadge: badgeMetrics,
      compactMode: false,
    };
  }

  const hudReserved = TOP_BAR_BOTTOM;
  const trackHeight = songMode ? TRACK_HEIGHT : 0;
  const trackSpacing = songMode ? TRACK_GAP : 0;
  const qwertyReserved = songMode
    ? QWERTY_MINIMAP_HEIGHT + QWERTY_MINIMAP_SPACING
    : 0;
  const keyboardReserved =
    MINI_KEYBOARD_HEIGHT + MINI_KEYBOARD_SPACING + qwertyReserved;
  const reservedTop = hudReserved + trackHeight + trackSpacing + keyboardReserved;

  const widthLimit = ceil((screen.width - margin * 2) / buttonsPerRow);
  const minButtonSize = 20;
  const maxButtonSize = 48;

  let buttonWidth = min(maxButtonSize, widthLimit);
  buttonWidth = max(minButtonSize, buttonWidth);
  buttonWidth = min(buttonWidth, widthLimit);
  let buttonHeight = buttonWidth;

  const available = max(0, screen.height - bottomPadding - reservedTop);

  if (available < totalRows * buttonHeight) {
    const maxPerRow = max(minButtonSize, floor(available / totalRows));
    buttonHeight = maxPerRow;
    buttonWidth = min(buttonWidth, maxPerRow, widthLimit);
  } else {
    buttonWidth = min(buttonWidth, widthLimit);
  }

  const buttonsAreaHeight = totalRows * buttonHeight;
  let topButtonY = screen.height - bottomPadding - buttonsAreaHeight;
  topButtonY = max(topButtonY, reservedTop);

  return {
    buttonWidth,
    buttonHeight,
    topButtonY,
    totalRows,
    buttonsPerRow,
    margin,
    bottomPadding,
    hudReserved,
    trackHeight,
    trackSpacing,
    reservedTop,
    melodyButtonRect,
    midiBadge: badgeMetrics,
    compactMode: false,
  };
}

function paint({
  wipe,
  ink,
  write,
  screen,
  box,
  line,
  plot,
  sound,
  typeface,
  help,
  num,
  layer,
  paste,
  page,
  api,
  paintCount,
  zoom,
  blur,
  scroll
}) {
  const active = orderedByCount(sounds);
  const scopeSamples = Math.max(1, Math.floor(scope || 1));
  const rawWaveformsLeft = sound.speaker?.waveforms?.left;
  const waveformsAvailable =
    rawWaveformsLeft &&
    typeof rawWaveformsLeft.length === "number" &&
    rawWaveformsLeft.length > 0;
  const amplitudeRaw = sound.speaker?.amplitudes?.left;
  const amplitude =
    typeof amplitudeRaw === "number" && Number.isFinite(amplitudeRaw)
      ? amplitudeRaw
      : 0;
  const resampledWaveforms = waveformsAvailable
    ? help.resampleArray(rawWaveformsLeft, scopeSamples)
    : [];
  const sanitizedWaveforms =
    resampledWaveforms.length > 0
      ? resampledWaveforms.map((value) =>
          typeof value === "number" && Number.isFinite(value) ? value : 0,
        )
      : [];
  const waveformsForBars =
    sanitizedWaveforms.length > 0
      ? sanitizedWaveforms
      : new Array(scopeSamples).fill(0);
  const waveformsForOverlay =
    sanitizedWaveforms.length > 0 ? sanitizedWaveforms : [];
  const audioReady =
    waveformsAvailable &&
    typeof amplitudeRaw === "number" &&
    Number.isFinite(amplitudeRaw);
  const matrixGlyphMetrics = resolveMatrixGlyphMetrics(typeface);
  let bg;

  if (!tap) {
    bg = active.length > 0 ? [50, 50, 255] : "blue";

    if (perc) {
      bg = perc;
      perc = null;
    }
  } else {
    bg = active.length > 0 ? [0, 0, 180] : "darkblue";
  }

  if (paintPictureOverlay) {
    wipe(0);

    if (active.length === 0) {
      page(picture);
      wipe(0, 0);
      page(screen);
    }

    pictureLines(
      {
        page,
        ink,
        wipe,
        screen,
        box,
        blur,
        line,
        plot,
        num,
        paintCount,
        sound,
        scroll,
      },
      {
        amplitude,
        waveforms: waveformsForOverlay,
        audioReady,
      },
    );

    page(picture);
    page(screen);

    paste(picture, 0, 0, { width: screen.width, height: screen.height });

    return;
  }
  wipe(bg);

  if (slide) {
    ink(undefined).write("slide", { right: 4, top: 24 });
  }

  if (quickFade) {
    ink(undefined).write("quick", { left: 6, top: 24 });
  }

  // 🏠 Room mode indicator
  if (roomMode) {
    ink(undefined).write("room", { center: "x", top: 24 });
  }

  // wipe(!projector ? bg : 64);

  // QR Code
  // if (qrcells) {
  //   const ox = screen.width - qrcells.length - 34;
  //   const oy = 0;
  //   const scale = 1;
  //   for (let y = 0; y < qrcells.length; y += 1) {
  //     for (let x = 0; x < qrcells.length; x += 1) {
  //       const black = qrcells[y][x];
  //       ink(!black).box(ox + x * scale, oy + y * scale, scale);
  //     }
  //   }
  // }

  // Song

  // TODO: Precompute the full song length with x stops next to indices.

  const trackHeight = song ? TRACK_HEIGHT : 0;
  const trackY = song ? TOP_BAR_BOTTOM : null;

  if (song) {
    const glyphWidth = typeface.glyphs["0"].resolution[0];
    const startX = 6 - songShift;
    let i = 0;

    ink(20, 30, 50).box(0, trackY, screen.width, trackHeight);

    while (i < song.length) {
      let word = songStops[i][0];
      let x = startX + songStops[i][1];

      if (x > screen.width) break;

      const current = i === songIndex;

      // Word color (lyrics) - match the cyan palette from the board
      if (current) {
        const wordColor = songNoteDown ? [180, 200, 210] : "white"; // Soften while holding
        ink(wordColor).write(word, x, trackY + 3);
      } else {
        ink(120, 140, 150).write(word, x, trackY + 3); // Lighter gray-blue
      }

      // Note color (musical note) - match the cyan boxes
      if (current) {
        const noteColor = songNoteDown ? [0, 140, 160] : [0, 180, 200]; // Keep visible while acknowledging hold
        ink(noteColor).write(song[i][0], x, trackY + 13);
      } else {
        ink(80, 100, 120).write(song[i][0], x, trackY + 13); // Darker gray-blue
      }

      i += 1;
    }
  }
  
  // Get layout info early for positioning piano/qwerty in compact mode
  const initialBadgeMetrics = computeMidiBadgeMetrics(screen, matrixGlyphMetrics);
  const layout = getButtonLayoutMetrics(screen, {
    songMode: Boolean(song),
    pictureOverlay: paintPictureOverlay,
    midiMetrics: initialBadgeMetrics,
  });
  
  // Draw tiny piano layout and QWERTY minimap
  // Position it dynamically based on available space
  let pianoY, pianoStartX;
  
  // Compact mode: center the piano/qwerty between the split button octaves
  if (layout.compactMode && layout.splitLayout) {
    pianoY = TOP_BAR_BOTTOM + 2;
    // Center the piano in the center area
    const totalWhiteKeys = 14;
    const whiteKeyWidth = 7;
    const pianoWidth = totalWhiteKeys * whiteKeyWidth;
    pianoStartX = layout.centerX + (layout.centerAreaWidth - pianoWidth) / 2;
  } else if (song) {
    const effectiveTrackY = trackY ?? TOP_BAR_BOTTOM;
    pianoY = effectiveTrackY + trackHeight + 2; // Just below the track
    const pianoWidth = 14 * 7;  // 14 white keys * 7px each
    pianoStartX = screen.width - pianoWidth - 2; // Align with right edge (2px margin)
  } else {
    pianoY = TOP_BAR_BOTTOM; // Below HUD label when no track
    pianoStartX = 58; // Align with visualizer start when no track
  }

  const whiteKeyWidth = 7;
  const whiteKeyHeight = MINI_KEYBOARD_HEIGHT;
  const blackKeyWidth = 5;
  const blackKeyHeight = 10;
  const totalWhiteKeys = 14;
  const pianoWidth = totalWhiteKeys * whiteKeyWidth;

  // Two octaves: notes in order
  const whiteKeys = ['C', 'D', 'E', 'F', 'G', 'A', 'B', '+C', '+D', '+E', '+F', '+G', '+A', '+B'];
  const blackKeys = [
    {note: 'C#', afterWhite: 0},
    {note: 'D#', afterWhite: 1},
    {note: 'F#', afterWhite: 3},
    {note: 'G#', afterWhite: 4},
    {note: 'A#', afterWhite: 5},
    {note: '+C#', afterWhite: 7},
    {note: '+D#', afterWhite: 8},
    {note: '+F#', afterWhite: 10},
    {note: '+G#', afterWhite: 11},
    {note: '+A#', afterWhite: 12}
  ];

  // Draw white keys
  whiteKeys.forEach((note, index) => {
    const x = pianoStartX + index * whiteKeyWidth;
    const noteKey = note.toLowerCase();
    const isCurrentNote = song && note === song?.[songIndex][0];
    const isActivePlaying = sounds[noteKey] !== undefined;
    const isCurrentAndPlaying = isCurrentNote && isActivePlaying;
    const isCurrentAwaiting = isCurrentNote && !isActivePlaying;

    if (isCurrentAndPlaying) {
      ink(0, 255, 234).box(x, pianoY, whiteKeyWidth - 1, whiteKeyHeight); // Bright cyan for current note sounding
    } else if (isCurrentAwaiting) {
      ink(0, 120, 140).box(x, pianoY, whiteKeyWidth - 1, whiteKeyHeight); // Muted teal for expected note
    } else if (isActivePlaying) {
      ink(255, 255, 0).box(x, pianoY, whiteKeyWidth - 1, whiteKeyHeight); // Yellow for other active notes
    } else {
      ink(200, 200, 200).box(x, pianoY, whiteKeyWidth - 1, whiteKeyHeight); // Default white
    }
    ink(100, 100, 100).box(x, pianoY, whiteKeyWidth - 1, whiteKeyHeight, "outline"); // Border
  });

  // Draw black keys on top
  blackKeys.forEach(({note, afterWhite}) => {
    const x = pianoStartX + afterWhite * whiteKeyWidth + whiteKeyWidth - blackKeyWidth / 2;
    const noteKey = note.toLowerCase();
    const isCurrentNote = song && note === song?.[songIndex][0];
    const isActivePlaying = sounds[noteKey] !== undefined;
    const isCurrentAndPlaying = isCurrentNote && isActivePlaying;
    const isCurrentAwaiting = isCurrentNote && !isActivePlaying;

    if (isCurrentAndPlaying) {
      ink(0, 220, 210).box(x, pianoY, blackKeyWidth, blackKeyHeight); // Bright teal for current sounding
    } else if (isCurrentAwaiting) {
      ink(0, 100, 110).box(x, pianoY, blackKeyWidth, blackKeyHeight); // Muted teal for expected
    } else if (isActivePlaying) {
      ink(200, 200, 0).box(x, pianoY, blackKeyWidth, blackKeyHeight); // Dark yellow for other actives
    } else {
      ink(40, 40, 40).box(x, pianoY, blackKeyWidth, blackKeyHeight); // Default black
    }
  });

  // Show QWERTY minimap in compact mode (always) or in song mode
  if (layout.compactMode || song) {
    const currentKeyLetter = song ? noteToKeyboardKey(song?.[songIndex]?.[0]) : null;
    const nextKeyLetter = song ? noteToKeyboardKey(song?.[songIndex + 1]?.[0]) : null;
    const activeKeyLetters = new Set(
      Object.keys(sounds)
        .map((activeNote) => noteToKeyboardKey(activeNote))
        .filter(Boolean),
    );

    const qKeyWidth = 9;
    const qKeyHeight = 8;
    const qKeySpacing = 1;
    const qwertyStartX = pianoStartX;
    const qwertyStartY = pianoY + whiteKeyHeight + QWERTY_MINIMAP_SPACING;

    QWERTY_LAYOUT_ROWS.forEach((row, rowIndex) => {
      const rowOffset =
        rowIndex === 0
          ? 0
          : rowIndex === 1
          ? (qKeyWidth + qKeySpacing) / 2
          : qKeyWidth;
      const y = qwertyStartY + rowIndex * (qKeyHeight + qKeySpacing);

      row.forEach((keyLetter, keyIndex) => {
        const x =
          qwertyStartX +
          rowOffset +
          keyIndex * (qKeyWidth + qKeySpacing);

        const mappedNote = keyboardKeyToNote(keyLetter);
        const isMapped = Boolean(mappedNote);
        const isCurrentKey = keyLetter === currentKeyLetter;
        const isActiveKey = activeKeyLetters.has(keyLetter);
        const isCurrentAndActive = isCurrentKey && isActiveKey;
        const isNextKey = keyLetter === nextKeyLetter;

        let fillColor;
        if (isCurrentAndActive) {
          fillColor = [0, 255, 234, 220];
        } else if (isCurrentKey) {
          fillColor = [0, 120, 140, 200];
        } else if (isActiveKey) {
          fillColor = [255, 255, 0, 210];
        } else if (isNextKey) {
          fillColor = [0, 200, 220, 120];
        } else if (isMapped) {
          fillColor = [40, 40, 40, 180];
        } else {
          fillColor = [20, 20, 20, 140];
        }

        ink(...fillColor).box(x, y, qKeyWidth, qKeyHeight);
        ink(100, 100, 100, 220).box(x, y, qKeyWidth, qKeyHeight, "outline");

        const label = keyLetter.toUpperCase();
        const glyphWidth = matrixGlyphMetrics.width;
        const glyphHeight = matrixGlyphMetrics.height;
        const labelWidth = label.length * glyphWidth;
        const labelX = x + (qKeyWidth - labelWidth) / 2;
        const labelY = y + (qKeyHeight - glyphHeight) / 2;

        let textColor;
        if (isCurrentAndActive || isActiveKey) {
          textColor = [0, 0, 0, 240];
        } else if (isMapped) {
          textColor = [230, 230, 230, 230];
        } else {
          textColor = [150, 150, 150, 200];
        }

        ink(...textColor).write(
          label,
          { x: labelX, y: labelY },
          undefined,
          undefined,
          false,
          "MatrixChunky8",
        );

      });
    });
  }

  // layout already computed above for piano/qwerty positioning
  const midiBadgeMetrics = layout.midiBadge ?? initialBadgeMetrics;
  const melodyButtonRect = layout.melodyButtonRect;

  if (melodyAliasBtn && melodyButtonRect && melodyAliasBtn.box) {
    melodyAliasBtn.box.x = melodyButtonRect.x;
    melodyAliasBtn.box.y = melodyButtonRect.y;
    melodyAliasBtn.box.w = melodyButtonRect.width;
    melodyAliasBtn.box.h = melodyButtonRect.height;
  }

  const drawMidiBadge = (
    metrics,
    connected,
    {
      connectedBackground = [0, 0, 0, 160],
      disconnectedBackground = [0, 0, 0, 70],
      connectedText = [255, 165, 0],
      disconnectedText = [140, 140, 140, 200],
    } = {},
  ) => {
    if (!metrics) return;

    const { x, y, width, height } = metrics;
    const bgColor = connected ? connectedBackground : disconnectedBackground;
    const textColor = connected ? connectedText : disconnectedText;

    ink(...bgColor).box(x, y, width, height);

    ink(...textColor).write(
      MIDI_BADGE_TEXT,
      { x: x + MIDI_BADGE_PADDING_X, y: y + MIDI_BADGE_PADDING_Y },
      undefined,
      undefined,
      false,
      "MatrixChunky8",
    );
  };

  if (projector) {
    const sy = 33;
    const sh = screen.height - sy;

    // console.log(sound.speaker.amplitudes, sound.speaker.waveforms);
    sound.paint.bars(
      api,
      amplitude,
      waveformsForBars,
      0,
      sy,
      screen.width, // width
      sh, // height
      [255, 0, 0, 255],
      { noamp: true, primaryColor, secondaryColor },
    );
    //ink("yellow").write(scope, 6, sy + sh + 5);
    ink("yellow").write(scope, 50 + 4, 6);
    // ink("pink").write(scopeTrim, 6 + 18, sy + sh + 5);
    const audioBadgeWidth = 80;
    const audioBadgeHeight = 12;
    const audioBadgeY = sy + 4;
    let audioBadgeX;

    if (!audioReady) {
      audioBadgeX = screen.width - audioBadgeWidth - 10;
      ink(180, 0, 0, 240).box(audioBadgeX, audioBadgeY, audioBadgeWidth, audioBadgeHeight);
      ink(255, 255, 0).write("AUDIO OFF", audioBadgeX + 8, audioBadgeY + 4);
    }

    drawMidiBadge(midiBadgeMetrics, midiConnected, {
      connectedBackground: [0, 0, 0, 180],
      disconnectedBackground: [0, 0, 0, 90],
    });
  } else if (!paintPictureOverlay) {
    const sy = 3;
    const sh = 15; // screen.height - sy;

    // const right = (54 + 120);
    // const leftOfWav = wavBtn.box.x
    const availableWidth = waveBtn.box.x - 54;

    sound.paint.bars(
      api,
      amplitude,
      waveformsForBars,
      54, //0,
      sy, //sy,
      availableWidth,
      //screen.width, // width
      sh, // height
      [255, 0, 0, 255],
      { primaryColor, secondaryColor },
    );

    // Draw active notes to the right of the mini piano (not in song mode, not in compact mode)
    if (!song && !layout.compactMode) {
      const activeNotes = orderedByCount(sounds);
      if (activeNotes.length > 0) {
        // Position to the right of the piano (piano is 14 white keys * 7px = 98px wide)
        const pianoWidth = 98;
        const pianoStartX = 58;
        const notesStartX = pianoStartX + pianoWidth + 4; // 4px gap after piano
        const pianoY = 21;
        
        // Draw a subtle dark background for the active notes area
        const notesWidth = activeNotes.length * 14 + 8;
        ink(0, 0, 0, 128).box(notesStartX, pianoY, notesWidth, 16);
        
        // Draw each active note
        activeNotes.forEach((note, index) => {
          const noteX = notesStartX + 4 + index * 14;
          ink(255, 255, 0).write(note.toUpperCase(), noteX, pianoY + 4);
        });
      }
    }
    
    // In compact mode: unified active note display at bottom center
    if (layout.compactMode && layout.splitLayout) {
      const activeNotes = orderedByCount(sounds);
      if (activeNotes.length > 0) {
        const displayY = layout.bottomCenterY;
        const displayText = activeNotes.map(n => n.toUpperCase()).join(" ");
        const textWidth = displayText.length * 6; // Approximate glyph width
        const displayX = (screen.width - textWidth) / 2;
        
        // Draw background
        ink(0, 0, 0, 180).box(displayX - 4, displayY, textWidth + 8, 12);
        // Draw active notes
        ink(255, 255, 0).write(displayText, displayX, displayY + 2);
      }
    }

    // ink("yellow").write(scope, 56 + 120 + 2, sy + 3);
    // ink("pink").write(scopeTrim, 6 + 18, sy + sh + 3);
    // ink("cyan").write(sound.sampleRate, 6 + 18 + 20, sy + sh + 3);

    const rightEdge = waveBtn?.box?.x ?? screen.width - 8;
    const audioBadgeWidth = 66;
    const audioBadgeHeight = max(9, sh - 4);
    const audioBadgeY = sy + 2;
    let audioBadgeX;

    if (!audioReady) {
      audioBadgeX = min(
        max(54, rightEdge - audioBadgeWidth - 4),
        screen.width - audioBadgeWidth - 8,
      );
      ink(180, 0, 0, 240).box(audioBadgeX, audioBadgeY, audioBadgeWidth, audioBadgeHeight);
      ink(255, 255, 0).write("AUDIO OFF", audioBadgeX + 8, audioBadgeY + 3);
    }

    if (song && melodyAliasBtn && melodyAliasBtn.box && melodyButtonRect) {
      const baseGlyphWidth = typeface.glyphs["0"].resolution[0];
      const baseGlyphHeight = typeface.glyphs["0"].resolution[1];

      melodyAliasBtn.paint((btn) => {
        const rect = btn.box;
        const isActive = melodyAliasDown || songNoteDown;
        const backgroundColor = isActive ? [0, 120, 140, 220] : [0, 0, 0, 150];
        const borderColor = isActive ? [0, 255, 234, 240] : [0, 200, 220, 180];

        ink(...backgroundColor).box(rect.x, rect.y, rect.w, rect.h);
        ink(...borderColor).box(rect.x, rect.y, rect.w, rect.h, "outline");

        // Note value intentionally omitted per design request

        const sanitizeLyric = (value) =>
          typeof value === "string" ? value.replace(/-/g, "") : "";

        const prevLyric = sanitizeLyric(song?.[songIndex - 1]?.[1]);
        const currentLyric = sanitizeLyric(song?.[songIndex]?.[1]);
        const nextLyric = sanitizeLyric(song?.[songIndex + 1]?.[1]);

        const glyphWidth = matrixGlyphMetrics.width;
        const glyphHeight = matrixGlyphMetrics.height;
        const centerY = rect.y + rect.h / 2;

        if (currentLyric) {
          const lyricWidth = currentLyric.length * glyphWidth;
          const lyricX = rect.x + (rect.w - lyricWidth) / 2;
          const lyricY = centerY - glyphHeight / 2;
          ink("white").write(
            currentLyric,
            { x: lyricX, y: lyricY },
            undefined,
            undefined,
            false,
            "MatrixChunky8",
          );

          if (prevLyric) {
            const prevWidth = prevLyric.length * glyphWidth;
            const prevX = lyricX - prevWidth - 4;
            if (prevX > rect.x) {
              ink(160, 160, 160, 210).write(
                prevLyric,
                { x: prevX, y: lyricY },
                undefined,
                undefined,
                false,
                "MatrixChunky8",
              );
            }
          }

          if (nextLyric) {
            const nextWidth = nextLyric.length * glyphWidth;
            const nextX = lyricX + lyricWidth + 4;
            if (nextX + nextWidth < rect.x + rect.w) {
              ink(160, 160, 160, 210).write(
                nextLyric,
                { x: nextX, y: lyricY },
                undefined,
                undefined,
                false,
                "MatrixChunky8",
              );
            }
          }
        }

        const hint = "tap or hold";
        const hintWidth = hint.length * glyphWidth;
        const hintX = rect.x + (rect.w - hintWidth) / 2;
        const hintY = rect.y + rect.h - glyphHeight - 4;
        ink(200, 200, 200, 200).write(
          hint,
          { x: hintX, y: hintY },
          undefined,
          undefined,
          false,
          "MatrixChunky8",
        );
      });
    }

    drawMidiBadge(midiBadgeMetrics, midiConnected);
  }

  updateTheme({ num });

  if (tap) {
    ink("yellow");
    write("tap", { right: 6, top: 6 });
  } else if (!paintPictureOverlay) {
    waveBtn?.paint((btn) => {
      ink(btn.down ? [40, 40, 100] : "darkblue").box(
        btn.box.x,
        btn.box.y + 3,
        btn.box.w,
        btn.box.h - 3,
      );
      // ink("white", 64).box(btn.box);
      ink("orange").line(
        btn.box.x + btn.box.w,
        btn.box.y + 3,
        btn.box.x + btn.box.w,
        btn.box.y + btn.box.h - 1,
      );
      ink(btn.down ? "yellow" : "orange");
      write(wave, { right: 27, top: 6 });
    });

    octBtn?.paint((btn) => {
      if (btn.down) {
        ink(40, 40, 100);
      } else {
        ink(octaveTheme[octave], 196);
      }
      box(btn.box.x, btn.box.y + 3, btn.box.w - 4, btn.box.h - 3);
      // ink("white", 64).box(btn.box);
      ink(btn.down ? "yellow" : "pink");
      write(octave, { right: 8, top: 6 });
    });
  }

  if (tap) {
    // Only render a visible window of keys around the current tapIndex
    // to prevent performance degradation with long key sequences
    const glyphWidth = 6; // Approximate character width
    const maxVisibleChars = Math.ceil(screen.width / glyphWidth) + 10;
    const halfVisible = Math.floor(maxVisibleChars / 2);
    const startIdx = Math.max(0, tapIndex - halfVisible);
    const endIdx = Math.min(keys.length, tapIndex + halfVisible);
    const visibleKeys = keys.slice(startIdx, endIdx);
    const offsetFromStart = tapIndex - startIdx;
    ink("gray").write(visibleKeys, screen.width / 2 - offsetFromStart * glyphWidth, screen.height / 2);
    
    let nextToken = keys[tapIndex];
    let tempTapIndex = tapIndex;
    if (octaves.includes(nextToken)) {
      tempTapIndex += 1;
      nextToken += keys[tempTapIndex];
    }
    if (accents.includes(keys[tempTapIndex + 1])) {
      nextToken += keys[tempTapIndex + 1];
    }
    ink("red").write(nextToken, screen.width / 2, screen.height / 2);
  }

  if (tap && !paintPictureOverlay)
    ink("orange").line(screen.width / 2, 0, screen.width / 2, screen.height);

  if (!paintPictureOverlay) {
    if (!tap && !song && !layout.compactMode) {
      // Write all the active keys (not in compact mode - handled separately)
      ink("lime");
      write(
        active.map((key) => sounds[key]?.note.toUpperCase()).join(" "),
        6,
        20,
      );
    } else if (tap) {
      ink("white");
      active.forEach((sound, index) => {
        write(sound, screen.width / 2, screen.height / 2 + 12 + 12 * index);
      });
      if (tapped) {
        ink("lime");
        write(tapped, screen.width / 2, screen.height / 2);
      }
    }
  }

  if (!tap /*&& !projector*/ && !paintPictureOverlay) {
    // 🎵 Draw connecting line FIRST (behind everything)
    if (song && songIndex < song.length - 1) {
      const currentNoteKey = song[songIndex][0];
      const nextNoteKey = song[songIndex + 1][0];
      
      if (currentNoteKey && nextNoteKey) {
        // Find the button for current and next notes
        const currentButton = buttons[currentNoteKey.toLowerCase()] || buttons["+" + currentNoteKey.toLowerCase()];
        const nextButton = buttons[nextNoteKey.toLowerCase()] || buttons["+" + nextNoteKey.toLowerCase()];
        
        if (currentButton && nextButton) {
          // Get center points of both buttons
          const x1 = currentButton.box.x + currentButton.box.w / 2;
          const y1 = currentButton.box.y + currentButton.box.h / 2;
          const x2 = nextButton.box.x + nextButton.box.w / 2;
          const y2 = nextButton.box.y + nextButton.box.h / 2;
          
          // Draw brighter line with fade based on progress
          const lineOpacity = Math.floor(songProgress * 255);
          if (lineOpacity > 0) {
            ink(0, 255, 255, lineOpacity).line(x1, y1, x2, y2);
          }
        }
      }
    }
    
    const activeNote = buttonNotes.indexOf(active[0]);

    if (activeNote >= 0 && activeNote !== lastActiveNote) {
      lastActiveNote = activeNote;
      transposeOverlayFade = 0;
    }

    // 🎵 Draw grid outlines for melody notes
    if (song) {
      // Collect all unique notes used in the melody
      const melodyNotes = new Set();
      song.forEach(([note]) => melodyNotes.add(note.toLowerCase()));
      
      // Draw outline for each melody note button
      buttonNotes.forEach((note) => {
        if (buttons[note] && melodyNotes.has(note.toUpperCase())) {
          const btn = buttons[note];
          ink("cyan", 64).box(btn.box, "outline"); // Subtle cyan outline
        }
      });
    }

    // Paint all the keyboard buttons.
    buttonNotes.forEach((note, index) => {
      if (buttons[note]) {
        buttons[note].paint((btn) => {
          let color;
          let isBlocked = false;

          // In song mode, check if this note is blocked (not the current note)
          if (song && note.toUpperCase() !== song?.[songIndex][0]) {
            isBlocked = true;
            color = "black"; // Blocked notes are black
          } else if ((!slide && btn.down) || (btn.down && slide)) {
            // If this button is pressed down.
            color = "maroon";
          } else {
            const outOctave =
              parseInt(octave) +
              (note.startsWith("+") ? upperOctaveShift : lowerOctaveShift);
            // console.log("Output octave:", outOctave);
            color = note.indexOf("#") === -1 ? octaveTheme[outOctave] : "gray";
          }

          // Remove red highlighting - we just use the boxes now
          // (keeping this section empty for clarity)

          if (!projector) {
            ink(color, isBlocked ? 128 : 196).box(btn.box); // Blocked notes are darker
          } else {
            ink(color, 48).box(btn.box); // One solid colored box per note.
            // ink("white", 32).box(btn.box, "inline"); // One solid colored box per note.
          }
          // const accent = colorFromNote(note, num);
          // ink(accent).box(btn.box.x + btn.box.w - 8, btn.box.y + 4, 4);
          // ink("black", 64).box(
          //   btn.box.x + btn.box.w - 8,
          //   btn.box.y + 4,
          //   4,
          //   "outline",
          // );

          // Ghost trails 👻
          if (trail[note] > 0) {
            ink("maroon", max(1, trail[note] * 96)).box(
              btn.box.x + btn.box.w / 2,
              btn.box.y + btn.box.h / 2,
              trail[note] * btn.box.w,
              "center",
            );
          }

          // 🎵 Note label
          const glyphWidth = typeface.glyphs["0"].resolution[0];
          const glyphHeight = typeface.glyphs["0"].resolution[1];
          
          if (song) {
            // In song mode, only show note labels for current/next notes, centered
            const isCurrentNote = note.toUpperCase() === song?.[songIndex][0];
            const isNextNote = note.toUpperCase() === song?.[songIndex + 1]?.[0];
            
            if (isCurrentNote || isNextNote) {
              const noteLabel = note.toUpperCase();
              const labelWidth = noteLabel.length * glyphWidth;
              const centerX = btn.box.x + btn.box.w / 2 - labelWidth / 2;
              const centerY = btn.box.y + btn.box.h / 2 - glyphHeight / 2;
              
              // Use darker color that's visible on yellow
              ink(0, 0, 50).write(noteLabel, centerX, centerY);
            }
            // Don't show labels for blocked notes
          } else {
            // Normal mode - show label in top-left corner
            ink("white").write(note.toUpperCase(), btn.box.x + 2, btn.box.y + 1);
          }

          // � Repeat boxes for current note
          if (song && note.toUpperCase() === song?.[songIndex][0]) {
            let repeatCount = 0;
            let currentNote = song[songIndex][0];
            // Count consecutive repeats of the same note
            for (let i = songIndex; i < song.length; i++) {
              if (song[i][0] === currentNote) {
                repeatCount++;
              } else {
                break;
              }
            }
            // Show solid boxes - one for each tap, stacked inside
            for (let i = 0; i < repeatCount; i++) {
              const inset = 6 + i * 3; // Start at 6px margin, each box gets progressively smaller
              ink(0, 100, 120, 220).box( // Darker cyan for better contrast with white text
                btn.box.x + inset,
                btn.box.y + inset,
                btn.box.w - inset * 2,
                btn.box.h - inset * 2
              );
            }
          }
          // Fade in box for next note
          else if (song && note.toUpperCase() === song?.[songIndex + 1]?.[0]) {
            // Only show 1 box for the immediate next tap (not all repeats)
            const inset = 6;
            const fadeOpacity = Math.floor(songProgress * 100); // Reduced from 200 to 100 for more fade
            if (fadeOpacity > 0) {
              ink(0, 100, 120, fadeOpacity).box( // Darker cyan for better contrast
                btn.box.x + inset,
                btn.box.y + inset,
                btn.box.w - inset * 2,
                btn.box.h - inset * 2
              );
            }
          }

          // 🎵 Paint note label OVER boxes (in song mode only)
          if (song) {
            const isCurrentNote = note.toUpperCase() === song?.[songIndex][0];
            const isNextNote = note.toUpperCase() === song?.[songIndex + 1]?.[0];
            
            if (isCurrentNote) {
              // Show the note letter in top-left using MatrixChunky8
              const noteLetter = note.toUpperCase();
              ink("white").write(noteLetter, { x: btn.box.x + 1, y: btn.box.y }, undefined, undefined, false, "MatrixChunky8");
              
              // Show the word/syllable to sing for current note (centered)
              let label = song[songIndex][1];
              // Remove hyphens for display
              label = label.replace(/-/g, '');
              const labelWidth = label.length * glyphWidth;
              const centerX = btn.box.x + btn.box.w / 2 - labelWidth / 2;
              const centerY = btn.box.y + btn.box.h / 2 - glyphHeight / 2;
              
              // Use white for labels
              ink("white").write(label, centerX, centerY);
            } else if (isNextNote) {
              // Use white with fade based on progress
              const fadeOpacity = Math.floor(songProgress * 255);
              if (fadeOpacity > 0) {
                // Show the note letter in top-left using MatrixChunky8
                const noteLetter = note.toUpperCase();
                ink("white", fadeOpacity).write(noteLetter, { x: btn.box.x + 1, y: btn.box.y }, undefined, undefined, false, "MatrixChunky8");
                
                // Show the word/syllable to sing for next note (centered)
                let label = song[songIndex + 1][1];
                // Remove hyphens for display
                label = label.replace(/-/g, '');
                const labelWidth = label.length * glyphWidth;
                const centerX = btn.box.x + btn.box.w / 2 - labelWidth / 2;
                const centerY = btn.box.y + btn.box.h / 2 - glyphHeight / 2;
                
                ink("white", fadeOpacity).write(label, centerX, centerY);
              }
            }
          }

          // 🧮 Transpose label
          if (paintTransposeOverlay && lastActiveNote >= 0) {
            let dist = index - lastActiveNote;
            if (dist !== 0) {
              // dist = dist > 0 ? "+" + dist : dist.toString();
              ink(dist > 0 ? "lime" : "red", transposeOverlayFade * 255).write(
                abs(dist),
                // btn.box.x +
                //   btn.box.w / 2 -
                //   ((dist.length + 1) * glyphWidth) / 2,
                btn.box.x + 2 + note.length * glyphWidth,
                btn.box.y + 1,
                //btn.box.y + btn.box.h / 2 - glyphHeight / 2,
              );
            }
          }

          // Paint keyboard shortcuts (if they differ from the note)
          // Hide in song mode
          if (!song) {
            const keyLabel = noteToKeyboardKey(note);
            if (keyLabel && keyLabel !== note.toLowerCase()) {
              ink("white", 96).write(
                keyLabel,
                btn.box.x + 2,
                btn.box.y + 10,
              );
            }
          }
        });
      }
    });

    if (!projector) {
      const leftEdge = ceil(layout.margin);
      const rightEdge = round(leftEdge + layout.buttonWidth * layout.buttonsPerRow);
      const topEdge = round(layout.topButtonY);
      const bottomEdge = round(layout.topButtonY + layout.buttonHeight * layout.totalRows);
      const gridAlpha = 40;

      for (let col = 0; col <= layout.buttonsPerRow; col += 1) {
        const x = round(layout.margin + col * layout.buttonWidth);
        ink(255, 255, 255, gridAlpha).line(x, topEdge, x, bottomEdge);
      }

      for (let row = 0; row <= layout.totalRows; row += 1) {
        const y = round(layout.topButtonY + row * layout.buttonHeight);
        ink(255, 255, 255, gridAlpha).line(leftEdge, y, rightEdge, y);
      }
    }
  }
  
  // 📊 Performance OSD (On-Screen Display) - toggle with ` key
  // Uses MatrixChunky8 font and positions intelligently to avoid pads
  if (perfOSD && !paintPictureOverlay && !projector) {
    const font = "MatrixChunky8";
    const glyphW = 6;
    const glyphH = 8;
    const lineHeight = glyphH + 2;
    const osdLines = 9;
    const osdWidth = 24 * glyphW + 8; // ~152px
    const osdHeight = osdLines * lineHeight + 4;
    
    // Position OSD above the button pads, on the right side
    // Use layout metrics to find a safe spot
    const padTop = layout?.topButtonY || (screen.height - 120);
    const osdX = screen.width - osdWidth - 4;
    const osdY = Math.max(TOP_BAR_BOTTOM + 2, padTop - osdHeight - 4);
    
    // Semi-transparent background
    ink(0, 0, 0, 210).box(osdX - 2, osdY - 2, osdWidth, osdHeight);
    
    // Border
    ink(80, 80, 80).box(osdX - 2, osdY - 2, osdWidth, osdHeight, "outline");
    
    let row = 0;
    const writeRow = (color, text) => {
      ink(color).write(text, { x: osdX, y: osdY + row * lineHeight }, undefined, undefined, false, font);
      row++;
    };
    
    // Title
    writeRow("orange", "PERF OSD [`]");
    
    // Audio sample rate
    const srStr = perfStats.sampleRate > 0 ? `${perfStats.sampleRate.toFixed(1)}kHz` : "--";
    writeRow("cyan", `RATE: ${srStr}`);
    
    // Audio context latencies (hardware)
    const baseLatStr = perfStats.baseLatency > 0 ? `${perfStats.baseLatency.toFixed(1)}` : "--";
    const outLatStr = perfStats.outputLatency > 0 ? `${perfStats.outputLatency.toFixed(1)}` : "--";
    writeRow([180, 180, 180], `HW LAT: ${baseLatStr}/${outLatStr}ms`);
    
    // JS-side latency (key press to synth call)
    const latStr = perfStats.latency > 0 ? `${perfStats.latency.toFixed(1)}ms` : "--";
    const avgStr = perfStats.avgLatency > 0 ? `${perfStats.avgLatency.toFixed(1)}ms` : "--";
    writeRow("lime", `JS LAT: ${latStr} AVG:${avgStr}`);
    
    // Min/Max latency
    const minStr = perfStats.minLatency < Infinity ? `${perfStats.minLatency.toFixed(1)}` : "--";
    const maxStr = perfStats.maxLatency > 0 ? `${perfStats.maxLatency.toFixed(1)}` : "--";
    writeRow([120, 120, 120], `MIN/MAX: ${minStr}/${maxStr}ms`);
    
    // Sound counts
    writeRow("yellow", `SND:${perfStats.soundCount} STK:${perfStats.tonesInStack} KEY:${perfStats.keysLength}`);
    
    // FPS and memory
    const fpsColor = perfStats.fps >= 55 ? "lime" : perfStats.fps >= 30 ? "yellow" : "red";
    const memStr = perfStats.memoryUsed > 0 ? ` MEM:${perfStats.memoryUsed}MB` : "";
    writeRow(fpsColor, `FPS:${perfStats.fps}${memStr}`);
    
    // MIDI status
    writeRow(midiConnected ? "lime" : [100, 100, 100], midiConnected ? "MIDI: CONNECTED" : "MIDI: --");
    
    // Estimated total latency
    const totalEst = perfStats.avgLatency + perfStats.baseLatency + perfStats.outputLatency;
    const totalStr = totalEst > 0 ? `~${totalEst.toFixed(1)}ms` : "--";
    writeRow("white", `TOTAL EST: ${totalStr}`);
  }
}

let anyDown = true;

const percDowns = {};

function act({
  event: e,
  sound: { synth, speaker, play, freq, midi: midiUtil, room },
  num,
  pens,
  hud,
  screen,
  painting,
  api,
}) {
  if (e.is("reframed")) {
    setupButtons(api);
    buildWaveButton(api);
    buildOctButton(api);
    // Resize picture to quarter resolution (half width, half height)
    const resizedPictureWidth = Math.max(1, Math.floor(screen.width / 2));
    const resizedPictureHeight = Math.max(1, Math.floor(screen.height / 2));
    picture = painting(resizedPictureWidth, resizedPictureHeight, ({ wipe }) => {
      wipe("gray");
    });
  }

  if (e.is("keyboard:down:.") && !e.repeat) {
    upperOctaveShift += 1;
  }

  if (e.is("keyboard:down:,") && !e.repeat) {
    upperOctaveShift -= 1;
  }

  // 🏠 Room mode toggle (/ key) - global reverb
  if (e.is("keyboard:down:/") && !e.repeat) {
    roomMode = !roomMode;
    room.toggle();
  }

  if (
    e.is("keyboard:down") &&
    !e.repeat &&
    e.key === "Shift" &&
    e.code === "ShiftLeft"
  ) {
    quickFade = !quickFade;
  }

  if (
    e.is("keyboard:down") &&
    !e.repeat &&
    e.key === "Shift" &&
    e.code === "ShiftRight"
  ) {
    // console.log("Code:", e.code);
    slide = !slide;

    if (slide && Object.keys(tonestack).length > 1) {
      const orderedTones = orderedByCount(tonestack);
      orderedTones.forEach((tone, index) => {
        if (index > 0) {
          sounds[tone]?.sound.kill(quickFade ? fastFade : fade); // Kill a sound if it exists.
          trail[tone] = 1;
          delete tonestack[tone]; // Remove this key from the notestack.
          delete sounds[tone];
          if (buttons[tone]) buttons[tone].down = false;
        }
      });
    }
  }

  //  if (
  //    e.is("keyboard:down:control") ||
  //    (e.is("keyboard:down:capslock") && !e.repeat)
  //  ) {
  //    lowerOctaveShift += 1;
  //  }

  // if (e.is("keyboard:down:shift") && !e.repeat) {
  //   lowerOctaveShift -= 1;
  // }

  if (e.is("keyboard:down:-")) paintTransposeOverlay = !paintTransposeOverlay;
  if (e.is("keyboard:down:=")) {
    paintPictureOverlay = !paintPictureOverlay;
    hud.label(paintPictureOverlay ? undefined : "notepat");
    setupButtons(api);
  }
  if (e.is("keyboard:down:\\")) projector = !projector;

  // � Performance OSD toggle (backtick key)
  if (e.is("keyboard:down:`") && !e.repeat) {
    perfOSD = !perfOSD;
  }

  // �🚨 PANIC BUTTON: Press Escape to stop all stuck sounds
  if (e.is("keyboard:down:escape")) {
    console.log("🚨 PANIC: Force stopping all sounds!");
    Object.keys(sounds).forEach(note => {
      console.log("🔇 Force killing stuck sound:", note);
      sounds[note]?.sound?.kill(0.01); // Very fast kill
    });
    // Clear all state
    Object.keys(sounds).forEach(note => delete sounds[note]);
    Object.keys(tonestack).forEach(note => delete tonestack[note]);
    Object.keys(trail).forEach(note => delete trail[note]);
    console.log("🧹 All audio state cleared");
  }

  // if (e.is("keyboard:down:arrowleft")) {
  // scopeTrim -= 1;
  // if (scopeTrim < 0) scopeTrim = 0;
  // }

  // if (e.is("keyboard:down:arrowright")) {
  // scopeTrim += 1;
  // }

  /*
  if (e.is("keyboard:down:arrowdown")) {
    scope -= 1;
    if (scope < 0) scope = 0;
  }

  if (e.is("keyboard:down:arrowup")) {
    scope += 1;
    if (scope > tones.waveforms.left.length) {
      scope = tones.waveforms.left.length;
    }
  }
  */

  //if (tap) {
  // if (e.is("keyboard:down:shift") && !e.repeat) hold = true;
  // if (e.is("keyboard:up:shift")) hold = false;
  //} else {
  // if (e.is("keyboard:down:shift") && !e.repeat) sharps = true;
  // if (e.is("keyboard:up:shift")) sharps = false;
  // if (e.is("keyboard:down:alt") && !e.repeat) flats = true;
  // if (e.is("keyboard:up:alt")) flats = false;
  //}

  // 🥁 Percussion Sound Design
  // Each drum uses layered synthesis for a more musical sound
  // Velocity (0-127) scales volume for expressive playing
  const pc = "maroon";
  
  // Kick drum - 808-style with BIG sustained BOOOOOOM
  const makeKick = (velocity = 127) => {
    const vel = velocity / 127; // Normalize to 0-1
    
    // === LAYER 1: THE BIG BOOM - long sustained sub ===
    // This is the BOOOOOooooom that sustains and rumbles
    synth({
      type: "sine",
      tone: 38, // Very deep sub
      duration: 0.6, // LONG tail for that 808 sustain
      attack: 0.001,
      decay: 0.5, // Slower decay = longer boom
      volume: 1.0 * vel,
    });
    
    // === LAYER 2: Sub harmonic for warmth ===
    synth({
      type: "sine",
      tone: 55, // Octave-ish above for body
      duration: 0.5,
      attack: 0.001,
      decay: 0.55,
      volume: 0.7 * vel,
    });
    
    // === LAYER 3: Punch body (the THUMP) ===
    synth({
      type: "sine", 
      tone: 90,
      duration: 0.07,
      attack: 0,
      decay: 0.85,
      volume: 0.8 * vel,
    });
    
    // === LAYER 4: Click transient (the SNAP) ===
    synth({
      type: "square",
      tone: 1200,
      duration: 0.008,
      attack: 0,
      decay: 0.99,
      volume: 0.5 * vel,
    });
    
    // === LAYER 5: Noise burst for attack presence ===
    synth({
      type: "noise-white",
      tone: 800,
      duration: 0.012,
      attack: 0,
      decay: 0.95,
      volume: 0.4 * vel,
    });
    
    // === LAYER 6: Mid knock (beater sound) ===
    synth({
      type: "triangle",
      tone: 150,
      duration: 0.04,
      attack: 0,
      decay: 0.9,
      volume: 0.5 * vel,
    });
    
    // === LAYER 7: Extra low end sustain ===
    // Second sub layer that decays even slower
    synth({
      type: "sine",
      tone: 42,
      duration: 0.8, // Even longer!
      attack: 0.01,
      decay: 0.4, // Very slow decay
      volume: 0.6 * vel,
    });
  };
  
  // Snare - layered noise at different pitches for character
  const makeSnare = (velocity = 127) => {
    const vel = velocity / 127;
    // High "snap" - bright filtered noise
    synth({
      type: "noise-white",
      tone: 5000,
      duration: 0.1,
      attack: 0,
      decay: 0.85,
      volume: 0.5 * vel,
    });
    // Mid "body" - pitched noise around snare resonance
    synth({
      type: "noise-white",
      tone: 250, // Pitched noise for snare body character
      duration: 0.15,
      attack: 0.001,
      decay: 0.88,
      volume: 0.45 * vel,
    });
    // Fundamental tone - the "drum" part
    synth({
      type: "triangle",
      tone: 180,
      duration: 0.1,
      attack: 0,
      decay: 0.9,
      volume: 0.35 * vel,
    });
  };
  
  // Hi-hat - layered high-pitched noise for shimmer
  const makeHihat = (velocity = 127) => {
    const vel = velocity / 127;
    // Main hat - very high pitched noise
    synth({
      type: "noise-white",
      tone: 10000,
      duration: 0.05,
      attack: 0,
      decay: 0.8,
      volume: 0.3 * vel,
    });
    // Shimmer layer - slightly lower for body
    synth({
      type: "noise-white",
      tone: 7000,
      duration: 0.04,
      attack: 0,
      decay: 0.75,
      volume: 0.2 * vel,
    });
  };
  
  // Open hi-hat / ride - longer decay with bell character
  const makeRide = (velocity = 127) => {
    const vel = velocity / 127;
    // Main body - mid-high pitched noise
    synth({
      type: "noise-white",
      tone: 6000,
      duration: 0.3,
      attack: 0.005,
      decay: 0.65,
      volume: 0.25 * vel,
    });
    // Shimmer - higher pitched noise
    synth({
      type: "noise-white",
      tone: 9000,
      duration: 0.2,
      attack: 0.01,
      decay: 0.6,
      volume: 0.2 * vel,
    });
    // Bell tone - adds pitch character
    synth({
      type: "sine",
      tone: 800,
      duration: 0.18,
      attack: 0.005,
      decay: 0.75,
      volume: 0.12 * vel,
    });
  };
  
  // Crash cymbal - wide frequency spread
  const makeCrash = (velocity = 127) => {
    const vel = velocity / 127;
    // Low body
    synth({
      type: "noise-white",
      tone: 3000,
      duration: 0.5,
      attack: 0.001,
      decay: 0.55,
      volume: 0.35 * vel,
    });
    // Mid shimmer
    synth({
      type: "noise-white",
      tone: 6000,
      duration: 0.45,
      attack: 0.001,
      decay: 0.5,
      volume: 0.4 * vel,
    });
    // High sparkle
    synth({
      type: "noise-white",
      tone: 10000,
      duration: 0.35,
      attack: 0,
      decay: 0.45,
      volume: 0.3 * vel,
    });
  };
  
  // Low tom
  const makeTomLow = (velocity = 127) => {
    const vel = velocity / 127;
    synth({
      type: "sine",
      tone: 100,
      duration: 0.2,
      attack: 0.001,
      decay: 0.9,
      volume: 0.7 * vel,
    });
    synth({
      type: "triangle",
      tone: 180,
      duration: 0.1,
      attack: 0,
      decay: 0.85,
      volume: 0.3 * vel,
    });
  };
  
  // High tom  
  const makeTomHigh = (velocity = 127) => {
    const vel = velocity / 127;
    synth({
      type: "sine",
      tone: 160,
      duration: 0.15,
      attack: 0.001,
      decay: 0.88,
      volume: 0.6 * vel,
    });
    synth({
      type: "triangle",
      tone: 280,
      duration: 0.08,
      attack: 0,
      decay: 0.82,
      volume: 0.25 * vel,
    });
  };
  
  // Legacy makePerc for backwards compatibility (clicky sounds)
  const makePerc = (hz) => {
    synth({
      type: "triangle",
      tone: hz / 2,
      duration: 0.01,
      attack: 0,
      volume: 0.5,
    });
    synth({ type: "sawtooth", tone: hz, duration: 0.0025, volume: 1 });
    synth({
      type: "square",
      tone: hz / 4,
      duration: 0.005,
      volume: 0.95,
      decay: 0.999,
    });
  };

  function makeNoteSound(tone, velocity = 127) {
    // 📊 Track sound creation time for latency measurement
    perfStats.lastSoundTime = performance.now();
    if (perfStats.lastKeyTime > 0) {
      const latency = perfStats.lastSoundTime - perfStats.lastKeyTime;
      perfStats.latency = latency;
      perfStats.latencyHistory.push(latency);
      if (perfStats.latencyHistory.length > 30) perfStats.latencyHistory.shift();
      perfStats.avgLatency = perfStats.latencyHistory.reduce((a, b) => a + b, 0) / perfStats.latencyHistory.length;
      perfStats.maxLatency = Math.max(perfStats.maxLatency, latency);
      perfStats.minLatency = Math.min(perfStats.minLatency, latency);
    }
    
    const velocityRatioRaw = velocity === undefined ? 1 : velocity / 127;
    const velocityRatio = num?.clamp
      ? num.clamp(velocityRatioRaw, 0, 1)
      : Math.max(0, Math.min(1, velocityRatioRaw));
    const minVelocityVolume = 0.05; // Keep a subtle floor so very light taps still play.
    const volumeScale = minVelocityVolume + (1 - minVelocityVolume) * velocityRatio;

    if (wave === "sample") {
      // synth({
      //   type: "sine",
      //   attack,
      //   tone: freq(tone),
      //   duration: 0.5,
      //   volume: toneVolume / 2, // / 32,
      // });

      return play(startupSfx, {
        volume: volumeScale,
        pitch: freq(tone),
        // pan: -0.5 + num.randIntRange(0, 100) / 100,
      });

      // return synth({
      //   type: wave,
      //   attack,
      //   // decay,
      //   tone,
      //   duration: "🔁",
      //   volume: toneVolume,
      // });
    } else if (wave === "composite") {
      // console.log("🐦 Composite tone:", tone);

      let toneA, toneB, toneC, toneD, toneE;
      const baseFreq = freq(tone);

      toneA = synth({
        type: "sine",
        // attack: 0.5,//attack * 8,
        attack: 0.0025,
        decay: 0.9,
        tone: baseFreq,
        // tone: baseFreq + 280 + num.randIntRange(-10, 20),
        // duration: 0.18,
        duration: "🔁",
        volume: toneVolume * volumeScale,
      });

      // TODO: Can't update straight after triggering.
      // setTimeout(() => {
      //   toneA.update({ tone: baseFreq, duration: 0.02 });
      // }, 10);

      toneB = synth({
        type: "sine",
        // attack: attack * 8,
        attack: 0.0025,
        // decay,
        tone: baseFreq + 9 + num.randIntRange(-1, 1), //+ 8, //num.randIntRange(-5, 5),
        duration: "🔁",
        volume: (toneVolume / 3) * volumeScale, // / 16,
      });

      toneC = synth({
        type: "sawtooth",
        attack,
        decay: 0.9,
        tone: baseFreq + num.randIntRange(-6, 6),
        duration: 0.15 + num.rand() * 0.05,
        volume: (toneVolume / 48) * volumeScale, // / 32,
      });

      // TODO: One-shot sounds and samples need to be 'killable'.

      toneD = synth({
        type: "triangle",
        attack: 0.999, //attack * 8,
        // decay,
        tone: baseFreq + 8 + num.randIntRange(-5, 5),
        duration: "🔁",
        volume: (toneVolume / 32) * volumeScale,
      });

      toneE = synth({
        type: "square",
        attack: 0.05, //attack * 8,
        // decay,
        tone: baseFreq + num.randIntRange(-10, 10),
        duration: "🔁",
        volume: (toneVolume / 64) * volumeScale,
      });

      return {
        startedAt: toneA?.startedAt || toneB.startedAt,
        kill: (fade) => {
          toneA?.kill(fade);
          toneB?.kill(fade);
          toneC?.kill(fade * 2); // TODO: Does not kill 1 shot sounds. 24.11.19.20.56
          toneD?.kill(fade * 1.4);
          toneE?.kill(fade / 2);
        },
      };
    } else {
      // Map 'noise' shorthand to 'noise-white' for the synth
      const synthType = wave === "noise" ? "noise-white" : wave;
      return synth({
        type: synthType,
        attack: quickFade ? 0.0015 : attack,
        // decay,
        tone,
        duration: "🔁",
        volume: toneVolume * volumeScale,
      });
    }
  }

  const lowerBaseOctave = () => parseInt(octave) + lowerOctaveShift;
  const upperBaseOctave = () => parseInt(octave) + 1 + upperOctaveShift;

  const flatToSharp = {
    DB: "C#",
    EB: "D#",
    GB: "F#",
    AB: "G#",
    BB: "A#",
  };

  const MIDI_NOTE_ON = 0x90;
  const MIDI_NOTE_OFF = 0x80;
  const MIDI_PITCH_BEND = 0xe0;

  const midiNoteToButton = (noteNumber) => {
      if (!midiUtil?.note || typeof noteNumber !== "number") return null;

      const raw = midiUtil.note(noteNumber);
      if (!raw) return null;

      const normalized = raw.toUpperCase();
      const match = normalized.match(/^([A-G])([#B]?)(-?\d+)$/);
      if (!match) return null;

      let [, letter, accidental, octaveStr] = match;

      if (accidental === "B") {
        const enharmonic = flatToSharp[`${letter}${accidental}`];
        if (!enharmonic) return null;
        letter = enharmonic[0];
        accidental = enharmonic[1] || "";
      }

      const noteName = (letter + accidental).toLowerCase();
      const noteOctave = parseInt(octaveStr, 10);

      if (Number.isNaN(noteOctave)) return null;

      const lowerOct = lowerBaseOctave();
      const upperOct = upperBaseOctave();

      if (noteOctave === lowerOct && buttonNoteLookup.has(noteName)) {
        return noteName;
      }
      if (noteOctave === upperOct) {
        const upperNote = `+${noteName}`;
        if (buttonNoteLookup.has(upperNote)) {
          return upperNote;
        }
      }

      if (noteOctave < lowerOct) {
        const offset = (lowerOct - noteOctave) % 2;
        const baseNote = offset === 0 ? noteName : `+${noteName}`;
        if (buttonNoteLookup.has(baseNote)) {
          return baseNote;
        }
      }

      if (noteOctave > upperOct) {
        const offset = (noteOctave - upperOct) % 2;
        const baseNote = offset === 0 ? `+${noteName}` : noteName;
        if (buttonNoteLookup.has(baseNote)) {
          return baseNote;
        }
      }

      if (buttonNoteLookup.has(noteName)) {
        console.warn("🎹 MIDI note folded to base octave:", {
          noteNumber,
          raw,
          mappedTo: noteName,
        });
        return noteName;
      }

      const sharpCandidate = `+${noteName}`;
      if (buttonNoteLookup.has(sharpCandidate)) {
        console.warn("🎹 MIDI note folded to upper octave:", {
          noteNumber,
          raw,
          mappedTo: sharpCandidate,
        });
        return sharpCandidate;
      }

      console.warn("🎹 MIDI note unmapped:", { noteNumber, raw, lowerOct, upperOct });
      return null;
    };

  const computePitchBendRatio = () => {
    const semitoneOffset = midiPitchBendValue * MIDI_PITCH_BEND_RANGE;
    return 2 ** (semitoneOffset / 12);
  };

  const applyPitchBendToNotes = (noteKeys, { immediate = false } = {}) => {
    const ratio = computePitchBendRatio();
    const targets = Array.isArray(noteKeys) && noteKeys.length > 0
      ? noteKeys
      : Object.keys(sounds);

    targets.forEach((noteKey) => {
      const soundEntry = sounds[noteKey];
      const toneInfo = tonestack[noteKey];
      if (!soundEntry?.sound?.update || !toneInfo?.tone) return;

      const baseFrequency = freq(toneInfo.tone);
      if (typeof baseFrequency !== "number" || Number.isNaN(baseFrequency)) return;

      const bentFrequency = baseFrequency * ratio;
      const payload = immediate ? { tone: bentFrequency } : { tone: bentFrequency, duration: 0.05 };
      try {
        soundEntry.sound.update(payload);
      } catch (err) {
        console.warn("🎛️ Pitch bend update failed", { noteKey, err });
      }
    });
  };

  const startMidiButtonNote = (buttonNote, velocity = 127) => {
    if (!buttonNote) return false;

    if (song && buttonNote.toUpperCase() !== song?.[songIndex][0]) {
      synth({
        type: "noise-white",
        tone: 1000,
        duration: 0.05,
        volume: 0.3,
        attack: 0,
      });
      return false;
    }

    anyDown = true;

    let noteName = buttonNote;
    let targetOctave = lowerBaseOctave();
    if (buttonNote.startsWith("+")) {
      noteName = buttonNote.slice(1);
      targetOctave = upperBaseOctave();
    }

    const noteUpper = noteName.toUpperCase();
    const tone = `${targetOctave}${noteUpper}`;
    const active = orderedByCount(sounds);

    if (slide && active.length > 0) {
      sounds[active[0]]?.sound?.update({ tone, duration: 0.1 });
      tonestack[buttonNote] = {
        count: Object.keys(tonestack).length,
        tone,
      };
      sounds[buttonNote] = sounds[active[0]];
      if (sounds[buttonNote]) sounds[buttonNote].note = buttonNote;
      delete sounds[active[0]];
      applyPitchBendToNotes([buttonNote], { immediate: true });
    } else {
      tonestack[buttonNote] = {
        count: Object.keys(tonestack).length,
        tone,
      };

      let soundHandle = makeNoteSound(tone, velocity);

      if (!soundHandle || typeof soundHandle.kill !== "function") {
        const velocityRatio = velocity === undefined ? 1 : velocity / 127;
        const clampedRatio = num?.clamp
          ? num.clamp(velocityRatio, 0, 1)
          : Math.max(0, Math.min(1, velocityRatio));
        const minVelocityVolume = 0.05;
        const fallbackVolume =
          toneVolume * (minVelocityVolume + (1 - minVelocityVolume) * clampedRatio);
        soundHandle = synth({
          type: "sine",
          tone: freq(tone),
          attack: quickFade ? 0.0015 : attack,
          decay: 0.9,
          duration: 0.4,
          volume: fallbackVolume,
        });
      }

      sounds[buttonNote] = {
        note: buttonNote,
        count: active.length + 1,
        sound: soundHandle,
      };

      applyPitchBendToNotes([buttonNote], { immediate: true });

      if (buttonNote.toUpperCase() === song?.[songIndex][0]) {
        songNoteDown = true;
      }

      delete trail[buttonNote];

      pictureAdd(api, tone);
      udpServer?.send("tv", { note: buttonNote });
    }

    if (buttons[buttonNote]) {
      buttons[buttonNote].down = true;
      buttons[buttonNote].over = true;
    }

    return true;
  };

  const stopMidiButtonNote = (buttonNote) => {
    if (!buttonNote) return;

    const orderedTones = orderedByCount(tonestack);

    if (slide && orderedTones.length > 1 && sounds[buttonNote]) {
      const previousKey = orderedTones[orderedTones.length - 2];
      const previousTone = tonestack[previousKey]?.tone;
      if (previousTone) {
        sounds[buttonNote]?.sound?.update({ tone: previousTone, duration: 0.1 });
        sounds[previousKey] = sounds[buttonNote];
        if (sounds[previousKey]) sounds[previousKey].note = previousKey;
        applyPitchBendToNotes([previousKey], { immediate: true });
      }
    } else if (sounds[buttonNote]?.sound) {
      const soundEntry = sounds[buttonNote];
      const lifespan = soundEntry.sound?.startedAt
        ? performance.now() / 1000 - soundEntry.sound.startedAt
        : 0.1;
      const fade = max(0.075, min(lifespan, 0.15));
      soundEntry.sound.kill(quickFade ? fastFade : fade);
    }

    if (buttonNote.toUpperCase() === song?.[songIndex][0]) {
      songIndex = (songIndex + 1) % song.length;
      songNoteDown = false;
      songShifting = true;
    }

    delete tonestack[buttonNote];
    delete sounds[buttonNote];
    trail[buttonNote] = 1;

    if (buttons[buttonNote]) {
      buttons[buttonNote].down = false;
      buttons[buttonNote].over = false;
    }

    if (melodyAliasActiveNote === buttonNote) {
      melodyAliasDown = false;
      melodyAliasActiveNote = null;
      melodyAliasStartedNote = false;
    }
  };

  if (e.is("midi:keyboard")) {
    midiConnected = true;

    const status = e.data?.[0] ?? 0;
    const noteNumber = e.data?.[1];
    const velocity = e.data?.[2] ?? 0;
    const command = status & 0xf0;

    if (command === MIDI_PITCH_BEND) {
      const lsb = e.data?.[1] ?? 0;
      const msb = e.data?.[2] ?? 0;
      const rawValue = (msb << 7) | lsb; // 0 - 16383
      const normalized = (rawValue - 8192) / 8192;
      const clamped = num?.clamp
        ? num.clamp(normalized, -1, 1)
        : Math.max(-1, Math.min(1, normalized));

      if (clamped !== midiPitchBendValue) {
        midiPitchBendValue = clamped;
        applyPitchBendToNotes(undefined, { immediate: true });
        console.log("🎛️ MIDI pitch bend", {
          rawValue,
          normalized,
          clamped,
          ratio: computePitchBendRatio(),
        });
      }

      return;
    }

    if (typeof noteNumber === "number") {
      if (command === MIDI_NOTE_ON && velocity > 0) {
        // 📊 Track MIDI key press time for latency measurement
        perfStats.lastKeyTime = performance.now();
        
        const buttonNote = midiNoteToButton(noteNumber);
        if (buttonNote && startMidiButtonNote(buttonNote, velocity)) {
          console.log("🎹 MIDI note on", { noteNumber, velocity, buttonNote });
          midiActiveNotes.set(noteNumber, buttonNote);
        }
      } else if (command === MIDI_NOTE_OFF || (command === MIDI_NOTE_ON && velocity === 0)) {
        const mappedNote = midiActiveNotes.get(noteNumber) ?? midiNoteToButton(noteNumber);
        if (mappedNote) {
          console.log("🎹 MIDI note off", { noteNumber, buttonNote: mappedNote });
          stopMidiButtonNote(mappedNote);
        }
        midiActiveNotes.delete(noteNumber);
      }
    }

    return;
  }

  if (!tap) {
    if (e.is("keyboard:down:space") && !e.repeat) {
      perc = pc; //"cyan";
      makeSnare(e.velocity);
    }
  }

  if (e.is("keyboard:down:alt") && !e.repeat && e.code === "AltLeft") {
    perc = pc; //"cyan";
    makeCrash(e.velocity);
  }

  if (e.is("keyboard:down:alt") && !e.repeat && e.code === "AltRight") {
    perc = pc; //"cyan";
    makeRide(e.velocity);
  }

  if (e.is("keyboard:down:arrowleft") && !e.repeat && !percDowns.left) {
    perc = "brown";
    percDowns.left = true;
    makeTomLow(e.velocity);
  }

  if (e.is("keyboard:down:arrowdown") && !e.repeat && !percDowns.down) {
    perc = "pink";
    percDowns.down = true;
    makeKick(e.velocity);
  }

  if (e.is("keyboard:down:arrowright") && !e.repeat && !percDowns.right) {
    perc = "orange";
    percDowns.right = true;
    makeTomHigh(e.velocity);
  }

  if (e.is("keyboard:down:arrowup") && !e.repeat && !percDowns.up) {
    percDowns.up = true;
    perc = "cyan";
    makeHihat(e.velocity);
  }
  if (e.is("keyboard:up:arrowleft")) {
    delete percDowns.left;
  }

  if (e.is("keyboard:up:arrowdown")) {
    delete percDowns.down;
  }

  if (e.is("keyboard:up:arrowright")) {
    delete percDowns.right;
  }

  if (e.is("keyboard:up:arrowup")) {
    delete percDowns.up;
  }

  if (!tap) {
    const activePens = pens?.();
    if (activePens?.length > 0) {
      anyDown = true;
    }

    if (e.is("lift") && activePens?.length <= 1) anyDown = false;

    octBtn?.act(e, {
      down: () => api.beep(400),
      push: (btn) => {
        api.beep();
        waveIndex = (waveIndex + 1) % wavetypes.length;
        const octNum = parseInt(octave);
        octave = max(1, (octNum + 1) % 10).toString();
        buildOctButton(api);
      },
    });

    waveBtn?.act(e, {
      down: () => api.beep(400),
      push: (btn) => {
        api.beep();
        waveIndex = (waveIndex + 1) % wavetypes.length;
        wave = wavetypes[waveIndex];
        buildWaveButton(api);
      },
    });

    const activateMelodyAlias = () => {
      if (!song || paintPictureOverlay || projector) return false;
      const currentNote = song?.[songIndex]?.[0];
      if (!currentNote) return false;

      const targetButtonNote = currentNote.toLowerCase();

      if (melodyAliasDown && melodyAliasActiveNote === targetButtonNote) {
        return false;
      }

      if (sounds[targetButtonNote]) {
        melodyAliasDown = true;
        melodyAliasActiveNote = targetButtonNote;
        melodyAliasStartedNote = false;
        return true;
      }

      const started = startMidiButtonNote(targetButtonNote, 127);
      if (started) {
        melodyAliasDown = true;
        melodyAliasActiveNote = targetButtonNote;
        melodyAliasStartedNote = true;
        return true;
      }

      return false;
    };

    const releaseMelodyAlias = () => {
      if (!melodyAliasDown) return;
      if (melodyAliasStartedNote && melodyAliasActiveNote) {
        stopMidiButtonNote(melodyAliasActiveNote);
      }
      melodyAliasDown = false;
      melodyAliasActiveNote = null;
      melodyAliasStartedNote = false;
    };

    if (melodyAliasBtn && song && !paintPictureOverlay && !projector) {
      melodyAliasBtn.act(
        e,
        {
        down: () => {
          activateMelodyAlias();
        },
        push: () => {
          releaseMelodyAlias();
        },
        up: () => {
          releaseMelodyAlias();
        },
        cancel: () => {
          releaseMelodyAlias();
        },
        out: () => {
          releaseMelodyAlias();
        },
        },
        pens?.(),
      );
    }

    buttonNotes.forEach((note) => {
      if (buttons[note]) {
        buttons[note].act(
          e,
          {
            down: (btn) => {
              anyDown = true;
              // 📊 Track key press time for latency measurement
              perfStats.lastKeyTime = performance.now();
              
              // In song mode, block all notes except the current one
              if (song && note.toUpperCase() !== song?.[songIndex][0]) {
                // Play white noise bump for wrong note
                synth({
                  type: "noise-white",
                  tone: 1000,
                  duration: 0.05,
                  volume: 0.3,
                  attack: 0,
                });
                return false; // Block the interaction
              }

              if (downs[note]) return false; // Cancel the down if the key is held.

              let noteUpper = note.toUpperCase();
              // console.log("Note upper:", noteUpper);
              keys += noteUpper;
              const active = orderedByCount(sounds);

              let tempOctave = octave;

              if (note[0] === "+") {
                noteUpper = noteUpper.replace("+", "");
                tempOctave = parseInt(octave) + 1;
                tempOctave += upperOctaveShift;
              } else {
                tempOctave = parseInt(octave) + lowerOctaveShift;
              }

              const tone = `${tempOctave}${noteUpper}`;

              // console.log("🔴 Chosen tone:", tone, noteUpper);

              if (slide && active.length > 0) {
                sounds[active[0]]?.sound?.update({ tone, duration: 0.1 });
                // 🟠 TODO: Instead of just duration here also be able to add
                //          a swing / easing function so it's not necessarily
                //          linear? 24.07.28.22.19
                tonestack[note] = {
                  count: Object.keys(tonestack).length,
                  tone,
                };
                sounds[note] = sounds[active[0]]; // Switch the note label.
                if (sounds[note]) sounds[note].note = note;
                delete sounds[active[0]]; // Swap the sound reference.
                applyPitchBendToNotes([note], { immediate: true });
              } else {
                tonestack[note] = {
                  count: Object.keys(tonestack).length,
                  tone,
                };

                sounds[note] = {
                  note,
                  count: active.length + 1,
                  sound: makeNoteSound(tone, 127),
                };

                applyPitchBendToNotes([note], { immediate: true });

                if (note.toUpperCase() === song?.[songIndex][0]) {
                  songNoteDown = true;
                }

                delete trail[note];

                pictureAdd(api, tone);
                udpServer?.send("tv", { note }); // Send udp message for note.
              }
            },
            over: (btn) => {
              if (btn.up && anyDown) {
                btn.up = false;
                btn.actions.down(btn);
                
                // In song mode, if we drag into the correct note, mark it as pressed
                if (song && note.toUpperCase() === song?.[songIndex][0]) {
                  songNoteDown = true;
                }
              }
            },
            // TODO: The order of over and out will be important...
            out: (btn) => {
              // Only stop the sound when dragging off, but don't affect button down state
              sounds[note]?.sound?.kill(killFade);
              delete tonestack[note]; // Remove from notestack  
              delete sounds[note]; // Remove sound reference
              delete trail[note]; // Clean up trail
              
              // If this was the song note, reset the flag so it doesn't advance on wrong note
              if (song && note.toUpperCase() === song?.[songIndex][0] && songNoteDown) {
                songNoteDown = false;
              }
            },
            cancel: (btn) => {
              // Force cleanup when button gets stuck - stop the sound immediately
              sounds[note]?.sound?.kill(fastFade); // Use fast fade for force cleanup
              delete tonestack[note]; // Remove from notestack
              delete sounds[note]; // Remove sound reference
              delete trail[note]; // Clean up trail
            },
            up: (btn) => {
              // ❤️‍🔥 TODO: How to manage the sliding here?
              if (downs[note]) return false;

              const orderedTones = orderedByCount(tonestack);

              if (slide && orderedTones.length > 1 && sounds[note]) {
                sounds[note]?.sound?.update({
                  tone: tonestack[orderedTones[orderedTones.length - 2]].tone,
                  duration: 0.1,
                });
                const previousKey = orderedTones[orderedTones.length - 2];
                sounds[previousKey] = sounds[note];
                if (sounds[previousKey]) sounds[previousKey].note = previousKey;
                applyPitchBendToNotes([previousKey], { immediate: true });
              } else {
                sounds[note]?.sound.kill(quickFade ? fastFade : killFade);
              }

              // console.log("🪱 Trail:", note);

              trail[note] = 1;

              if (note.toUpperCase() === song?.[songIndex][0]) {
                songIndex = (songIndex + 1) % song.length;
                songNoteDown = false;
                songShifting = true;
              }

              delete tonestack[note]; // Remove this key from the notestack.
              delete sounds[note];
              //} else {
              // console.log(note, sounds);
              // sounds[key]?.sound?.update({
              //  tone: tonestack[orderedTones[orderedTones.length - 2]].tone,
              // });
              // sounds[orderedTones[orderedTones.length - 2]] = sounds[key];
              //}
            },
          },
          pens?.(),
        );
      }
    });
  }

  // if (editable && e.is("keyboard:down:tab") && !e.repeat) {
  //   tap = !tap;
  //   resetModeState();
  // }

  if (e.is("keyboard:down:tab")) {
    waveBtn.actions.push?.();
  }

  // Clear Track
  if (editable && e.is("keyboard:down:0") && !e.repeat) {
    keys = "";
    tap = false;
    editable = false;
    resetModeState();
  }

  if (tap) {
    if ((e.is("keyboard:down:space") || e.is("touch")) && !sounds[tapped]) {
      let reset = false;
      //if (!hold) {
      // TODO: ❤️‍🔥 Fix this.
      // }

      let tempTapIndex = tapIndex,
        tappedOctave;

      if (octaves.indexOf(keys[tapIndex]) > -1) {
        octave = keys[tapIndex];
        tappedOctave = octave;
        tempTapIndex += 1;
      }

      tapped = keys[tempTapIndex];

      if (accents.indexOf(keys[tempTapIndex + 1]) > -1) {
        tapped = keys[tempTapIndex] + keys[tempTapIndex + 1];
      }

      const tone = tapped;
      if (tappedOctave) tapped = tappedOctave + tapped;
  if (!reset) sounds[tapped] = makeNoteSound(octave + tone, e.velocity ?? 127); // Use velocity from event
      // type: wave,
      // tone: octave + tone,
      // attack,
      // decay,
      // count: orderedByCount(sounds).length,
      // duration: "🔁",
      // volume: toneVolume,
      // });
    }

    // TODO: This needs to work for multi-touch.

    if (e.is("keyboard:up:space") || e.is("lift")) {
      // Push the `tapIndex` forward according to octave, then for note, then
      // for the accent.
      if (octaves.indexOf(keys[tapIndex]) > -1) tapIndex += 1;
      tapIndex += 1;
      if (accents.indexOf(keys[tapIndex]) > -1) tapIndex += 1;

      if (tapIndex >= keys.length) {
        octave = STARTING_OCTAVE;
        tapIndex = 0;
      }

      sounds[tapped]?.kill(quickFade ? fastFade : killFade);
      delete sounds[tapped];
      tapped = undefined;
    }
  }

  // Individual Keyboard Notes
  [...(octaves + notes + edges).split(""), "control"].forEach((key) => {
    if (e.is(`keyboard:down:${key}`) && !e.repeat && !downs[key]) {
      // 📊 Track key press time for latency measurement
      perfStats.lastKeyTime = performance.now();
      
      downs[key] = true;

      if (!tap) {
        if (octaves.includes(key) && octaves.includes(keys.slice(-1)))
          keys = keys.slice(0, -1);
        editable = true;
      } else if (keys[tapIndex] === key) {
        tapped = key;
      }

      if (octaves.includes(key)) {
        // 🎹 Keyboard -> 🎼 Octave recognition.
        octave = parseInt(key);
        sounds[key] = "held";
        keys += key.toUpperCase();
      } else {
        // 🎹 Keyboard -> 🎵 Note recognition.
        let note = key.toUpperCase();

        // console.log("🫐 Extended Note ?:", note);

        if ("ZX".includes(note) || note === "CONTROL") {
          switch (note) {
            case "CONTROL":
              note = "-A";
              break;
            case "Z":
              note = "-A#";
              break;
            case "X":
              note = "-B";
              break;
          }
        }

        // console.log(note);

        if (";']".includes(note)) {
          switch (note) {
            case ";":
              note = "++C";
              break;
            case "'":
              note = "++C#";
              break;
            case "]":
              note = "++D";
              break;
          }
        }

        if ("VSWRQ".includes(note)) {
          switch (note) {
            case "V":
              note = "C#";
              break;
            case "S":
              note = "D#";
              break;
            case "W":
              note = "F#";
              break;
            case "R":
              note = "G#";
              break;
            case "Q":
              note = "A#";
              break;
          }
        }

        let activeOctave = parseInt(octave); //parseInt(octave);
        let buttonNote;

        if (("HIJKLMN" + "TYUOP").includes(note)) {
          switch (note) {
            case "H":
              note = "C";
              break;
            case "I":
              note = "D";
              break;
            case "J":
              note = "E";
              break;
            case "K":
              note = "F";
              break;
            case "L":
              note = "G";
              break;
            case "M":
              note = "A";
              break;
            case "N":
              note = "B";
              break;
            // Semitones
            case "T":
              note = "C#";
              break;
            case "Y":
              note = "D#";
              break;
            case "U":
              note = "F#";
              break;
            case "O":
              note = "G#";
              break;
            case "P":
              note = "A#";
              break;
          }
          activeOctave += 1;
          activeOctave += upperOctaveShift;
          buttonNote = "+" + note.toLowerCase();
        } else {
          activeOctave += lowerOctaveShift;
          buttonNote = note.toLowerCase();
        }

        // Adjust active octave based on extension note
        // if needed.

        if (note.startsWith("-")) {
          note = note.replace("-", "");
          activeOctave -= 1;
        } else if (note.startsWith("++")) {
          note = note.replace("++", "");
          activeOctave += 2;
          activeOctave += upperOctaveShift;
        }

        // if (activeOctave !== parseInt(octave)) {
        // keys += activeOctave + note;
        // } else {
        keys += activeOctave + note;
        // }

        // const buttonNote =
        //  (activeOctave === parseInt(octave) ? "" : "+") + note.toLowerCase();

        // 🎵 Block wrong keyboard keys in song mode (melody learning mode)
        if (song && buttonNote.toUpperCase() !== song?.[songIndex][0]) {
          // Play white noise bump for wrong key press
          synth({
            type: "noise-white",
            tone: 1000,
            duration: 0.05,
            volume: 0.3,
            attack: 0,
          });
          return; // Block this wrong key in melody mode
        }

        if (buttons[buttonNote]) buttons[buttonNote].down = true;

        const active = orderedByCount(sounds);

        const tone = `${activeOctave}${note}`;

        if (slide && active.length > 0) {
          // TODO: Fix slide here... 24.08.16.06.18
          //console.log("Fix slide...", active[0], sounds[active[0]]?.sound, tone, key);

          sounds[active[0]]?.sound?.update({ tone, duration: 0.1 });

          tonestack[buttonNote] = {
            count: Object.keys(tonestack).length,
            tone,
          };
          sounds[buttonNote] = sounds[active[0]]; // Switch the note label.
          if (sounds[buttonNote]) sounds[buttonNote].note = buttonNote;
          delete sounds[active[0]]; // Swap the sound reference.
          applyPitchBendToNotes([buttonNote], { immediate: true });
        } else {
          tonestack[buttonNote] = {
            count: Object.keys(tonestack).length,
            tone,
          };
          // console.log("Pressed:", buttonNote);
          sounds[buttonNote] = {
            note: buttonNote,
            count: active.length + 1,
            sound: makeNoteSound(tone, e.velocity ?? 127), // Use velocity from event
            // type: wave,
            // attack,
            // decay,
            // tone,
            // duration: "🔁",
            // volume: toneVolume,
            // }),
          };

          applyPitchBendToNotes([buttonNote], { immediate: true });

          if (buttonNote.toUpperCase() === song?.[songIndex][0]) {
            songNoteDown = true;
          }

          delete trail[buttonNote];

          pictureAdd(api, tone);
          udpServer?.send("tv", { note: buttonNote }); // Send udp message for note.
        }
      }
    }

    // Just for the notes, not the octaves...
    if (e.is(`keyboard:up:${key}`) /*&& notes.indexOf(key) > -1*/) {
      if (tap && tapped === key) {
        tapIndex = (tapIndex + 1) % keys.length;
        tapped = undefined;
      }

      if (downs[key]) {
        delete downs[key];

        // let buttonNote = key;
        function noteFromKey(key) {
          let buttonNote = key;

          if ("vswrq".includes(key)) {
            switch (key) {
              case "v":
                buttonNote = "c#";
                break;
              case "s":
                buttonNote = "d#";
                break;
              case "w":
                buttonNote = "f#";
                break;
              case "r":
                buttonNote = "g#";
                break;
              case "q":
                buttonNote = "a#";
                break;
            }
          }
          // TODO: This matching code should be combined across event handlers. 24.08.15.06.40
          let activeOctave = octave;

          if (("hijklmn" + "tyuop").includes(buttonNote)) {
            switch (buttonNote) {
              case "h":
                buttonNote = "c";
                break;
              case "i":
                buttonNote = "d";
                break;
              case "j":
                buttonNote = "e";
                break;
              case "k":
                buttonNote = "f";
                break;
              case "l":
                buttonNote = "g";
                break;
              case "m":
                buttonNote = "a";
                break;
              case "n":
                buttonNote = "b";
                break;
              // Semitones
              case "t":
                buttonNote = "c#";
                break;
              case "y":
                buttonNote = "d#";
                break;
              case "u":
                buttonNote = "f#";
                break;
              case "o":
                buttonNote = "g#";
                break;
              case "p":
                buttonNote = "a#";
                break;
            }
            activeOctave = parseInt(octave) + 1;
          }

          if (activeOctave !== octave) buttonNote = "+" + buttonNote;

          if ("zx".includes(buttonNote) || buttonNote === "control") {
            switch (buttonNote) {
              case "x":
                buttonNote = "-b";
                break;
              case "z":
                buttonNote = "-a#";
                break;
              case "control":
                buttonNote = "-a";
                break;
            }
          }

          if (";']".includes(buttonNote)) {
            switch (buttonNote) {
              case ";":
                buttonNote = "++c";
                break;
              case "'":
                buttonNote = "++c#";
                break;
              case "]":
                buttonNote = "++d";
                break;
            }
          }

          return buttonNote;
        }

        const buttonNote = noteFromKey(key);

        // console.log("Released:", buttonNote);

        const orderedTones = orderedByCount(tonestack);

        // console.log(
        //   "Ordered Tones:",
        //   orderedTones,
        //   "Sounds:",
        //   sounds,
        //   "Key:",
        //   key,
        // );

        if (slide && orderedTones.length > 1 && sounds[buttonNote]) {
          sounds[buttonNote]?.sound?.update({
            tone: tonestack[orderedTones[orderedTones.length - 2]].tone,
            duration: 0.1,
          });

          // console.log(
          //   "New sound key is:",
          //   tonestack[orderedTones[orderedTones.length - 2]],
          //   noteFromKey(orderedTones[orderedTones.length - 2]),
          //   orderedTones,
          //   sounds
          // );

          const previousKeyRaw = orderedTones[orderedTones.length - 2];
          const n = noteFromKey(previousKeyRaw);
          sounds[n] = sounds[buttonNote];
          if (sounds[n]) sounds[n].note = n;
          applyPitchBendToNotes([previousKeyRaw], { immediate: true });
          // console.log("Replaced:", buttonNote, "with:", n);

          // delete sounds[buttonNote];
        } else {
          // console.log("Killing sound:", buttonNote);

          if (sounds[buttonNote]?.sound) {
            const fade = max(
              0.075, //0.175,
              min(
                (performance.now() / 1000 - sounds[buttonNote].sound.startedAt),
                0.15, //0.45,
              ),
            );
            // console.log("🦋 Fade length:", fade);
            // killFade
            sounds[buttonNote]?.sound.kill(quickFade ? fastFade : fade); // Kill a sound if it exists.
          }
        }

        if (buttonNote.toUpperCase() === song?.[songIndex][0]) {
          songIndex = (songIndex + 1) % song.length;
          songNoteDown = false;
          songShifting = true;
        }

        delete tonestack[buttonNote]; // Remove this key from the notestack.
        delete sounds[buttonNote];
        trail[buttonNote] = 1;
        if (buttons[buttonNote]) buttons[buttonNote].down = false;
      }
    }
  });
}

// 📚 Library

function pictureAdd({ page, screen, wipe, write, line, ink, num }, note) {
  if (!picture?.pixels) return;
  note = note.toLowerCase();

  const letter = note.slice(1);
  // console.log(note);

  page(picture);
  // wipe("black");
  ink("yellow");
  // write(note, { center: "xy"}); // TOOD: Write's random values should be confined to the
  //       page and not the screen.
  // write("POW", { center: "xy" }); // TOOD: Write's random values should be confined to the

  const notesToCols = {
    c: [255, 0, 0], // Red
    "c#": [128, 128, 128], // Gray
    d: [0, 255, 0], // Green
    "d#": [0, 0, 0], // Black
    e: [0, 0, 255], // Blue
    f: [0, 255, 255], // Cyan
    "f#": [128, 0, 128], // Purple
    g: [255, 0, 255], // Magenta
    "g#": [255, 165, 0], // Orange
    a: [255, 255, 0], // Yellow
    "a#": [139, 69, 19], // Brown
    b: [255, 255, 255], // White
  };

  // write(note, num.randInt(128), num.randInt(128));

  // TODO: Rather than draw a whole box from 0, 0, to 128, 128, i wanna
  //       draw horizontal scanlines in aloop and randomly skip some.
  ink(...notesToCols[letter], 32).box(0, 0, picture.width, picture.height);

  // for (let y = 0; y < 128; y += 1) {
  //   // Adjust step size (e.g., 2) for scanline spacing
  //   if (Math.random() > 0.3) {
  //     // 30% chance to skip a line
  //     ink(...notesToCols[letter], 32).box(0, y, 128, 1); // Draw a single horizontal line
  //   }
  // }

  // ink(undefined);
  // line();
  page(screen);
}

function pictureLines(
  { page, ink, wipe, screen, blur, box, line, plot, num, paintCount, sound, scroll },
  { amplitude, waveforms, audioReady },
) {
  if (!picture?.pixels) return;
  page(picture);

  // Blur instead of clearing for trail effect
  blur(0.5);

  // Scroll horizontally to the right
  scroll(1, 0);

  const safeAmplitude =
    typeof amplitude === "number" && Number.isFinite(amplitude) ? amplitude : 0;

  let waveformArray = [];
  if (Array.isArray(waveforms)) {
    waveformArray = waveforms.slice();
  } else if (waveforms && typeof waveforms.length === "number") {
    waveformArray = Array.from(waveforms);
  }

  if (waveformArray.length > 0) {
    waveformArray = waveformArray.map((value) =>
      typeof value === "number" && Number.isFinite(value) ? value : 0,
    );
  }

  const hasWaveformData = audioReady && waveformArray.length > 0;

  // Get the active notes from the sounds object
  const activeNotes = Object.keys(sounds).filter(
    (key) => sounds[key]?.sound && key,
  );

  if (activeNotes.length > 0) {
    // Get color from the first active note
    const firstNote = activeNotes[0];
    if (firstNote) {
      const color = colorFromNote(firstNote, num);

      // === WAVEFORM LINE (BACKGROUND) ===
      // Draw waveform line first in the background
      if (hasWaveformData && waveformArray.length > 16) {
        const step = picture.width / waveformArray.length;
        const centerY = picture.height / 2;

        for (let i = 1; i < waveformArray.length; i++) {
          const x1 = (i - 1) * step;
          const y1 = centerY + waveformArray[i - 1] * picture.height * 0.4;
          const x2 = i * step;
          const y2 = centerY + waveformArray[i] * picture.height * 0.4;

          // Draw waveform line with slight transparency
          ink(...color, 120).line(x1, y1, x2, y2);
        }
      }

      // === WAVEFORM BARS ===
      // Draw vertical bars based on waveform amplitude
      if (hasWaveformData && waveformArray.length > 16) {
        const barWidth = picture.width / waveformArray.length;
        const centerY = picture.height / 2;

        for (let i = 0; i < waveformArray.length; i++) {
          const x = i * barWidth;
          const barHeight = Math.abs(waveformArray[i]) * picture.height * 0.4;
          const y = centerY - barHeight / 2;

          // Draw vertical bar filling the full width
          ink(...color, 180).box(x, y, Math.ceil(barWidth), barHeight);
        }
      }

      // === HORIZONTAL STRIPES FOR EACH NOTE ===
      // Draw colored stripes across the screen for each active note
      const stripeHeight = picture.height / activeNotes.length;
      activeNotes.forEach((stripeNote, idx) => {
        if (!stripeNote) return;
        const stripeColor = colorFromNote(stripeNote, num);
        const stripeY = idx * stripeHeight;

        // Oscillate stripe position based on amplitude
        const oscillation = Math.sin(paintCount * 0.1 + idx) * safeAmplitude * 20;

        // Draw thin horizontal stripes with gaps, oscillating vertically
        for (let x = 0; x < picture.width; x += 8) {
          ink(...stripeColor, 60).box(x, stripeY + oscillation, 4, stripeHeight);
        }
      });
    }

    // === ACTIVE NOTES DISPLAY ===
    // Display each active note as a colored orb/circle
    const orbSize = Math.min(picture.width, picture.height) * 0.3; // Widened from 0.25
    const spacing = picture.width / (activeNotes.length + 1);

    activeNotes.forEach((note, index) => {
      if (!note) return;

      const color = colorFromNote(note, num);
      const x = spacing * (index + 1);
      const y = picture.height * 0.5; // Centered vertically
      const pulseSize = orbSize * (0.8 + safeAmplitude * 0.4); // Pulse with audio

      // Draw concentric circles for orb effect (wider glow)
      ink(...color, 100).box(x - pulseSize / 2, y - pulseSize / 2, pulseSize, pulseSize);
      ink(...color, 200).box(
        x - (pulseSize * 0.6) / 2,
        y - (pulseSize * 0.6) / 2,
        pulseSize * 0.6,
        pulseSize * 0.6,
      );
      ink(...color, 255).box(
        x - (pulseSize * 0.3) / 2,
        y - (pulseSize * 0.3) / 2,
        pulseSize * 0.3,
        pulseSize * 0.3,
      );

      // Convert note name to keyboard key for display
      // Handle both lower octave (c, d, e...) and upper octave (+c, +d, +e...)
  let displayKey = "";

      const mappedKey = noteToKeyboardKey(note);
      displayKey = mappedKey || note.toLowerCase();

      // Draw shadow (1px offset down and right)
      ink(0, 0, 0).write(displayKey, { center: "xy", x: x + 1, y: y });

      // Flicker between white and yellow
      const flickerColor = num.rand() > 0.5 ? [255, 255, 255] : [255, 255, 0];
      ink(...flickerColor).write(displayKey, { center: "xy", x, y: y - 1 });
    });

    // Apply blur for dreamy effect
    // blur(1.5);
  } else {
    // Clear to transparent when no notes
    wipe(0, 0);
  }

  page(screen);
}

function orderedByCount(obj) {
  return Object.keys(obj)
    .filter((key) => obj[key]?.hasOwnProperty("count"))
    .sort((a, b) => obj[a].count - obj[b].count);
}

function resetModeState() {
  tapped = undefined;
  tapIndex = 0;
  octave = STARTING_OCTAVE;
  // hold = sharps = flats = false;
}

// Initialize and/or lay out the UI buttons on the bottom of the display.
function setupButtons({ ui, screen, geo }) {
  const midiMetrics = computeMidiBadgeMetrics(screen);
  const layout = getButtonLayoutMetrics(screen, {
    songMode: Boolean(song),
    pictureOverlay: paintPictureOverlay,
    midiMetrics,
  });
  const {
    buttonWidth,
    buttonHeight,
    topButtonY,
    buttonsPerRow,
    totalRows,
    margin,
    melodyButtonRect,
    splitLayout,
    leftOctaveX,
    rightOctaveX,
    notesPerSide,
  } = layout;

  buttonNotes.forEach((label, i) => {
    let x, y;
    
    if (splitLayout) {
      // Split layout: first 12 notes on left, second 12 on right
      const isSecondOctave = i >= notesPerSide;
      const localIndex = isSecondOctave ? i - notesPerSide : i;
      const row = floor(localIndex / buttonsPerRow);
      const col = localIndex % buttonsPerRow;
      
      y = topButtonY + row * buttonHeight;
      if (isSecondOctave) {
        x = rightOctaveX + col * buttonWidth;
      } else {
        x = leftOctaveX + col * buttonWidth;
      }
    } else {
      // Normal grid layout
      const row = floor(i / buttonsPerRow);
      const col = i % buttonsPerRow;
      y = topButtonY + row * buttonHeight;
      x = ceil(margin + col * buttonWidth);
    }
    
    const geometry = [x, y, buttonWidth, buttonHeight];
    if (!buttons[label]) {
      buttons[label] = new ui.Button(...geometry);
      buttons[label].id = `note-${label}`;  // Add identifier for debugging
    } else {
      buttons[label].box = new geo.Box(...geometry);
    }
  });

  if (song && !paintPictureOverlay && melodyButtonRect) {
    if (!melodyAliasBtn) {
      melodyAliasBtn = new ui.Button(
        melodyButtonRect.x,
        melodyButtonRect.y,
        melodyButtonRect.width,
        melodyButtonRect.height,
      );
      melodyAliasBtn.id = "melody-alias-button";
    } else {
      melodyAliasBtn.box = new geo.Box(
        melodyButtonRect.x,
        melodyButtonRect.y,
        melodyButtonRect.width,
        melodyButtonRect.height,
      );
    }
  } else {
    melodyAliasBtn = undefined;
  }

  if (!melodyAliasBtn) {
    melodyAliasDown = false;
    melodyAliasActiveNote = null;
    melodyAliasStartedNote = false;
  }
}

function buildWaveButton({ screen, ui, typeface }) {
  const glyphWidth = typeface.glyphs["0"].resolution[0];
  const waveWidth = wave.length * glyphWidth;
  const margin = 4;
  waveBtn = new ui.Button(
    screen.width - waveWidth - 26 - margin * 2,
    0,
    waveWidth + margin * 2 + 5,
    10 + margin * 2 - 1 + 2,
  );
  waveBtn.id = "wave-button";  // Add identifier for debugging
}

function buildOctButton({ screen, ui, typeface }) {
  const glyphWidth = typeface.glyphs["0"].resolution[0];
  const octWidth = octave.length * glyphWidth;
  const margin = 4;
  octBtn = new ui.Button(
    // screen.width - octWidth - 6, 6 + 12, octWidth, 10
    screen.width - octWidth - 6 - margin * 2,
    0,
    octWidth + margin * 2 + 7,
    10 + margin * 2 - 1 + 2,
  );
  octBtn.id = "oct-button";  // Add identifier for debugging
}

let primaryColor = [0, 0, 0];
let currentAverage = [0, 0, 0];

let secondaryColor = [0, 0, 0];
let lastAverage = [0, 0, 0];
let lastActive = null;
let activeStr;

function updateTheme({ num }) {
  let colors = ["red"];
  const active = orderedByCount(sounds);
  activeStr = active.join("");

  if (activeStr.length > 0 && activeStr !== lastActive) {
    lastActive = activeStr;
    colors = active.map((note) => colorFromNote(note, num));
    const average = averageRGB(colors);
    lastAverage = currentAverage;
    currentAverage = average;
  }
  // lerp the primary color to the current average.
}

// Average an array of [[r, g, b], [r, g, b]] values.
function averageRGB(colors) {
  return colors
    .reduce(
      (acc, color) => {
        return [acc[0] + color[0], acc[1] + color[1], acc[2] + color[2]];
      },
      [0, 0, 0],
    )
    .map((sum) => round(sum / colors.length));
}
<|MERGE_RESOLUTION|>--- conflicted
+++ resolved
@@ -1,4035 +1,4033 @@
-// Notepat, 2024.6.26.23.17.58.736
-// Tap the pads to play musical notes, or use the keyboard keys.
-
-/* 📝 Notes 
-   - [] Make `slide` work with `composite`.
-        (This may require some refactoring)
-   - [] Add recordable samples / custom samples... per key?
-     - [] Stored under handle?
-   - [🟠] Somehow represent both of these in the graphic layout.
-    - [x] Add z, x, a# and b below the lower octave. 
-    - [x] Add ;, ', c# and d above the upper octave. 
-   - [] Learn Tattooine theme.
-   - [x] Shift octave on either half  up or down.
-    - [x] Test it and see if it's fun.
-    - [] Touch?
-    - [x] Keyboard shortcuts.
-  - [x] Add reverb that's only activated for the notepat sounds.
-       (Implemented via sound.room API and / key toggle)
-  - [] Add tappable touch bar for toggling the visualizer view. 
-  - [🟠] Only show keyboard shortcuts once any keyboard key is pressed (on Android or iOS).
-  *** Song ***
-  - [] Song should loop visually, n times to the right as needed.
-  - [] Holding space bar should always do the current / next note.
-       (This shouldn't conflict with keys or mouse.)
-  - [] Add a visual progress bar <------------------------------>
-  - [] Make it so you can swipe through next or previous notes if one was
-       skipped.
-  -----------------------
-  - [-] Encode a few more melodies with lyrics on the command line.
-    - [] Make sure that transposition will work.
-  - [-] Fix the single corner cross threshold.
-  - [] Fix the keyboard + mouse key conflict that keeps sounds sticking
-       in the upper octaves.
-  - [] Add volume centroid control to buttons with draggable changes.
-  - [] Add colon parameter ':lock' for hiding the ui to prevent accidental touches.
-  - [] Add perc buttons to `beatpat` along with a QR code similar to notepat.
-    - [] This could use the new button interface.
-  - [] Make oscilloscope into a button for going fullscreen with wireframe keys.
-    - [❓] I wonder if there's a way this can also be placed in a local secondary window
-         using inter-frame communication of some kind, perhaps through the 'oscilloscope'
-         piece which could pick up all local frame messages for the oscilloscope
-         and be customizable in ways.
-  + Later
-  - [?] Dragging across the buttons in slide mode should slide from one key to another? 
-  - [] Add record button and repeat button with a masking mode and potentially a stepper and "sing" syllable mode for adding words, followed by a way to store tracks.
-  - [] Add scale overlay selection with visual hiking paths. (Color themes).
-  - [?] Add longer / customizable slide duration.
-  - [] Lay out keys better on wider vs vertical screen.
-  - [] Add multiple tracks so that I can create "systems" that loop
-       with different lengths.
-  - [] Add holdable rhythm button with patterns that "cycle".
-  - [] Add live highlights back in type mode that include note tokenization.
-  - [] Pressing a new button down should automatically lift the other one.
-  - [] Add a 'repeat' or 'hold' key which should be 'shift' on the keyboard
-  - [] Add the tone-sliding that song has during tap mode. 
-    - [] This could be microtonal, or shift / quantize to the next note.
-    - [] There should be a way to save this modification or 'clear' it
-         while playing so melodies can deviate somehow, then return to the same
-         location.
-  - [] Fix 'tap' mode keypresses... or disable them entirely?
-    - [] Is it weirdly playable this way?
-  - [] Also add support for microtonal elements in the notation. 
-  - [] why are some wave type switches changing the frequency / octave?
-  - [] how to build commas or sections in?
-  - [] how can i "lightly" trigger the soft keyboard without a whole
-        text input class... this would be useful for mobile game controls
-        and such and may require a tap to open?
-  - [] add restart key?
-  - [] entering '0' should clear the params in the hud (re-enable editing)
-  - [] be able to send that track / share it with others (via the first parameter) and the 'share' swipe that could pre-fill it.
-  - [] use other letters on the keyboard for sfx
-  - [] show octave in the text
-  - [] tap the top right corner to switch modes...
-  - [] add the pitch sliding in
-  - [] show audio connectedness more visibly 
-       like with a modal or 'press any key'
-       or 'inactive' pause curtain situation
-  - [] Bring accents back to notes.
-  - [] make a memory mode a-la sage, starting with 1 note patterns
-    - [] parameters are 'number of notes' and experiment with 'max length'
-    - [] difficulty / note-length should increase automatically or it could
-         just re-inforce
-    - [] this would use the read-through mode, but be dynamically
-         generating text with a 'teaches typing' like modality.
-  - [] mobile key entry needs to work
-  - [] represent number keys / octave somehow...
-  - [] Make it work with the phone keyboard, which means number keys...
-  - [] Add rhythm...
-  - [] Add the ability to run through a series of notes / an existing song.
-  - [] Show some form of display / color coded display to show octave state and also print the last note pressed. 
-  - [] Show a melody so that a typing game can take place.
-  - [] Abstract this so shift adds the 5.
-  - [] Leave out all options from synth / make sensible defaults first.
-  - [] Add 'scale' and 'rotation' to `write`.
-  + Done
-  - [x] Make a new "painting" to use as a visualizer.
-   - [x] Draw symmetrical turtle graphics based on waveform values that
-        paint continuously and produce consistent and differential form.
-  - [x] Send udp messages from keys to `tv`.
-  - [c] Add nice `composite` mode and rudimentary `sample` mode.
-  - [x] Make a more mobile friendly layout.
-    - [x] Everything needs to fit for the jelly.
-    - [x] Buttons should always fit on screen no matter what.
-  - [x] Add a new playback mode for melodies that include words... with long
-       command line parameters.
-  - [x] Add simple corner button for changing wavetype.
-  - [x] Add simple corner button for changing octave.
-  - [wip] Color code the notes and semitones, each with a color that has a specific and known name.
-  - [c] Add an always active QR code.
-  - [x] Add -3, -2, -1, +1, +2, +3 etc. relative overlays based on press and
-       have it span the whole octave.
-  - [x] Fix '+C' notes appearing in the key list during playback mode.
-    - [x] on keyboard
-    - [x] on touch / mouse 
-  - [x] Fix subtle 1, 2, 3, 4, then release 1 and press 1 down and watch 4 get unticked touch bug on ios. 
-    - [x] This may require fixing localhost testing first.
-  - [x] Ghost trails.
-  - [x] Rename to `notepat`.
-  - [x] Fix slide mode.
-  - [x] Fix 5 finger touch bug.
-  - [x] Add basic percussion with kick, snare and hi-hat on space, shift and control.
-  - [x] Add keyboard and button preview for second octave.
-  - [x] Add better mixing when multiple keys are being pressed.
-  - [x] When lifting, don't cancel other buttons.
-  - [x] Reflow the mobile button layout so it is responsive (keep a grid) 
-  - [x] slide only? sticky keys error... log all playing keys / sounds in slide mode / print them out to make sure about doubles...
-  - [x] Implement the full scale with rollover.
-  - [x] Experiment with a monovoice/slide/replace note mode.
-  - [x] Get 'slide' working on the software buttons.
-  - [x] Lift up should slide back.
-  - [x] Fix ui button issue. 
-  - [x] Tapping buttons on the layout should add notes to the notepad.
-  - [x] Software buttons and keyboard buttons should not overlap and pushing
-        keyboard buttons should activate the ui.
-        - [x] Holding a ui button down should prevent that existing / exact note
-            from being triggered.
-        - [x] Holding a keyboard button down should prevent the ui button
-            from being pressable.
-  - [x] Implement one or two buttons.
-  - [x] Match the tones properly 440 in other software should be 440 here and
-         2092 should sound the same, etc.
-  - [x] Solve the 'note' / 'tone'  syntax ordering API issue.
-  - [x] Better 'red' preview highlighting.
-  - [x] Entering number key more than once should not add extra numbers.
-  - [x] Show accurate preview of top note.
-  - [x] Add support for sharps and flats using normal keys somehow...
-    - [x] And they can be encoded differently.
-    - [x] How would the interpreter work for these, because it only reads per
-         character...
-  - [x] auto advance octaves... 
-  - [x] change the bg color while any note is held.
-  - [] clean up digit vs note triggering code...
-  - [x] holding tab should not auto-switch, same with 0!
-  - [x] press 'enter' 
-  - [x] be able to turn that history into a 'track' that can be followed
-    - [x] this will enable a type-to-repeat, or... 
-        'space' to skip mode, where space will automatically hit
-        the next note after an octave key.
-  - [x] Show octaves in keys pressed.
-  - [x] show a history of keys pressed
-  - [x] Add visualization to the keys being pressed.
-  - [x] Disable key repeat / don't retrigger sounds on repeat.
-  - [x] Make it so keys can be held, and add a decay after releasing?
-*/
-
-// ⚖️ Keyboard Scales
-// CvDsEFrGtAwB (First Octave)
-// BwAtGrFEsDvC (Second Octave)
-
-/* 🎶 Sequences
-
-TODO: 💮 Daisy
-
-🚫 🪀 Toys R Us Kid
-  bababg (i don't wanna grow up)
-  bb (i'm a)
-  abaf# (toys r us kid)
-
-  f# f# g# f# (there's a million)
-  g# f# g# f# e (toys at toys r us)
-
-
-✅ 🐦 Lullaby
-  eeg eeg
-  eg5c4b aa g
-  def ddef
-  dfbag b5c
-  4cc5c 4afg
-  ecf gag
-  cc5c 4afg
-  ecfedc
-
-✅ 🌟 Twinkle Twinkle Little Star
-  cc gg aa g
-  ff ee dd c
-  gg ff ee d
-  gg ff ee d
-  cc gg aa g
-  ff ee dd c
-
-✅ 🐭 Three Blind Mice
-  eddc eddc
-  gffe gffe
-  g5cc4bab5c4gg
-  g5cc4bab5c4gg
-  edc edc
-
-✅ Row Row Row Ur Boat
-  cccde edefg
-  5ccc 4ggg eee ccc gfedc
-
-✅ 🧸 Gummy Bear
-  aaa5c4aa aaa5cee
-  eee dd dd dd dd
-  edc4a g5c4a
-  aa ee aa ee aa e
-  5ee ee e dc
-  5ee ee e dc
-  ge dedc
-  dc4a g5ca
-*/
-
-// import { qrcode as qr } from "../dep/@akamfoad/qr/qr.mjs";
-// import { Android, iOS } from "../lib/platform.mjs";
-
-let STARTING_OCTAVE = "4";
-const wavetypes = [
-  "sine", // 0
-  "triangle", // 1
-  "sawtooth", // 2
-  "square", // 3
-  "noise", // 4 - white noise filtered by pitch
-  "composite", // 5
-  "sample", // 6
-];
-let waveIndex = 0; // 0;
-const STARTING_WAVE = wavetypes[waveIndex]; //"sine";
-let wave = STARTING_WAVE;
-// let hold = false;
-let slide = false;
-let quickFade = false;
-let roomMode = false; // 🏠 Global reverb toggle
-let octave = STARTING_OCTAVE;
-let keys = "";
-let tap = false;
-let tapIndex = 0;
-let tapped; // Store the last tracked key.
-let editable = true;
-const downs = {}; // Hardware keys that are currently held down.
-const sounds = {};
-const tonestack = {}; // Temporary tone-stack that always keeps currently held
-//                       keys and pops them off the stack as keys are lifted.
-//                       (These tones will not necessarily be playing.)
-
-// 🔬 Telemetry: Expose state for stability testing
-if (typeof window !== 'undefined') {
-  window.__notepat_sounds = sounds;
-  window.__notepat_tonestack = tonestack;
-}
-
-// 📊 Performance OSD (On-Screen Display)
-let perfOSD = true; // Toggle with ` (backtick) key - starts ON for testing
-const perfStats = {
-  lastKeyTime: 0,        // When the last key was pressed
-  lastSoundTime: 0,      // When the sound started playing (synth call)
-  latency: 0,            // Key-to-synth latency in ms (JS-side only)
-  latencyHistory: [],    // Rolling history of latencies
-  avgLatency: 0,         // Average latency
-  maxLatency: 0,         // Max latency seen
-  minLatency: Infinity,  // Min latency seen
-  soundCount: 0,         // Current number of active sounds
-  tonesInStack: 0,       // Tones in tonestack
-  keysLength: 0,         // Length of keys string
-  frameTime: 0,          // Last frame time
-  fps: 0,                // Estimated FPS
-  lastFrameTimestamp: 0, // For FPS calculation
-  memoryUsed: 0,         // JS heap used (if available)
-  sampleRate: 0,         // Audio context sample rate (kHz)
-  baseLatency: 0,        // AudioContext base latency (ms)
-  outputLatency: 0,      // AudioContext output latency (ms)
-};
-
-//let sharps = false,
-//  flats = false;
-const notes = "cdefgab" + "vswrq" + "hijklmn" + "tyuop"; // hold shift on C D F G A for sharps.
-const edges = "zx;']"; // below and above the octave
-//                              cdefgab (next ovtave)
-//                       // or alt on   D E G A B for flats
-// This is a notes -> keys mapping, that uses v for c#
-
-const TOP_BAR_BOTTOM = 21;
-const TRACK_HEIGHT = 25;
-const TRACK_GAP = 6;
-const MINI_KEYBOARD_HEIGHT = 16;
-const MINI_KEYBOARD_SPACING = 6;
-const QWERTY_MINIMAP_HEIGHT = 28;
-const QWERTY_MINIMAP_SPACING = 6;
-
-const MIDI_BADGE_TEXT = "USB MIDI";
-const MIDI_BADGE_PADDING_X = 4;
-const MIDI_BADGE_PADDING_Y = 2;
-const MIDI_BADGE_MARGIN = 6;
-
-const MELODY_ALIAS_BASE_SIDE = 72;
-const MELODY_ALIAS_MIN_SIDE = 56;
-const MELODY_ALIAS_MARGIN = 6;
-
-const NOTE_TO_KEYBOARD_KEY = {
-  c: "c",
-  "c#": "v",
-  d: "d",
-  "d#": "s",
-  e: "e",
-  f: "f",
-  "f#": "w",
-  g: "g",
-  "g#": "r",
-  a: "a",
-  "a#": "q",
-  b: "b",
-  "+c": "h",
-  "+c#": "t",
-  "+d": "i",
-  "+d#": "y",
-  "+e": "j",
-  "+f": "k",
-  "+f#": "u",
-  "+g": "l",
-  "+g#": "o",
-  "+a": "m",
-  "+a#": "p",
-  "+b": "n",
-};
-
-const KEYBOARD_TO_NOTE = Object.fromEntries(
-  Object.entries(NOTE_TO_KEYBOARD_KEY).map(([note, key]) => [key, note]),
-);
-
-const QWERTY_LAYOUT_ROWS = [
-  ["q", "w", "e", "r", "t", "y", "u", "i", "o", "p"],
-  ["a", "s", "d", "f", "g", "h", "j", "k", "l"],
-  ["z", "x", "c", "v", "b", "n", "m"],
-];
-
-function noteToKeyboardKey(note) {
-  if (typeof note !== "string" || note.length === 0) return null;
-  const lower = note.toLowerCase();
-  return NOTE_TO_KEYBOARD_KEY[lower] ?? null;
-}
-
-function keyboardKeyToNote(key) {
-  if (typeof key !== "string" || key.length === 0) return null;
-  const lower = key.toLowerCase();
-  return KEYBOARD_TO_NOTE[lower] ?? null;
-}
-
-let upperOctaveShift = 0, // Set by <(,) or >(.) keys.
-  lowerOctaveShift = 0;
-
-const attack = 0.001; // Faster onset for responsive play.
-// const attack = 0.005; // 0.025;
-// const decay = 0.9999; // 0.9;
-let toneVolume = 0.95; // 0.9;
-// const killFade = 0.01; // TODO: Make this dynamic according to press time. 24.11.04.06.05
-const fade = 0.005;
-const fastFade = 0.005;
-const killFade = 0.15; //0.05;
-
-let perc; // A one frame percussion flash color.
-
-//             |
-// CVDSEFWGRAQB|QARGWFESDVC
-// ^ ^ ^^ ^ ^ ^| ^ ^ ^^ ^ ^
-// HTIYJKULOMPN|PMOLUKJYITH
-// ^ ^ ^^ ^ ^ ^| ^ ^ ^^ ^ ^
-//             |
-
-// TODO: How an I add another octave to the layout...
-
-// first octave
-// c# v
-// d# s
-// f# w
-// g# r
-// a# q
-// second octave
-// c# t
-// d# y
-// f# u
-// g# o
-// a# p
-
-const octaves = "123456789";
-const accents = "#f";
-const buttons = {}; // Software keys. 🎹
-// TODO: Add better octave theme and sharp buttons, etc... 24.07.16.20.01
-
-const buttonNotes = [
-  "c",
-  "c#",
-  "d",
-  "d#",
-  "e",
-  "f",
-  "f#",
-  "g",
-  "g#",
-  "a",
-  "a#",
-  "b",
-  "+c",
-  "+c#",
-  "+d",
-  "+d#",
-  "+e",
-  "+f",
-  "+f#",
-  "+g",
-  "+g#",
-  "+a",
-  "+a#",
-  "+b",
-];
-
-const buttonNoteLookup = new Set(buttonNotes);
-
-const midiActiveNotes = new Map();
-
-const MIDI_PITCH_BEND_RANGE = 2; // Semitones up/down for pitch wheel.
-let midiPitchBendValue = 0; // Normalized -1..1 position of the wheel.
-let midiConnected = false;
-
-// red, orange, yellow, green, blue, purple, brown
-//   C,      D,      E, F,     G,    A,      B
-
-// pink, white, black, gray, tan
-const notesToColors = {
-  c: [255, 0, 0], // red
-  "c#": [255, 192, 203], // pink
-  d: [255, 165, 0], // orange
-  "d#": [255, 255, 255], // white
-  e: [255, 255, 0], // yellow
-  f: [0, 128, 0], // green
-  "f#": [0, 0, 0], // black
-  g: [0, 0, 255], // blue
-  "g#": [128, 128, 128], // gray
-  a: [128, 0, 128], // purple
-  "a#": [210, 180, 140], // tan
-  b: [165, 42, 42], // brown
-};
-
-const noteOrder = [
-  "c",
-  "c#",
-  "d",
-  "d#",
-  "e",
-  "f",
-  "f#",
-  "g",
-  "g#",
-  "a",
-  "a#",
-  "b",
-];
-
-const notesToColorsFinal = {
-  "4c": [255, 0, 0], // red
-  "4c#": [255, 192, 203], // pink
-  "4d": [255, 165, 0], // orange
-  "4d#": [255, 255, 255], // white
-  "4e": [255, 255, 0], // yellow
-  "4f": [0, 128, 0], // green
-  "4f#": [0, 0, 0], // black
-  "4g": [0, 0, 255], // blue
-  "4g#": [128, 128, 128], // gray
-  "4a": [128, 0, 128], // purple
-  "4a#": [210, 180, 140], // tan
-  "4b": [165, 42, 42], // brown
-};
-
-function colorFromNote(note, num) {
-  let oct = parseInt(octave);
-  if (note.startsWith("+")) {
-    note = note.slice(1);
-    oct += 1;
-  }
-  // const noteIndex = noteOrder.indexOf(note);
-  // console.log("Note Index:", noteIndex, "Octave:", oct);
-  // const hue = (noteIndex / noteOrder.length * 360);
-  // const satOctMod = (oct - 4) * 10;
-  // const saturation = 80 + satOctMod;
-  // const lightOctMod = (oct - 4) * 15;
-  // const lightness = 50 + lightOctMod;
-  // const color = num.hslToRgb(hue, saturation, lightness);
-  let color = notesToColorsFinal?.[oct + note]?.slice(); // || "yellow";
-
-  if (!color) {
-    color = notesToColorsFinal[4 + note]?.slice() || [0, 255, 0];
-    const octMod = oct - 4;
-    color[0] = num.clamp(color[0] + 65 * octMod, 0, 255);
-    color[1] = num.clamp(color[1] + 65 * octMod, 0, 255);
-    color[2] = num.clamp(color[2] + 65 * octMod, 0, 255);
-  }
-
-  return color; //[0, 0, 0];
-}
-
-const buttonOctaves = ["3", "4", "5", "6", "7", "8"]; // ❤️‍🔥 Add octaves...
-
-const octaveTheme = [
-  "black", // 0 (never available)
-  "black", // 1
-  "darkblue", // 2
-  "red", // 3
-  "blue", // 4
-  "yellowgreen", // 6
-  "yellow", // 5
-  "green", // 7
-  "purple", // 8
-];
-
-const { abs, round, floor, ceil, min, max } = Math;
-
-let scope = 32; // Reduced from 64 for better visualizer performance
-// let scopeTrim = 0;
-
-let projector = false;
-
-const trail = {};
-
-// 🔬 Telemetry: Expose trail for stability testing
-if (typeof window !== 'undefined') {
-  window.__notepat_trail = trail;
-}
-
-let lastActiveNote;
-let transposeOverlay = false;
-let transposeOverlayFade = 0;
-let paintTransposeOverlay = false;
-let paintPictureOverlay = false;
-// let paintPictureOverlay = true;
-
-// let qrcells;
-
-let waveBtn, octBtn;
-let melodyAliasBtn;
-let melodyAliasDown = false;
-let melodyAliasActiveNote = null;
-let melodyAliasStartedNote = false;
-
-let rawSong = `
-  C:Twin- C:-kle G:twin- G:-kle A:lit- A:-tle G:star,
-  F:how F:I E:won- E:-der D:what D:you C:are.
-  G:Up G:a- F:-bove F:the E:world E:so D:high, 
-  G:like G:a F:dia- F:-mond E:in E:the D:sky.
-  C:Twin- C:-kle G:twin- G:-kle A:lit- A:-tle G:star,
-  F:how F:I E:won- E:-der D:what D:you C:are.
-`;
-
-let song,
-  songNoteDown = false,
-  songStops = [],
-  songIndex = 0,
-  songShift = 0,
-  songShifting = false,
-  songProgress = 0; // Track progress through current note (0 to 1)
-
-// Convert various note notations to notepat keyboard notation
-function convertNoteToKeyboardKey(note) {
-  if (!note || typeof note !== "string") return note;
-  
-  const normalizedNote = note.toLowerCase().trim();
-  
-  // Check if it's already a keyboard key - if so, convert to note name
-  if (KEYBOARD_TO_NOTE[normalizedNote]) {
-    return KEYBOARD_TO_NOTE[normalizedNote]; // e.g., "h" -> "+c"
-  }
-  
-  // Already in note notation (c, c#, +c, etc.) - return as-is
-  if (NOTE_TO_KEYBOARD_KEY[normalizedNote]) {
-    return normalizedNote; // e.g., "c" -> "c", "+c" -> "+c"
-  }
-  
-  // Handle alternative notations
-  // Map flats to sharps (Db -> C#, Eb -> D#, etc.)
-  const flatToSharp = {
-    'db': 'c#',
-    'eb': 'd#',
-    'gb': 'f#',
-    'ab': 'g#',
-    'bb': 'a#',
-    '+db': '+c#',
-    '+eb': '+d#',
-    '+gb': '+f#',
-    '+ab': '+g#',
-    '+bb': '+a#',
-  };
-  
-  if (flatToSharp[normalizedNote]) {
-    return flatToSharp[normalizedNote]; // e.g., "db" -> "c#"
-  }
-  
-  // Return original if no conversion found
-  return normalizedNote;
-}
-
-function parseSong(raw) {
-  return raw
-    .trim()
-    .split(/\s+/)
-    .map((noteword) => {
-      const [note, word] = noteword.split(":");
-      // Convert the note to keyboard notation
-      const keyboardNote = convertNoteToKeyboardKey(note);
-      // Store in uppercase to match button comparison logic (note.toUpperCase() === song[i][0])
-      return [keyboardNote.toUpperCase(), word];
-    });
-}
-
-// song = parseSong(rawSong);
-
-let startupSfx;
-let udpServer;
-
-let picture;
-let matrixFont; // MatrixChunky8 font for note letters
-
-function boot({
-  params,
-  api,
-  colon,
-  ui,
-  screen,
-  fps,
-  typeface,
-  hud,
-  net,
-  painting,
-  sound,
-}) {
-  // fps(4);
-  udpServer = net.udp(); // For sending messages to `tv`.
-
-  // Create picture buffer at quarter resolution (quarter width, quarter height)
-  const pictureWidth = Math.max(1, Math.floor(screen.width / 4));
-  const pictureHeight = Math.max(1, Math.floor(screen.height / 4));
-  picture = painting(pictureWidth, pictureHeight, ({ wipe }) => {
-    wipe("gray");
-  });
-
-  net
-    .preload("startup") // TODO: Switch this default sample. 24.11.19.22.20
-    .then((sfx) => (startupSfx = sfx))
-    .catch((err) => console.warn(err)); // Load startup
-
-  try {
-    sound?.midi?.connect?.();
-  } catch (err) {
-    console.warn("🎹 Unable to request MIDI connection", err);
-  }
-
-  // Load MatrixChunky8 font for note letters
-  if (api.Typeface) {
-    matrixFont = new api.Typeface("MatrixChunky8");
-    matrixFont.load(net.preload);
-  }
-
-  // qrcells = qr("https://prompt.ac/notepat", { errorCorrectLevel: 2 }).modules;
-
-  if (params[0] === "piano") {
-    toneVolume = params[1] || 0.5;
-    hud.label("notepat"); // Clear the label.
-  }
-
-  if (params[0] === "twinkle") {
-    song = parseSong(rawSong);
-    hud.label("notepat"); // Strip "twinkle" from the label
-  }
-
-  // Check if any parameter contains a custom melody using rawSong syntax (note:word)
-  const customMelodyParams = params.filter(param => param.includes(":"));
-  if (customMelodyParams.length > 0) {
-    // Join all custom melody params into a single string
-    const customRawSong = customMelodyParams.join(" ");
-    song = parseSong(customRawSong);
-    hud.label("notepat"); // Clear the label
-  }
-
-  if (song) {
-    let x = 0;
-    const glyphWidth = typeface.glyphs["0"].resolution[0];
-    song.forEach((part, index) => {
-      let word = part[1],
-        space = 0;
-      word.endsWith("-") ? (word = word.slice(0, -1)) : (space = glyphWidth);
-      if (word.startsWith("-")) word = word.slice(1);
-      songStops.push([word, x]);
-      x += word.length * glyphWidth + space;
-    });
-  }
-
-  // keys = params.join(" ") || "";
-  // keys = keys.replace(/\s/g, "");
-  // if (keys.length > 0) {
-  //   tap = true;
-  //   editable = false;
-  // }
-
-  const wavetypes = ["square", "sine", "triangle", "sawtooth", "noise-white", "noise"];
-  wave = wavetypes.indexOf(colon[0]) > -1 ? colon[0] : wave;
-  // Map 'noise' shorthand to 'noise-white' for the synth
-  if (wave === "noise") wave = "noise-white";
-  // slide = true; // colon[0] === "slide" || colon[1] === "slide";
-
-  buildWaveButton(api);
-  buildOctButton(api);
-
-  const newOctave =
-    parseInt(colon[0]) || parseInt(colon[1]) || parseInt(colon[2]);
-
-  if (newOctave) {
-    STARTING_OCTAVE = newOctave.toString();
-    octave = STARTING_OCTAVE;
-  }
-
-  setupButtons(api);
-}
-
-function sim({ sound, simCount, num }) {
-  sound.speaker?.poll();
-
-<<<<<<< HEAD
-  // 🛡️ Stuck note protection: Kill notes held longer than MAX_NOTE_LIFETIME
-  const MAX_NOTE_LIFETIME = 30; // seconds - notes shouldn't be held this long
-  const now = performance.now() / 1000;
-  Object.keys(sounds).forEach((noteKey) => {
-    const entry = sounds[noteKey];
-    if (entry?.sound?.startedAt) {
-      const age = now - entry.sound.startedAt;
-      if (age > MAX_NOTE_LIFETIME) {
-        console.warn(`🛡️ Killing stuck note: ${noteKey} (held ${age.toFixed(1)}s)`);
-        entry.sound?.kill?.(0.1);
-        delete sounds[noteKey];
-        delete tonestack[noteKey];
-        if (buttons[noteKey]) buttons[noteKey].down = false;
-      }
-    }
-  });
-=======
-  // 📊 Update performance stats
-  if (perfOSD) {
-    const now = performance.now();
-    if (perfStats.lastFrameTimestamp > 0) {
-      perfStats.frameTime = now - perfStats.lastFrameTimestamp;
-      perfStats.fps = Math.round(1000 / perfStats.frameTime);
-    }
-    perfStats.lastFrameTimestamp = now;
-    perfStats.soundCount = Object.keys(sounds).filter(k => sounds[k]?.sound).length;
-    perfStats.tonesInStack = Object.keys(tonestack).length;
-    perfStats.keysLength = keys.length;
-    
-    // Get audio context info
-    if (sound.sampleRate) {
-      perfStats.sampleRate = sound.sampleRate / 1000; // Convert to kHz
-    }
-    // Get AudioContext latency info from window if available
-    if (typeof window !== 'undefined' && window.audioContext) {
-      perfStats.baseLatency = (window.audioContext.baseLatency || 0) * 1000;
-      perfStats.outputLatency = (window.audioContext.outputLatency || 0) * 1000;
-    }
-    
-    // Get memory usage if available
-    if (typeof performance !== 'undefined' && performance.memory) {
-      perfStats.memoryUsed = Math.round(performance.memory.usedJSHeapSize / 1024 / 1024);
-    }
-  }
->>>>>>> 238b2d7c
-
-  if (songShifting) {
-    songShift += !songNoteDown ? 0.5 : 1;
-    if (songShift >= songStops[songIndex][1]) {
-      songShift = songStops[songIndex][1];
-      songShifting = false;
-    }
-    
-    // Calculate progress (0 to 1) through current note
-    if (songIndex > 0) {
-      const currentX = songStops[songIndex][1];
-      const prevX = songStops[songIndex - 1]?.[1] || 0;
-      const distance = currentX - prevX;
-      const traveled = songShift - prevX;
-      songProgress = distance > 0 ? Math.min(1, traveled / distance) : 0;
-    } else {
-      songProgress = songShift / (songStops[0]?.[1] || 1);
-    }
-  }
-
-  Object.keys(trail).forEach((note) => {
-    trail[note] -= 0.0065;
-    if (trail[note] <= 0) delete trail[note];
-  });
-
-  const active = orderedByCount(sounds);
-
-  if (active.length > 0 && transposeOverlayFade < 1) {
-    // transposeOverlayFade += 0.05;
-    transposeOverlayFade = 1;
-    transposeOverlayFade = min(1, transposeOverlayFade);
-  } else if (transposeOverlayFade > 0) {
-    transposeOverlayFade -= 0.0065;
-    transposeOverlayFade = max(0, transposeOverlayFade);
-  }
-
-  // Color shifting for the oscilloscope.
-  const val = activeStr ? 0.075 : 0.02;
-  let d1 = lastAverage,
-    d2 = currentAverage;
-  if (!activeStr) d1 = d2 = [0, 0, 0];
-  if (
-    !activeStr &&
-    secondaryColor[0] < 50 &&
-    secondaryColor[1] < 50 &&
-    secondaryColor[2] < 50
-  ) {
-    lastAverage = [0, 0, 0];
-    d1 = lastAverage;
-  }
-  secondaryColor = num.shiftRGB(secondaryColor, d1, val, "lerp");
-  primaryColor = num.shiftRGB(primaryColor, d2, val, "lerp");
-}
-
-function resolveMatrixGlyphMetrics(fallbackTypeface) {
-  const glyph =
-    matrixFont?.glyphs?.["0"]?.resolution ??
-    fallbackTypeface?.glyphs?.["0"]?.resolution;
-
-  if (Array.isArray(glyph) && glyph.length >= 2) {
-    return { width: glyph[0], height: glyph[1] };
-  }
-
-  return { width: 6, height: 8 };
-}
-
-function computeMidiBadgeMetrics(screen, glyphMetrics = resolveMatrixGlyphMetrics(), compactMode = false) {
-  const textWidth = MIDI_BADGE_TEXT.length * glyphMetrics.width;
-  const width = textWidth + MIDI_BADGE_PADDING_X * 2;
-  const height = glyphMetrics.height + MIDI_BADGE_PADDING_Y * 2;
-  
-  // In compact mode, center the badge at bottom
-  const x = compactMode 
-    ? (screen.width - width) / 2 
-    : screen.width - width - MIDI_BADGE_MARGIN;
-  const y = screen.height - height - MIDI_BADGE_MARGIN;
-
-  return { x, y, width, height };
-}
-
-function computeMelodyButtonRect(screen, midiMetrics) {
-  if (!midiMetrics) return null;
-
-  const maxWidth = midiMetrics.x - MELODY_ALIAS_MARGIN;
-  if (maxWidth < MELODY_ALIAS_MIN_SIDE) return null;
-
-  const side = max(
-    MELODY_ALIAS_MIN_SIDE,
-    min(MELODY_ALIAS_BASE_SIDE, maxWidth),
-  );
-
-  const height = side;
-  const width = side;
-  const y = midiMetrics.y - MELODY_ALIAS_MARGIN - height;
-  if (y < 0) return null;
-
-  const x = screen.width - width - MIDI_BADGE_MARGIN;
-
-  return { x, y, width, height };
-}
-
-function getButtonLayoutMetrics(
-  screen,
-  { songMode = false, pictureOverlay = false, midiMetrics } = {},
-) {
-  const badgeMetrics = midiMetrics ?? computeMidiBadgeMetrics(screen);
-  const melodyButtonRect =
-    songMode && !pictureOverlay
-      ? computeMelodyButtonRect(screen, badgeMetrics)
-      : null;
-
-  const aliasPadding = melodyButtonRect
-    ? melodyButtonRect.height + MELODY_ALIAS_MARGIN
-    : 0;
-
-  const baseBottomPadding = 2;
-  const bottomPadding = pictureOverlay
-    ? baseBottomPadding
-    : songMode
-    ? baseBottomPadding + badgeMetrics.height + MIDI_BADGE_MARGIN + aliasPadding
-    : baseBottomPadding;
-
-  const totalButtons = buttonNotes.length;
-  const margin = 2;
-
-  // Compact/DAW mode: split layout - octaves on sides, piano/qwerty in center
-  const compactMode = screen.height < 200;
-  
-  if (compactMode) {
-    // Recompute badge metrics for compact mode (centered)
-    const compactBadgeMetrics = computeMidiBadgeMetrics(screen, undefined, true);
-    
-    // Split layout: 4x3 grid per octave (12 notes each)
-    // Left side: first octave (c to b), Right side: second octave (+c to +b)
-    const notesPerSide = 12;
-    const buttonsPerRow = 4;  // 4 notes per row on each side
-    const totalRows = Math.ceil(notesPerSide / buttonsPerRow);  // 3 rows
-    const hudReserved = TOP_BAR_BOTTOM;
-    
-    // Piano dimensions (2 octaves = 14 white keys)
-    const whiteKeyWidth = 7;
-    const pianoWidth = 14 * whiteKeyWidth;  // 98px
-    
-    // QWERTY minimap dimensions (10 keys per row roughly)
-    const qKeyWidth = 9;
-    const qKeySpacing = 1;
-    const qwertyWidth = 10 * (qKeyWidth + qKeySpacing);  // ~100px
-    
-    // Center area for piano + qwerty
-    const centerWidth = Math.max(pianoWidth, qwertyWidth) + 4;  // ~102px with padding
-    
-    // Available width for buttons on each side
-    const sideMargin = margin;
-    const availableSideWidth = (screen.width - centerWidth) / 2 - sideMargin * 2;
-    
-    // Calculate square button size based on available space
-    const maxButtonWidth = floor(availableSideWidth / buttonsPerRow);
-    const availableHeight = screen.height - hudReserved - bottomPadding - margin;
-    const maxButtonHeight = floor(availableHeight / totalRows);
-    
-    // Make buttons square
-    const buttonSize = min(maxButtonWidth, maxButtonHeight);
-    const buttonWidth = buttonSize;
-    const buttonHeight = buttonSize;
-    
-    const topButtonY = hudReserved + margin;
-    
-    // Calculate actual button block width and height
-    const buttonBlockWidth = buttonsPerRow * buttonWidth;
-    const buttonBlockHeight = totalRows * buttonHeight;
-    
-    // Left octave starts at left margin
-    const leftOctaveX = sideMargin;
-    
-    // Right octave starts after center area
-    const rightOctaveX = screen.width - sideMargin - buttonBlockWidth;
-    
-    // Center area position
-    const centerX = leftOctaveX + buttonBlockWidth + sideMargin;
-    const centerAreaWidth = rightOctaveX - centerX - sideMargin;
-    
-    // Bottom center area for unified active note display - position above MIDI badge
-    const bottomCenterY = screen.height - compactBadgeMetrics.height - MIDI_BADGE_MARGIN - 14;
-    
-    return {
-      buttonWidth,
-      buttonHeight,
-      topButtonY,
-      totalRows,
-      buttonsPerRow,
-      margin,
-      bottomPadding,
-      hudReserved,
-      trackHeight: 0,
-      trackSpacing: 0,
-      reservedTop: hudReserved,
-      melodyButtonRect: null,
-      midiBadge: compactBadgeMetrics,  // Use centered badge metrics
-      compactMode: true,
-      // Split layout info
-      splitLayout: true,
-      leftOctaveX,
-      rightOctaveX,
-      centerX,
-      centerAreaWidth,
-      notesPerSide,
-      bottomCenterY,
-      buttonBlockHeight,
-    };
-  }
-
-  const buttonsPerRow = 4;
-  const totalRows = ceil(totalButtons / buttonsPerRow);
-
-  if (pictureOverlay) {
-    const buttonSize = 24;
-    const buttonsAreaHeight = totalRows * buttonSize;
-    const topButtonY = screen.height - bottomPadding - buttonsAreaHeight;
-
-    return {
-      buttonWidth: buttonSize,
-      buttonHeight: buttonSize,
-      topButtonY,
-      totalRows,
-      buttonsPerRow,
-      margin,
-      bottomPadding,
-      hudReserved: 0,
-      trackHeight: 0,
-      trackSpacing: 0,
-      melodyButtonRect: null,
-      midiBadge: badgeMetrics,
-      compactMode: false,
-    };
-  }
-
-  const hudReserved = TOP_BAR_BOTTOM;
-  const trackHeight = songMode ? TRACK_HEIGHT : 0;
-  const trackSpacing = songMode ? TRACK_GAP : 0;
-  const qwertyReserved = songMode
-    ? QWERTY_MINIMAP_HEIGHT + QWERTY_MINIMAP_SPACING
-    : 0;
-  const keyboardReserved =
-    MINI_KEYBOARD_HEIGHT + MINI_KEYBOARD_SPACING + qwertyReserved;
-  const reservedTop = hudReserved + trackHeight + trackSpacing + keyboardReserved;
-
-  const widthLimit = ceil((screen.width - margin * 2) / buttonsPerRow);
-  const minButtonSize = 20;
-  const maxButtonSize = 48;
-
-  let buttonWidth = min(maxButtonSize, widthLimit);
-  buttonWidth = max(minButtonSize, buttonWidth);
-  buttonWidth = min(buttonWidth, widthLimit);
-  let buttonHeight = buttonWidth;
-
-  const available = max(0, screen.height - bottomPadding - reservedTop);
-
-  if (available < totalRows * buttonHeight) {
-    const maxPerRow = max(minButtonSize, floor(available / totalRows));
-    buttonHeight = maxPerRow;
-    buttonWidth = min(buttonWidth, maxPerRow, widthLimit);
-  } else {
-    buttonWidth = min(buttonWidth, widthLimit);
-  }
-
-  const buttonsAreaHeight = totalRows * buttonHeight;
-  let topButtonY = screen.height - bottomPadding - buttonsAreaHeight;
-  topButtonY = max(topButtonY, reservedTop);
-
-  return {
-    buttonWidth,
-    buttonHeight,
-    topButtonY,
-    totalRows,
-    buttonsPerRow,
-    margin,
-    bottomPadding,
-    hudReserved,
-    trackHeight,
-    trackSpacing,
-    reservedTop,
-    melodyButtonRect,
-    midiBadge: badgeMetrics,
-    compactMode: false,
-  };
-}
-
-function paint({
-  wipe,
-  ink,
-  write,
-  screen,
-  box,
-  line,
-  plot,
-  sound,
-  typeface,
-  help,
-  num,
-  layer,
-  paste,
-  page,
-  api,
-  paintCount,
-  zoom,
-  blur,
-  scroll
-}) {
-  const active = orderedByCount(sounds);
-  const scopeSamples = Math.max(1, Math.floor(scope || 1));
-  const rawWaveformsLeft = sound.speaker?.waveforms?.left;
-  const waveformsAvailable =
-    rawWaveformsLeft &&
-    typeof rawWaveformsLeft.length === "number" &&
-    rawWaveformsLeft.length > 0;
-  const amplitudeRaw = sound.speaker?.amplitudes?.left;
-  const amplitude =
-    typeof amplitudeRaw === "number" && Number.isFinite(amplitudeRaw)
-      ? amplitudeRaw
-      : 0;
-  const resampledWaveforms = waveformsAvailable
-    ? help.resampleArray(rawWaveformsLeft, scopeSamples)
-    : [];
-  const sanitizedWaveforms =
-    resampledWaveforms.length > 0
-      ? resampledWaveforms.map((value) =>
-          typeof value === "number" && Number.isFinite(value) ? value : 0,
-        )
-      : [];
-  const waveformsForBars =
-    sanitizedWaveforms.length > 0
-      ? sanitizedWaveforms
-      : new Array(scopeSamples).fill(0);
-  const waveformsForOverlay =
-    sanitizedWaveforms.length > 0 ? sanitizedWaveforms : [];
-  const audioReady =
-    waveformsAvailable &&
-    typeof amplitudeRaw === "number" &&
-    Number.isFinite(amplitudeRaw);
-  const matrixGlyphMetrics = resolveMatrixGlyphMetrics(typeface);
-  let bg;
-
-  if (!tap) {
-    bg = active.length > 0 ? [50, 50, 255] : "blue";
-
-    if (perc) {
-      bg = perc;
-      perc = null;
-    }
-  } else {
-    bg = active.length > 0 ? [0, 0, 180] : "darkblue";
-  }
-
-  if (paintPictureOverlay) {
-    wipe(0);
-
-    if (active.length === 0) {
-      page(picture);
-      wipe(0, 0);
-      page(screen);
-    }
-
-    pictureLines(
-      {
-        page,
-        ink,
-        wipe,
-        screen,
-        box,
-        blur,
-        line,
-        plot,
-        num,
-        paintCount,
-        sound,
-        scroll,
-      },
-      {
-        amplitude,
-        waveforms: waveformsForOverlay,
-        audioReady,
-      },
-    );
-
-    page(picture);
-    page(screen);
-
-    paste(picture, 0, 0, { width: screen.width, height: screen.height });
-
-    return;
-  }
-  wipe(bg);
-
-  if (slide) {
-    ink(undefined).write("slide", { right: 4, top: 24 });
-  }
-
-  if (quickFade) {
-    ink(undefined).write("quick", { left: 6, top: 24 });
-  }
-
-  // 🏠 Room mode indicator
-  if (roomMode) {
-    ink(undefined).write("room", { center: "x", top: 24 });
-  }
-
-  // wipe(!projector ? bg : 64);
-
-  // QR Code
-  // if (qrcells) {
-  //   const ox = screen.width - qrcells.length - 34;
-  //   const oy = 0;
-  //   const scale = 1;
-  //   for (let y = 0; y < qrcells.length; y += 1) {
-  //     for (let x = 0; x < qrcells.length; x += 1) {
-  //       const black = qrcells[y][x];
-  //       ink(!black).box(ox + x * scale, oy + y * scale, scale);
-  //     }
-  //   }
-  // }
-
-  // Song
-
-  // TODO: Precompute the full song length with x stops next to indices.
-
-  const trackHeight = song ? TRACK_HEIGHT : 0;
-  const trackY = song ? TOP_BAR_BOTTOM : null;
-
-  if (song) {
-    const glyphWidth = typeface.glyphs["0"].resolution[0];
-    const startX = 6 - songShift;
-    let i = 0;
-
-    ink(20, 30, 50).box(0, trackY, screen.width, trackHeight);
-
-    while (i < song.length) {
-      let word = songStops[i][0];
-      let x = startX + songStops[i][1];
-
-      if (x > screen.width) break;
-
-      const current = i === songIndex;
-
-      // Word color (lyrics) - match the cyan palette from the board
-      if (current) {
-        const wordColor = songNoteDown ? [180, 200, 210] : "white"; // Soften while holding
-        ink(wordColor).write(word, x, trackY + 3);
-      } else {
-        ink(120, 140, 150).write(word, x, trackY + 3); // Lighter gray-blue
-      }
-
-      // Note color (musical note) - match the cyan boxes
-      if (current) {
-        const noteColor = songNoteDown ? [0, 140, 160] : [0, 180, 200]; // Keep visible while acknowledging hold
-        ink(noteColor).write(song[i][0], x, trackY + 13);
-      } else {
-        ink(80, 100, 120).write(song[i][0], x, trackY + 13); // Darker gray-blue
-      }
-
-      i += 1;
-    }
-  }
-  
-  // Get layout info early for positioning piano/qwerty in compact mode
-  const initialBadgeMetrics = computeMidiBadgeMetrics(screen, matrixGlyphMetrics);
-  const layout = getButtonLayoutMetrics(screen, {
-    songMode: Boolean(song),
-    pictureOverlay: paintPictureOverlay,
-    midiMetrics: initialBadgeMetrics,
-  });
-  
-  // Draw tiny piano layout and QWERTY minimap
-  // Position it dynamically based on available space
-  let pianoY, pianoStartX;
-  
-  // Compact mode: center the piano/qwerty between the split button octaves
-  if (layout.compactMode && layout.splitLayout) {
-    pianoY = TOP_BAR_BOTTOM + 2;
-    // Center the piano in the center area
-    const totalWhiteKeys = 14;
-    const whiteKeyWidth = 7;
-    const pianoWidth = totalWhiteKeys * whiteKeyWidth;
-    pianoStartX = layout.centerX + (layout.centerAreaWidth - pianoWidth) / 2;
-  } else if (song) {
-    const effectiveTrackY = trackY ?? TOP_BAR_BOTTOM;
-    pianoY = effectiveTrackY + trackHeight + 2; // Just below the track
-    const pianoWidth = 14 * 7;  // 14 white keys * 7px each
-    pianoStartX = screen.width - pianoWidth - 2; // Align with right edge (2px margin)
-  } else {
-    pianoY = TOP_BAR_BOTTOM; // Below HUD label when no track
-    pianoStartX = 58; // Align with visualizer start when no track
-  }
-
-  const whiteKeyWidth = 7;
-  const whiteKeyHeight = MINI_KEYBOARD_HEIGHT;
-  const blackKeyWidth = 5;
-  const blackKeyHeight = 10;
-  const totalWhiteKeys = 14;
-  const pianoWidth = totalWhiteKeys * whiteKeyWidth;
-
-  // Two octaves: notes in order
-  const whiteKeys = ['C', 'D', 'E', 'F', 'G', 'A', 'B', '+C', '+D', '+E', '+F', '+G', '+A', '+B'];
-  const blackKeys = [
-    {note: 'C#', afterWhite: 0},
-    {note: 'D#', afterWhite: 1},
-    {note: 'F#', afterWhite: 3},
-    {note: 'G#', afterWhite: 4},
-    {note: 'A#', afterWhite: 5},
-    {note: '+C#', afterWhite: 7},
-    {note: '+D#', afterWhite: 8},
-    {note: '+F#', afterWhite: 10},
-    {note: '+G#', afterWhite: 11},
-    {note: '+A#', afterWhite: 12}
-  ];
-
-  // Draw white keys
-  whiteKeys.forEach((note, index) => {
-    const x = pianoStartX + index * whiteKeyWidth;
-    const noteKey = note.toLowerCase();
-    const isCurrentNote = song && note === song?.[songIndex][0];
-    const isActivePlaying = sounds[noteKey] !== undefined;
-    const isCurrentAndPlaying = isCurrentNote && isActivePlaying;
-    const isCurrentAwaiting = isCurrentNote && !isActivePlaying;
-
-    if (isCurrentAndPlaying) {
-      ink(0, 255, 234).box(x, pianoY, whiteKeyWidth - 1, whiteKeyHeight); // Bright cyan for current note sounding
-    } else if (isCurrentAwaiting) {
-      ink(0, 120, 140).box(x, pianoY, whiteKeyWidth - 1, whiteKeyHeight); // Muted teal for expected note
-    } else if (isActivePlaying) {
-      ink(255, 255, 0).box(x, pianoY, whiteKeyWidth - 1, whiteKeyHeight); // Yellow for other active notes
-    } else {
-      ink(200, 200, 200).box(x, pianoY, whiteKeyWidth - 1, whiteKeyHeight); // Default white
-    }
-    ink(100, 100, 100).box(x, pianoY, whiteKeyWidth - 1, whiteKeyHeight, "outline"); // Border
-  });
-
-  // Draw black keys on top
-  blackKeys.forEach(({note, afterWhite}) => {
-    const x = pianoStartX + afterWhite * whiteKeyWidth + whiteKeyWidth - blackKeyWidth / 2;
-    const noteKey = note.toLowerCase();
-    const isCurrentNote = song && note === song?.[songIndex][0];
-    const isActivePlaying = sounds[noteKey] !== undefined;
-    const isCurrentAndPlaying = isCurrentNote && isActivePlaying;
-    const isCurrentAwaiting = isCurrentNote && !isActivePlaying;
-
-    if (isCurrentAndPlaying) {
-      ink(0, 220, 210).box(x, pianoY, blackKeyWidth, blackKeyHeight); // Bright teal for current sounding
-    } else if (isCurrentAwaiting) {
-      ink(0, 100, 110).box(x, pianoY, blackKeyWidth, blackKeyHeight); // Muted teal for expected
-    } else if (isActivePlaying) {
-      ink(200, 200, 0).box(x, pianoY, blackKeyWidth, blackKeyHeight); // Dark yellow for other actives
-    } else {
-      ink(40, 40, 40).box(x, pianoY, blackKeyWidth, blackKeyHeight); // Default black
-    }
-  });
-
-  // Show QWERTY minimap in compact mode (always) or in song mode
-  if (layout.compactMode || song) {
-    const currentKeyLetter = song ? noteToKeyboardKey(song?.[songIndex]?.[0]) : null;
-    const nextKeyLetter = song ? noteToKeyboardKey(song?.[songIndex + 1]?.[0]) : null;
-    const activeKeyLetters = new Set(
-      Object.keys(sounds)
-        .map((activeNote) => noteToKeyboardKey(activeNote))
-        .filter(Boolean),
-    );
-
-    const qKeyWidth = 9;
-    const qKeyHeight = 8;
-    const qKeySpacing = 1;
-    const qwertyStartX = pianoStartX;
-    const qwertyStartY = pianoY + whiteKeyHeight + QWERTY_MINIMAP_SPACING;
-
-    QWERTY_LAYOUT_ROWS.forEach((row, rowIndex) => {
-      const rowOffset =
-        rowIndex === 0
-          ? 0
-          : rowIndex === 1
-          ? (qKeyWidth + qKeySpacing) / 2
-          : qKeyWidth;
-      const y = qwertyStartY + rowIndex * (qKeyHeight + qKeySpacing);
-
-      row.forEach((keyLetter, keyIndex) => {
-        const x =
-          qwertyStartX +
-          rowOffset +
-          keyIndex * (qKeyWidth + qKeySpacing);
-
-        const mappedNote = keyboardKeyToNote(keyLetter);
-        const isMapped = Boolean(mappedNote);
-        const isCurrentKey = keyLetter === currentKeyLetter;
-        const isActiveKey = activeKeyLetters.has(keyLetter);
-        const isCurrentAndActive = isCurrentKey && isActiveKey;
-        const isNextKey = keyLetter === nextKeyLetter;
-
-        let fillColor;
-        if (isCurrentAndActive) {
-          fillColor = [0, 255, 234, 220];
-        } else if (isCurrentKey) {
-          fillColor = [0, 120, 140, 200];
-        } else if (isActiveKey) {
-          fillColor = [255, 255, 0, 210];
-        } else if (isNextKey) {
-          fillColor = [0, 200, 220, 120];
-        } else if (isMapped) {
-          fillColor = [40, 40, 40, 180];
-        } else {
-          fillColor = [20, 20, 20, 140];
-        }
-
-        ink(...fillColor).box(x, y, qKeyWidth, qKeyHeight);
-        ink(100, 100, 100, 220).box(x, y, qKeyWidth, qKeyHeight, "outline");
-
-        const label = keyLetter.toUpperCase();
-        const glyphWidth = matrixGlyphMetrics.width;
-        const glyphHeight = matrixGlyphMetrics.height;
-        const labelWidth = label.length * glyphWidth;
-        const labelX = x + (qKeyWidth - labelWidth) / 2;
-        const labelY = y + (qKeyHeight - glyphHeight) / 2;
-
-        let textColor;
-        if (isCurrentAndActive || isActiveKey) {
-          textColor = [0, 0, 0, 240];
-        } else if (isMapped) {
-          textColor = [230, 230, 230, 230];
-        } else {
-          textColor = [150, 150, 150, 200];
-        }
-
-        ink(...textColor).write(
-          label,
-          { x: labelX, y: labelY },
-          undefined,
-          undefined,
-          false,
-          "MatrixChunky8",
-        );
-
-      });
-    });
-  }
-
-  // layout already computed above for piano/qwerty positioning
-  const midiBadgeMetrics = layout.midiBadge ?? initialBadgeMetrics;
-  const melodyButtonRect = layout.melodyButtonRect;
-
-  if (melodyAliasBtn && melodyButtonRect && melodyAliasBtn.box) {
-    melodyAliasBtn.box.x = melodyButtonRect.x;
-    melodyAliasBtn.box.y = melodyButtonRect.y;
-    melodyAliasBtn.box.w = melodyButtonRect.width;
-    melodyAliasBtn.box.h = melodyButtonRect.height;
-  }
-
-  const drawMidiBadge = (
-    metrics,
-    connected,
-    {
-      connectedBackground = [0, 0, 0, 160],
-      disconnectedBackground = [0, 0, 0, 70],
-      connectedText = [255, 165, 0],
-      disconnectedText = [140, 140, 140, 200],
-    } = {},
-  ) => {
-    if (!metrics) return;
-
-    const { x, y, width, height } = metrics;
-    const bgColor = connected ? connectedBackground : disconnectedBackground;
-    const textColor = connected ? connectedText : disconnectedText;
-
-    ink(...bgColor).box(x, y, width, height);
-
-    ink(...textColor).write(
-      MIDI_BADGE_TEXT,
-      { x: x + MIDI_BADGE_PADDING_X, y: y + MIDI_BADGE_PADDING_Y },
-      undefined,
-      undefined,
-      false,
-      "MatrixChunky8",
-    );
-  };
-
-  if (projector) {
-    const sy = 33;
-    const sh = screen.height - sy;
-
-    // console.log(sound.speaker.amplitudes, sound.speaker.waveforms);
-    sound.paint.bars(
-      api,
-      amplitude,
-      waveformsForBars,
-      0,
-      sy,
-      screen.width, // width
-      sh, // height
-      [255, 0, 0, 255],
-      { noamp: true, primaryColor, secondaryColor },
-    );
-    //ink("yellow").write(scope, 6, sy + sh + 5);
-    ink("yellow").write(scope, 50 + 4, 6);
-    // ink("pink").write(scopeTrim, 6 + 18, sy + sh + 5);
-    const audioBadgeWidth = 80;
-    const audioBadgeHeight = 12;
-    const audioBadgeY = sy + 4;
-    let audioBadgeX;
-
-    if (!audioReady) {
-      audioBadgeX = screen.width - audioBadgeWidth - 10;
-      ink(180, 0, 0, 240).box(audioBadgeX, audioBadgeY, audioBadgeWidth, audioBadgeHeight);
-      ink(255, 255, 0).write("AUDIO OFF", audioBadgeX + 8, audioBadgeY + 4);
-    }
-
-    drawMidiBadge(midiBadgeMetrics, midiConnected, {
-      connectedBackground: [0, 0, 0, 180],
-      disconnectedBackground: [0, 0, 0, 90],
-    });
-  } else if (!paintPictureOverlay) {
-    const sy = 3;
-    const sh = 15; // screen.height - sy;
-
-    // const right = (54 + 120);
-    // const leftOfWav = wavBtn.box.x
-    const availableWidth = waveBtn.box.x - 54;
-
-    sound.paint.bars(
-      api,
-      amplitude,
-      waveformsForBars,
-      54, //0,
-      sy, //sy,
-      availableWidth,
-      //screen.width, // width
-      sh, // height
-      [255, 0, 0, 255],
-      { primaryColor, secondaryColor },
-    );
-
-    // Draw active notes to the right of the mini piano (not in song mode, not in compact mode)
-    if (!song && !layout.compactMode) {
-      const activeNotes = orderedByCount(sounds);
-      if (activeNotes.length > 0) {
-        // Position to the right of the piano (piano is 14 white keys * 7px = 98px wide)
-        const pianoWidth = 98;
-        const pianoStartX = 58;
-        const notesStartX = pianoStartX + pianoWidth + 4; // 4px gap after piano
-        const pianoY = 21;
-        
-        // Draw a subtle dark background for the active notes area
-        const notesWidth = activeNotes.length * 14 + 8;
-        ink(0, 0, 0, 128).box(notesStartX, pianoY, notesWidth, 16);
-        
-        // Draw each active note
-        activeNotes.forEach((note, index) => {
-          const noteX = notesStartX + 4 + index * 14;
-          ink(255, 255, 0).write(note.toUpperCase(), noteX, pianoY + 4);
-        });
-      }
-    }
-    
-    // In compact mode: unified active note display at bottom center
-    if (layout.compactMode && layout.splitLayout) {
-      const activeNotes = orderedByCount(sounds);
-      if (activeNotes.length > 0) {
-        const displayY = layout.bottomCenterY;
-        const displayText = activeNotes.map(n => n.toUpperCase()).join(" ");
-        const textWidth = displayText.length * 6; // Approximate glyph width
-        const displayX = (screen.width - textWidth) / 2;
-        
-        // Draw background
-        ink(0, 0, 0, 180).box(displayX - 4, displayY, textWidth + 8, 12);
-        // Draw active notes
-        ink(255, 255, 0).write(displayText, displayX, displayY + 2);
-      }
-    }
-
-    // ink("yellow").write(scope, 56 + 120 + 2, sy + 3);
-    // ink("pink").write(scopeTrim, 6 + 18, sy + sh + 3);
-    // ink("cyan").write(sound.sampleRate, 6 + 18 + 20, sy + sh + 3);
-
-    const rightEdge = waveBtn?.box?.x ?? screen.width - 8;
-    const audioBadgeWidth = 66;
-    const audioBadgeHeight = max(9, sh - 4);
-    const audioBadgeY = sy + 2;
-    let audioBadgeX;
-
-    if (!audioReady) {
-      audioBadgeX = min(
-        max(54, rightEdge - audioBadgeWidth - 4),
-        screen.width - audioBadgeWidth - 8,
-      );
-      ink(180, 0, 0, 240).box(audioBadgeX, audioBadgeY, audioBadgeWidth, audioBadgeHeight);
-      ink(255, 255, 0).write("AUDIO OFF", audioBadgeX + 8, audioBadgeY + 3);
-    }
-
-    if (song && melodyAliasBtn && melodyAliasBtn.box && melodyButtonRect) {
-      const baseGlyphWidth = typeface.glyphs["0"].resolution[0];
-      const baseGlyphHeight = typeface.glyphs["0"].resolution[1];
-
-      melodyAliasBtn.paint((btn) => {
-        const rect = btn.box;
-        const isActive = melodyAliasDown || songNoteDown;
-        const backgroundColor = isActive ? [0, 120, 140, 220] : [0, 0, 0, 150];
-        const borderColor = isActive ? [0, 255, 234, 240] : [0, 200, 220, 180];
-
-        ink(...backgroundColor).box(rect.x, rect.y, rect.w, rect.h);
-        ink(...borderColor).box(rect.x, rect.y, rect.w, rect.h, "outline");
-
-        // Note value intentionally omitted per design request
-
-        const sanitizeLyric = (value) =>
-          typeof value === "string" ? value.replace(/-/g, "") : "";
-
-        const prevLyric = sanitizeLyric(song?.[songIndex - 1]?.[1]);
-        const currentLyric = sanitizeLyric(song?.[songIndex]?.[1]);
-        const nextLyric = sanitizeLyric(song?.[songIndex + 1]?.[1]);
-
-        const glyphWidth = matrixGlyphMetrics.width;
-        const glyphHeight = matrixGlyphMetrics.height;
-        const centerY = rect.y + rect.h / 2;
-
-        if (currentLyric) {
-          const lyricWidth = currentLyric.length * glyphWidth;
-          const lyricX = rect.x + (rect.w - lyricWidth) / 2;
-          const lyricY = centerY - glyphHeight / 2;
-          ink("white").write(
-            currentLyric,
-            { x: lyricX, y: lyricY },
-            undefined,
-            undefined,
-            false,
-            "MatrixChunky8",
-          );
-
-          if (prevLyric) {
-            const prevWidth = prevLyric.length * glyphWidth;
-            const prevX = lyricX - prevWidth - 4;
-            if (prevX > rect.x) {
-              ink(160, 160, 160, 210).write(
-                prevLyric,
-                { x: prevX, y: lyricY },
-                undefined,
-                undefined,
-                false,
-                "MatrixChunky8",
-              );
-            }
-          }
-
-          if (nextLyric) {
-            const nextWidth = nextLyric.length * glyphWidth;
-            const nextX = lyricX + lyricWidth + 4;
-            if (nextX + nextWidth < rect.x + rect.w) {
-              ink(160, 160, 160, 210).write(
-                nextLyric,
-                { x: nextX, y: lyricY },
-                undefined,
-                undefined,
-                false,
-                "MatrixChunky8",
-              );
-            }
-          }
-        }
-
-        const hint = "tap or hold";
-        const hintWidth = hint.length * glyphWidth;
-        const hintX = rect.x + (rect.w - hintWidth) / 2;
-        const hintY = rect.y + rect.h - glyphHeight - 4;
-        ink(200, 200, 200, 200).write(
-          hint,
-          { x: hintX, y: hintY },
-          undefined,
-          undefined,
-          false,
-          "MatrixChunky8",
-        );
-      });
-    }
-
-    drawMidiBadge(midiBadgeMetrics, midiConnected);
-  }
-
-  updateTheme({ num });
-
-  if (tap) {
-    ink("yellow");
-    write("tap", { right: 6, top: 6 });
-  } else if (!paintPictureOverlay) {
-    waveBtn?.paint((btn) => {
-      ink(btn.down ? [40, 40, 100] : "darkblue").box(
-        btn.box.x,
-        btn.box.y + 3,
-        btn.box.w,
-        btn.box.h - 3,
-      );
-      // ink("white", 64).box(btn.box);
-      ink("orange").line(
-        btn.box.x + btn.box.w,
-        btn.box.y + 3,
-        btn.box.x + btn.box.w,
-        btn.box.y + btn.box.h - 1,
-      );
-      ink(btn.down ? "yellow" : "orange");
-      write(wave, { right: 27, top: 6 });
-    });
-
-    octBtn?.paint((btn) => {
-      if (btn.down) {
-        ink(40, 40, 100);
-      } else {
-        ink(octaveTheme[octave], 196);
-      }
-      box(btn.box.x, btn.box.y + 3, btn.box.w - 4, btn.box.h - 3);
-      // ink("white", 64).box(btn.box);
-      ink(btn.down ? "yellow" : "pink");
-      write(octave, { right: 8, top: 6 });
-    });
-  }
-
-  if (tap) {
-    // Only render a visible window of keys around the current tapIndex
-    // to prevent performance degradation with long key sequences
-    const glyphWidth = 6; // Approximate character width
-    const maxVisibleChars = Math.ceil(screen.width / glyphWidth) + 10;
-    const halfVisible = Math.floor(maxVisibleChars / 2);
-    const startIdx = Math.max(0, tapIndex - halfVisible);
-    const endIdx = Math.min(keys.length, tapIndex + halfVisible);
-    const visibleKeys = keys.slice(startIdx, endIdx);
-    const offsetFromStart = tapIndex - startIdx;
-    ink("gray").write(visibleKeys, screen.width / 2 - offsetFromStart * glyphWidth, screen.height / 2);
-    
-    let nextToken = keys[tapIndex];
-    let tempTapIndex = tapIndex;
-    if (octaves.includes(nextToken)) {
-      tempTapIndex += 1;
-      nextToken += keys[tempTapIndex];
-    }
-    if (accents.includes(keys[tempTapIndex + 1])) {
-      nextToken += keys[tempTapIndex + 1];
-    }
-    ink("red").write(nextToken, screen.width / 2, screen.height / 2);
-  }
-
-  if (tap && !paintPictureOverlay)
-    ink("orange").line(screen.width / 2, 0, screen.width / 2, screen.height);
-
-  if (!paintPictureOverlay) {
-    if (!tap && !song && !layout.compactMode) {
-      // Write all the active keys (not in compact mode - handled separately)
-      ink("lime");
-      write(
-        active.map((key) => sounds[key]?.note.toUpperCase()).join(" "),
-        6,
-        20,
-      );
-    } else if (tap) {
-      ink("white");
-      active.forEach((sound, index) => {
-        write(sound, screen.width / 2, screen.height / 2 + 12 + 12 * index);
-      });
-      if (tapped) {
-        ink("lime");
-        write(tapped, screen.width / 2, screen.height / 2);
-      }
-    }
-  }
-
-  if (!tap /*&& !projector*/ && !paintPictureOverlay) {
-    // 🎵 Draw connecting line FIRST (behind everything)
-    if (song && songIndex < song.length - 1) {
-      const currentNoteKey = song[songIndex][0];
-      const nextNoteKey = song[songIndex + 1][0];
-      
-      if (currentNoteKey && nextNoteKey) {
-        // Find the button for current and next notes
-        const currentButton = buttons[currentNoteKey.toLowerCase()] || buttons["+" + currentNoteKey.toLowerCase()];
-        const nextButton = buttons[nextNoteKey.toLowerCase()] || buttons["+" + nextNoteKey.toLowerCase()];
-        
-        if (currentButton && nextButton) {
-          // Get center points of both buttons
-          const x1 = currentButton.box.x + currentButton.box.w / 2;
-          const y1 = currentButton.box.y + currentButton.box.h / 2;
-          const x2 = nextButton.box.x + nextButton.box.w / 2;
-          const y2 = nextButton.box.y + nextButton.box.h / 2;
-          
-          // Draw brighter line with fade based on progress
-          const lineOpacity = Math.floor(songProgress * 255);
-          if (lineOpacity > 0) {
-            ink(0, 255, 255, lineOpacity).line(x1, y1, x2, y2);
-          }
-        }
-      }
-    }
-    
-    const activeNote = buttonNotes.indexOf(active[0]);
-
-    if (activeNote >= 0 && activeNote !== lastActiveNote) {
-      lastActiveNote = activeNote;
-      transposeOverlayFade = 0;
-    }
-
-    // 🎵 Draw grid outlines for melody notes
-    if (song) {
-      // Collect all unique notes used in the melody
-      const melodyNotes = new Set();
-      song.forEach(([note]) => melodyNotes.add(note.toLowerCase()));
-      
-      // Draw outline for each melody note button
-      buttonNotes.forEach((note) => {
-        if (buttons[note] && melodyNotes.has(note.toUpperCase())) {
-          const btn = buttons[note];
-          ink("cyan", 64).box(btn.box, "outline"); // Subtle cyan outline
-        }
-      });
-    }
-
-    // Paint all the keyboard buttons.
-    buttonNotes.forEach((note, index) => {
-      if (buttons[note]) {
-        buttons[note].paint((btn) => {
-          let color;
-          let isBlocked = false;
-
-          // In song mode, check if this note is blocked (not the current note)
-          if (song && note.toUpperCase() !== song?.[songIndex][0]) {
-            isBlocked = true;
-            color = "black"; // Blocked notes are black
-          } else if ((!slide && btn.down) || (btn.down && slide)) {
-            // If this button is pressed down.
-            color = "maroon";
-          } else {
-            const outOctave =
-              parseInt(octave) +
-              (note.startsWith("+") ? upperOctaveShift : lowerOctaveShift);
-            // console.log("Output octave:", outOctave);
-            color = note.indexOf("#") === -1 ? octaveTheme[outOctave] : "gray";
-          }
-
-          // Remove red highlighting - we just use the boxes now
-          // (keeping this section empty for clarity)
-
-          if (!projector) {
-            ink(color, isBlocked ? 128 : 196).box(btn.box); // Blocked notes are darker
-          } else {
-            ink(color, 48).box(btn.box); // One solid colored box per note.
-            // ink("white", 32).box(btn.box, "inline"); // One solid colored box per note.
-          }
-          // const accent = colorFromNote(note, num);
-          // ink(accent).box(btn.box.x + btn.box.w - 8, btn.box.y + 4, 4);
-          // ink("black", 64).box(
-          //   btn.box.x + btn.box.w - 8,
-          //   btn.box.y + 4,
-          //   4,
-          //   "outline",
-          // );
-
-          // Ghost trails 👻
-          if (trail[note] > 0) {
-            ink("maroon", max(1, trail[note] * 96)).box(
-              btn.box.x + btn.box.w / 2,
-              btn.box.y + btn.box.h / 2,
-              trail[note] * btn.box.w,
-              "center",
-            );
-          }
-
-          // 🎵 Note label
-          const glyphWidth = typeface.glyphs["0"].resolution[0];
-          const glyphHeight = typeface.glyphs["0"].resolution[1];
-          
-          if (song) {
-            // In song mode, only show note labels for current/next notes, centered
-            const isCurrentNote = note.toUpperCase() === song?.[songIndex][0];
-            const isNextNote = note.toUpperCase() === song?.[songIndex + 1]?.[0];
-            
-            if (isCurrentNote || isNextNote) {
-              const noteLabel = note.toUpperCase();
-              const labelWidth = noteLabel.length * glyphWidth;
-              const centerX = btn.box.x + btn.box.w / 2 - labelWidth / 2;
-              const centerY = btn.box.y + btn.box.h / 2 - glyphHeight / 2;
-              
-              // Use darker color that's visible on yellow
-              ink(0, 0, 50).write(noteLabel, centerX, centerY);
-            }
-            // Don't show labels for blocked notes
-          } else {
-            // Normal mode - show label in top-left corner
-            ink("white").write(note.toUpperCase(), btn.box.x + 2, btn.box.y + 1);
-          }
-
-          // � Repeat boxes for current note
-          if (song && note.toUpperCase() === song?.[songIndex][0]) {
-            let repeatCount = 0;
-            let currentNote = song[songIndex][0];
-            // Count consecutive repeats of the same note
-            for (let i = songIndex; i < song.length; i++) {
-              if (song[i][0] === currentNote) {
-                repeatCount++;
-              } else {
-                break;
-              }
-            }
-            // Show solid boxes - one for each tap, stacked inside
-            for (let i = 0; i < repeatCount; i++) {
-              const inset = 6 + i * 3; // Start at 6px margin, each box gets progressively smaller
-              ink(0, 100, 120, 220).box( // Darker cyan for better contrast with white text
-                btn.box.x + inset,
-                btn.box.y + inset,
-                btn.box.w - inset * 2,
-                btn.box.h - inset * 2
-              );
-            }
-          }
-          // Fade in box for next note
-          else if (song && note.toUpperCase() === song?.[songIndex + 1]?.[0]) {
-            // Only show 1 box for the immediate next tap (not all repeats)
-            const inset = 6;
-            const fadeOpacity = Math.floor(songProgress * 100); // Reduced from 200 to 100 for more fade
-            if (fadeOpacity > 0) {
-              ink(0, 100, 120, fadeOpacity).box( // Darker cyan for better contrast
-                btn.box.x + inset,
-                btn.box.y + inset,
-                btn.box.w - inset * 2,
-                btn.box.h - inset * 2
-              );
-            }
-          }
-
-          // 🎵 Paint note label OVER boxes (in song mode only)
-          if (song) {
-            const isCurrentNote = note.toUpperCase() === song?.[songIndex][0];
-            const isNextNote = note.toUpperCase() === song?.[songIndex + 1]?.[0];
-            
-            if (isCurrentNote) {
-              // Show the note letter in top-left using MatrixChunky8
-              const noteLetter = note.toUpperCase();
-              ink("white").write(noteLetter, { x: btn.box.x + 1, y: btn.box.y }, undefined, undefined, false, "MatrixChunky8");
-              
-              // Show the word/syllable to sing for current note (centered)
-              let label = song[songIndex][1];
-              // Remove hyphens for display
-              label = label.replace(/-/g, '');
-              const labelWidth = label.length * glyphWidth;
-              const centerX = btn.box.x + btn.box.w / 2 - labelWidth / 2;
-              const centerY = btn.box.y + btn.box.h / 2 - glyphHeight / 2;
-              
-              // Use white for labels
-              ink("white").write(label, centerX, centerY);
-            } else if (isNextNote) {
-              // Use white with fade based on progress
-              const fadeOpacity = Math.floor(songProgress * 255);
-              if (fadeOpacity > 0) {
-                // Show the note letter in top-left using MatrixChunky8
-                const noteLetter = note.toUpperCase();
-                ink("white", fadeOpacity).write(noteLetter, { x: btn.box.x + 1, y: btn.box.y }, undefined, undefined, false, "MatrixChunky8");
-                
-                // Show the word/syllable to sing for next note (centered)
-                let label = song[songIndex + 1][1];
-                // Remove hyphens for display
-                label = label.replace(/-/g, '');
-                const labelWidth = label.length * glyphWidth;
-                const centerX = btn.box.x + btn.box.w / 2 - labelWidth / 2;
-                const centerY = btn.box.y + btn.box.h / 2 - glyphHeight / 2;
-                
-                ink("white", fadeOpacity).write(label, centerX, centerY);
-              }
-            }
-          }
-
-          // 🧮 Transpose label
-          if (paintTransposeOverlay && lastActiveNote >= 0) {
-            let dist = index - lastActiveNote;
-            if (dist !== 0) {
-              // dist = dist > 0 ? "+" + dist : dist.toString();
-              ink(dist > 0 ? "lime" : "red", transposeOverlayFade * 255).write(
-                abs(dist),
-                // btn.box.x +
-                //   btn.box.w / 2 -
-                //   ((dist.length + 1) * glyphWidth) / 2,
-                btn.box.x + 2 + note.length * glyphWidth,
-                btn.box.y + 1,
-                //btn.box.y + btn.box.h / 2 - glyphHeight / 2,
-              );
-            }
-          }
-
-          // Paint keyboard shortcuts (if they differ from the note)
-          // Hide in song mode
-          if (!song) {
-            const keyLabel = noteToKeyboardKey(note);
-            if (keyLabel && keyLabel !== note.toLowerCase()) {
-              ink("white", 96).write(
-                keyLabel,
-                btn.box.x + 2,
-                btn.box.y + 10,
-              );
-            }
-          }
-        });
-      }
-    });
-
-    if (!projector) {
-      const leftEdge = ceil(layout.margin);
-      const rightEdge = round(leftEdge + layout.buttonWidth * layout.buttonsPerRow);
-      const topEdge = round(layout.topButtonY);
-      const bottomEdge = round(layout.topButtonY + layout.buttonHeight * layout.totalRows);
-      const gridAlpha = 40;
-
-      for (let col = 0; col <= layout.buttonsPerRow; col += 1) {
-        const x = round(layout.margin + col * layout.buttonWidth);
-        ink(255, 255, 255, gridAlpha).line(x, topEdge, x, bottomEdge);
-      }
-
-      for (let row = 0; row <= layout.totalRows; row += 1) {
-        const y = round(layout.topButtonY + row * layout.buttonHeight);
-        ink(255, 255, 255, gridAlpha).line(leftEdge, y, rightEdge, y);
-      }
-    }
-  }
-  
-  // 📊 Performance OSD (On-Screen Display) - toggle with ` key
-  // Uses MatrixChunky8 font and positions intelligently to avoid pads
-  if (perfOSD && !paintPictureOverlay && !projector) {
-    const font = "MatrixChunky8";
-    const glyphW = 6;
-    const glyphH = 8;
-    const lineHeight = glyphH + 2;
-    const osdLines = 9;
-    const osdWidth = 24 * glyphW + 8; // ~152px
-    const osdHeight = osdLines * lineHeight + 4;
-    
-    // Position OSD above the button pads, on the right side
-    // Use layout metrics to find a safe spot
-    const padTop = layout?.topButtonY || (screen.height - 120);
-    const osdX = screen.width - osdWidth - 4;
-    const osdY = Math.max(TOP_BAR_BOTTOM + 2, padTop - osdHeight - 4);
-    
-    // Semi-transparent background
-    ink(0, 0, 0, 210).box(osdX - 2, osdY - 2, osdWidth, osdHeight);
-    
-    // Border
-    ink(80, 80, 80).box(osdX - 2, osdY - 2, osdWidth, osdHeight, "outline");
-    
-    let row = 0;
-    const writeRow = (color, text) => {
-      ink(color).write(text, { x: osdX, y: osdY + row * lineHeight }, undefined, undefined, false, font);
-      row++;
-    };
-    
-    // Title
-    writeRow("orange", "PERF OSD [`]");
-    
-    // Audio sample rate
-    const srStr = perfStats.sampleRate > 0 ? `${perfStats.sampleRate.toFixed(1)}kHz` : "--";
-    writeRow("cyan", `RATE: ${srStr}`);
-    
-    // Audio context latencies (hardware)
-    const baseLatStr = perfStats.baseLatency > 0 ? `${perfStats.baseLatency.toFixed(1)}` : "--";
-    const outLatStr = perfStats.outputLatency > 0 ? `${perfStats.outputLatency.toFixed(1)}` : "--";
-    writeRow([180, 180, 180], `HW LAT: ${baseLatStr}/${outLatStr}ms`);
-    
-    // JS-side latency (key press to synth call)
-    const latStr = perfStats.latency > 0 ? `${perfStats.latency.toFixed(1)}ms` : "--";
-    const avgStr = perfStats.avgLatency > 0 ? `${perfStats.avgLatency.toFixed(1)}ms` : "--";
-    writeRow("lime", `JS LAT: ${latStr} AVG:${avgStr}`);
-    
-    // Min/Max latency
-    const minStr = perfStats.minLatency < Infinity ? `${perfStats.minLatency.toFixed(1)}` : "--";
-    const maxStr = perfStats.maxLatency > 0 ? `${perfStats.maxLatency.toFixed(1)}` : "--";
-    writeRow([120, 120, 120], `MIN/MAX: ${minStr}/${maxStr}ms`);
-    
-    // Sound counts
-    writeRow("yellow", `SND:${perfStats.soundCount} STK:${perfStats.tonesInStack} KEY:${perfStats.keysLength}`);
-    
-    // FPS and memory
-    const fpsColor = perfStats.fps >= 55 ? "lime" : perfStats.fps >= 30 ? "yellow" : "red";
-    const memStr = perfStats.memoryUsed > 0 ? ` MEM:${perfStats.memoryUsed}MB` : "";
-    writeRow(fpsColor, `FPS:${perfStats.fps}${memStr}`);
-    
-    // MIDI status
-    writeRow(midiConnected ? "lime" : [100, 100, 100], midiConnected ? "MIDI: CONNECTED" : "MIDI: --");
-    
-    // Estimated total latency
-    const totalEst = perfStats.avgLatency + perfStats.baseLatency + perfStats.outputLatency;
-    const totalStr = totalEst > 0 ? `~${totalEst.toFixed(1)}ms` : "--";
-    writeRow("white", `TOTAL EST: ${totalStr}`);
-  }
-}
-
-let anyDown = true;
-
-const percDowns = {};
-
-function act({
-  event: e,
-  sound: { synth, speaker, play, freq, midi: midiUtil, room },
-  num,
-  pens,
-  hud,
-  screen,
-  painting,
-  api,
-}) {
-  if (e.is("reframed")) {
-    setupButtons(api);
-    buildWaveButton(api);
-    buildOctButton(api);
-    // Resize picture to quarter resolution (half width, half height)
-    const resizedPictureWidth = Math.max(1, Math.floor(screen.width / 2));
-    const resizedPictureHeight = Math.max(1, Math.floor(screen.height / 2));
-    picture = painting(resizedPictureWidth, resizedPictureHeight, ({ wipe }) => {
-      wipe("gray");
-    });
-  }
-
-  if (e.is("keyboard:down:.") && !e.repeat) {
-    upperOctaveShift += 1;
-  }
-
-  if (e.is("keyboard:down:,") && !e.repeat) {
-    upperOctaveShift -= 1;
-  }
-
-  // 🏠 Room mode toggle (/ key) - global reverb
-  if (e.is("keyboard:down:/") && !e.repeat) {
-    roomMode = !roomMode;
-    room.toggle();
-  }
-
-  if (
-    e.is("keyboard:down") &&
-    !e.repeat &&
-    e.key === "Shift" &&
-    e.code === "ShiftLeft"
-  ) {
-    quickFade = !quickFade;
-  }
-
-  if (
-    e.is("keyboard:down") &&
-    !e.repeat &&
-    e.key === "Shift" &&
-    e.code === "ShiftRight"
-  ) {
-    // console.log("Code:", e.code);
-    slide = !slide;
-
-    if (slide && Object.keys(tonestack).length > 1) {
-      const orderedTones = orderedByCount(tonestack);
-      orderedTones.forEach((tone, index) => {
-        if (index > 0) {
-          sounds[tone]?.sound.kill(quickFade ? fastFade : fade); // Kill a sound if it exists.
-          trail[tone] = 1;
-          delete tonestack[tone]; // Remove this key from the notestack.
-          delete sounds[tone];
-          if (buttons[tone]) buttons[tone].down = false;
-        }
-      });
-    }
-  }
-
-  //  if (
-  //    e.is("keyboard:down:control") ||
-  //    (e.is("keyboard:down:capslock") && !e.repeat)
-  //  ) {
-  //    lowerOctaveShift += 1;
-  //  }
-
-  // if (e.is("keyboard:down:shift") && !e.repeat) {
-  //   lowerOctaveShift -= 1;
-  // }
-
-  if (e.is("keyboard:down:-")) paintTransposeOverlay = !paintTransposeOverlay;
-  if (e.is("keyboard:down:=")) {
-    paintPictureOverlay = !paintPictureOverlay;
-    hud.label(paintPictureOverlay ? undefined : "notepat");
-    setupButtons(api);
-  }
-  if (e.is("keyboard:down:\\")) projector = !projector;
-
-  // � Performance OSD toggle (backtick key)
-  if (e.is("keyboard:down:`") && !e.repeat) {
-    perfOSD = !perfOSD;
-  }
-
-  // �🚨 PANIC BUTTON: Press Escape to stop all stuck sounds
-  if (e.is("keyboard:down:escape")) {
-    console.log("🚨 PANIC: Force stopping all sounds!");
-    Object.keys(sounds).forEach(note => {
-      console.log("🔇 Force killing stuck sound:", note);
-      sounds[note]?.sound?.kill(0.01); // Very fast kill
-    });
-    // Clear all state
-    Object.keys(sounds).forEach(note => delete sounds[note]);
-    Object.keys(tonestack).forEach(note => delete tonestack[note]);
-    Object.keys(trail).forEach(note => delete trail[note]);
-    console.log("🧹 All audio state cleared");
-  }
-
-  // if (e.is("keyboard:down:arrowleft")) {
-  // scopeTrim -= 1;
-  // if (scopeTrim < 0) scopeTrim = 0;
-  // }
-
-  // if (e.is("keyboard:down:arrowright")) {
-  // scopeTrim += 1;
-  // }
-
-  /*
-  if (e.is("keyboard:down:arrowdown")) {
-    scope -= 1;
-    if (scope < 0) scope = 0;
-  }
-
-  if (e.is("keyboard:down:arrowup")) {
-    scope += 1;
-    if (scope > tones.waveforms.left.length) {
-      scope = tones.waveforms.left.length;
-    }
-  }
-  */
-
-  //if (tap) {
-  // if (e.is("keyboard:down:shift") && !e.repeat) hold = true;
-  // if (e.is("keyboard:up:shift")) hold = false;
-  //} else {
-  // if (e.is("keyboard:down:shift") && !e.repeat) sharps = true;
-  // if (e.is("keyboard:up:shift")) sharps = false;
-  // if (e.is("keyboard:down:alt") && !e.repeat) flats = true;
-  // if (e.is("keyboard:up:alt")) flats = false;
-  //}
-
-  // 🥁 Percussion Sound Design
-  // Each drum uses layered synthesis for a more musical sound
-  // Velocity (0-127) scales volume for expressive playing
-  const pc = "maroon";
-  
-  // Kick drum - 808-style with BIG sustained BOOOOOOM
-  const makeKick = (velocity = 127) => {
-    const vel = velocity / 127; // Normalize to 0-1
-    
-    // === LAYER 1: THE BIG BOOM - long sustained sub ===
-    // This is the BOOOOOooooom that sustains and rumbles
-    synth({
-      type: "sine",
-      tone: 38, // Very deep sub
-      duration: 0.6, // LONG tail for that 808 sustain
-      attack: 0.001,
-      decay: 0.5, // Slower decay = longer boom
-      volume: 1.0 * vel,
-    });
-    
-    // === LAYER 2: Sub harmonic for warmth ===
-    synth({
-      type: "sine",
-      tone: 55, // Octave-ish above for body
-      duration: 0.5,
-      attack: 0.001,
-      decay: 0.55,
-      volume: 0.7 * vel,
-    });
-    
-    // === LAYER 3: Punch body (the THUMP) ===
-    synth({
-      type: "sine", 
-      tone: 90,
-      duration: 0.07,
-      attack: 0,
-      decay: 0.85,
-      volume: 0.8 * vel,
-    });
-    
-    // === LAYER 4: Click transient (the SNAP) ===
-    synth({
-      type: "square",
-      tone: 1200,
-      duration: 0.008,
-      attack: 0,
-      decay: 0.99,
-      volume: 0.5 * vel,
-    });
-    
-    // === LAYER 5: Noise burst for attack presence ===
-    synth({
-      type: "noise-white",
-      tone: 800,
-      duration: 0.012,
-      attack: 0,
-      decay: 0.95,
-      volume: 0.4 * vel,
-    });
-    
-    // === LAYER 6: Mid knock (beater sound) ===
-    synth({
-      type: "triangle",
-      tone: 150,
-      duration: 0.04,
-      attack: 0,
-      decay: 0.9,
-      volume: 0.5 * vel,
-    });
-    
-    // === LAYER 7: Extra low end sustain ===
-    // Second sub layer that decays even slower
-    synth({
-      type: "sine",
-      tone: 42,
-      duration: 0.8, // Even longer!
-      attack: 0.01,
-      decay: 0.4, // Very slow decay
-      volume: 0.6 * vel,
-    });
-  };
-  
-  // Snare - layered noise at different pitches for character
-  const makeSnare = (velocity = 127) => {
-    const vel = velocity / 127;
-    // High "snap" - bright filtered noise
-    synth({
-      type: "noise-white",
-      tone: 5000,
-      duration: 0.1,
-      attack: 0,
-      decay: 0.85,
-      volume: 0.5 * vel,
-    });
-    // Mid "body" - pitched noise around snare resonance
-    synth({
-      type: "noise-white",
-      tone: 250, // Pitched noise for snare body character
-      duration: 0.15,
-      attack: 0.001,
-      decay: 0.88,
-      volume: 0.45 * vel,
-    });
-    // Fundamental tone - the "drum" part
-    synth({
-      type: "triangle",
-      tone: 180,
-      duration: 0.1,
-      attack: 0,
-      decay: 0.9,
-      volume: 0.35 * vel,
-    });
-  };
-  
-  // Hi-hat - layered high-pitched noise for shimmer
-  const makeHihat = (velocity = 127) => {
-    const vel = velocity / 127;
-    // Main hat - very high pitched noise
-    synth({
-      type: "noise-white",
-      tone: 10000,
-      duration: 0.05,
-      attack: 0,
-      decay: 0.8,
-      volume: 0.3 * vel,
-    });
-    // Shimmer layer - slightly lower for body
-    synth({
-      type: "noise-white",
-      tone: 7000,
-      duration: 0.04,
-      attack: 0,
-      decay: 0.75,
-      volume: 0.2 * vel,
-    });
-  };
-  
-  // Open hi-hat / ride - longer decay with bell character
-  const makeRide = (velocity = 127) => {
-    const vel = velocity / 127;
-    // Main body - mid-high pitched noise
-    synth({
-      type: "noise-white",
-      tone: 6000,
-      duration: 0.3,
-      attack: 0.005,
-      decay: 0.65,
-      volume: 0.25 * vel,
-    });
-    // Shimmer - higher pitched noise
-    synth({
-      type: "noise-white",
-      tone: 9000,
-      duration: 0.2,
-      attack: 0.01,
-      decay: 0.6,
-      volume: 0.2 * vel,
-    });
-    // Bell tone - adds pitch character
-    synth({
-      type: "sine",
-      tone: 800,
-      duration: 0.18,
-      attack: 0.005,
-      decay: 0.75,
-      volume: 0.12 * vel,
-    });
-  };
-  
-  // Crash cymbal - wide frequency spread
-  const makeCrash = (velocity = 127) => {
-    const vel = velocity / 127;
-    // Low body
-    synth({
-      type: "noise-white",
-      tone: 3000,
-      duration: 0.5,
-      attack: 0.001,
-      decay: 0.55,
-      volume: 0.35 * vel,
-    });
-    // Mid shimmer
-    synth({
-      type: "noise-white",
-      tone: 6000,
-      duration: 0.45,
-      attack: 0.001,
-      decay: 0.5,
-      volume: 0.4 * vel,
-    });
-    // High sparkle
-    synth({
-      type: "noise-white",
-      tone: 10000,
-      duration: 0.35,
-      attack: 0,
-      decay: 0.45,
-      volume: 0.3 * vel,
-    });
-  };
-  
-  // Low tom
-  const makeTomLow = (velocity = 127) => {
-    const vel = velocity / 127;
-    synth({
-      type: "sine",
-      tone: 100,
-      duration: 0.2,
-      attack: 0.001,
-      decay: 0.9,
-      volume: 0.7 * vel,
-    });
-    synth({
-      type: "triangle",
-      tone: 180,
-      duration: 0.1,
-      attack: 0,
-      decay: 0.85,
-      volume: 0.3 * vel,
-    });
-  };
-  
-  // High tom  
-  const makeTomHigh = (velocity = 127) => {
-    const vel = velocity / 127;
-    synth({
-      type: "sine",
-      tone: 160,
-      duration: 0.15,
-      attack: 0.001,
-      decay: 0.88,
-      volume: 0.6 * vel,
-    });
-    synth({
-      type: "triangle",
-      tone: 280,
-      duration: 0.08,
-      attack: 0,
-      decay: 0.82,
-      volume: 0.25 * vel,
-    });
-  };
-  
-  // Legacy makePerc for backwards compatibility (clicky sounds)
-  const makePerc = (hz) => {
-    synth({
-      type: "triangle",
-      tone: hz / 2,
-      duration: 0.01,
-      attack: 0,
-      volume: 0.5,
-    });
-    synth({ type: "sawtooth", tone: hz, duration: 0.0025, volume: 1 });
-    synth({
-      type: "square",
-      tone: hz / 4,
-      duration: 0.005,
-      volume: 0.95,
-      decay: 0.999,
-    });
-  };
-
-  function makeNoteSound(tone, velocity = 127) {
-    // 📊 Track sound creation time for latency measurement
-    perfStats.lastSoundTime = performance.now();
-    if (perfStats.lastKeyTime > 0) {
-      const latency = perfStats.lastSoundTime - perfStats.lastKeyTime;
-      perfStats.latency = latency;
-      perfStats.latencyHistory.push(latency);
-      if (perfStats.latencyHistory.length > 30) perfStats.latencyHistory.shift();
-      perfStats.avgLatency = perfStats.latencyHistory.reduce((a, b) => a + b, 0) / perfStats.latencyHistory.length;
-      perfStats.maxLatency = Math.max(perfStats.maxLatency, latency);
-      perfStats.minLatency = Math.min(perfStats.minLatency, latency);
-    }
-    
-    const velocityRatioRaw = velocity === undefined ? 1 : velocity / 127;
-    const velocityRatio = num?.clamp
-      ? num.clamp(velocityRatioRaw, 0, 1)
-      : Math.max(0, Math.min(1, velocityRatioRaw));
-    const minVelocityVolume = 0.05; // Keep a subtle floor so very light taps still play.
-    const volumeScale = minVelocityVolume + (1 - minVelocityVolume) * velocityRatio;
-
-    if (wave === "sample") {
-      // synth({
-      //   type: "sine",
-      //   attack,
-      //   tone: freq(tone),
-      //   duration: 0.5,
-      //   volume: toneVolume / 2, // / 32,
-      // });
-
-      return play(startupSfx, {
-        volume: volumeScale,
-        pitch: freq(tone),
-        // pan: -0.5 + num.randIntRange(0, 100) / 100,
-      });
-
-      // return synth({
-      //   type: wave,
-      //   attack,
-      //   // decay,
-      //   tone,
-      //   duration: "🔁",
-      //   volume: toneVolume,
-      // });
-    } else if (wave === "composite") {
-      // console.log("🐦 Composite tone:", tone);
-
-      let toneA, toneB, toneC, toneD, toneE;
-      const baseFreq = freq(tone);
-
-      toneA = synth({
-        type: "sine",
-        // attack: 0.5,//attack * 8,
-        attack: 0.0025,
-        decay: 0.9,
-        tone: baseFreq,
-        // tone: baseFreq + 280 + num.randIntRange(-10, 20),
-        // duration: 0.18,
-        duration: "🔁",
-        volume: toneVolume * volumeScale,
-      });
-
-      // TODO: Can't update straight after triggering.
-      // setTimeout(() => {
-      //   toneA.update({ tone: baseFreq, duration: 0.02 });
-      // }, 10);
-
-      toneB = synth({
-        type: "sine",
-        // attack: attack * 8,
-        attack: 0.0025,
-        // decay,
-        tone: baseFreq + 9 + num.randIntRange(-1, 1), //+ 8, //num.randIntRange(-5, 5),
-        duration: "🔁",
-        volume: (toneVolume / 3) * volumeScale, // / 16,
-      });
-
-      toneC = synth({
-        type: "sawtooth",
-        attack,
-        decay: 0.9,
-        tone: baseFreq + num.randIntRange(-6, 6),
-        duration: 0.15 + num.rand() * 0.05,
-        volume: (toneVolume / 48) * volumeScale, // / 32,
-      });
-
-      // TODO: One-shot sounds and samples need to be 'killable'.
-
-      toneD = synth({
-        type: "triangle",
-        attack: 0.999, //attack * 8,
-        // decay,
-        tone: baseFreq + 8 + num.randIntRange(-5, 5),
-        duration: "🔁",
-        volume: (toneVolume / 32) * volumeScale,
-      });
-
-      toneE = synth({
-        type: "square",
-        attack: 0.05, //attack * 8,
-        // decay,
-        tone: baseFreq + num.randIntRange(-10, 10),
-        duration: "🔁",
-        volume: (toneVolume / 64) * volumeScale,
-      });
-
-      return {
-        startedAt: toneA?.startedAt || toneB.startedAt,
-        kill: (fade) => {
-          toneA?.kill(fade);
-          toneB?.kill(fade);
-          toneC?.kill(fade * 2); // TODO: Does not kill 1 shot sounds. 24.11.19.20.56
-          toneD?.kill(fade * 1.4);
-          toneE?.kill(fade / 2);
-        },
-      };
-    } else {
-      // Map 'noise' shorthand to 'noise-white' for the synth
-      const synthType = wave === "noise" ? "noise-white" : wave;
-      return synth({
-        type: synthType,
-        attack: quickFade ? 0.0015 : attack,
-        // decay,
-        tone,
-        duration: "🔁",
-        volume: toneVolume * volumeScale,
-      });
-    }
-  }
-
-  const lowerBaseOctave = () => parseInt(octave) + lowerOctaveShift;
-  const upperBaseOctave = () => parseInt(octave) + 1 + upperOctaveShift;
-
-  const flatToSharp = {
-    DB: "C#",
-    EB: "D#",
-    GB: "F#",
-    AB: "G#",
-    BB: "A#",
-  };
-
-  const MIDI_NOTE_ON = 0x90;
-  const MIDI_NOTE_OFF = 0x80;
-  const MIDI_PITCH_BEND = 0xe0;
-
-  const midiNoteToButton = (noteNumber) => {
-      if (!midiUtil?.note || typeof noteNumber !== "number") return null;
-
-      const raw = midiUtil.note(noteNumber);
-      if (!raw) return null;
-
-      const normalized = raw.toUpperCase();
-      const match = normalized.match(/^([A-G])([#B]?)(-?\d+)$/);
-      if (!match) return null;
-
-      let [, letter, accidental, octaveStr] = match;
-
-      if (accidental === "B") {
-        const enharmonic = flatToSharp[`${letter}${accidental}`];
-        if (!enharmonic) return null;
-        letter = enharmonic[0];
-        accidental = enharmonic[1] || "";
-      }
-
-      const noteName = (letter + accidental).toLowerCase();
-      const noteOctave = parseInt(octaveStr, 10);
-
-      if (Number.isNaN(noteOctave)) return null;
-
-      const lowerOct = lowerBaseOctave();
-      const upperOct = upperBaseOctave();
-
-      if (noteOctave === lowerOct && buttonNoteLookup.has(noteName)) {
-        return noteName;
-      }
-      if (noteOctave === upperOct) {
-        const upperNote = `+${noteName}`;
-        if (buttonNoteLookup.has(upperNote)) {
-          return upperNote;
-        }
-      }
-
-      if (noteOctave < lowerOct) {
-        const offset = (lowerOct - noteOctave) % 2;
-        const baseNote = offset === 0 ? noteName : `+${noteName}`;
-        if (buttonNoteLookup.has(baseNote)) {
-          return baseNote;
-        }
-      }
-
-      if (noteOctave > upperOct) {
-        const offset = (noteOctave - upperOct) % 2;
-        const baseNote = offset === 0 ? `+${noteName}` : noteName;
-        if (buttonNoteLookup.has(baseNote)) {
-          return baseNote;
-        }
-      }
-
-      if (buttonNoteLookup.has(noteName)) {
-        console.warn("🎹 MIDI note folded to base octave:", {
-          noteNumber,
-          raw,
-          mappedTo: noteName,
-        });
-        return noteName;
-      }
-
-      const sharpCandidate = `+${noteName}`;
-      if (buttonNoteLookup.has(sharpCandidate)) {
-        console.warn("🎹 MIDI note folded to upper octave:", {
-          noteNumber,
-          raw,
-          mappedTo: sharpCandidate,
-        });
-        return sharpCandidate;
-      }
-
-      console.warn("🎹 MIDI note unmapped:", { noteNumber, raw, lowerOct, upperOct });
-      return null;
-    };
-
-  const computePitchBendRatio = () => {
-    const semitoneOffset = midiPitchBendValue * MIDI_PITCH_BEND_RANGE;
-    return 2 ** (semitoneOffset / 12);
-  };
-
-  const applyPitchBendToNotes = (noteKeys, { immediate = false } = {}) => {
-    const ratio = computePitchBendRatio();
-    const targets = Array.isArray(noteKeys) && noteKeys.length > 0
-      ? noteKeys
-      : Object.keys(sounds);
-
-    targets.forEach((noteKey) => {
-      const soundEntry = sounds[noteKey];
-      const toneInfo = tonestack[noteKey];
-      if (!soundEntry?.sound?.update || !toneInfo?.tone) return;
-
-      const baseFrequency = freq(toneInfo.tone);
-      if (typeof baseFrequency !== "number" || Number.isNaN(baseFrequency)) return;
-
-      const bentFrequency = baseFrequency * ratio;
-      const payload = immediate ? { tone: bentFrequency } : { tone: bentFrequency, duration: 0.05 };
-      try {
-        soundEntry.sound.update(payload);
-      } catch (err) {
-        console.warn("🎛️ Pitch bend update failed", { noteKey, err });
-      }
-    });
-  };
-
-  const startMidiButtonNote = (buttonNote, velocity = 127) => {
-    if (!buttonNote) return false;
-
-    if (song && buttonNote.toUpperCase() !== song?.[songIndex][0]) {
-      synth({
-        type: "noise-white",
-        tone: 1000,
-        duration: 0.05,
-        volume: 0.3,
-        attack: 0,
-      });
-      return false;
-    }
-
-    anyDown = true;
-
-    let noteName = buttonNote;
-    let targetOctave = lowerBaseOctave();
-    if (buttonNote.startsWith("+")) {
-      noteName = buttonNote.slice(1);
-      targetOctave = upperBaseOctave();
-    }
-
-    const noteUpper = noteName.toUpperCase();
-    const tone = `${targetOctave}${noteUpper}`;
-    const active = orderedByCount(sounds);
-
-    if (slide && active.length > 0) {
-      sounds[active[0]]?.sound?.update({ tone, duration: 0.1 });
-      tonestack[buttonNote] = {
-        count: Object.keys(tonestack).length,
-        tone,
-      };
-      sounds[buttonNote] = sounds[active[0]];
-      if (sounds[buttonNote]) sounds[buttonNote].note = buttonNote;
-      delete sounds[active[0]];
-      applyPitchBendToNotes([buttonNote], { immediate: true });
-    } else {
-      tonestack[buttonNote] = {
-        count: Object.keys(tonestack).length,
-        tone,
-      };
-
-      let soundHandle = makeNoteSound(tone, velocity);
-
-      if (!soundHandle || typeof soundHandle.kill !== "function") {
-        const velocityRatio = velocity === undefined ? 1 : velocity / 127;
-        const clampedRatio = num?.clamp
-          ? num.clamp(velocityRatio, 0, 1)
-          : Math.max(0, Math.min(1, velocityRatio));
-        const minVelocityVolume = 0.05;
-        const fallbackVolume =
-          toneVolume * (minVelocityVolume + (1 - minVelocityVolume) * clampedRatio);
-        soundHandle = synth({
-          type: "sine",
-          tone: freq(tone),
-          attack: quickFade ? 0.0015 : attack,
-          decay: 0.9,
-          duration: 0.4,
-          volume: fallbackVolume,
-        });
-      }
-
-      sounds[buttonNote] = {
-        note: buttonNote,
-        count: active.length + 1,
-        sound: soundHandle,
-      };
-
-      applyPitchBendToNotes([buttonNote], { immediate: true });
-
-      if (buttonNote.toUpperCase() === song?.[songIndex][0]) {
-        songNoteDown = true;
-      }
-
-      delete trail[buttonNote];
-
-      pictureAdd(api, tone);
-      udpServer?.send("tv", { note: buttonNote });
-    }
-
-    if (buttons[buttonNote]) {
-      buttons[buttonNote].down = true;
-      buttons[buttonNote].over = true;
-    }
-
-    return true;
-  };
-
-  const stopMidiButtonNote = (buttonNote) => {
-    if (!buttonNote) return;
-
-    const orderedTones = orderedByCount(tonestack);
-
-    if (slide && orderedTones.length > 1 && sounds[buttonNote]) {
-      const previousKey = orderedTones[orderedTones.length - 2];
-      const previousTone = tonestack[previousKey]?.tone;
-      if (previousTone) {
-        sounds[buttonNote]?.sound?.update({ tone: previousTone, duration: 0.1 });
-        sounds[previousKey] = sounds[buttonNote];
-        if (sounds[previousKey]) sounds[previousKey].note = previousKey;
-        applyPitchBendToNotes([previousKey], { immediate: true });
-      }
-    } else if (sounds[buttonNote]?.sound) {
-      const soundEntry = sounds[buttonNote];
-      const lifespan = soundEntry.sound?.startedAt
-        ? performance.now() / 1000 - soundEntry.sound.startedAt
-        : 0.1;
-      const fade = max(0.075, min(lifespan, 0.15));
-      soundEntry.sound.kill(quickFade ? fastFade : fade);
-    }
-
-    if (buttonNote.toUpperCase() === song?.[songIndex][0]) {
-      songIndex = (songIndex + 1) % song.length;
-      songNoteDown = false;
-      songShifting = true;
-    }
-
-    delete tonestack[buttonNote];
-    delete sounds[buttonNote];
-    trail[buttonNote] = 1;
-
-    if (buttons[buttonNote]) {
-      buttons[buttonNote].down = false;
-      buttons[buttonNote].over = false;
-    }
-
-    if (melodyAliasActiveNote === buttonNote) {
-      melodyAliasDown = false;
-      melodyAliasActiveNote = null;
-      melodyAliasStartedNote = false;
-    }
-  };
-
-  if (e.is("midi:keyboard")) {
-    midiConnected = true;
-
-    const status = e.data?.[0] ?? 0;
-    const noteNumber = e.data?.[1];
-    const velocity = e.data?.[2] ?? 0;
-    const command = status & 0xf0;
-
-    if (command === MIDI_PITCH_BEND) {
-      const lsb = e.data?.[1] ?? 0;
-      const msb = e.data?.[2] ?? 0;
-      const rawValue = (msb << 7) | lsb; // 0 - 16383
-      const normalized = (rawValue - 8192) / 8192;
-      const clamped = num?.clamp
-        ? num.clamp(normalized, -1, 1)
-        : Math.max(-1, Math.min(1, normalized));
-
-      if (clamped !== midiPitchBendValue) {
-        midiPitchBendValue = clamped;
-        applyPitchBendToNotes(undefined, { immediate: true });
-        console.log("🎛️ MIDI pitch bend", {
-          rawValue,
-          normalized,
-          clamped,
-          ratio: computePitchBendRatio(),
-        });
-      }
-
-      return;
-    }
-
-    if (typeof noteNumber === "number") {
-      if (command === MIDI_NOTE_ON && velocity > 0) {
-        // 📊 Track MIDI key press time for latency measurement
-        perfStats.lastKeyTime = performance.now();
-        
-        const buttonNote = midiNoteToButton(noteNumber);
-        if (buttonNote && startMidiButtonNote(buttonNote, velocity)) {
-          console.log("🎹 MIDI note on", { noteNumber, velocity, buttonNote });
-          midiActiveNotes.set(noteNumber, buttonNote);
-        }
-      } else if (command === MIDI_NOTE_OFF || (command === MIDI_NOTE_ON && velocity === 0)) {
-        const mappedNote = midiActiveNotes.get(noteNumber) ?? midiNoteToButton(noteNumber);
-        if (mappedNote) {
-          console.log("🎹 MIDI note off", { noteNumber, buttonNote: mappedNote });
-          stopMidiButtonNote(mappedNote);
-        }
-        midiActiveNotes.delete(noteNumber);
-      }
-    }
-
-    return;
-  }
-
-  if (!tap) {
-    if (e.is("keyboard:down:space") && !e.repeat) {
-      perc = pc; //"cyan";
-      makeSnare(e.velocity);
-    }
-  }
-
-  if (e.is("keyboard:down:alt") && !e.repeat && e.code === "AltLeft") {
-    perc = pc; //"cyan";
-    makeCrash(e.velocity);
-  }
-
-  if (e.is("keyboard:down:alt") && !e.repeat && e.code === "AltRight") {
-    perc = pc; //"cyan";
-    makeRide(e.velocity);
-  }
-
-  if (e.is("keyboard:down:arrowleft") && !e.repeat && !percDowns.left) {
-    perc = "brown";
-    percDowns.left = true;
-    makeTomLow(e.velocity);
-  }
-
-  if (e.is("keyboard:down:arrowdown") && !e.repeat && !percDowns.down) {
-    perc = "pink";
-    percDowns.down = true;
-    makeKick(e.velocity);
-  }
-
-  if (e.is("keyboard:down:arrowright") && !e.repeat && !percDowns.right) {
-    perc = "orange";
-    percDowns.right = true;
-    makeTomHigh(e.velocity);
-  }
-
-  if (e.is("keyboard:down:arrowup") && !e.repeat && !percDowns.up) {
-    percDowns.up = true;
-    perc = "cyan";
-    makeHihat(e.velocity);
-  }
-  if (e.is("keyboard:up:arrowleft")) {
-    delete percDowns.left;
-  }
-
-  if (e.is("keyboard:up:arrowdown")) {
-    delete percDowns.down;
-  }
-
-  if (e.is("keyboard:up:arrowright")) {
-    delete percDowns.right;
-  }
-
-  if (e.is("keyboard:up:arrowup")) {
-    delete percDowns.up;
-  }
-
-  if (!tap) {
-    const activePens = pens?.();
-    if (activePens?.length > 0) {
-      anyDown = true;
-    }
-
-    if (e.is("lift") && activePens?.length <= 1) anyDown = false;
-
-    octBtn?.act(e, {
-      down: () => api.beep(400),
-      push: (btn) => {
-        api.beep();
-        waveIndex = (waveIndex + 1) % wavetypes.length;
-        const octNum = parseInt(octave);
-        octave = max(1, (octNum + 1) % 10).toString();
-        buildOctButton(api);
-      },
-    });
-
-    waveBtn?.act(e, {
-      down: () => api.beep(400),
-      push: (btn) => {
-        api.beep();
-        waveIndex = (waveIndex + 1) % wavetypes.length;
-        wave = wavetypes[waveIndex];
-        buildWaveButton(api);
-      },
-    });
-
-    const activateMelodyAlias = () => {
-      if (!song || paintPictureOverlay || projector) return false;
-      const currentNote = song?.[songIndex]?.[0];
-      if (!currentNote) return false;
-
-      const targetButtonNote = currentNote.toLowerCase();
-
-      if (melodyAliasDown && melodyAliasActiveNote === targetButtonNote) {
-        return false;
-      }
-
-      if (sounds[targetButtonNote]) {
-        melodyAliasDown = true;
-        melodyAliasActiveNote = targetButtonNote;
-        melodyAliasStartedNote = false;
-        return true;
-      }
-
-      const started = startMidiButtonNote(targetButtonNote, 127);
-      if (started) {
-        melodyAliasDown = true;
-        melodyAliasActiveNote = targetButtonNote;
-        melodyAliasStartedNote = true;
-        return true;
-      }
-
-      return false;
-    };
-
-    const releaseMelodyAlias = () => {
-      if (!melodyAliasDown) return;
-      if (melodyAliasStartedNote && melodyAliasActiveNote) {
-        stopMidiButtonNote(melodyAliasActiveNote);
-      }
-      melodyAliasDown = false;
-      melodyAliasActiveNote = null;
-      melodyAliasStartedNote = false;
-    };
-
-    if (melodyAliasBtn && song && !paintPictureOverlay && !projector) {
-      melodyAliasBtn.act(
-        e,
-        {
-        down: () => {
-          activateMelodyAlias();
-        },
-        push: () => {
-          releaseMelodyAlias();
-        },
-        up: () => {
-          releaseMelodyAlias();
-        },
-        cancel: () => {
-          releaseMelodyAlias();
-        },
-        out: () => {
-          releaseMelodyAlias();
-        },
-        },
-        pens?.(),
-      );
-    }
-
-    buttonNotes.forEach((note) => {
-      if (buttons[note]) {
-        buttons[note].act(
-          e,
-          {
-            down: (btn) => {
-              anyDown = true;
-              // 📊 Track key press time for latency measurement
-              perfStats.lastKeyTime = performance.now();
-              
-              // In song mode, block all notes except the current one
-              if (song && note.toUpperCase() !== song?.[songIndex][0]) {
-                // Play white noise bump for wrong note
-                synth({
-                  type: "noise-white",
-                  tone: 1000,
-                  duration: 0.05,
-                  volume: 0.3,
-                  attack: 0,
-                });
-                return false; // Block the interaction
-              }
-
-              if (downs[note]) return false; // Cancel the down if the key is held.
-
-              let noteUpper = note.toUpperCase();
-              // console.log("Note upper:", noteUpper);
-              keys += noteUpper;
-              const active = orderedByCount(sounds);
-
-              let tempOctave = octave;
-
-              if (note[0] === "+") {
-                noteUpper = noteUpper.replace("+", "");
-                tempOctave = parseInt(octave) + 1;
-                tempOctave += upperOctaveShift;
-              } else {
-                tempOctave = parseInt(octave) + lowerOctaveShift;
-              }
-
-              const tone = `${tempOctave}${noteUpper}`;
-
-              // console.log("🔴 Chosen tone:", tone, noteUpper);
-
-              if (slide && active.length > 0) {
-                sounds[active[0]]?.sound?.update({ tone, duration: 0.1 });
-                // 🟠 TODO: Instead of just duration here also be able to add
-                //          a swing / easing function so it's not necessarily
-                //          linear? 24.07.28.22.19
-                tonestack[note] = {
-                  count: Object.keys(tonestack).length,
-                  tone,
-                };
-                sounds[note] = sounds[active[0]]; // Switch the note label.
-                if (sounds[note]) sounds[note].note = note;
-                delete sounds[active[0]]; // Swap the sound reference.
-                applyPitchBendToNotes([note], { immediate: true });
-              } else {
-                tonestack[note] = {
-                  count: Object.keys(tonestack).length,
-                  tone,
-                };
-
-                sounds[note] = {
-                  note,
-                  count: active.length + 1,
-                  sound: makeNoteSound(tone, 127),
-                };
-
-                applyPitchBendToNotes([note], { immediate: true });
-
-                if (note.toUpperCase() === song?.[songIndex][0]) {
-                  songNoteDown = true;
-                }
-
-                delete trail[note];
-
-                pictureAdd(api, tone);
-                udpServer?.send("tv", { note }); // Send udp message for note.
-              }
-            },
-            over: (btn) => {
-              if (btn.up && anyDown) {
-                btn.up = false;
-                btn.actions.down(btn);
-                
-                // In song mode, if we drag into the correct note, mark it as pressed
-                if (song && note.toUpperCase() === song?.[songIndex][0]) {
-                  songNoteDown = true;
-                }
-              }
-            },
-            // TODO: The order of over and out will be important...
-            out: (btn) => {
-              // Only stop the sound when dragging off, but don't affect button down state
-              sounds[note]?.sound?.kill(killFade);
-              delete tonestack[note]; // Remove from notestack  
-              delete sounds[note]; // Remove sound reference
-              delete trail[note]; // Clean up trail
-              
-              // If this was the song note, reset the flag so it doesn't advance on wrong note
-              if (song && note.toUpperCase() === song?.[songIndex][0] && songNoteDown) {
-                songNoteDown = false;
-              }
-            },
-            cancel: (btn) => {
-              // Force cleanup when button gets stuck - stop the sound immediately
-              sounds[note]?.sound?.kill(fastFade); // Use fast fade for force cleanup
-              delete tonestack[note]; // Remove from notestack
-              delete sounds[note]; // Remove sound reference
-              delete trail[note]; // Clean up trail
-            },
-            up: (btn) => {
-              // ❤️‍🔥 TODO: How to manage the sliding here?
-              if (downs[note]) return false;
-
-              const orderedTones = orderedByCount(tonestack);
-
-              if (slide && orderedTones.length > 1 && sounds[note]) {
-                sounds[note]?.sound?.update({
-                  tone: tonestack[orderedTones[orderedTones.length - 2]].tone,
-                  duration: 0.1,
-                });
-                const previousKey = orderedTones[orderedTones.length - 2];
-                sounds[previousKey] = sounds[note];
-                if (sounds[previousKey]) sounds[previousKey].note = previousKey;
-                applyPitchBendToNotes([previousKey], { immediate: true });
-              } else {
-                sounds[note]?.sound.kill(quickFade ? fastFade : killFade);
-              }
-
-              // console.log("🪱 Trail:", note);
-
-              trail[note] = 1;
-
-              if (note.toUpperCase() === song?.[songIndex][0]) {
-                songIndex = (songIndex + 1) % song.length;
-                songNoteDown = false;
-                songShifting = true;
-              }
-
-              delete tonestack[note]; // Remove this key from the notestack.
-              delete sounds[note];
-              //} else {
-              // console.log(note, sounds);
-              // sounds[key]?.sound?.update({
-              //  tone: tonestack[orderedTones[orderedTones.length - 2]].tone,
-              // });
-              // sounds[orderedTones[orderedTones.length - 2]] = sounds[key];
-              //}
-            },
-          },
-          pens?.(),
-        );
-      }
-    });
-  }
-
-  // if (editable && e.is("keyboard:down:tab") && !e.repeat) {
-  //   tap = !tap;
-  //   resetModeState();
-  // }
-
-  if (e.is("keyboard:down:tab")) {
-    waveBtn.actions.push?.();
-  }
-
-  // Clear Track
-  if (editable && e.is("keyboard:down:0") && !e.repeat) {
-    keys = "";
-    tap = false;
-    editable = false;
-    resetModeState();
-  }
-
-  if (tap) {
-    if ((e.is("keyboard:down:space") || e.is("touch")) && !sounds[tapped]) {
-      let reset = false;
-      //if (!hold) {
-      // TODO: ❤️‍🔥 Fix this.
-      // }
-
-      let tempTapIndex = tapIndex,
-        tappedOctave;
-
-      if (octaves.indexOf(keys[tapIndex]) > -1) {
-        octave = keys[tapIndex];
-        tappedOctave = octave;
-        tempTapIndex += 1;
-      }
-
-      tapped = keys[tempTapIndex];
-
-      if (accents.indexOf(keys[tempTapIndex + 1]) > -1) {
-        tapped = keys[tempTapIndex] + keys[tempTapIndex + 1];
-      }
-
-      const tone = tapped;
-      if (tappedOctave) tapped = tappedOctave + tapped;
-  if (!reset) sounds[tapped] = makeNoteSound(octave + tone, e.velocity ?? 127); // Use velocity from event
-      // type: wave,
-      // tone: octave + tone,
-      // attack,
-      // decay,
-      // count: orderedByCount(sounds).length,
-      // duration: "🔁",
-      // volume: toneVolume,
-      // });
-    }
-
-    // TODO: This needs to work for multi-touch.
-
-    if (e.is("keyboard:up:space") || e.is("lift")) {
-      // Push the `tapIndex` forward according to octave, then for note, then
-      // for the accent.
-      if (octaves.indexOf(keys[tapIndex]) > -1) tapIndex += 1;
-      tapIndex += 1;
-      if (accents.indexOf(keys[tapIndex]) > -1) tapIndex += 1;
-
-      if (tapIndex >= keys.length) {
-        octave = STARTING_OCTAVE;
-        tapIndex = 0;
-      }
-
-      sounds[tapped]?.kill(quickFade ? fastFade : killFade);
-      delete sounds[tapped];
-      tapped = undefined;
-    }
-  }
-
-  // Individual Keyboard Notes
-  [...(octaves + notes + edges).split(""), "control"].forEach((key) => {
-    if (e.is(`keyboard:down:${key}`) && !e.repeat && !downs[key]) {
-      // 📊 Track key press time for latency measurement
-      perfStats.lastKeyTime = performance.now();
-      
-      downs[key] = true;
-
-      if (!tap) {
-        if (octaves.includes(key) && octaves.includes(keys.slice(-1)))
-          keys = keys.slice(0, -1);
-        editable = true;
-      } else if (keys[tapIndex] === key) {
-        tapped = key;
-      }
-
-      if (octaves.includes(key)) {
-        // 🎹 Keyboard -> 🎼 Octave recognition.
-        octave = parseInt(key);
-        sounds[key] = "held";
-        keys += key.toUpperCase();
-      } else {
-        // 🎹 Keyboard -> 🎵 Note recognition.
-        let note = key.toUpperCase();
-
-        // console.log("🫐 Extended Note ?:", note);
-
-        if ("ZX".includes(note) || note === "CONTROL") {
-          switch (note) {
-            case "CONTROL":
-              note = "-A";
-              break;
-            case "Z":
-              note = "-A#";
-              break;
-            case "X":
-              note = "-B";
-              break;
-          }
-        }
-
-        // console.log(note);
-
-        if (";']".includes(note)) {
-          switch (note) {
-            case ";":
-              note = "++C";
-              break;
-            case "'":
-              note = "++C#";
-              break;
-            case "]":
-              note = "++D";
-              break;
-          }
-        }
-
-        if ("VSWRQ".includes(note)) {
-          switch (note) {
-            case "V":
-              note = "C#";
-              break;
-            case "S":
-              note = "D#";
-              break;
-            case "W":
-              note = "F#";
-              break;
-            case "R":
-              note = "G#";
-              break;
-            case "Q":
-              note = "A#";
-              break;
-          }
-        }
-
-        let activeOctave = parseInt(octave); //parseInt(octave);
-        let buttonNote;
-
-        if (("HIJKLMN" + "TYUOP").includes(note)) {
-          switch (note) {
-            case "H":
-              note = "C";
-              break;
-            case "I":
-              note = "D";
-              break;
-            case "J":
-              note = "E";
-              break;
-            case "K":
-              note = "F";
-              break;
-            case "L":
-              note = "G";
-              break;
-            case "M":
-              note = "A";
-              break;
-            case "N":
-              note = "B";
-              break;
-            // Semitones
-            case "T":
-              note = "C#";
-              break;
-            case "Y":
-              note = "D#";
-              break;
-            case "U":
-              note = "F#";
-              break;
-            case "O":
-              note = "G#";
-              break;
-            case "P":
-              note = "A#";
-              break;
-          }
-          activeOctave += 1;
-          activeOctave += upperOctaveShift;
-          buttonNote = "+" + note.toLowerCase();
-        } else {
-          activeOctave += lowerOctaveShift;
-          buttonNote = note.toLowerCase();
-        }
-
-        // Adjust active octave based on extension note
-        // if needed.
-
-        if (note.startsWith("-")) {
-          note = note.replace("-", "");
-          activeOctave -= 1;
-        } else if (note.startsWith("++")) {
-          note = note.replace("++", "");
-          activeOctave += 2;
-          activeOctave += upperOctaveShift;
-        }
-
-        // if (activeOctave !== parseInt(octave)) {
-        // keys += activeOctave + note;
-        // } else {
-        keys += activeOctave + note;
-        // }
-
-        // const buttonNote =
-        //  (activeOctave === parseInt(octave) ? "" : "+") + note.toLowerCase();
-
-        // 🎵 Block wrong keyboard keys in song mode (melody learning mode)
-        if (song && buttonNote.toUpperCase() !== song?.[songIndex][0]) {
-          // Play white noise bump for wrong key press
-          synth({
-            type: "noise-white",
-            tone: 1000,
-            duration: 0.05,
-            volume: 0.3,
-            attack: 0,
-          });
-          return; // Block this wrong key in melody mode
-        }
-
-        if (buttons[buttonNote]) buttons[buttonNote].down = true;
-
-        const active = orderedByCount(sounds);
-
-        const tone = `${activeOctave}${note}`;
-
-        if (slide && active.length > 0) {
-          // TODO: Fix slide here... 24.08.16.06.18
-          //console.log("Fix slide...", active[0], sounds[active[0]]?.sound, tone, key);
-
-          sounds[active[0]]?.sound?.update({ tone, duration: 0.1 });
-
-          tonestack[buttonNote] = {
-            count: Object.keys(tonestack).length,
-            tone,
-          };
-          sounds[buttonNote] = sounds[active[0]]; // Switch the note label.
-          if (sounds[buttonNote]) sounds[buttonNote].note = buttonNote;
-          delete sounds[active[0]]; // Swap the sound reference.
-          applyPitchBendToNotes([buttonNote], { immediate: true });
-        } else {
-          tonestack[buttonNote] = {
-            count: Object.keys(tonestack).length,
-            tone,
-          };
-          // console.log("Pressed:", buttonNote);
-          sounds[buttonNote] = {
-            note: buttonNote,
-            count: active.length + 1,
-            sound: makeNoteSound(tone, e.velocity ?? 127), // Use velocity from event
-            // type: wave,
-            // attack,
-            // decay,
-            // tone,
-            // duration: "🔁",
-            // volume: toneVolume,
-            // }),
-          };
-
-          applyPitchBendToNotes([buttonNote], { immediate: true });
-
-          if (buttonNote.toUpperCase() === song?.[songIndex][0]) {
-            songNoteDown = true;
-          }
-
-          delete trail[buttonNote];
-
-          pictureAdd(api, tone);
-          udpServer?.send("tv", { note: buttonNote }); // Send udp message for note.
-        }
-      }
-    }
-
-    // Just for the notes, not the octaves...
-    if (e.is(`keyboard:up:${key}`) /*&& notes.indexOf(key) > -1*/) {
-      if (tap && tapped === key) {
-        tapIndex = (tapIndex + 1) % keys.length;
-        tapped = undefined;
-      }
-
-      if (downs[key]) {
-        delete downs[key];
-
-        // let buttonNote = key;
-        function noteFromKey(key) {
-          let buttonNote = key;
-
-          if ("vswrq".includes(key)) {
-            switch (key) {
-              case "v":
-                buttonNote = "c#";
-                break;
-              case "s":
-                buttonNote = "d#";
-                break;
-              case "w":
-                buttonNote = "f#";
-                break;
-              case "r":
-                buttonNote = "g#";
-                break;
-              case "q":
-                buttonNote = "a#";
-                break;
-            }
-          }
-          // TODO: This matching code should be combined across event handlers. 24.08.15.06.40
-          let activeOctave = octave;
-
-          if (("hijklmn" + "tyuop").includes(buttonNote)) {
-            switch (buttonNote) {
-              case "h":
-                buttonNote = "c";
-                break;
-              case "i":
-                buttonNote = "d";
-                break;
-              case "j":
-                buttonNote = "e";
-                break;
-              case "k":
-                buttonNote = "f";
-                break;
-              case "l":
-                buttonNote = "g";
-                break;
-              case "m":
-                buttonNote = "a";
-                break;
-              case "n":
-                buttonNote = "b";
-                break;
-              // Semitones
-              case "t":
-                buttonNote = "c#";
-                break;
-              case "y":
-                buttonNote = "d#";
-                break;
-              case "u":
-                buttonNote = "f#";
-                break;
-              case "o":
-                buttonNote = "g#";
-                break;
-              case "p":
-                buttonNote = "a#";
-                break;
-            }
-            activeOctave = parseInt(octave) + 1;
-          }
-
-          if (activeOctave !== octave) buttonNote = "+" + buttonNote;
-
-          if ("zx".includes(buttonNote) || buttonNote === "control") {
-            switch (buttonNote) {
-              case "x":
-                buttonNote = "-b";
-                break;
-              case "z":
-                buttonNote = "-a#";
-                break;
-              case "control":
-                buttonNote = "-a";
-                break;
-            }
-          }
-
-          if (";']".includes(buttonNote)) {
-            switch (buttonNote) {
-              case ";":
-                buttonNote = "++c";
-                break;
-              case "'":
-                buttonNote = "++c#";
-                break;
-              case "]":
-                buttonNote = "++d";
-                break;
-            }
-          }
-
-          return buttonNote;
-        }
-
-        const buttonNote = noteFromKey(key);
-
-        // console.log("Released:", buttonNote);
-
-        const orderedTones = orderedByCount(tonestack);
-
-        // console.log(
-        //   "Ordered Tones:",
-        //   orderedTones,
-        //   "Sounds:",
-        //   sounds,
-        //   "Key:",
-        //   key,
-        // );
-
-        if (slide && orderedTones.length > 1 && sounds[buttonNote]) {
-          sounds[buttonNote]?.sound?.update({
-            tone: tonestack[orderedTones[orderedTones.length - 2]].tone,
-            duration: 0.1,
-          });
-
-          // console.log(
-          //   "New sound key is:",
-          //   tonestack[orderedTones[orderedTones.length - 2]],
-          //   noteFromKey(orderedTones[orderedTones.length - 2]),
-          //   orderedTones,
-          //   sounds
-          // );
-
-          const previousKeyRaw = orderedTones[orderedTones.length - 2];
-          const n = noteFromKey(previousKeyRaw);
-          sounds[n] = sounds[buttonNote];
-          if (sounds[n]) sounds[n].note = n;
-          applyPitchBendToNotes([previousKeyRaw], { immediate: true });
-          // console.log("Replaced:", buttonNote, "with:", n);
-
-          // delete sounds[buttonNote];
-        } else {
-          // console.log("Killing sound:", buttonNote);
-
-          if (sounds[buttonNote]?.sound) {
-            const fade = max(
-              0.075, //0.175,
-              min(
-                (performance.now() / 1000 - sounds[buttonNote].sound.startedAt),
-                0.15, //0.45,
-              ),
-            );
-            // console.log("🦋 Fade length:", fade);
-            // killFade
-            sounds[buttonNote]?.sound.kill(quickFade ? fastFade : fade); // Kill a sound if it exists.
-          }
-        }
-
-        if (buttonNote.toUpperCase() === song?.[songIndex][0]) {
-          songIndex = (songIndex + 1) % song.length;
-          songNoteDown = false;
-          songShifting = true;
-        }
-
-        delete tonestack[buttonNote]; // Remove this key from the notestack.
-        delete sounds[buttonNote];
-        trail[buttonNote] = 1;
-        if (buttons[buttonNote]) buttons[buttonNote].down = false;
-      }
-    }
-  });
-}
-
-// 📚 Library
-
-function pictureAdd({ page, screen, wipe, write, line, ink, num }, note) {
-  if (!picture?.pixels) return;
-  note = note.toLowerCase();
-
-  const letter = note.slice(1);
-  // console.log(note);
-
-  page(picture);
-  // wipe("black");
-  ink("yellow");
-  // write(note, { center: "xy"}); // TOOD: Write's random values should be confined to the
-  //       page and not the screen.
-  // write("POW", { center: "xy" }); // TOOD: Write's random values should be confined to the
-
-  const notesToCols = {
-    c: [255, 0, 0], // Red
-    "c#": [128, 128, 128], // Gray
-    d: [0, 255, 0], // Green
-    "d#": [0, 0, 0], // Black
-    e: [0, 0, 255], // Blue
-    f: [0, 255, 255], // Cyan
-    "f#": [128, 0, 128], // Purple
-    g: [255, 0, 255], // Magenta
-    "g#": [255, 165, 0], // Orange
-    a: [255, 255, 0], // Yellow
-    "a#": [139, 69, 19], // Brown
-    b: [255, 255, 255], // White
-  };
-
-  // write(note, num.randInt(128), num.randInt(128));
-
-  // TODO: Rather than draw a whole box from 0, 0, to 128, 128, i wanna
-  //       draw horizontal scanlines in aloop and randomly skip some.
-  ink(...notesToCols[letter], 32).box(0, 0, picture.width, picture.height);
-
-  // for (let y = 0; y < 128; y += 1) {
-  //   // Adjust step size (e.g., 2) for scanline spacing
-  //   if (Math.random() > 0.3) {
-  //     // 30% chance to skip a line
-  //     ink(...notesToCols[letter], 32).box(0, y, 128, 1); // Draw a single horizontal line
-  //   }
-  // }
-
-  // ink(undefined);
-  // line();
-  page(screen);
-}
-
-function pictureLines(
-  { page, ink, wipe, screen, blur, box, line, plot, num, paintCount, sound, scroll },
-  { amplitude, waveforms, audioReady },
-) {
-  if (!picture?.pixels) return;
-  page(picture);
-
-  // Blur instead of clearing for trail effect
-  blur(0.5);
-
-  // Scroll horizontally to the right
-  scroll(1, 0);
-
-  const safeAmplitude =
-    typeof amplitude === "number" && Number.isFinite(amplitude) ? amplitude : 0;
-
-  let waveformArray = [];
-  if (Array.isArray(waveforms)) {
-    waveformArray = waveforms.slice();
-  } else if (waveforms && typeof waveforms.length === "number") {
-    waveformArray = Array.from(waveforms);
-  }
-
-  if (waveformArray.length > 0) {
-    waveformArray = waveformArray.map((value) =>
-      typeof value === "number" && Number.isFinite(value) ? value : 0,
-    );
-  }
-
-  const hasWaveformData = audioReady && waveformArray.length > 0;
-
-  // Get the active notes from the sounds object
-  const activeNotes = Object.keys(sounds).filter(
-    (key) => sounds[key]?.sound && key,
-  );
-
-  if (activeNotes.length > 0) {
-    // Get color from the first active note
-    const firstNote = activeNotes[0];
-    if (firstNote) {
-      const color = colorFromNote(firstNote, num);
-
-      // === WAVEFORM LINE (BACKGROUND) ===
-      // Draw waveform line first in the background
-      if (hasWaveformData && waveformArray.length > 16) {
-        const step = picture.width / waveformArray.length;
-        const centerY = picture.height / 2;
-
-        for (let i = 1; i < waveformArray.length; i++) {
-          const x1 = (i - 1) * step;
-          const y1 = centerY + waveformArray[i - 1] * picture.height * 0.4;
-          const x2 = i * step;
-          const y2 = centerY + waveformArray[i] * picture.height * 0.4;
-
-          // Draw waveform line with slight transparency
-          ink(...color, 120).line(x1, y1, x2, y2);
-        }
-      }
-
-      // === WAVEFORM BARS ===
-      // Draw vertical bars based on waveform amplitude
-      if (hasWaveformData && waveformArray.length > 16) {
-        const barWidth = picture.width / waveformArray.length;
-        const centerY = picture.height / 2;
-
-        for (let i = 0; i < waveformArray.length; i++) {
-          const x = i * barWidth;
-          const barHeight = Math.abs(waveformArray[i]) * picture.height * 0.4;
-          const y = centerY - barHeight / 2;
-
-          // Draw vertical bar filling the full width
-          ink(...color, 180).box(x, y, Math.ceil(barWidth), barHeight);
-        }
-      }
-
-      // === HORIZONTAL STRIPES FOR EACH NOTE ===
-      // Draw colored stripes across the screen for each active note
-      const stripeHeight = picture.height / activeNotes.length;
-      activeNotes.forEach((stripeNote, idx) => {
-        if (!stripeNote) return;
-        const stripeColor = colorFromNote(stripeNote, num);
-        const stripeY = idx * stripeHeight;
-
-        // Oscillate stripe position based on amplitude
-        const oscillation = Math.sin(paintCount * 0.1 + idx) * safeAmplitude * 20;
-
-        // Draw thin horizontal stripes with gaps, oscillating vertically
-        for (let x = 0; x < picture.width; x += 8) {
-          ink(...stripeColor, 60).box(x, stripeY + oscillation, 4, stripeHeight);
-        }
-      });
-    }
-
-    // === ACTIVE NOTES DISPLAY ===
-    // Display each active note as a colored orb/circle
-    const orbSize = Math.min(picture.width, picture.height) * 0.3; // Widened from 0.25
-    const spacing = picture.width / (activeNotes.length + 1);
-
-    activeNotes.forEach((note, index) => {
-      if (!note) return;
-
-      const color = colorFromNote(note, num);
-      const x = spacing * (index + 1);
-      const y = picture.height * 0.5; // Centered vertically
-      const pulseSize = orbSize * (0.8 + safeAmplitude * 0.4); // Pulse with audio
-
-      // Draw concentric circles for orb effect (wider glow)
-      ink(...color, 100).box(x - pulseSize / 2, y - pulseSize / 2, pulseSize, pulseSize);
-      ink(...color, 200).box(
-        x - (pulseSize * 0.6) / 2,
-        y - (pulseSize * 0.6) / 2,
-        pulseSize * 0.6,
-        pulseSize * 0.6,
-      );
-      ink(...color, 255).box(
-        x - (pulseSize * 0.3) / 2,
-        y - (pulseSize * 0.3) / 2,
-        pulseSize * 0.3,
-        pulseSize * 0.3,
-      );
-
-      // Convert note name to keyboard key for display
-      // Handle both lower octave (c, d, e...) and upper octave (+c, +d, +e...)
-  let displayKey = "";
-
-      const mappedKey = noteToKeyboardKey(note);
-      displayKey = mappedKey || note.toLowerCase();
-
-      // Draw shadow (1px offset down and right)
-      ink(0, 0, 0).write(displayKey, { center: "xy", x: x + 1, y: y });
-
-      // Flicker between white and yellow
-      const flickerColor = num.rand() > 0.5 ? [255, 255, 255] : [255, 255, 0];
-      ink(...flickerColor).write(displayKey, { center: "xy", x, y: y - 1 });
-    });
-
-    // Apply blur for dreamy effect
-    // blur(1.5);
-  } else {
-    // Clear to transparent when no notes
-    wipe(0, 0);
-  }
-
-  page(screen);
-}
-
-function orderedByCount(obj) {
-  return Object.keys(obj)
-    .filter((key) => obj[key]?.hasOwnProperty("count"))
-    .sort((a, b) => obj[a].count - obj[b].count);
-}
-
-function resetModeState() {
-  tapped = undefined;
-  tapIndex = 0;
-  octave = STARTING_OCTAVE;
-  // hold = sharps = flats = false;
-}
-
-// Initialize and/or lay out the UI buttons on the bottom of the display.
-function setupButtons({ ui, screen, geo }) {
-  const midiMetrics = computeMidiBadgeMetrics(screen);
-  const layout = getButtonLayoutMetrics(screen, {
-    songMode: Boolean(song),
-    pictureOverlay: paintPictureOverlay,
-    midiMetrics,
-  });
-  const {
-    buttonWidth,
-    buttonHeight,
-    topButtonY,
-    buttonsPerRow,
-    totalRows,
-    margin,
-    melodyButtonRect,
-    splitLayout,
-    leftOctaveX,
-    rightOctaveX,
-    notesPerSide,
-  } = layout;
-
-  buttonNotes.forEach((label, i) => {
-    let x, y;
-    
-    if (splitLayout) {
-      // Split layout: first 12 notes on left, second 12 on right
-      const isSecondOctave = i >= notesPerSide;
-      const localIndex = isSecondOctave ? i - notesPerSide : i;
-      const row = floor(localIndex / buttonsPerRow);
-      const col = localIndex % buttonsPerRow;
-      
-      y = topButtonY + row * buttonHeight;
-      if (isSecondOctave) {
-        x = rightOctaveX + col * buttonWidth;
-      } else {
-        x = leftOctaveX + col * buttonWidth;
-      }
-    } else {
-      // Normal grid layout
-      const row = floor(i / buttonsPerRow);
-      const col = i % buttonsPerRow;
-      y = topButtonY + row * buttonHeight;
-      x = ceil(margin + col * buttonWidth);
-    }
-    
-    const geometry = [x, y, buttonWidth, buttonHeight];
-    if (!buttons[label]) {
-      buttons[label] = new ui.Button(...geometry);
-      buttons[label].id = `note-${label}`;  // Add identifier for debugging
-    } else {
-      buttons[label].box = new geo.Box(...geometry);
-    }
-  });
-
-  if (song && !paintPictureOverlay && melodyButtonRect) {
-    if (!melodyAliasBtn) {
-      melodyAliasBtn = new ui.Button(
-        melodyButtonRect.x,
-        melodyButtonRect.y,
-        melodyButtonRect.width,
-        melodyButtonRect.height,
-      );
-      melodyAliasBtn.id = "melody-alias-button";
-    } else {
-      melodyAliasBtn.box = new geo.Box(
-        melodyButtonRect.x,
-        melodyButtonRect.y,
-        melodyButtonRect.width,
-        melodyButtonRect.height,
-      );
-    }
-  } else {
-    melodyAliasBtn = undefined;
-  }
-
-  if (!melodyAliasBtn) {
-    melodyAliasDown = false;
-    melodyAliasActiveNote = null;
-    melodyAliasStartedNote = false;
-  }
-}
-
-function buildWaveButton({ screen, ui, typeface }) {
-  const glyphWidth = typeface.glyphs["0"].resolution[0];
-  const waveWidth = wave.length * glyphWidth;
-  const margin = 4;
-  waveBtn = new ui.Button(
-    screen.width - waveWidth - 26 - margin * 2,
-    0,
-    waveWidth + margin * 2 + 5,
-    10 + margin * 2 - 1 + 2,
-  );
-  waveBtn.id = "wave-button";  // Add identifier for debugging
-}
-
-function buildOctButton({ screen, ui, typeface }) {
-  const glyphWidth = typeface.glyphs["0"].resolution[0];
-  const octWidth = octave.length * glyphWidth;
-  const margin = 4;
-  octBtn = new ui.Button(
-    // screen.width - octWidth - 6, 6 + 12, octWidth, 10
-    screen.width - octWidth - 6 - margin * 2,
-    0,
-    octWidth + margin * 2 + 7,
-    10 + margin * 2 - 1 + 2,
-  );
-  octBtn.id = "oct-button";  // Add identifier for debugging
-}
-
-let primaryColor = [0, 0, 0];
-let currentAverage = [0, 0, 0];
-
-let secondaryColor = [0, 0, 0];
-let lastAverage = [0, 0, 0];
-let lastActive = null;
-let activeStr;
-
-function updateTheme({ num }) {
-  let colors = ["red"];
-  const active = orderedByCount(sounds);
-  activeStr = active.join("");
-
-  if (activeStr.length > 0 && activeStr !== lastActive) {
-    lastActive = activeStr;
-    colors = active.map((note) => colorFromNote(note, num));
-    const average = averageRGB(colors);
-    lastAverage = currentAverage;
-    currentAverage = average;
-  }
-  // lerp the primary color to the current average.
-}
-
-// Average an array of [[r, g, b], [r, g, b]] values.
-function averageRGB(colors) {
-  return colors
-    .reduce(
-      (acc, color) => {
-        return [acc[0] + color[0], acc[1] + color[1], acc[2] + color[2]];
-      },
-      [0, 0, 0],
-    )
-    .map((sum) => round(sum / colors.length));
-}
+// Notepat, 2024.6.26.23.17.58.736
+// Tap the pads to play musical notes, or use the keyboard keys.
+
+/* 📝 Notes 
+   - [] Make `slide` work with `composite`.
+        (This may require some refactoring)
+   - [] Add recordable samples / custom samples... per key?
+     - [] Stored under handle?
+   - [🟠] Somehow represent both of these in the graphic layout.
+    - [x] Add z, x, a# and b below the lower octave. 
+    - [x] Add ;, ', c# and d above the upper octave. 
+   - [] Learn Tattooine theme.
+   - [x] Shift octave on either half  up or down.
+    - [x] Test it and see if it's fun.
+    - [] Touch?
+    - [x] Keyboard shortcuts.
+  - [x] Add reverb that's only activated for the notepat sounds.
+       (Implemented via sound.room API and / key toggle)
+  - [] Add tappable touch bar for toggling the visualizer view. 
+  - [🟠] Only show keyboard shortcuts once any keyboard key is pressed (on Android or iOS).
+  *** Song ***
+  - [] Song should loop visually, n times to the right as needed.
+  - [] Holding space bar should always do the current / next note.
+       (This shouldn't conflict with keys or mouse.)
+  - [] Add a visual progress bar <------------------------------>
+  - [] Make it so you can swipe through next or previous notes if one was
+       skipped.
+  -----------------------
+  - [-] Encode a few more melodies with lyrics on the command line.
+    - [] Make sure that transposition will work.
+  - [-] Fix the single corner cross threshold.
+  - [] Fix the keyboard + mouse key conflict that keeps sounds sticking
+       in the upper octaves.
+  - [] Add volume centroid control to buttons with draggable changes.
+  - [] Add colon parameter ':lock' for hiding the ui to prevent accidental touches.
+  - [] Add perc buttons to `beatpat` along with a QR code similar to notepat.
+    - [] This could use the new button interface.
+  - [] Make oscilloscope into a button for going fullscreen with wireframe keys.
+    - [❓] I wonder if there's a way this can also be placed in a local secondary window
+         using inter-frame communication of some kind, perhaps through the 'oscilloscope'
+         piece which could pick up all local frame messages for the oscilloscope
+         and be customizable in ways.
+  + Later
+  - [?] Dragging across the buttons in slide mode should slide from one key to another? 
+  - [] Add record button and repeat button with a masking mode and potentially a stepper and "sing" syllable mode for adding words, followed by a way to store tracks.
+  - [] Add scale overlay selection with visual hiking paths. (Color themes).
+  - [?] Add longer / customizable slide duration.
+  - [] Lay out keys better on wider vs vertical screen.
+  - [] Add multiple tracks so that I can create "systems" that loop
+       with different lengths.
+  - [] Add holdable rhythm button with patterns that "cycle".
+  - [] Add live highlights back in type mode that include note tokenization.
+  - [] Pressing a new button down should automatically lift the other one.
+  - [] Add a 'repeat' or 'hold' key which should be 'shift' on the keyboard
+  - [] Add the tone-sliding that song has during tap mode. 
+    - [] This could be microtonal, or shift / quantize to the next note.
+    - [] There should be a way to save this modification or 'clear' it
+         while playing so melodies can deviate somehow, then return to the same
+         location.
+  - [] Fix 'tap' mode keypresses... or disable them entirely?
+    - [] Is it weirdly playable this way?
+  - [] Also add support for microtonal elements in the notation. 
+  - [] why are some wave type switches changing the frequency / octave?
+  - [] how to build commas or sections in?
+  - [] how can i "lightly" trigger the soft keyboard without a whole
+        text input class... this would be useful for mobile game controls
+        and such and may require a tap to open?
+  - [] add restart key?
+  - [] entering '0' should clear the params in the hud (re-enable editing)
+  - [] be able to send that track / share it with others (via the first parameter) and the 'share' swipe that could pre-fill it.
+  - [] use other letters on the keyboard for sfx
+  - [] show octave in the text
+  - [] tap the top right corner to switch modes...
+  - [] add the pitch sliding in
+  - [] show audio connectedness more visibly 
+       like with a modal or 'press any key'
+       or 'inactive' pause curtain situation
+  - [] Bring accents back to notes.
+  - [] make a memory mode a-la sage, starting with 1 note patterns
+    - [] parameters are 'number of notes' and experiment with 'max length'
+    - [] difficulty / note-length should increase automatically or it could
+         just re-inforce
+    - [] this would use the read-through mode, but be dynamically
+         generating text with a 'teaches typing' like modality.
+  - [] mobile key entry needs to work
+  - [] represent number keys / octave somehow...
+  - [] Make it work with the phone keyboard, which means number keys...
+  - [] Add rhythm...
+  - [] Add the ability to run through a series of notes / an existing song.
+  - [] Show some form of display / color coded display to show octave state and also print the last note pressed. 
+  - [] Show a melody so that a typing game can take place.
+  - [] Abstract this so shift adds the 5.
+  - [] Leave out all options from synth / make sensible defaults first.
+  - [] Add 'scale' and 'rotation' to `write`.
+  + Done
+  - [x] Make a new "painting" to use as a visualizer.
+   - [x] Draw symmetrical turtle graphics based on waveform values that
+        paint continuously and produce consistent and differential form.
+  - [x] Send udp messages from keys to `tv`.
+  - [c] Add nice `composite` mode and rudimentary `sample` mode.
+  - [x] Make a more mobile friendly layout.
+    - [x] Everything needs to fit for the jelly.
+    - [x] Buttons should always fit on screen no matter what.
+  - [x] Add a new playback mode for melodies that include words... with long
+       command line parameters.
+  - [x] Add simple corner button for changing wavetype.
+  - [x] Add simple corner button for changing octave.
+  - [wip] Color code the notes and semitones, each with a color that has a specific and known name.
+  - [c] Add an always active QR code.
+  - [x] Add -3, -2, -1, +1, +2, +3 etc. relative overlays based on press and
+       have it span the whole octave.
+  - [x] Fix '+C' notes appearing in the key list during playback mode.
+    - [x] on keyboard
+    - [x] on touch / mouse 
+  - [x] Fix subtle 1, 2, 3, 4, then release 1 and press 1 down and watch 4 get unticked touch bug on ios. 
+    - [x] This may require fixing localhost testing first.
+  - [x] Ghost trails.
+  - [x] Rename to `notepat`.
+  - [x] Fix slide mode.
+  - [x] Fix 5 finger touch bug.
+  - [x] Add basic percussion with kick, snare and hi-hat on space, shift and control.
+  - [x] Add keyboard and button preview for second octave.
+  - [x] Add better mixing when multiple keys are being pressed.
+  - [x] When lifting, don't cancel other buttons.
+  - [x] Reflow the mobile button layout so it is responsive (keep a grid) 
+  - [x] slide only? sticky keys error... log all playing keys / sounds in slide mode / print them out to make sure about doubles...
+  - [x] Implement the full scale with rollover.
+  - [x] Experiment with a monovoice/slide/replace note mode.
+  - [x] Get 'slide' working on the software buttons.
+  - [x] Lift up should slide back.
+  - [x] Fix ui button issue. 
+  - [x] Tapping buttons on the layout should add notes to the notepad.
+  - [x] Software buttons and keyboard buttons should not overlap and pushing
+        keyboard buttons should activate the ui.
+        - [x] Holding a ui button down should prevent that existing / exact note
+            from being triggered.
+        - [x] Holding a keyboard button down should prevent the ui button
+            from being pressable.
+  - [x] Implement one or two buttons.
+  - [x] Match the tones properly 440 in other software should be 440 here and
+         2092 should sound the same, etc.
+  - [x] Solve the 'note' / 'tone'  syntax ordering API issue.
+  - [x] Better 'red' preview highlighting.
+  - [x] Entering number key more than once should not add extra numbers.
+  - [x] Show accurate preview of top note.
+  - [x] Add support for sharps and flats using normal keys somehow...
+    - [x] And they can be encoded differently.
+    - [x] How would the interpreter work for these, because it only reads per
+         character...
+  - [x] auto advance octaves... 
+  - [x] change the bg color while any note is held.
+  - [] clean up digit vs note triggering code...
+  - [x] holding tab should not auto-switch, same with 0!
+  - [x] press 'enter' 
+  - [x] be able to turn that history into a 'track' that can be followed
+    - [x] this will enable a type-to-repeat, or... 
+        'space' to skip mode, where space will automatically hit
+        the next note after an octave key.
+  - [x] Show octaves in keys pressed.
+  - [x] show a history of keys pressed
+  - [x] Add visualization to the keys being pressed.
+  - [x] Disable key repeat / don't retrigger sounds on repeat.
+  - [x] Make it so keys can be held, and add a decay after releasing?
+*/
+
+// ⚖️ Keyboard Scales
+// CvDsEFrGtAwB (First Octave)
+// BwAtGrFEsDvC (Second Octave)
+
+/* 🎶 Sequences
+
+TODO: 💮 Daisy
+
+🚫 🪀 Toys R Us Kid
+  bababg (i don't wanna grow up)
+  bb (i'm a)
+  abaf# (toys r us kid)
+
+  f# f# g# f# (there's a million)
+  g# f# g# f# e (toys at toys r us)
+
+
+✅ 🐦 Lullaby
+  eeg eeg
+  eg5c4b aa g
+  def ddef
+  dfbag b5c
+  4cc5c 4afg
+  ecf gag
+  cc5c 4afg
+  ecfedc
+
+✅ 🌟 Twinkle Twinkle Little Star
+  cc gg aa g
+  ff ee dd c
+  gg ff ee d
+  gg ff ee d
+  cc gg aa g
+  ff ee dd c
+
+✅ 🐭 Three Blind Mice
+  eddc eddc
+  gffe gffe
+  g5cc4bab5c4gg
+  g5cc4bab5c4gg
+  edc edc
+
+✅ Row Row Row Ur Boat
+  cccde edefg
+  5ccc 4ggg eee ccc gfedc
+
+✅ 🧸 Gummy Bear
+  aaa5c4aa aaa5cee
+  eee dd dd dd dd
+  edc4a g5c4a
+  aa ee aa ee aa e
+  5ee ee e dc
+  5ee ee e dc
+  ge dedc
+  dc4a g5ca
+*/
+
+// import { qrcode as qr } from "../dep/@akamfoad/qr/qr.mjs";
+// import { Android, iOS } from "../lib/platform.mjs";
+
+let STARTING_OCTAVE = "4";
+const wavetypes = [
+  "sine", // 0
+  "triangle", // 1
+  "sawtooth", // 2
+  "square", // 3
+  "noise", // 4 - white noise filtered by pitch
+  "composite", // 5
+  "sample", // 6
+];
+let waveIndex = 0; // 0;
+const STARTING_WAVE = wavetypes[waveIndex]; //"sine";
+let wave = STARTING_WAVE;
+// let hold = false;
+let slide = false;
+let quickFade = false;
+let roomMode = false; // 🏠 Global reverb toggle
+let octave = STARTING_OCTAVE;
+let keys = "";
+let tap = false;
+let tapIndex = 0;
+let tapped; // Store the last tracked key.
+let editable = true;
+const downs = {}; // Hardware keys that are currently held down.
+const sounds = {};
+const tonestack = {}; // Temporary tone-stack that always keeps currently held
+//                       keys and pops them off the stack as keys are lifted.
+//                       (These tones will not necessarily be playing.)
+
+// 🔬 Telemetry: Expose state for stability testing
+if (typeof window !== 'undefined') {
+  window.__notepat_sounds = sounds;
+  window.__notepat_tonestack = tonestack;
+}
+
+// 📊 Performance OSD (On-Screen Display)
+let perfOSD = true; // Toggle with ` (backtick) key - starts ON for testing
+const perfStats = {
+  lastKeyTime: 0,        // When the last key was pressed
+  lastSoundTime: 0,      // When the sound started playing (synth call)
+  latency: 0,            // Key-to-synth latency in ms (JS-side only)
+  latencyHistory: [],    // Rolling history of latencies
+  avgLatency: 0,         // Average latency
+  maxLatency: 0,         // Max latency seen
+  minLatency: Infinity,  // Min latency seen
+  soundCount: 0,         // Current number of active sounds
+  tonesInStack: 0,       // Tones in tonestack
+  keysLength: 0,         // Length of keys string
+  frameTime: 0,          // Last frame time
+  fps: 0,                // Estimated FPS
+  lastFrameTimestamp: 0, // For FPS calculation
+  memoryUsed: 0,         // JS heap used (if available)
+  sampleRate: 0,         // Audio context sample rate (kHz)
+  baseLatency: 0,        // AudioContext base latency (ms)
+  outputLatency: 0,      // AudioContext output latency (ms)
+};
+
+//let sharps = false,
+//  flats = false;
+const notes = "cdefgab" + "vswrq" + "hijklmn" + "tyuop"; // hold shift on C D F G A for sharps.
+const edges = "zx;']"; // below and above the octave
+//                              cdefgab (next ovtave)
+//                       // or alt on   D E G A B for flats
+// This is a notes -> keys mapping, that uses v for c#
+
+const TOP_BAR_BOTTOM = 21;
+const TRACK_HEIGHT = 25;
+const TRACK_GAP = 6;
+const MINI_KEYBOARD_HEIGHT = 16;
+const MINI_KEYBOARD_SPACING = 6;
+const QWERTY_MINIMAP_HEIGHT = 28;
+const QWERTY_MINIMAP_SPACING = 6;
+
+const MIDI_BADGE_TEXT = "USB MIDI";
+const MIDI_BADGE_PADDING_X = 4;
+const MIDI_BADGE_PADDING_Y = 2;
+const MIDI_BADGE_MARGIN = 6;
+
+const MELODY_ALIAS_BASE_SIDE = 72;
+const MELODY_ALIAS_MIN_SIDE = 56;
+const MELODY_ALIAS_MARGIN = 6;
+
+const NOTE_TO_KEYBOARD_KEY = {
+  c: "c",
+  "c#": "v",
+  d: "d",
+  "d#": "s",
+  e: "e",
+  f: "f",
+  "f#": "w",
+  g: "g",
+  "g#": "r",
+  a: "a",
+  "a#": "q",
+  b: "b",
+  "+c": "h",
+  "+c#": "t",
+  "+d": "i",
+  "+d#": "y",
+  "+e": "j",
+  "+f": "k",
+  "+f#": "u",
+  "+g": "l",
+  "+g#": "o",
+  "+a": "m",
+  "+a#": "p",
+  "+b": "n",
+};
+
+const KEYBOARD_TO_NOTE = Object.fromEntries(
+  Object.entries(NOTE_TO_KEYBOARD_KEY).map(([note, key]) => [key, note]),
+);
+
+const QWERTY_LAYOUT_ROWS = [
+  ["q", "w", "e", "r", "t", "y", "u", "i", "o", "p"],
+  ["a", "s", "d", "f", "g", "h", "j", "k", "l"],
+  ["z", "x", "c", "v", "b", "n", "m"],
+];
+
+function noteToKeyboardKey(note) {
+  if (typeof note !== "string" || note.length === 0) return null;
+  const lower = note.toLowerCase();
+  return NOTE_TO_KEYBOARD_KEY[lower] ?? null;
+}
+
+function keyboardKeyToNote(key) {
+  if (typeof key !== "string" || key.length === 0) return null;
+  const lower = key.toLowerCase();
+  return KEYBOARD_TO_NOTE[lower] ?? null;
+}
+
+let upperOctaveShift = 0, // Set by <(,) or >(.) keys.
+  lowerOctaveShift = 0;
+
+const attack = 0.001; // Faster onset for responsive play.
+// const attack = 0.005; // 0.025;
+// const decay = 0.9999; // 0.9;
+let toneVolume = 0.95; // 0.9;
+// const killFade = 0.01; // TODO: Make this dynamic according to press time. 24.11.04.06.05
+const fade = 0.005;
+const fastFade = 0.005;
+const killFade = 0.15; //0.05;
+
+let perc; // A one frame percussion flash color.
+
+//             |
+// CVDSEFWGRAQB|QARGWFESDVC
+// ^ ^ ^^ ^ ^ ^| ^ ^ ^^ ^ ^
+// HTIYJKULOMPN|PMOLUKJYITH
+// ^ ^ ^^ ^ ^ ^| ^ ^ ^^ ^ ^
+//             |
+
+// TODO: How an I add another octave to the layout...
+
+// first octave
+// c# v
+// d# s
+// f# w
+// g# r
+// a# q
+// second octave
+// c# t
+// d# y
+// f# u
+// g# o
+// a# p
+
+const octaves = "123456789";
+const accents = "#f";
+const buttons = {}; // Software keys. 🎹
+// TODO: Add better octave theme and sharp buttons, etc... 24.07.16.20.01
+
+const buttonNotes = [
+  "c",
+  "c#",
+  "d",
+  "d#",
+  "e",
+  "f",
+  "f#",
+  "g",
+  "g#",
+  "a",
+  "a#",
+  "b",
+  "+c",
+  "+c#",
+  "+d",
+  "+d#",
+  "+e",
+  "+f",
+  "+f#",
+  "+g",
+  "+g#",
+  "+a",
+  "+a#",
+  "+b",
+];
+
+const buttonNoteLookup = new Set(buttonNotes);
+
+const midiActiveNotes = new Map();
+
+const MIDI_PITCH_BEND_RANGE = 2; // Semitones up/down for pitch wheel.
+let midiPitchBendValue = 0; // Normalized -1..1 position of the wheel.
+let midiConnected = false;
+
+// red, orange, yellow, green, blue, purple, brown
+//   C,      D,      E, F,     G,    A,      B
+
+// pink, white, black, gray, tan
+const notesToColors = {
+  c: [255, 0, 0], // red
+  "c#": [255, 192, 203], // pink
+  d: [255, 165, 0], // orange
+  "d#": [255, 255, 255], // white
+  e: [255, 255, 0], // yellow
+  f: [0, 128, 0], // green
+  "f#": [0, 0, 0], // black
+  g: [0, 0, 255], // blue
+  "g#": [128, 128, 128], // gray
+  a: [128, 0, 128], // purple
+  "a#": [210, 180, 140], // tan
+  b: [165, 42, 42], // brown
+};
+
+const noteOrder = [
+  "c",
+  "c#",
+  "d",
+  "d#",
+  "e",
+  "f",
+  "f#",
+  "g",
+  "g#",
+  "a",
+  "a#",
+  "b",
+];
+
+const notesToColorsFinal = {
+  "4c": [255, 0, 0], // red
+  "4c#": [255, 192, 203], // pink
+  "4d": [255, 165, 0], // orange
+  "4d#": [255, 255, 255], // white
+  "4e": [255, 255, 0], // yellow
+  "4f": [0, 128, 0], // green
+  "4f#": [0, 0, 0], // black
+  "4g": [0, 0, 255], // blue
+  "4g#": [128, 128, 128], // gray
+  "4a": [128, 0, 128], // purple
+  "4a#": [210, 180, 140], // tan
+  "4b": [165, 42, 42], // brown
+};
+
+function colorFromNote(note, num) {
+  let oct = parseInt(octave);
+  if (note.startsWith("+")) {
+    note = note.slice(1);
+    oct += 1;
+  }
+  // const noteIndex = noteOrder.indexOf(note);
+  // console.log("Note Index:", noteIndex, "Octave:", oct);
+  // const hue = (noteIndex / noteOrder.length * 360);
+  // const satOctMod = (oct - 4) * 10;
+  // const saturation = 80 + satOctMod;
+  // const lightOctMod = (oct - 4) * 15;
+  // const lightness = 50 + lightOctMod;
+  // const color = num.hslToRgb(hue, saturation, lightness);
+  let color = notesToColorsFinal?.[oct + note]?.slice(); // || "yellow";
+
+  if (!color) {
+    color = notesToColorsFinal[4 + note]?.slice() || [0, 255, 0];
+    const octMod = oct - 4;
+    color[0] = num.clamp(color[0] + 65 * octMod, 0, 255);
+    color[1] = num.clamp(color[1] + 65 * octMod, 0, 255);
+    color[2] = num.clamp(color[2] + 65 * octMod, 0, 255);
+  }
+
+  return color; //[0, 0, 0];
+}
+
+const buttonOctaves = ["3", "4", "5", "6", "7", "8"]; // ❤️‍🔥 Add octaves...
+
+const octaveTheme = [
+  "black", // 0 (never available)
+  "black", // 1
+  "darkblue", // 2
+  "red", // 3
+  "blue", // 4
+  "yellowgreen", // 6
+  "yellow", // 5
+  "green", // 7
+  "purple", // 8
+];
+
+const { abs, round, floor, ceil, min, max } = Math;
+
+let scope = 32; // Reduced from 64 for better visualizer performance
+// let scopeTrim = 0;
+
+let projector = false;
+
+const trail = {};
+
+// 🔬 Telemetry: Expose trail for stability testing
+if (typeof window !== 'undefined') {
+  window.__notepat_trail = trail;
+}
+
+let lastActiveNote;
+let transposeOverlay = false;
+let transposeOverlayFade = 0;
+let paintTransposeOverlay = false;
+let paintPictureOverlay = false;
+// let paintPictureOverlay = true;
+
+// let qrcells;
+
+let waveBtn, octBtn;
+let melodyAliasBtn;
+let melodyAliasDown = false;
+let melodyAliasActiveNote = null;
+let melodyAliasStartedNote = false;
+
+let rawSong = `
+  C:Twin- C:-kle G:twin- G:-kle A:lit- A:-tle G:star,
+  F:how F:I E:won- E:-der D:what D:you C:are.
+  G:Up G:a- F:-bove F:the E:world E:so D:high, 
+  G:like G:a F:dia- F:-mond E:in E:the D:sky.
+  C:Twin- C:-kle G:twin- G:-kle A:lit- A:-tle G:star,
+  F:how F:I E:won- E:-der D:what D:you C:are.
+`;
+
+let song,
+  songNoteDown = false,
+  songStops = [],
+  songIndex = 0,
+  songShift = 0,
+  songShifting = false,
+  songProgress = 0; // Track progress through current note (0 to 1)
+
+// Convert various note notations to notepat keyboard notation
+function convertNoteToKeyboardKey(note) {
+  if (!note || typeof note !== "string") return note;
+  
+  const normalizedNote = note.toLowerCase().trim();
+  
+  // Check if it's already a keyboard key - if so, convert to note name
+  if (KEYBOARD_TO_NOTE[normalizedNote]) {
+    return KEYBOARD_TO_NOTE[normalizedNote]; // e.g., "h" -> "+c"
+  }
+  
+  // Already in note notation (c, c#, +c, etc.) - return as-is
+  if (NOTE_TO_KEYBOARD_KEY[normalizedNote]) {
+    return normalizedNote; // e.g., "c" -> "c", "+c" -> "+c"
+  }
+  
+  // Handle alternative notations
+  // Map flats to sharps (Db -> C#, Eb -> D#, etc.)
+  const flatToSharp = {
+    'db': 'c#',
+    'eb': 'd#',
+    'gb': 'f#',
+    'ab': 'g#',
+    'bb': 'a#',
+    '+db': '+c#',
+    '+eb': '+d#',
+    '+gb': '+f#',
+    '+ab': '+g#',
+    '+bb': '+a#',
+  };
+  
+  if (flatToSharp[normalizedNote]) {
+    return flatToSharp[normalizedNote]; // e.g., "db" -> "c#"
+  }
+  
+  // Return original if no conversion found
+  return normalizedNote;
+}
+
+function parseSong(raw) {
+  return raw
+    .trim()
+    .split(/\s+/)
+    .map((noteword) => {
+      const [note, word] = noteword.split(":");
+      // Convert the note to keyboard notation
+      const keyboardNote = convertNoteToKeyboardKey(note);
+      // Store in uppercase to match button comparison logic (note.toUpperCase() === song[i][0])
+      return [keyboardNote.toUpperCase(), word];
+    });
+}
+
+// song = parseSong(rawSong);
+
+let startupSfx;
+let udpServer;
+
+let picture;
+let matrixFont; // MatrixChunky8 font for note letters
+
+function boot({
+  params,
+  api,
+  colon,
+  ui,
+  screen,
+  fps,
+  typeface,
+  hud,
+  net,
+  painting,
+  sound,
+}) {
+  // fps(4);
+  udpServer = net.udp(); // For sending messages to `tv`.
+
+  // Create picture buffer at quarter resolution (quarter width, quarter height)
+  const pictureWidth = Math.max(1, Math.floor(screen.width / 4));
+  const pictureHeight = Math.max(1, Math.floor(screen.height / 4));
+  picture = painting(pictureWidth, pictureHeight, ({ wipe }) => {
+    wipe("gray");
+  });
+
+  net
+    .preload("startup") // TODO: Switch this default sample. 24.11.19.22.20
+    .then((sfx) => (startupSfx = sfx))
+    .catch((err) => console.warn(err)); // Load startup
+
+  try {
+    sound?.midi?.connect?.();
+  } catch (err) {
+    console.warn("🎹 Unable to request MIDI connection", err);
+  }
+
+  // Load MatrixChunky8 font for note letters
+  if (api.Typeface) {
+    matrixFont = new api.Typeface("MatrixChunky8");
+    matrixFont.load(net.preload);
+  }
+
+  // qrcells = qr("https://prompt.ac/notepat", { errorCorrectLevel: 2 }).modules;
+
+  if (params[0] === "piano") {
+    toneVolume = params[1] || 0.5;
+    hud.label("notepat"); // Clear the label.
+  }
+
+  if (params[0] === "twinkle") {
+    song = parseSong(rawSong);
+    hud.label("notepat"); // Strip "twinkle" from the label
+  }
+
+  // Check if any parameter contains a custom melody using rawSong syntax (note:word)
+  const customMelodyParams = params.filter(param => param.includes(":"));
+  if (customMelodyParams.length > 0) {
+    // Join all custom melody params into a single string
+    const customRawSong = customMelodyParams.join(" ");
+    song = parseSong(customRawSong);
+    hud.label("notepat"); // Clear the label
+  }
+
+  if (song) {
+    let x = 0;
+    const glyphWidth = typeface.glyphs["0"].resolution[0];
+    song.forEach((part, index) => {
+      let word = part[1],
+        space = 0;
+      word.endsWith("-") ? (word = word.slice(0, -1)) : (space = glyphWidth);
+      if (word.startsWith("-")) word = word.slice(1);
+      songStops.push([word, x]);
+      x += word.length * glyphWidth + space;
+    });
+  }
+
+  // keys = params.join(" ") || "";
+  // keys = keys.replace(/\s/g, "");
+  // if (keys.length > 0) {
+  //   tap = true;
+  //   editable = false;
+  // }
+
+  const wavetypes = ["square", "sine", "triangle", "sawtooth", "noise-white", "noise"];
+  wave = wavetypes.indexOf(colon[0]) > -1 ? colon[0] : wave;
+  // Map 'noise' shorthand to 'noise-white' for the synth
+  if (wave === "noise") wave = "noise-white";
+  // slide = true; // colon[0] === "slide" || colon[1] === "slide";
+
+  buildWaveButton(api);
+  buildOctButton(api);
+
+  const newOctave =
+    parseInt(colon[0]) || parseInt(colon[1]) || parseInt(colon[2]);
+
+  if (newOctave) {
+    STARTING_OCTAVE = newOctave.toString();
+    octave = STARTING_OCTAVE;
+  }
+
+  setupButtons(api);
+}
+
+function sim({ sound, simCount, num }) {
+  sound.speaker?.poll();
+
+  // 🛡️ Stuck note protection: Kill notes held longer than MAX_NOTE_LIFETIME
+  const MAX_NOTE_LIFETIME = 30; // seconds - notes shouldn't be held this long
+  const now = performance.now() / 1000;
+  Object.keys(sounds).forEach((noteKey) => {
+    const entry = sounds[noteKey];
+    if (entry?.sound?.startedAt) {
+      const age = now - entry.sound.startedAt;
+      if (age > MAX_NOTE_LIFETIME) {
+        console.warn(`🛡️ Killing stuck note: ${noteKey} (held ${age.toFixed(1)}s)`);
+        entry.sound?.kill?.(0.1);
+        delete sounds[noteKey];
+        delete tonestack[noteKey];
+        if (buttons[noteKey]) buttons[noteKey].down = false;
+      }
+    }
+  });
+
+  // 📊 Update performance stats
+  if (perfOSD) {
+    const perfNow = performance.now();
+    if (perfStats.lastFrameTimestamp > 0) {
+      perfStats.frameTime = perfNow - perfStats.lastFrameTimestamp;
+      perfStats.fps = Math.round(1000 / perfStats.frameTime);
+    }
+    perfStats.lastFrameTimestamp = perfNow;
+    perfStats.soundCount = Object.keys(sounds).filter(k => sounds[k]?.sound).length;
+    perfStats.tonesInStack = Object.keys(tonestack).length;
+    perfStats.keysLength = keys.length;
+    
+    // Get audio context info
+    if (sound.sampleRate) {
+      perfStats.sampleRate = sound.sampleRate / 1000; // Convert to kHz
+    }
+    // Get AudioContext latency info from window if available
+    if (typeof window !== 'undefined' && window.audioContext) {
+      perfStats.baseLatency = (window.audioContext.baseLatency || 0) * 1000;
+      perfStats.outputLatency = (window.audioContext.outputLatency || 0) * 1000;
+    }
+    
+    // Get memory usage if available
+    if (typeof performance !== 'undefined' && performance.memory) {
+      perfStats.memoryUsed = Math.round(performance.memory.usedJSHeapSize / 1024 / 1024);
+    }
+  }
+
+  if (songShifting) {
+    songShift += !songNoteDown ? 0.5 : 1;
+    if (songShift >= songStops[songIndex][1]) {
+      songShift = songStops[songIndex][1];
+      songShifting = false;
+    }
+    
+    // Calculate progress (0 to 1) through current note
+    if (songIndex > 0) {
+      const currentX = songStops[songIndex][1];
+      const prevX = songStops[songIndex - 1]?.[1] || 0;
+      const distance = currentX - prevX;
+      const traveled = songShift - prevX;
+      songProgress = distance > 0 ? Math.min(1, traveled / distance) : 0;
+    } else {
+      songProgress = songShift / (songStops[0]?.[1] || 1);
+    }
+  }
+
+  Object.keys(trail).forEach((note) => {
+    trail[note] -= 0.0065;
+    if (trail[note] <= 0) delete trail[note];
+  });
+
+  const active = orderedByCount(sounds);
+
+  if (active.length > 0 && transposeOverlayFade < 1) {
+    // transposeOverlayFade += 0.05;
+    transposeOverlayFade = 1;
+    transposeOverlayFade = min(1, transposeOverlayFade);
+  } else if (transposeOverlayFade > 0) {
+    transposeOverlayFade -= 0.0065;
+    transposeOverlayFade = max(0, transposeOverlayFade);
+  }
+
+  // Color shifting for the oscilloscope.
+  const val = activeStr ? 0.075 : 0.02;
+  let d1 = lastAverage,
+    d2 = currentAverage;
+  if (!activeStr) d1 = d2 = [0, 0, 0];
+  if (
+    !activeStr &&
+    secondaryColor[0] < 50 &&
+    secondaryColor[1] < 50 &&
+    secondaryColor[2] < 50
+  ) {
+    lastAverage = [0, 0, 0];
+    d1 = lastAverage;
+  }
+  secondaryColor = num.shiftRGB(secondaryColor, d1, val, "lerp");
+  primaryColor = num.shiftRGB(primaryColor, d2, val, "lerp");
+}
+
+function resolveMatrixGlyphMetrics(fallbackTypeface) {
+  const glyph =
+    matrixFont?.glyphs?.["0"]?.resolution ??
+    fallbackTypeface?.glyphs?.["0"]?.resolution;
+
+  if (Array.isArray(glyph) && glyph.length >= 2) {
+    return { width: glyph[0], height: glyph[1] };
+  }
+
+  return { width: 6, height: 8 };
+}
+
+function computeMidiBadgeMetrics(screen, glyphMetrics = resolveMatrixGlyphMetrics(), compactMode = false) {
+  const textWidth = MIDI_BADGE_TEXT.length * glyphMetrics.width;
+  const width = textWidth + MIDI_BADGE_PADDING_X * 2;
+  const height = glyphMetrics.height + MIDI_BADGE_PADDING_Y * 2;
+  
+  // In compact mode, center the badge at bottom
+  const x = compactMode 
+    ? (screen.width - width) / 2 
+    : screen.width - width - MIDI_BADGE_MARGIN;
+  const y = screen.height - height - MIDI_BADGE_MARGIN;
+
+  return { x, y, width, height };
+}
+
+function computeMelodyButtonRect(screen, midiMetrics) {
+  if (!midiMetrics) return null;
+
+  const maxWidth = midiMetrics.x - MELODY_ALIAS_MARGIN;
+  if (maxWidth < MELODY_ALIAS_MIN_SIDE) return null;
+
+  const side = max(
+    MELODY_ALIAS_MIN_SIDE,
+    min(MELODY_ALIAS_BASE_SIDE, maxWidth),
+  );
+
+  const height = side;
+  const width = side;
+  const y = midiMetrics.y - MELODY_ALIAS_MARGIN - height;
+  if (y < 0) return null;
+
+  const x = screen.width - width - MIDI_BADGE_MARGIN;
+
+  return { x, y, width, height };
+}
+
+function getButtonLayoutMetrics(
+  screen,
+  { songMode = false, pictureOverlay = false, midiMetrics } = {},
+) {
+  const badgeMetrics = midiMetrics ?? computeMidiBadgeMetrics(screen);
+  const melodyButtonRect =
+    songMode && !pictureOverlay
+      ? computeMelodyButtonRect(screen, badgeMetrics)
+      : null;
+
+  const aliasPadding = melodyButtonRect
+    ? melodyButtonRect.height + MELODY_ALIAS_MARGIN
+    : 0;
+
+  const baseBottomPadding = 2;
+  const bottomPadding = pictureOverlay
+    ? baseBottomPadding
+    : songMode
+    ? baseBottomPadding + badgeMetrics.height + MIDI_BADGE_MARGIN + aliasPadding
+    : baseBottomPadding;
+
+  const totalButtons = buttonNotes.length;
+  const margin = 2;
+
+  // Compact/DAW mode: split layout - octaves on sides, piano/qwerty in center
+  const compactMode = screen.height < 200;
+  
+  if (compactMode) {
+    // Recompute badge metrics for compact mode (centered)
+    const compactBadgeMetrics = computeMidiBadgeMetrics(screen, undefined, true);
+    
+    // Split layout: 4x3 grid per octave (12 notes each)
+    // Left side: first octave (c to b), Right side: second octave (+c to +b)
+    const notesPerSide = 12;
+    const buttonsPerRow = 4;  // 4 notes per row on each side
+    const totalRows = Math.ceil(notesPerSide / buttonsPerRow);  // 3 rows
+    const hudReserved = TOP_BAR_BOTTOM;
+    
+    // Piano dimensions (2 octaves = 14 white keys)
+    const whiteKeyWidth = 7;
+    const pianoWidth = 14 * whiteKeyWidth;  // 98px
+    
+    // QWERTY minimap dimensions (10 keys per row roughly)
+    const qKeyWidth = 9;
+    const qKeySpacing = 1;
+    const qwertyWidth = 10 * (qKeyWidth + qKeySpacing);  // ~100px
+    
+    // Center area for piano + qwerty
+    const centerWidth = Math.max(pianoWidth, qwertyWidth) + 4;  // ~102px with padding
+    
+    // Available width for buttons on each side
+    const sideMargin = margin;
+    const availableSideWidth = (screen.width - centerWidth) / 2 - sideMargin * 2;
+    
+    // Calculate square button size based on available space
+    const maxButtonWidth = floor(availableSideWidth / buttonsPerRow);
+    const availableHeight = screen.height - hudReserved - bottomPadding - margin;
+    const maxButtonHeight = floor(availableHeight / totalRows);
+    
+    // Make buttons square
+    const buttonSize = min(maxButtonWidth, maxButtonHeight);
+    const buttonWidth = buttonSize;
+    const buttonHeight = buttonSize;
+    
+    const topButtonY = hudReserved + margin;
+    
+    // Calculate actual button block width and height
+    const buttonBlockWidth = buttonsPerRow * buttonWidth;
+    const buttonBlockHeight = totalRows * buttonHeight;
+    
+    // Left octave starts at left margin
+    const leftOctaveX = sideMargin;
+    
+    // Right octave starts after center area
+    const rightOctaveX = screen.width - sideMargin - buttonBlockWidth;
+    
+    // Center area position
+    const centerX = leftOctaveX + buttonBlockWidth + sideMargin;
+    const centerAreaWidth = rightOctaveX - centerX - sideMargin;
+    
+    // Bottom center area for unified active note display - position above MIDI badge
+    const bottomCenterY = screen.height - compactBadgeMetrics.height - MIDI_BADGE_MARGIN - 14;
+    
+    return {
+      buttonWidth,
+      buttonHeight,
+      topButtonY,
+      totalRows,
+      buttonsPerRow,
+      margin,
+      bottomPadding,
+      hudReserved,
+      trackHeight: 0,
+      trackSpacing: 0,
+      reservedTop: hudReserved,
+      melodyButtonRect: null,
+      midiBadge: compactBadgeMetrics,  // Use centered badge metrics
+      compactMode: true,
+      // Split layout info
+      splitLayout: true,
+      leftOctaveX,
+      rightOctaveX,
+      centerX,
+      centerAreaWidth,
+      notesPerSide,
+      bottomCenterY,
+      buttonBlockHeight,
+    };
+  }
+
+  const buttonsPerRow = 4;
+  const totalRows = ceil(totalButtons / buttonsPerRow);
+
+  if (pictureOverlay) {
+    const buttonSize = 24;
+    const buttonsAreaHeight = totalRows * buttonSize;
+    const topButtonY = screen.height - bottomPadding - buttonsAreaHeight;
+
+    return {
+      buttonWidth: buttonSize,
+      buttonHeight: buttonSize,
+      topButtonY,
+      totalRows,
+      buttonsPerRow,
+      margin,
+      bottomPadding,
+      hudReserved: 0,
+      trackHeight: 0,
+      trackSpacing: 0,
+      melodyButtonRect: null,
+      midiBadge: badgeMetrics,
+      compactMode: false,
+    };
+  }
+
+  const hudReserved = TOP_BAR_BOTTOM;
+  const trackHeight = songMode ? TRACK_HEIGHT : 0;
+  const trackSpacing = songMode ? TRACK_GAP : 0;
+  const qwertyReserved = songMode
+    ? QWERTY_MINIMAP_HEIGHT + QWERTY_MINIMAP_SPACING
+    : 0;
+  const keyboardReserved =
+    MINI_KEYBOARD_HEIGHT + MINI_KEYBOARD_SPACING + qwertyReserved;
+  const reservedTop = hudReserved + trackHeight + trackSpacing + keyboardReserved;
+
+  const widthLimit = ceil((screen.width - margin * 2) / buttonsPerRow);
+  const minButtonSize = 20;
+  const maxButtonSize = 48;
+
+  let buttonWidth = min(maxButtonSize, widthLimit);
+  buttonWidth = max(minButtonSize, buttonWidth);
+  buttonWidth = min(buttonWidth, widthLimit);
+  let buttonHeight = buttonWidth;
+
+  const available = max(0, screen.height - bottomPadding - reservedTop);
+
+  if (available < totalRows * buttonHeight) {
+    const maxPerRow = max(minButtonSize, floor(available / totalRows));
+    buttonHeight = maxPerRow;
+    buttonWidth = min(buttonWidth, maxPerRow, widthLimit);
+  } else {
+    buttonWidth = min(buttonWidth, widthLimit);
+  }
+
+  const buttonsAreaHeight = totalRows * buttonHeight;
+  let topButtonY = screen.height - bottomPadding - buttonsAreaHeight;
+  topButtonY = max(topButtonY, reservedTop);
+
+  return {
+    buttonWidth,
+    buttonHeight,
+    topButtonY,
+    totalRows,
+    buttonsPerRow,
+    margin,
+    bottomPadding,
+    hudReserved,
+    trackHeight,
+    trackSpacing,
+    reservedTop,
+    melodyButtonRect,
+    midiBadge: badgeMetrics,
+    compactMode: false,
+  };
+}
+
+function paint({
+  wipe,
+  ink,
+  write,
+  screen,
+  box,
+  line,
+  plot,
+  sound,
+  typeface,
+  help,
+  num,
+  layer,
+  paste,
+  page,
+  api,
+  paintCount,
+  zoom,
+  blur,
+  scroll
+}) {
+  const active = orderedByCount(sounds);
+  const scopeSamples = Math.max(1, Math.floor(scope || 1));
+  const rawWaveformsLeft = sound.speaker?.waveforms?.left;
+  const waveformsAvailable =
+    rawWaveformsLeft &&
+    typeof rawWaveformsLeft.length === "number" &&
+    rawWaveformsLeft.length > 0;
+  const amplitudeRaw = sound.speaker?.amplitudes?.left;
+  const amplitude =
+    typeof amplitudeRaw === "number" && Number.isFinite(amplitudeRaw)
+      ? amplitudeRaw
+      : 0;
+  const resampledWaveforms = waveformsAvailable
+    ? help.resampleArray(rawWaveformsLeft, scopeSamples)
+    : [];
+  const sanitizedWaveforms =
+    resampledWaveforms.length > 0
+      ? resampledWaveforms.map((value) =>
+          typeof value === "number" && Number.isFinite(value) ? value : 0,
+        )
+      : [];
+  const waveformsForBars =
+    sanitizedWaveforms.length > 0
+      ? sanitizedWaveforms
+      : new Array(scopeSamples).fill(0);
+  const waveformsForOverlay =
+    sanitizedWaveforms.length > 0 ? sanitizedWaveforms : [];
+  const audioReady =
+    waveformsAvailable &&
+    typeof amplitudeRaw === "number" &&
+    Number.isFinite(amplitudeRaw);
+  const matrixGlyphMetrics = resolveMatrixGlyphMetrics(typeface);
+  let bg;
+
+  if (!tap) {
+    bg = active.length > 0 ? [50, 50, 255] : "blue";
+
+    if (perc) {
+      bg = perc;
+      perc = null;
+    }
+  } else {
+    bg = active.length > 0 ? [0, 0, 180] : "darkblue";
+  }
+
+  if (paintPictureOverlay) {
+    wipe(0);
+
+    if (active.length === 0) {
+      page(picture);
+      wipe(0, 0);
+      page(screen);
+    }
+
+    pictureLines(
+      {
+        page,
+        ink,
+        wipe,
+        screen,
+        box,
+        blur,
+        line,
+        plot,
+        num,
+        paintCount,
+        sound,
+        scroll,
+      },
+      {
+        amplitude,
+        waveforms: waveformsForOverlay,
+        audioReady,
+      },
+    );
+
+    page(picture);
+    page(screen);
+
+    paste(picture, 0, 0, { width: screen.width, height: screen.height });
+
+    return;
+  }
+  wipe(bg);
+
+  if (slide) {
+    ink(undefined).write("slide", { right: 4, top: 24 });
+  }
+
+  if (quickFade) {
+    ink(undefined).write("quick", { left: 6, top: 24 });
+  }
+
+  // 🏠 Room mode indicator
+  if (roomMode) {
+    ink(undefined).write("room", { center: "x", top: 24 });
+  }
+
+  // wipe(!projector ? bg : 64);
+
+  // QR Code
+  // if (qrcells) {
+  //   const ox = screen.width - qrcells.length - 34;
+  //   const oy = 0;
+  //   const scale = 1;
+  //   for (let y = 0; y < qrcells.length; y += 1) {
+  //     for (let x = 0; x < qrcells.length; x += 1) {
+  //       const black = qrcells[y][x];
+  //       ink(!black).box(ox + x * scale, oy + y * scale, scale);
+  //     }
+  //   }
+  // }
+
+  // Song
+
+  // TODO: Precompute the full song length with x stops next to indices.
+
+  const trackHeight = song ? TRACK_HEIGHT : 0;
+  const trackY = song ? TOP_BAR_BOTTOM : null;
+
+  if (song) {
+    const glyphWidth = typeface.glyphs["0"].resolution[0];
+    const startX = 6 - songShift;
+    let i = 0;
+
+    ink(20, 30, 50).box(0, trackY, screen.width, trackHeight);
+
+    while (i < song.length) {
+      let word = songStops[i][0];
+      let x = startX + songStops[i][1];
+
+      if (x > screen.width) break;
+
+      const current = i === songIndex;
+
+      // Word color (lyrics) - match the cyan palette from the board
+      if (current) {
+        const wordColor = songNoteDown ? [180, 200, 210] : "white"; // Soften while holding
+        ink(wordColor).write(word, x, trackY + 3);
+      } else {
+        ink(120, 140, 150).write(word, x, trackY + 3); // Lighter gray-blue
+      }
+
+      // Note color (musical note) - match the cyan boxes
+      if (current) {
+        const noteColor = songNoteDown ? [0, 140, 160] : [0, 180, 200]; // Keep visible while acknowledging hold
+        ink(noteColor).write(song[i][0], x, trackY + 13);
+      } else {
+        ink(80, 100, 120).write(song[i][0], x, trackY + 13); // Darker gray-blue
+      }
+
+      i += 1;
+    }
+  }
+  
+  // Get layout info early for positioning piano/qwerty in compact mode
+  const initialBadgeMetrics = computeMidiBadgeMetrics(screen, matrixGlyphMetrics);
+  const layout = getButtonLayoutMetrics(screen, {
+    songMode: Boolean(song),
+    pictureOverlay: paintPictureOverlay,
+    midiMetrics: initialBadgeMetrics,
+  });
+  
+  // Draw tiny piano layout and QWERTY minimap
+  // Position it dynamically based on available space
+  let pianoY, pianoStartX;
+  
+  // Compact mode: center the piano/qwerty between the split button octaves
+  if (layout.compactMode && layout.splitLayout) {
+    pianoY = TOP_BAR_BOTTOM + 2;
+    // Center the piano in the center area
+    const totalWhiteKeys = 14;
+    const whiteKeyWidth = 7;
+    const pianoWidth = totalWhiteKeys * whiteKeyWidth;
+    pianoStartX = layout.centerX + (layout.centerAreaWidth - pianoWidth) / 2;
+  } else if (song) {
+    const effectiveTrackY = trackY ?? TOP_BAR_BOTTOM;
+    pianoY = effectiveTrackY + trackHeight + 2; // Just below the track
+    const pianoWidth = 14 * 7;  // 14 white keys * 7px each
+    pianoStartX = screen.width - pianoWidth - 2; // Align with right edge (2px margin)
+  } else {
+    pianoY = TOP_BAR_BOTTOM; // Below HUD label when no track
+    pianoStartX = 58; // Align with visualizer start when no track
+  }
+
+  const whiteKeyWidth = 7;
+  const whiteKeyHeight = MINI_KEYBOARD_HEIGHT;
+  const blackKeyWidth = 5;
+  const blackKeyHeight = 10;
+  const totalWhiteKeys = 14;
+  const pianoWidth = totalWhiteKeys * whiteKeyWidth;
+
+  // Two octaves: notes in order
+  const whiteKeys = ['C', 'D', 'E', 'F', 'G', 'A', 'B', '+C', '+D', '+E', '+F', '+G', '+A', '+B'];
+  const blackKeys = [
+    {note: 'C#', afterWhite: 0},
+    {note: 'D#', afterWhite: 1},
+    {note: 'F#', afterWhite: 3},
+    {note: 'G#', afterWhite: 4},
+    {note: 'A#', afterWhite: 5},
+    {note: '+C#', afterWhite: 7},
+    {note: '+D#', afterWhite: 8},
+    {note: '+F#', afterWhite: 10},
+    {note: '+G#', afterWhite: 11},
+    {note: '+A#', afterWhite: 12}
+  ];
+
+  // Draw white keys
+  whiteKeys.forEach((note, index) => {
+    const x = pianoStartX + index * whiteKeyWidth;
+    const noteKey = note.toLowerCase();
+    const isCurrentNote = song && note === song?.[songIndex][0];
+    const isActivePlaying = sounds[noteKey] !== undefined;
+    const isCurrentAndPlaying = isCurrentNote && isActivePlaying;
+    const isCurrentAwaiting = isCurrentNote && !isActivePlaying;
+
+    if (isCurrentAndPlaying) {
+      ink(0, 255, 234).box(x, pianoY, whiteKeyWidth - 1, whiteKeyHeight); // Bright cyan for current note sounding
+    } else if (isCurrentAwaiting) {
+      ink(0, 120, 140).box(x, pianoY, whiteKeyWidth - 1, whiteKeyHeight); // Muted teal for expected note
+    } else if (isActivePlaying) {
+      ink(255, 255, 0).box(x, pianoY, whiteKeyWidth - 1, whiteKeyHeight); // Yellow for other active notes
+    } else {
+      ink(200, 200, 200).box(x, pianoY, whiteKeyWidth - 1, whiteKeyHeight); // Default white
+    }
+    ink(100, 100, 100).box(x, pianoY, whiteKeyWidth - 1, whiteKeyHeight, "outline"); // Border
+  });
+
+  // Draw black keys on top
+  blackKeys.forEach(({note, afterWhite}) => {
+    const x = pianoStartX + afterWhite * whiteKeyWidth + whiteKeyWidth - blackKeyWidth / 2;
+    const noteKey = note.toLowerCase();
+    const isCurrentNote = song && note === song?.[songIndex][0];
+    const isActivePlaying = sounds[noteKey] !== undefined;
+    const isCurrentAndPlaying = isCurrentNote && isActivePlaying;
+    const isCurrentAwaiting = isCurrentNote && !isActivePlaying;
+
+    if (isCurrentAndPlaying) {
+      ink(0, 220, 210).box(x, pianoY, blackKeyWidth, blackKeyHeight); // Bright teal for current sounding
+    } else if (isCurrentAwaiting) {
+      ink(0, 100, 110).box(x, pianoY, blackKeyWidth, blackKeyHeight); // Muted teal for expected
+    } else if (isActivePlaying) {
+      ink(200, 200, 0).box(x, pianoY, blackKeyWidth, blackKeyHeight); // Dark yellow for other actives
+    } else {
+      ink(40, 40, 40).box(x, pianoY, blackKeyWidth, blackKeyHeight); // Default black
+    }
+  });
+
+  // Show QWERTY minimap in compact mode (always) or in song mode
+  if (layout.compactMode || song) {
+    const currentKeyLetter = song ? noteToKeyboardKey(song?.[songIndex]?.[0]) : null;
+    const nextKeyLetter = song ? noteToKeyboardKey(song?.[songIndex + 1]?.[0]) : null;
+    const activeKeyLetters = new Set(
+      Object.keys(sounds)
+        .map((activeNote) => noteToKeyboardKey(activeNote))
+        .filter(Boolean),
+    );
+
+    const qKeyWidth = 9;
+    const qKeyHeight = 8;
+    const qKeySpacing = 1;
+    const qwertyStartX = pianoStartX;
+    const qwertyStartY = pianoY + whiteKeyHeight + QWERTY_MINIMAP_SPACING;
+
+    QWERTY_LAYOUT_ROWS.forEach((row, rowIndex) => {
+      const rowOffset =
+        rowIndex === 0
+          ? 0
+          : rowIndex === 1
+          ? (qKeyWidth + qKeySpacing) / 2
+          : qKeyWidth;
+      const y = qwertyStartY + rowIndex * (qKeyHeight + qKeySpacing);
+
+      row.forEach((keyLetter, keyIndex) => {
+        const x =
+          qwertyStartX +
+          rowOffset +
+          keyIndex * (qKeyWidth + qKeySpacing);
+
+        const mappedNote = keyboardKeyToNote(keyLetter);
+        const isMapped = Boolean(mappedNote);
+        const isCurrentKey = keyLetter === currentKeyLetter;
+        const isActiveKey = activeKeyLetters.has(keyLetter);
+        const isCurrentAndActive = isCurrentKey && isActiveKey;
+        const isNextKey = keyLetter === nextKeyLetter;
+
+        let fillColor;
+        if (isCurrentAndActive) {
+          fillColor = [0, 255, 234, 220];
+        } else if (isCurrentKey) {
+          fillColor = [0, 120, 140, 200];
+        } else if (isActiveKey) {
+          fillColor = [255, 255, 0, 210];
+        } else if (isNextKey) {
+          fillColor = [0, 200, 220, 120];
+        } else if (isMapped) {
+          fillColor = [40, 40, 40, 180];
+        } else {
+          fillColor = [20, 20, 20, 140];
+        }
+
+        ink(...fillColor).box(x, y, qKeyWidth, qKeyHeight);
+        ink(100, 100, 100, 220).box(x, y, qKeyWidth, qKeyHeight, "outline");
+
+        const label = keyLetter.toUpperCase();
+        const glyphWidth = matrixGlyphMetrics.width;
+        const glyphHeight = matrixGlyphMetrics.height;
+        const labelWidth = label.length * glyphWidth;
+        const labelX = x + (qKeyWidth - labelWidth) / 2;
+        const labelY = y + (qKeyHeight - glyphHeight) / 2;
+
+        let textColor;
+        if (isCurrentAndActive || isActiveKey) {
+          textColor = [0, 0, 0, 240];
+        } else if (isMapped) {
+          textColor = [230, 230, 230, 230];
+        } else {
+          textColor = [150, 150, 150, 200];
+        }
+
+        ink(...textColor).write(
+          label,
+          { x: labelX, y: labelY },
+          undefined,
+          undefined,
+          false,
+          "MatrixChunky8",
+        );
+
+      });
+    });
+  }
+
+  // layout already computed above for piano/qwerty positioning
+  const midiBadgeMetrics = layout.midiBadge ?? initialBadgeMetrics;
+  const melodyButtonRect = layout.melodyButtonRect;
+
+  if (melodyAliasBtn && melodyButtonRect && melodyAliasBtn.box) {
+    melodyAliasBtn.box.x = melodyButtonRect.x;
+    melodyAliasBtn.box.y = melodyButtonRect.y;
+    melodyAliasBtn.box.w = melodyButtonRect.width;
+    melodyAliasBtn.box.h = melodyButtonRect.height;
+  }
+
+  const drawMidiBadge = (
+    metrics,
+    connected,
+    {
+      connectedBackground = [0, 0, 0, 160],
+      disconnectedBackground = [0, 0, 0, 70],
+      connectedText = [255, 165, 0],
+      disconnectedText = [140, 140, 140, 200],
+    } = {},
+  ) => {
+    if (!metrics) return;
+
+    const { x, y, width, height } = metrics;
+    const bgColor = connected ? connectedBackground : disconnectedBackground;
+    const textColor = connected ? connectedText : disconnectedText;
+
+    ink(...bgColor).box(x, y, width, height);
+
+    ink(...textColor).write(
+      MIDI_BADGE_TEXT,
+      { x: x + MIDI_BADGE_PADDING_X, y: y + MIDI_BADGE_PADDING_Y },
+      undefined,
+      undefined,
+      false,
+      "MatrixChunky8",
+    );
+  };
+
+  if (projector) {
+    const sy = 33;
+    const sh = screen.height - sy;
+
+    // console.log(sound.speaker.amplitudes, sound.speaker.waveforms);
+    sound.paint.bars(
+      api,
+      amplitude,
+      waveformsForBars,
+      0,
+      sy,
+      screen.width, // width
+      sh, // height
+      [255, 0, 0, 255],
+      { noamp: true, primaryColor, secondaryColor },
+    );
+    //ink("yellow").write(scope, 6, sy + sh + 5);
+    ink("yellow").write(scope, 50 + 4, 6);
+    // ink("pink").write(scopeTrim, 6 + 18, sy + sh + 5);
+    const audioBadgeWidth = 80;
+    const audioBadgeHeight = 12;
+    const audioBadgeY = sy + 4;
+    let audioBadgeX;
+
+    if (!audioReady) {
+      audioBadgeX = screen.width - audioBadgeWidth - 10;
+      ink(180, 0, 0, 240).box(audioBadgeX, audioBadgeY, audioBadgeWidth, audioBadgeHeight);
+      ink(255, 255, 0).write("AUDIO OFF", audioBadgeX + 8, audioBadgeY + 4);
+    }
+
+    drawMidiBadge(midiBadgeMetrics, midiConnected, {
+      connectedBackground: [0, 0, 0, 180],
+      disconnectedBackground: [0, 0, 0, 90],
+    });
+  } else if (!paintPictureOverlay) {
+    const sy = 3;
+    const sh = 15; // screen.height - sy;
+
+    // const right = (54 + 120);
+    // const leftOfWav = wavBtn.box.x
+    const availableWidth = waveBtn.box.x - 54;
+
+    sound.paint.bars(
+      api,
+      amplitude,
+      waveformsForBars,
+      54, //0,
+      sy, //sy,
+      availableWidth,
+      //screen.width, // width
+      sh, // height
+      [255, 0, 0, 255],
+      { primaryColor, secondaryColor },
+    );
+
+    // Draw active notes to the right of the mini piano (not in song mode, not in compact mode)
+    if (!song && !layout.compactMode) {
+      const activeNotes = orderedByCount(sounds);
+      if (activeNotes.length > 0) {
+        // Position to the right of the piano (piano is 14 white keys * 7px = 98px wide)
+        const pianoWidth = 98;
+        const pianoStartX = 58;
+        const notesStartX = pianoStartX + pianoWidth + 4; // 4px gap after piano
+        const pianoY = 21;
+        
+        // Draw a subtle dark background for the active notes area
+        const notesWidth = activeNotes.length * 14 + 8;
+        ink(0, 0, 0, 128).box(notesStartX, pianoY, notesWidth, 16);
+        
+        // Draw each active note
+        activeNotes.forEach((note, index) => {
+          const noteX = notesStartX + 4 + index * 14;
+          ink(255, 255, 0).write(note.toUpperCase(), noteX, pianoY + 4);
+        });
+      }
+    }
+    
+    // In compact mode: unified active note display at bottom center
+    if (layout.compactMode && layout.splitLayout) {
+      const activeNotes = orderedByCount(sounds);
+      if (activeNotes.length > 0) {
+        const displayY = layout.bottomCenterY;
+        const displayText = activeNotes.map(n => n.toUpperCase()).join(" ");
+        const textWidth = displayText.length * 6; // Approximate glyph width
+        const displayX = (screen.width - textWidth) / 2;
+        
+        // Draw background
+        ink(0, 0, 0, 180).box(displayX - 4, displayY, textWidth + 8, 12);
+        // Draw active notes
+        ink(255, 255, 0).write(displayText, displayX, displayY + 2);
+      }
+    }
+
+    // ink("yellow").write(scope, 56 + 120 + 2, sy + 3);
+    // ink("pink").write(scopeTrim, 6 + 18, sy + sh + 3);
+    // ink("cyan").write(sound.sampleRate, 6 + 18 + 20, sy + sh + 3);
+
+    const rightEdge = waveBtn?.box?.x ?? screen.width - 8;
+    const audioBadgeWidth = 66;
+    const audioBadgeHeight = max(9, sh - 4);
+    const audioBadgeY = sy + 2;
+    let audioBadgeX;
+
+    if (!audioReady) {
+      audioBadgeX = min(
+        max(54, rightEdge - audioBadgeWidth - 4),
+        screen.width - audioBadgeWidth - 8,
+      );
+      ink(180, 0, 0, 240).box(audioBadgeX, audioBadgeY, audioBadgeWidth, audioBadgeHeight);
+      ink(255, 255, 0).write("AUDIO OFF", audioBadgeX + 8, audioBadgeY + 3);
+    }
+
+    if (song && melodyAliasBtn && melodyAliasBtn.box && melodyButtonRect) {
+      const baseGlyphWidth = typeface.glyphs["0"].resolution[0];
+      const baseGlyphHeight = typeface.glyphs["0"].resolution[1];
+
+      melodyAliasBtn.paint((btn) => {
+        const rect = btn.box;
+        const isActive = melodyAliasDown || songNoteDown;
+        const backgroundColor = isActive ? [0, 120, 140, 220] : [0, 0, 0, 150];
+        const borderColor = isActive ? [0, 255, 234, 240] : [0, 200, 220, 180];
+
+        ink(...backgroundColor).box(rect.x, rect.y, rect.w, rect.h);
+        ink(...borderColor).box(rect.x, rect.y, rect.w, rect.h, "outline");
+
+        // Note value intentionally omitted per design request
+
+        const sanitizeLyric = (value) =>
+          typeof value === "string" ? value.replace(/-/g, "") : "";
+
+        const prevLyric = sanitizeLyric(song?.[songIndex - 1]?.[1]);
+        const currentLyric = sanitizeLyric(song?.[songIndex]?.[1]);
+        const nextLyric = sanitizeLyric(song?.[songIndex + 1]?.[1]);
+
+        const glyphWidth = matrixGlyphMetrics.width;
+        const glyphHeight = matrixGlyphMetrics.height;
+        const centerY = rect.y + rect.h / 2;
+
+        if (currentLyric) {
+          const lyricWidth = currentLyric.length * glyphWidth;
+          const lyricX = rect.x + (rect.w - lyricWidth) / 2;
+          const lyricY = centerY - glyphHeight / 2;
+          ink("white").write(
+            currentLyric,
+            { x: lyricX, y: lyricY },
+            undefined,
+            undefined,
+            false,
+            "MatrixChunky8",
+          );
+
+          if (prevLyric) {
+            const prevWidth = prevLyric.length * glyphWidth;
+            const prevX = lyricX - prevWidth - 4;
+            if (prevX > rect.x) {
+              ink(160, 160, 160, 210).write(
+                prevLyric,
+                { x: prevX, y: lyricY },
+                undefined,
+                undefined,
+                false,
+                "MatrixChunky8",
+              );
+            }
+          }
+
+          if (nextLyric) {
+            const nextWidth = nextLyric.length * glyphWidth;
+            const nextX = lyricX + lyricWidth + 4;
+            if (nextX + nextWidth < rect.x + rect.w) {
+              ink(160, 160, 160, 210).write(
+                nextLyric,
+                { x: nextX, y: lyricY },
+                undefined,
+                undefined,
+                false,
+                "MatrixChunky8",
+              );
+            }
+          }
+        }
+
+        const hint = "tap or hold";
+        const hintWidth = hint.length * glyphWidth;
+        const hintX = rect.x + (rect.w - hintWidth) / 2;
+        const hintY = rect.y + rect.h - glyphHeight - 4;
+        ink(200, 200, 200, 200).write(
+          hint,
+          { x: hintX, y: hintY },
+          undefined,
+          undefined,
+          false,
+          "MatrixChunky8",
+        );
+      });
+    }
+
+    drawMidiBadge(midiBadgeMetrics, midiConnected);
+  }
+
+  updateTheme({ num });
+
+  if (tap) {
+    ink("yellow");
+    write("tap", { right: 6, top: 6 });
+  } else if (!paintPictureOverlay) {
+    waveBtn?.paint((btn) => {
+      ink(btn.down ? [40, 40, 100] : "darkblue").box(
+        btn.box.x,
+        btn.box.y + 3,
+        btn.box.w,
+        btn.box.h - 3,
+      );
+      // ink("white", 64).box(btn.box);
+      ink("orange").line(
+        btn.box.x + btn.box.w,
+        btn.box.y + 3,
+        btn.box.x + btn.box.w,
+        btn.box.y + btn.box.h - 1,
+      );
+      ink(btn.down ? "yellow" : "orange");
+      write(wave, { right: 27, top: 6 });
+    });
+
+    octBtn?.paint((btn) => {
+      if (btn.down) {
+        ink(40, 40, 100);
+      } else {
+        ink(octaveTheme[octave], 196);
+      }
+      box(btn.box.x, btn.box.y + 3, btn.box.w - 4, btn.box.h - 3);
+      // ink("white", 64).box(btn.box);
+      ink(btn.down ? "yellow" : "pink");
+      write(octave, { right: 8, top: 6 });
+    });
+  }
+
+  if (tap) {
+    // Only render a visible window of keys around the current tapIndex
+    // to prevent performance degradation with long key sequences
+    const glyphWidth = 6; // Approximate character width
+    const maxVisibleChars = Math.ceil(screen.width / glyphWidth) + 10;
+    const halfVisible = Math.floor(maxVisibleChars / 2);
+    const startIdx = Math.max(0, tapIndex - halfVisible);
+    const endIdx = Math.min(keys.length, tapIndex + halfVisible);
+    const visibleKeys = keys.slice(startIdx, endIdx);
+    const offsetFromStart = tapIndex - startIdx;
+    ink("gray").write(visibleKeys, screen.width / 2 - offsetFromStart * glyphWidth, screen.height / 2);
+    
+    let nextToken = keys[tapIndex];
+    let tempTapIndex = tapIndex;
+    if (octaves.includes(nextToken)) {
+      tempTapIndex += 1;
+      nextToken += keys[tempTapIndex];
+    }
+    if (accents.includes(keys[tempTapIndex + 1])) {
+      nextToken += keys[tempTapIndex + 1];
+    }
+    ink("red").write(nextToken, screen.width / 2, screen.height / 2);
+  }
+
+  if (tap && !paintPictureOverlay)
+    ink("orange").line(screen.width / 2, 0, screen.width / 2, screen.height);
+
+  if (!paintPictureOverlay) {
+    if (!tap && !song && !layout.compactMode) {
+      // Write all the active keys (not in compact mode - handled separately)
+      ink("lime");
+      write(
+        active.map((key) => sounds[key]?.note.toUpperCase()).join(" "),
+        6,
+        20,
+      );
+    } else if (tap) {
+      ink("white");
+      active.forEach((sound, index) => {
+        write(sound, screen.width / 2, screen.height / 2 + 12 + 12 * index);
+      });
+      if (tapped) {
+        ink("lime");
+        write(tapped, screen.width / 2, screen.height / 2);
+      }
+    }
+  }
+
+  if (!tap /*&& !projector*/ && !paintPictureOverlay) {
+    // 🎵 Draw connecting line FIRST (behind everything)
+    if (song && songIndex < song.length - 1) {
+      const currentNoteKey = song[songIndex][0];
+      const nextNoteKey = song[songIndex + 1][0];
+      
+      if (currentNoteKey && nextNoteKey) {
+        // Find the button for current and next notes
+        const currentButton = buttons[currentNoteKey.toLowerCase()] || buttons["+" + currentNoteKey.toLowerCase()];
+        const nextButton = buttons[nextNoteKey.toLowerCase()] || buttons["+" + nextNoteKey.toLowerCase()];
+        
+        if (currentButton && nextButton) {
+          // Get center points of both buttons
+          const x1 = currentButton.box.x + currentButton.box.w / 2;
+          const y1 = currentButton.box.y + currentButton.box.h / 2;
+          const x2 = nextButton.box.x + nextButton.box.w / 2;
+          const y2 = nextButton.box.y + nextButton.box.h / 2;
+          
+          // Draw brighter line with fade based on progress
+          const lineOpacity = Math.floor(songProgress * 255);
+          if (lineOpacity > 0) {
+            ink(0, 255, 255, lineOpacity).line(x1, y1, x2, y2);
+          }
+        }
+      }
+    }
+    
+    const activeNote = buttonNotes.indexOf(active[0]);
+
+    if (activeNote >= 0 && activeNote !== lastActiveNote) {
+      lastActiveNote = activeNote;
+      transposeOverlayFade = 0;
+    }
+
+    // 🎵 Draw grid outlines for melody notes
+    if (song) {
+      // Collect all unique notes used in the melody
+      const melodyNotes = new Set();
+      song.forEach(([note]) => melodyNotes.add(note.toLowerCase()));
+      
+      // Draw outline for each melody note button
+      buttonNotes.forEach((note) => {
+        if (buttons[note] && melodyNotes.has(note.toUpperCase())) {
+          const btn = buttons[note];
+          ink("cyan", 64).box(btn.box, "outline"); // Subtle cyan outline
+        }
+      });
+    }
+
+    // Paint all the keyboard buttons.
+    buttonNotes.forEach((note, index) => {
+      if (buttons[note]) {
+        buttons[note].paint((btn) => {
+          let color;
+          let isBlocked = false;
+
+          // In song mode, check if this note is blocked (not the current note)
+          if (song && note.toUpperCase() !== song?.[songIndex][0]) {
+            isBlocked = true;
+            color = "black"; // Blocked notes are black
+          } else if ((!slide && btn.down) || (btn.down && slide)) {
+            // If this button is pressed down.
+            color = "maroon";
+          } else {
+            const outOctave =
+              parseInt(octave) +
+              (note.startsWith("+") ? upperOctaveShift : lowerOctaveShift);
+            // console.log("Output octave:", outOctave);
+            color = note.indexOf("#") === -1 ? octaveTheme[outOctave] : "gray";
+          }
+
+          // Remove red highlighting - we just use the boxes now
+          // (keeping this section empty for clarity)
+
+          if (!projector) {
+            ink(color, isBlocked ? 128 : 196).box(btn.box); // Blocked notes are darker
+          } else {
+            ink(color, 48).box(btn.box); // One solid colored box per note.
+            // ink("white", 32).box(btn.box, "inline"); // One solid colored box per note.
+          }
+          // const accent = colorFromNote(note, num);
+          // ink(accent).box(btn.box.x + btn.box.w - 8, btn.box.y + 4, 4);
+          // ink("black", 64).box(
+          //   btn.box.x + btn.box.w - 8,
+          //   btn.box.y + 4,
+          //   4,
+          //   "outline",
+          // );
+
+          // Ghost trails 👻
+          if (trail[note] > 0) {
+            ink("maroon", max(1, trail[note] * 96)).box(
+              btn.box.x + btn.box.w / 2,
+              btn.box.y + btn.box.h / 2,
+              trail[note] * btn.box.w,
+              "center",
+            );
+          }
+
+          // 🎵 Note label
+          const glyphWidth = typeface.glyphs["0"].resolution[0];
+          const glyphHeight = typeface.glyphs["0"].resolution[1];
+          
+          if (song) {
+            // In song mode, only show note labels for current/next notes, centered
+            const isCurrentNote = note.toUpperCase() === song?.[songIndex][0];
+            const isNextNote = note.toUpperCase() === song?.[songIndex + 1]?.[0];
+            
+            if (isCurrentNote || isNextNote) {
+              const noteLabel = note.toUpperCase();
+              const labelWidth = noteLabel.length * glyphWidth;
+              const centerX = btn.box.x + btn.box.w / 2 - labelWidth / 2;
+              const centerY = btn.box.y + btn.box.h / 2 - glyphHeight / 2;
+              
+              // Use darker color that's visible on yellow
+              ink(0, 0, 50).write(noteLabel, centerX, centerY);
+            }
+            // Don't show labels for blocked notes
+          } else {
+            // Normal mode - show label in top-left corner
+            ink("white").write(note.toUpperCase(), btn.box.x + 2, btn.box.y + 1);
+          }
+
+          // � Repeat boxes for current note
+          if (song && note.toUpperCase() === song?.[songIndex][0]) {
+            let repeatCount = 0;
+            let currentNote = song[songIndex][0];
+            // Count consecutive repeats of the same note
+            for (let i = songIndex; i < song.length; i++) {
+              if (song[i][0] === currentNote) {
+                repeatCount++;
+              } else {
+                break;
+              }
+            }
+            // Show solid boxes - one for each tap, stacked inside
+            for (let i = 0; i < repeatCount; i++) {
+              const inset = 6 + i * 3; // Start at 6px margin, each box gets progressively smaller
+              ink(0, 100, 120, 220).box( // Darker cyan for better contrast with white text
+                btn.box.x + inset,
+                btn.box.y + inset,
+                btn.box.w - inset * 2,
+                btn.box.h - inset * 2
+              );
+            }
+          }
+          // Fade in box for next note
+          else if (song && note.toUpperCase() === song?.[songIndex + 1]?.[0]) {
+            // Only show 1 box for the immediate next tap (not all repeats)
+            const inset = 6;
+            const fadeOpacity = Math.floor(songProgress * 100); // Reduced from 200 to 100 for more fade
+            if (fadeOpacity > 0) {
+              ink(0, 100, 120, fadeOpacity).box( // Darker cyan for better contrast
+                btn.box.x + inset,
+                btn.box.y + inset,
+                btn.box.w - inset * 2,
+                btn.box.h - inset * 2
+              );
+            }
+          }
+
+          // 🎵 Paint note label OVER boxes (in song mode only)
+          if (song) {
+            const isCurrentNote = note.toUpperCase() === song?.[songIndex][0];
+            const isNextNote = note.toUpperCase() === song?.[songIndex + 1]?.[0];
+            
+            if (isCurrentNote) {
+              // Show the note letter in top-left using MatrixChunky8
+              const noteLetter = note.toUpperCase();
+              ink("white").write(noteLetter, { x: btn.box.x + 1, y: btn.box.y }, undefined, undefined, false, "MatrixChunky8");
+              
+              // Show the word/syllable to sing for current note (centered)
+              let label = song[songIndex][1];
+              // Remove hyphens for display
+              label = label.replace(/-/g, '');
+              const labelWidth = label.length * glyphWidth;
+              const centerX = btn.box.x + btn.box.w / 2 - labelWidth / 2;
+              const centerY = btn.box.y + btn.box.h / 2 - glyphHeight / 2;
+              
+              // Use white for labels
+              ink("white").write(label, centerX, centerY);
+            } else if (isNextNote) {
+              // Use white with fade based on progress
+              const fadeOpacity = Math.floor(songProgress * 255);
+              if (fadeOpacity > 0) {
+                // Show the note letter in top-left using MatrixChunky8
+                const noteLetter = note.toUpperCase();
+                ink("white", fadeOpacity).write(noteLetter, { x: btn.box.x + 1, y: btn.box.y }, undefined, undefined, false, "MatrixChunky8");
+                
+                // Show the word/syllable to sing for next note (centered)
+                let label = song[songIndex + 1][1];
+                // Remove hyphens for display
+                label = label.replace(/-/g, '');
+                const labelWidth = label.length * glyphWidth;
+                const centerX = btn.box.x + btn.box.w / 2 - labelWidth / 2;
+                const centerY = btn.box.y + btn.box.h / 2 - glyphHeight / 2;
+                
+                ink("white", fadeOpacity).write(label, centerX, centerY);
+              }
+            }
+          }
+
+          // 🧮 Transpose label
+          if (paintTransposeOverlay && lastActiveNote >= 0) {
+            let dist = index - lastActiveNote;
+            if (dist !== 0) {
+              // dist = dist > 0 ? "+" + dist : dist.toString();
+              ink(dist > 0 ? "lime" : "red", transposeOverlayFade * 255).write(
+                abs(dist),
+                // btn.box.x +
+                //   btn.box.w / 2 -
+                //   ((dist.length + 1) * glyphWidth) / 2,
+                btn.box.x + 2 + note.length * glyphWidth,
+                btn.box.y + 1,
+                //btn.box.y + btn.box.h / 2 - glyphHeight / 2,
+              );
+            }
+          }
+
+          // Paint keyboard shortcuts (if they differ from the note)
+          // Hide in song mode
+          if (!song) {
+            const keyLabel = noteToKeyboardKey(note);
+            if (keyLabel && keyLabel !== note.toLowerCase()) {
+              ink("white", 96).write(
+                keyLabel,
+                btn.box.x + 2,
+                btn.box.y + 10,
+              );
+            }
+          }
+        });
+      }
+    });
+
+    if (!projector) {
+      const leftEdge = ceil(layout.margin);
+      const rightEdge = round(leftEdge + layout.buttonWidth * layout.buttonsPerRow);
+      const topEdge = round(layout.topButtonY);
+      const bottomEdge = round(layout.topButtonY + layout.buttonHeight * layout.totalRows);
+      const gridAlpha = 40;
+
+      for (let col = 0; col <= layout.buttonsPerRow; col += 1) {
+        const x = round(layout.margin + col * layout.buttonWidth);
+        ink(255, 255, 255, gridAlpha).line(x, topEdge, x, bottomEdge);
+      }
+
+      for (let row = 0; row <= layout.totalRows; row += 1) {
+        const y = round(layout.topButtonY + row * layout.buttonHeight);
+        ink(255, 255, 255, gridAlpha).line(leftEdge, y, rightEdge, y);
+      }
+    }
+  }
+  
+  // 📊 Performance OSD (On-Screen Display) - toggle with ` key
+  // Uses MatrixChunky8 font and positions intelligently to avoid pads
+  if (perfOSD && !paintPictureOverlay && !projector) {
+    const font = "MatrixChunky8";
+    const glyphW = 6;
+    const glyphH = 8;
+    const lineHeight = glyphH + 2;
+    const osdLines = 9;
+    const osdWidth = 24 * glyphW + 8; // ~152px
+    const osdHeight = osdLines * lineHeight + 4;
+    
+    // Position OSD above the button pads, on the right side
+    // Use layout metrics to find a safe spot
+    const padTop = layout?.topButtonY || (screen.height - 120);
+    const osdX = screen.width - osdWidth - 4;
+    const osdY = Math.max(TOP_BAR_BOTTOM + 2, padTop - osdHeight - 4);
+    
+    // Semi-transparent background
+    ink(0, 0, 0, 210).box(osdX - 2, osdY - 2, osdWidth, osdHeight);
+    
+    // Border
+    ink(80, 80, 80).box(osdX - 2, osdY - 2, osdWidth, osdHeight, "outline");
+    
+    let row = 0;
+    const writeRow = (color, text) => {
+      ink(color).write(text, { x: osdX, y: osdY + row * lineHeight }, undefined, undefined, false, font);
+      row++;
+    };
+    
+    // Title
+    writeRow("orange", "PERF OSD [`]");
+    
+    // Audio sample rate
+    const srStr = perfStats.sampleRate > 0 ? `${perfStats.sampleRate.toFixed(1)}kHz` : "--";
+    writeRow("cyan", `RATE: ${srStr}`);
+    
+    // Audio context latencies (hardware)
+    const baseLatStr = perfStats.baseLatency > 0 ? `${perfStats.baseLatency.toFixed(1)}` : "--";
+    const outLatStr = perfStats.outputLatency > 0 ? `${perfStats.outputLatency.toFixed(1)}` : "--";
+    writeRow([180, 180, 180], `HW LAT: ${baseLatStr}/${outLatStr}ms`);
+    
+    // JS-side latency (key press to synth call)
+    const latStr = perfStats.latency > 0 ? `${perfStats.latency.toFixed(1)}ms` : "--";
+    const avgStr = perfStats.avgLatency > 0 ? `${perfStats.avgLatency.toFixed(1)}ms` : "--";
+    writeRow("lime", `JS LAT: ${latStr} AVG:${avgStr}`);
+    
+    // Min/Max latency
+    const minStr = perfStats.minLatency < Infinity ? `${perfStats.minLatency.toFixed(1)}` : "--";
+    const maxStr = perfStats.maxLatency > 0 ? `${perfStats.maxLatency.toFixed(1)}` : "--";
+    writeRow([120, 120, 120], `MIN/MAX: ${minStr}/${maxStr}ms`);
+    
+    // Sound counts
+    writeRow("yellow", `SND:${perfStats.soundCount} STK:${perfStats.tonesInStack} KEY:${perfStats.keysLength}`);
+    
+    // FPS and memory
+    const fpsColor = perfStats.fps >= 55 ? "lime" : perfStats.fps >= 30 ? "yellow" : "red";
+    const memStr = perfStats.memoryUsed > 0 ? ` MEM:${perfStats.memoryUsed}MB` : "";
+    writeRow(fpsColor, `FPS:${perfStats.fps}${memStr}`);
+    
+    // MIDI status
+    writeRow(midiConnected ? "lime" : [100, 100, 100], midiConnected ? "MIDI: CONNECTED" : "MIDI: --");
+    
+    // Estimated total latency
+    const totalEst = perfStats.avgLatency + perfStats.baseLatency + perfStats.outputLatency;
+    const totalStr = totalEst > 0 ? `~${totalEst.toFixed(1)}ms` : "--";
+    writeRow("white", `TOTAL EST: ${totalStr}`);
+  }
+}
+
+let anyDown = true;
+
+const percDowns = {};
+
+function act({
+  event: e,
+  sound: { synth, speaker, play, freq, midi: midiUtil, room },
+  num,
+  pens,
+  hud,
+  screen,
+  painting,
+  api,
+}) {
+  if (e.is("reframed")) {
+    setupButtons(api);
+    buildWaveButton(api);
+    buildOctButton(api);
+    // Resize picture to quarter resolution (half width, half height)
+    const resizedPictureWidth = Math.max(1, Math.floor(screen.width / 2));
+    const resizedPictureHeight = Math.max(1, Math.floor(screen.height / 2));
+    picture = painting(resizedPictureWidth, resizedPictureHeight, ({ wipe }) => {
+      wipe("gray");
+    });
+  }
+
+  if (e.is("keyboard:down:.") && !e.repeat) {
+    upperOctaveShift += 1;
+  }
+
+  if (e.is("keyboard:down:,") && !e.repeat) {
+    upperOctaveShift -= 1;
+  }
+
+  // 🏠 Room mode toggle (/ key) - global reverb
+  if (e.is("keyboard:down:/") && !e.repeat) {
+    roomMode = !roomMode;
+    room.toggle();
+  }
+
+  if (
+    e.is("keyboard:down") &&
+    !e.repeat &&
+    e.key === "Shift" &&
+    e.code === "ShiftLeft"
+  ) {
+    quickFade = !quickFade;
+  }
+
+  if (
+    e.is("keyboard:down") &&
+    !e.repeat &&
+    e.key === "Shift" &&
+    e.code === "ShiftRight"
+  ) {
+    // console.log("Code:", e.code);
+    slide = !slide;
+
+    if (slide && Object.keys(tonestack).length > 1) {
+      const orderedTones = orderedByCount(tonestack);
+      orderedTones.forEach((tone, index) => {
+        if (index > 0) {
+          sounds[tone]?.sound.kill(quickFade ? fastFade : fade); // Kill a sound if it exists.
+          trail[tone] = 1;
+          delete tonestack[tone]; // Remove this key from the notestack.
+          delete sounds[tone];
+          if (buttons[tone]) buttons[tone].down = false;
+        }
+      });
+    }
+  }
+
+  //  if (
+  //    e.is("keyboard:down:control") ||
+  //    (e.is("keyboard:down:capslock") && !e.repeat)
+  //  ) {
+  //    lowerOctaveShift += 1;
+  //  }
+
+  // if (e.is("keyboard:down:shift") && !e.repeat) {
+  //   lowerOctaveShift -= 1;
+  // }
+
+  if (e.is("keyboard:down:-")) paintTransposeOverlay = !paintTransposeOverlay;
+  if (e.is("keyboard:down:=")) {
+    paintPictureOverlay = !paintPictureOverlay;
+    hud.label(paintPictureOverlay ? undefined : "notepat");
+    setupButtons(api);
+  }
+  if (e.is("keyboard:down:\\")) projector = !projector;
+
+  // � Performance OSD toggle (backtick key)
+  if (e.is("keyboard:down:`") && !e.repeat) {
+    perfOSD = !perfOSD;
+  }
+
+  // �🚨 PANIC BUTTON: Press Escape to stop all stuck sounds
+  if (e.is("keyboard:down:escape")) {
+    console.log("🚨 PANIC: Force stopping all sounds!");
+    Object.keys(sounds).forEach(note => {
+      console.log("🔇 Force killing stuck sound:", note);
+      sounds[note]?.sound?.kill(0.01); // Very fast kill
+    });
+    // Clear all state
+    Object.keys(sounds).forEach(note => delete sounds[note]);
+    Object.keys(tonestack).forEach(note => delete tonestack[note]);
+    Object.keys(trail).forEach(note => delete trail[note]);
+    console.log("🧹 All audio state cleared");
+  }
+
+  // if (e.is("keyboard:down:arrowleft")) {
+  // scopeTrim -= 1;
+  // if (scopeTrim < 0) scopeTrim = 0;
+  // }
+
+  // if (e.is("keyboard:down:arrowright")) {
+  // scopeTrim += 1;
+  // }
+
+  /*
+  if (e.is("keyboard:down:arrowdown")) {
+    scope -= 1;
+    if (scope < 0) scope = 0;
+  }
+
+  if (e.is("keyboard:down:arrowup")) {
+    scope += 1;
+    if (scope > tones.waveforms.left.length) {
+      scope = tones.waveforms.left.length;
+    }
+  }
+  */
+
+  //if (tap) {
+  // if (e.is("keyboard:down:shift") && !e.repeat) hold = true;
+  // if (e.is("keyboard:up:shift")) hold = false;
+  //} else {
+  // if (e.is("keyboard:down:shift") && !e.repeat) sharps = true;
+  // if (e.is("keyboard:up:shift")) sharps = false;
+  // if (e.is("keyboard:down:alt") && !e.repeat) flats = true;
+  // if (e.is("keyboard:up:alt")) flats = false;
+  //}
+
+  // 🥁 Percussion Sound Design
+  // Each drum uses layered synthesis for a more musical sound
+  // Velocity (0-127) scales volume for expressive playing
+  const pc = "maroon";
+  
+  // Kick drum - 808-style with BIG sustained BOOOOOOM
+  const makeKick = (velocity = 127) => {
+    const vel = velocity / 127; // Normalize to 0-1
+    
+    // === LAYER 1: THE BIG BOOM - long sustained sub ===
+    // This is the BOOOOOooooom that sustains and rumbles
+    synth({
+      type: "sine",
+      tone: 38, // Very deep sub
+      duration: 0.6, // LONG tail for that 808 sustain
+      attack: 0.001,
+      decay: 0.5, // Slower decay = longer boom
+      volume: 1.0 * vel,
+    });
+    
+    // === LAYER 2: Sub harmonic for warmth ===
+    synth({
+      type: "sine",
+      tone: 55, // Octave-ish above for body
+      duration: 0.5,
+      attack: 0.001,
+      decay: 0.55,
+      volume: 0.7 * vel,
+    });
+    
+    // === LAYER 3: Punch body (the THUMP) ===
+    synth({
+      type: "sine", 
+      tone: 90,
+      duration: 0.07,
+      attack: 0,
+      decay: 0.85,
+      volume: 0.8 * vel,
+    });
+    
+    // === LAYER 4: Click transient (the SNAP) ===
+    synth({
+      type: "square",
+      tone: 1200,
+      duration: 0.008,
+      attack: 0,
+      decay: 0.99,
+      volume: 0.5 * vel,
+    });
+    
+    // === LAYER 5: Noise burst for attack presence ===
+    synth({
+      type: "noise-white",
+      tone: 800,
+      duration: 0.012,
+      attack: 0,
+      decay: 0.95,
+      volume: 0.4 * vel,
+    });
+    
+    // === LAYER 6: Mid knock (beater sound) ===
+    synth({
+      type: "triangle",
+      tone: 150,
+      duration: 0.04,
+      attack: 0,
+      decay: 0.9,
+      volume: 0.5 * vel,
+    });
+    
+    // === LAYER 7: Extra low end sustain ===
+    // Second sub layer that decays even slower
+    synth({
+      type: "sine",
+      tone: 42,
+      duration: 0.8, // Even longer!
+      attack: 0.01,
+      decay: 0.4, // Very slow decay
+      volume: 0.6 * vel,
+    });
+  };
+  
+  // Snare - layered noise at different pitches for character
+  const makeSnare = (velocity = 127) => {
+    const vel = velocity / 127;
+    // High "snap" - bright filtered noise
+    synth({
+      type: "noise-white",
+      tone: 5000,
+      duration: 0.1,
+      attack: 0,
+      decay: 0.85,
+      volume: 0.5 * vel,
+    });
+    // Mid "body" - pitched noise around snare resonance
+    synth({
+      type: "noise-white",
+      tone: 250, // Pitched noise for snare body character
+      duration: 0.15,
+      attack: 0.001,
+      decay: 0.88,
+      volume: 0.45 * vel,
+    });
+    // Fundamental tone - the "drum" part
+    synth({
+      type: "triangle",
+      tone: 180,
+      duration: 0.1,
+      attack: 0,
+      decay: 0.9,
+      volume: 0.35 * vel,
+    });
+  };
+  
+  // Hi-hat - layered high-pitched noise for shimmer
+  const makeHihat = (velocity = 127) => {
+    const vel = velocity / 127;
+    // Main hat - very high pitched noise
+    synth({
+      type: "noise-white",
+      tone: 10000,
+      duration: 0.05,
+      attack: 0,
+      decay: 0.8,
+      volume: 0.3 * vel,
+    });
+    // Shimmer layer - slightly lower for body
+    synth({
+      type: "noise-white",
+      tone: 7000,
+      duration: 0.04,
+      attack: 0,
+      decay: 0.75,
+      volume: 0.2 * vel,
+    });
+  };
+  
+  // Open hi-hat / ride - longer decay with bell character
+  const makeRide = (velocity = 127) => {
+    const vel = velocity / 127;
+    // Main body - mid-high pitched noise
+    synth({
+      type: "noise-white",
+      tone: 6000,
+      duration: 0.3,
+      attack: 0.005,
+      decay: 0.65,
+      volume: 0.25 * vel,
+    });
+    // Shimmer - higher pitched noise
+    synth({
+      type: "noise-white",
+      tone: 9000,
+      duration: 0.2,
+      attack: 0.01,
+      decay: 0.6,
+      volume: 0.2 * vel,
+    });
+    // Bell tone - adds pitch character
+    synth({
+      type: "sine",
+      tone: 800,
+      duration: 0.18,
+      attack: 0.005,
+      decay: 0.75,
+      volume: 0.12 * vel,
+    });
+  };
+  
+  // Crash cymbal - wide frequency spread
+  const makeCrash = (velocity = 127) => {
+    const vel = velocity / 127;
+    // Low body
+    synth({
+      type: "noise-white",
+      tone: 3000,
+      duration: 0.5,
+      attack: 0.001,
+      decay: 0.55,
+      volume: 0.35 * vel,
+    });
+    // Mid shimmer
+    synth({
+      type: "noise-white",
+      tone: 6000,
+      duration: 0.45,
+      attack: 0.001,
+      decay: 0.5,
+      volume: 0.4 * vel,
+    });
+    // High sparkle
+    synth({
+      type: "noise-white",
+      tone: 10000,
+      duration: 0.35,
+      attack: 0,
+      decay: 0.45,
+      volume: 0.3 * vel,
+    });
+  };
+  
+  // Low tom
+  const makeTomLow = (velocity = 127) => {
+    const vel = velocity / 127;
+    synth({
+      type: "sine",
+      tone: 100,
+      duration: 0.2,
+      attack: 0.001,
+      decay: 0.9,
+      volume: 0.7 * vel,
+    });
+    synth({
+      type: "triangle",
+      tone: 180,
+      duration: 0.1,
+      attack: 0,
+      decay: 0.85,
+      volume: 0.3 * vel,
+    });
+  };
+  
+  // High tom  
+  const makeTomHigh = (velocity = 127) => {
+    const vel = velocity / 127;
+    synth({
+      type: "sine",
+      tone: 160,
+      duration: 0.15,
+      attack: 0.001,
+      decay: 0.88,
+      volume: 0.6 * vel,
+    });
+    synth({
+      type: "triangle",
+      tone: 280,
+      duration: 0.08,
+      attack: 0,
+      decay: 0.82,
+      volume: 0.25 * vel,
+    });
+  };
+  
+  // Legacy makePerc for backwards compatibility (clicky sounds)
+  const makePerc = (hz) => {
+    synth({
+      type: "triangle",
+      tone: hz / 2,
+      duration: 0.01,
+      attack: 0,
+      volume: 0.5,
+    });
+    synth({ type: "sawtooth", tone: hz, duration: 0.0025, volume: 1 });
+    synth({
+      type: "square",
+      tone: hz / 4,
+      duration: 0.005,
+      volume: 0.95,
+      decay: 0.999,
+    });
+  };
+
+  function makeNoteSound(tone, velocity = 127) {
+    // 📊 Track sound creation time for latency measurement
+    perfStats.lastSoundTime = performance.now();
+    if (perfStats.lastKeyTime > 0) {
+      const latency = perfStats.lastSoundTime - perfStats.lastKeyTime;
+      perfStats.latency = latency;
+      perfStats.latencyHistory.push(latency);
+      if (perfStats.latencyHistory.length > 30) perfStats.latencyHistory.shift();
+      perfStats.avgLatency = perfStats.latencyHistory.reduce((a, b) => a + b, 0) / perfStats.latencyHistory.length;
+      perfStats.maxLatency = Math.max(perfStats.maxLatency, latency);
+      perfStats.minLatency = Math.min(perfStats.minLatency, latency);
+    }
+    
+    const velocityRatioRaw = velocity === undefined ? 1 : velocity / 127;
+    const velocityRatio = num?.clamp
+      ? num.clamp(velocityRatioRaw, 0, 1)
+      : Math.max(0, Math.min(1, velocityRatioRaw));
+    const minVelocityVolume = 0.05; // Keep a subtle floor so very light taps still play.
+    const volumeScale = minVelocityVolume + (1 - minVelocityVolume) * velocityRatio;
+
+    if (wave === "sample") {
+      // synth({
+      //   type: "sine",
+      //   attack,
+      //   tone: freq(tone),
+      //   duration: 0.5,
+      //   volume: toneVolume / 2, // / 32,
+      // });
+
+      return play(startupSfx, {
+        volume: volumeScale,
+        pitch: freq(tone),
+        // pan: -0.5 + num.randIntRange(0, 100) / 100,
+      });
+
+      // return synth({
+      //   type: wave,
+      //   attack,
+      //   // decay,
+      //   tone,
+      //   duration: "🔁",
+      //   volume: toneVolume,
+      // });
+    } else if (wave === "composite") {
+      // console.log("🐦 Composite tone:", tone);
+
+      let toneA, toneB, toneC, toneD, toneE;
+      const baseFreq = freq(tone);
+
+      toneA = synth({
+        type: "sine",
+        // attack: 0.5,//attack * 8,
+        attack: 0.0025,
+        decay: 0.9,
+        tone: baseFreq,
+        // tone: baseFreq + 280 + num.randIntRange(-10, 20),
+        // duration: 0.18,
+        duration: "🔁",
+        volume: toneVolume * volumeScale,
+      });
+
+      // TODO: Can't update straight after triggering.
+      // setTimeout(() => {
+      //   toneA.update({ tone: baseFreq, duration: 0.02 });
+      // }, 10);
+
+      toneB = synth({
+        type: "sine",
+        // attack: attack * 8,
+        attack: 0.0025,
+        // decay,
+        tone: baseFreq + 9 + num.randIntRange(-1, 1), //+ 8, //num.randIntRange(-5, 5),
+        duration: "🔁",
+        volume: (toneVolume / 3) * volumeScale, // / 16,
+      });
+
+      toneC = synth({
+        type: "sawtooth",
+        attack,
+        decay: 0.9,
+        tone: baseFreq + num.randIntRange(-6, 6),
+        duration: 0.15 + num.rand() * 0.05,
+        volume: (toneVolume / 48) * volumeScale, // / 32,
+      });
+
+      // TODO: One-shot sounds and samples need to be 'killable'.
+
+      toneD = synth({
+        type: "triangle",
+        attack: 0.999, //attack * 8,
+        // decay,
+        tone: baseFreq + 8 + num.randIntRange(-5, 5),
+        duration: "🔁",
+        volume: (toneVolume / 32) * volumeScale,
+      });
+
+      toneE = synth({
+        type: "square",
+        attack: 0.05, //attack * 8,
+        // decay,
+        tone: baseFreq + num.randIntRange(-10, 10),
+        duration: "🔁",
+        volume: (toneVolume / 64) * volumeScale,
+      });
+
+      return {
+        startedAt: toneA?.startedAt || toneB.startedAt,
+        kill: (fade) => {
+          toneA?.kill(fade);
+          toneB?.kill(fade);
+          toneC?.kill(fade * 2); // TODO: Does not kill 1 shot sounds. 24.11.19.20.56
+          toneD?.kill(fade * 1.4);
+          toneE?.kill(fade / 2);
+        },
+      };
+    } else {
+      // Map 'noise' shorthand to 'noise-white' for the synth
+      const synthType = wave === "noise" ? "noise-white" : wave;
+      return synth({
+        type: synthType,
+        attack: quickFade ? 0.0015 : attack,
+        // decay,
+        tone,
+        duration: "🔁",
+        volume: toneVolume * volumeScale,
+      });
+    }
+  }
+
+  const lowerBaseOctave = () => parseInt(octave) + lowerOctaveShift;
+  const upperBaseOctave = () => parseInt(octave) + 1 + upperOctaveShift;
+
+  const flatToSharp = {
+    DB: "C#",
+    EB: "D#",
+    GB: "F#",
+    AB: "G#",
+    BB: "A#",
+  };
+
+  const MIDI_NOTE_ON = 0x90;
+  const MIDI_NOTE_OFF = 0x80;
+  const MIDI_PITCH_BEND = 0xe0;
+
+  const midiNoteToButton = (noteNumber) => {
+      if (!midiUtil?.note || typeof noteNumber !== "number") return null;
+
+      const raw = midiUtil.note(noteNumber);
+      if (!raw) return null;
+
+      const normalized = raw.toUpperCase();
+      const match = normalized.match(/^([A-G])([#B]?)(-?\d+)$/);
+      if (!match) return null;
+
+      let [, letter, accidental, octaveStr] = match;
+
+      if (accidental === "B") {
+        const enharmonic = flatToSharp[`${letter}${accidental}`];
+        if (!enharmonic) return null;
+        letter = enharmonic[0];
+        accidental = enharmonic[1] || "";
+      }
+
+      const noteName = (letter + accidental).toLowerCase();
+      const noteOctave = parseInt(octaveStr, 10);
+
+      if (Number.isNaN(noteOctave)) return null;
+
+      const lowerOct = lowerBaseOctave();
+      const upperOct = upperBaseOctave();
+
+      if (noteOctave === lowerOct && buttonNoteLookup.has(noteName)) {
+        return noteName;
+      }
+      if (noteOctave === upperOct) {
+        const upperNote = `+${noteName}`;
+        if (buttonNoteLookup.has(upperNote)) {
+          return upperNote;
+        }
+      }
+
+      if (noteOctave < lowerOct) {
+        const offset = (lowerOct - noteOctave) % 2;
+        const baseNote = offset === 0 ? noteName : `+${noteName}`;
+        if (buttonNoteLookup.has(baseNote)) {
+          return baseNote;
+        }
+      }
+
+      if (noteOctave > upperOct) {
+        const offset = (noteOctave - upperOct) % 2;
+        const baseNote = offset === 0 ? `+${noteName}` : noteName;
+        if (buttonNoteLookup.has(baseNote)) {
+          return baseNote;
+        }
+      }
+
+      if (buttonNoteLookup.has(noteName)) {
+        console.warn("🎹 MIDI note folded to base octave:", {
+          noteNumber,
+          raw,
+          mappedTo: noteName,
+        });
+        return noteName;
+      }
+
+      const sharpCandidate = `+${noteName}`;
+      if (buttonNoteLookup.has(sharpCandidate)) {
+        console.warn("🎹 MIDI note folded to upper octave:", {
+          noteNumber,
+          raw,
+          mappedTo: sharpCandidate,
+        });
+        return sharpCandidate;
+      }
+
+      console.warn("🎹 MIDI note unmapped:", { noteNumber, raw, lowerOct, upperOct });
+      return null;
+    };
+
+  const computePitchBendRatio = () => {
+    const semitoneOffset = midiPitchBendValue * MIDI_PITCH_BEND_RANGE;
+    return 2 ** (semitoneOffset / 12);
+  };
+
+  const applyPitchBendToNotes = (noteKeys, { immediate = false } = {}) => {
+    const ratio = computePitchBendRatio();
+    const targets = Array.isArray(noteKeys) && noteKeys.length > 0
+      ? noteKeys
+      : Object.keys(sounds);
+
+    targets.forEach((noteKey) => {
+      const soundEntry = sounds[noteKey];
+      const toneInfo = tonestack[noteKey];
+      if (!soundEntry?.sound?.update || !toneInfo?.tone) return;
+
+      const baseFrequency = freq(toneInfo.tone);
+      if (typeof baseFrequency !== "number" || Number.isNaN(baseFrequency)) return;
+
+      const bentFrequency = baseFrequency * ratio;
+      const payload = immediate ? { tone: bentFrequency } : { tone: bentFrequency, duration: 0.05 };
+      try {
+        soundEntry.sound.update(payload);
+      } catch (err) {
+        console.warn("🎛️ Pitch bend update failed", { noteKey, err });
+      }
+    });
+  };
+
+  const startMidiButtonNote = (buttonNote, velocity = 127) => {
+    if (!buttonNote) return false;
+
+    if (song && buttonNote.toUpperCase() !== song?.[songIndex][0]) {
+      synth({
+        type: "noise-white",
+        tone: 1000,
+        duration: 0.05,
+        volume: 0.3,
+        attack: 0,
+      });
+      return false;
+    }
+
+    anyDown = true;
+
+    let noteName = buttonNote;
+    let targetOctave = lowerBaseOctave();
+    if (buttonNote.startsWith("+")) {
+      noteName = buttonNote.slice(1);
+      targetOctave = upperBaseOctave();
+    }
+
+    const noteUpper = noteName.toUpperCase();
+    const tone = `${targetOctave}${noteUpper}`;
+    const active = orderedByCount(sounds);
+
+    if (slide && active.length > 0) {
+      sounds[active[0]]?.sound?.update({ tone, duration: 0.1 });
+      tonestack[buttonNote] = {
+        count: Object.keys(tonestack).length,
+        tone,
+      };
+      sounds[buttonNote] = sounds[active[0]];
+      if (sounds[buttonNote]) sounds[buttonNote].note = buttonNote;
+      delete sounds[active[0]];
+      applyPitchBendToNotes([buttonNote], { immediate: true });
+    } else {
+      tonestack[buttonNote] = {
+        count: Object.keys(tonestack).length,
+        tone,
+      };
+
+      let soundHandle = makeNoteSound(tone, velocity);
+
+      if (!soundHandle || typeof soundHandle.kill !== "function") {
+        const velocityRatio = velocity === undefined ? 1 : velocity / 127;
+        const clampedRatio = num?.clamp
+          ? num.clamp(velocityRatio, 0, 1)
+          : Math.max(0, Math.min(1, velocityRatio));
+        const minVelocityVolume = 0.05;
+        const fallbackVolume =
+          toneVolume * (minVelocityVolume + (1 - minVelocityVolume) * clampedRatio);
+        soundHandle = synth({
+          type: "sine",
+          tone: freq(tone),
+          attack: quickFade ? 0.0015 : attack,
+          decay: 0.9,
+          duration: 0.4,
+          volume: fallbackVolume,
+        });
+      }
+
+      sounds[buttonNote] = {
+        note: buttonNote,
+        count: active.length + 1,
+        sound: soundHandle,
+      };
+
+      applyPitchBendToNotes([buttonNote], { immediate: true });
+
+      if (buttonNote.toUpperCase() === song?.[songIndex][0]) {
+        songNoteDown = true;
+      }
+
+      delete trail[buttonNote];
+
+      pictureAdd(api, tone);
+      udpServer?.send("tv", { note: buttonNote });
+    }
+
+    if (buttons[buttonNote]) {
+      buttons[buttonNote].down = true;
+      buttons[buttonNote].over = true;
+    }
+
+    return true;
+  };
+
+  const stopMidiButtonNote = (buttonNote) => {
+    if (!buttonNote) return;
+
+    const orderedTones = orderedByCount(tonestack);
+
+    if (slide && orderedTones.length > 1 && sounds[buttonNote]) {
+      const previousKey = orderedTones[orderedTones.length - 2];
+      const previousTone = tonestack[previousKey]?.tone;
+      if (previousTone) {
+        sounds[buttonNote]?.sound?.update({ tone: previousTone, duration: 0.1 });
+        sounds[previousKey] = sounds[buttonNote];
+        if (sounds[previousKey]) sounds[previousKey].note = previousKey;
+        applyPitchBendToNotes([previousKey], { immediate: true });
+      }
+    } else if (sounds[buttonNote]?.sound) {
+      const soundEntry = sounds[buttonNote];
+      const lifespan = soundEntry.sound?.startedAt
+        ? performance.now() / 1000 - soundEntry.sound.startedAt
+        : 0.1;
+      const fade = max(0.075, min(lifespan, 0.15));
+      soundEntry.sound.kill(quickFade ? fastFade : fade);
+    }
+
+    if (buttonNote.toUpperCase() === song?.[songIndex][0]) {
+      songIndex = (songIndex + 1) % song.length;
+      songNoteDown = false;
+      songShifting = true;
+    }
+
+    delete tonestack[buttonNote];
+    delete sounds[buttonNote];
+    trail[buttonNote] = 1;
+
+    if (buttons[buttonNote]) {
+      buttons[buttonNote].down = false;
+      buttons[buttonNote].over = false;
+    }
+
+    if (melodyAliasActiveNote === buttonNote) {
+      melodyAliasDown = false;
+      melodyAliasActiveNote = null;
+      melodyAliasStartedNote = false;
+    }
+  };
+
+  if (e.is("midi:keyboard")) {
+    midiConnected = true;
+
+    const status = e.data?.[0] ?? 0;
+    const noteNumber = e.data?.[1];
+    const velocity = e.data?.[2] ?? 0;
+    const command = status & 0xf0;
+
+    if (command === MIDI_PITCH_BEND) {
+      const lsb = e.data?.[1] ?? 0;
+      const msb = e.data?.[2] ?? 0;
+      const rawValue = (msb << 7) | lsb; // 0 - 16383
+      const normalized = (rawValue - 8192) / 8192;
+      const clamped = num?.clamp
+        ? num.clamp(normalized, -1, 1)
+        : Math.max(-1, Math.min(1, normalized));
+
+      if (clamped !== midiPitchBendValue) {
+        midiPitchBendValue = clamped;
+        applyPitchBendToNotes(undefined, { immediate: true });
+        console.log("🎛️ MIDI pitch bend", {
+          rawValue,
+          normalized,
+          clamped,
+          ratio: computePitchBendRatio(),
+        });
+      }
+
+      return;
+    }
+
+    if (typeof noteNumber === "number") {
+      if (command === MIDI_NOTE_ON && velocity > 0) {
+        // 📊 Track MIDI key press time for latency measurement
+        perfStats.lastKeyTime = performance.now();
+        
+        const buttonNote = midiNoteToButton(noteNumber);
+        if (buttonNote && startMidiButtonNote(buttonNote, velocity)) {
+          console.log("🎹 MIDI note on", { noteNumber, velocity, buttonNote });
+          midiActiveNotes.set(noteNumber, buttonNote);
+        }
+      } else if (command === MIDI_NOTE_OFF || (command === MIDI_NOTE_ON && velocity === 0)) {
+        const mappedNote = midiActiveNotes.get(noteNumber) ?? midiNoteToButton(noteNumber);
+        if (mappedNote) {
+          console.log("🎹 MIDI note off", { noteNumber, buttonNote: mappedNote });
+          stopMidiButtonNote(mappedNote);
+        }
+        midiActiveNotes.delete(noteNumber);
+      }
+    }
+
+    return;
+  }
+
+  if (!tap) {
+    if (e.is("keyboard:down:space") && !e.repeat) {
+      perc = pc; //"cyan";
+      makeSnare(e.velocity);
+    }
+  }
+
+  if (e.is("keyboard:down:alt") && !e.repeat && e.code === "AltLeft") {
+    perc = pc; //"cyan";
+    makeCrash(e.velocity);
+  }
+
+  if (e.is("keyboard:down:alt") && !e.repeat && e.code === "AltRight") {
+    perc = pc; //"cyan";
+    makeRide(e.velocity);
+  }
+
+  if (e.is("keyboard:down:arrowleft") && !e.repeat && !percDowns.left) {
+    perc = "brown";
+    percDowns.left = true;
+    makeTomLow(e.velocity);
+  }
+
+  if (e.is("keyboard:down:arrowdown") && !e.repeat && !percDowns.down) {
+    perc = "pink";
+    percDowns.down = true;
+    makeKick(e.velocity);
+  }
+
+  if (e.is("keyboard:down:arrowright") && !e.repeat && !percDowns.right) {
+    perc = "orange";
+    percDowns.right = true;
+    makeTomHigh(e.velocity);
+  }
+
+  if (e.is("keyboard:down:arrowup") && !e.repeat && !percDowns.up) {
+    percDowns.up = true;
+    perc = "cyan";
+    makeHihat(e.velocity);
+  }
+  if (e.is("keyboard:up:arrowleft")) {
+    delete percDowns.left;
+  }
+
+  if (e.is("keyboard:up:arrowdown")) {
+    delete percDowns.down;
+  }
+
+  if (e.is("keyboard:up:arrowright")) {
+    delete percDowns.right;
+  }
+
+  if (e.is("keyboard:up:arrowup")) {
+    delete percDowns.up;
+  }
+
+  if (!tap) {
+    const activePens = pens?.();
+    if (activePens?.length > 0) {
+      anyDown = true;
+    }
+
+    if (e.is("lift") && activePens?.length <= 1) anyDown = false;
+
+    octBtn?.act(e, {
+      down: () => api.beep(400),
+      push: (btn) => {
+        api.beep();
+        waveIndex = (waveIndex + 1) % wavetypes.length;
+        const octNum = parseInt(octave);
+        octave = max(1, (octNum + 1) % 10).toString();
+        buildOctButton(api);
+      },
+    });
+
+    waveBtn?.act(e, {
+      down: () => api.beep(400),
+      push: (btn) => {
+        api.beep();
+        waveIndex = (waveIndex + 1) % wavetypes.length;
+        wave = wavetypes[waveIndex];
+        buildWaveButton(api);
+      },
+    });
+
+    const activateMelodyAlias = () => {
+      if (!song || paintPictureOverlay || projector) return false;
+      const currentNote = song?.[songIndex]?.[0];
+      if (!currentNote) return false;
+
+      const targetButtonNote = currentNote.toLowerCase();
+
+      if (melodyAliasDown && melodyAliasActiveNote === targetButtonNote) {
+        return false;
+      }
+
+      if (sounds[targetButtonNote]) {
+        melodyAliasDown = true;
+        melodyAliasActiveNote = targetButtonNote;
+        melodyAliasStartedNote = false;
+        return true;
+      }
+
+      const started = startMidiButtonNote(targetButtonNote, 127);
+      if (started) {
+        melodyAliasDown = true;
+        melodyAliasActiveNote = targetButtonNote;
+        melodyAliasStartedNote = true;
+        return true;
+      }
+
+      return false;
+    };
+
+    const releaseMelodyAlias = () => {
+      if (!melodyAliasDown) return;
+      if (melodyAliasStartedNote && melodyAliasActiveNote) {
+        stopMidiButtonNote(melodyAliasActiveNote);
+      }
+      melodyAliasDown = false;
+      melodyAliasActiveNote = null;
+      melodyAliasStartedNote = false;
+    };
+
+    if (melodyAliasBtn && song && !paintPictureOverlay && !projector) {
+      melodyAliasBtn.act(
+        e,
+        {
+        down: () => {
+          activateMelodyAlias();
+        },
+        push: () => {
+          releaseMelodyAlias();
+        },
+        up: () => {
+          releaseMelodyAlias();
+        },
+        cancel: () => {
+          releaseMelodyAlias();
+        },
+        out: () => {
+          releaseMelodyAlias();
+        },
+        },
+        pens?.(),
+      );
+    }
+
+    buttonNotes.forEach((note) => {
+      if (buttons[note]) {
+        buttons[note].act(
+          e,
+          {
+            down: (btn) => {
+              anyDown = true;
+              // 📊 Track key press time for latency measurement
+              perfStats.lastKeyTime = performance.now();
+              
+              // In song mode, block all notes except the current one
+              if (song && note.toUpperCase() !== song?.[songIndex][0]) {
+                // Play white noise bump for wrong note
+                synth({
+                  type: "noise-white",
+                  tone: 1000,
+                  duration: 0.05,
+                  volume: 0.3,
+                  attack: 0,
+                });
+                return false; // Block the interaction
+              }
+
+              if (downs[note]) return false; // Cancel the down if the key is held.
+
+              let noteUpper = note.toUpperCase();
+              // console.log("Note upper:", noteUpper);
+              keys += noteUpper;
+              const active = orderedByCount(sounds);
+
+              let tempOctave = octave;
+
+              if (note[0] === "+") {
+                noteUpper = noteUpper.replace("+", "");
+                tempOctave = parseInt(octave) + 1;
+                tempOctave += upperOctaveShift;
+              } else {
+                tempOctave = parseInt(octave) + lowerOctaveShift;
+              }
+
+              const tone = `${tempOctave}${noteUpper}`;
+
+              // console.log("🔴 Chosen tone:", tone, noteUpper);
+
+              if (slide && active.length > 0) {
+                sounds[active[0]]?.sound?.update({ tone, duration: 0.1 });
+                // 🟠 TODO: Instead of just duration here also be able to add
+                //          a swing / easing function so it's not necessarily
+                //          linear? 24.07.28.22.19
+                tonestack[note] = {
+                  count: Object.keys(tonestack).length,
+                  tone,
+                };
+                sounds[note] = sounds[active[0]]; // Switch the note label.
+                if (sounds[note]) sounds[note].note = note;
+                delete sounds[active[0]]; // Swap the sound reference.
+                applyPitchBendToNotes([note], { immediate: true });
+              } else {
+                tonestack[note] = {
+                  count: Object.keys(tonestack).length,
+                  tone,
+                };
+
+                sounds[note] = {
+                  note,
+                  count: active.length + 1,
+                  sound: makeNoteSound(tone, 127),
+                };
+
+                applyPitchBendToNotes([note], { immediate: true });
+
+                if (note.toUpperCase() === song?.[songIndex][0]) {
+                  songNoteDown = true;
+                }
+
+                delete trail[note];
+
+                pictureAdd(api, tone);
+                udpServer?.send("tv", { note }); // Send udp message for note.
+              }
+            },
+            over: (btn) => {
+              if (btn.up && anyDown) {
+                btn.up = false;
+                btn.actions.down(btn);
+                
+                // In song mode, if we drag into the correct note, mark it as pressed
+                if (song && note.toUpperCase() === song?.[songIndex][0]) {
+                  songNoteDown = true;
+                }
+              }
+            },
+            // TODO: The order of over and out will be important...
+            out: (btn) => {
+              // Only stop the sound when dragging off, but don't affect button down state
+              sounds[note]?.sound?.kill(killFade);
+              delete tonestack[note]; // Remove from notestack  
+              delete sounds[note]; // Remove sound reference
+              delete trail[note]; // Clean up trail
+              
+              // If this was the song note, reset the flag so it doesn't advance on wrong note
+              if (song && note.toUpperCase() === song?.[songIndex][0] && songNoteDown) {
+                songNoteDown = false;
+              }
+            },
+            cancel: (btn) => {
+              // Force cleanup when button gets stuck - stop the sound immediately
+              sounds[note]?.sound?.kill(fastFade); // Use fast fade for force cleanup
+              delete tonestack[note]; // Remove from notestack
+              delete sounds[note]; // Remove sound reference
+              delete trail[note]; // Clean up trail
+            },
+            up: (btn) => {
+              // ❤️‍🔥 TODO: How to manage the sliding here?
+              if (downs[note]) return false;
+
+              const orderedTones = orderedByCount(tonestack);
+
+              if (slide && orderedTones.length > 1 && sounds[note]) {
+                sounds[note]?.sound?.update({
+                  tone: tonestack[orderedTones[orderedTones.length - 2]].tone,
+                  duration: 0.1,
+                });
+                const previousKey = orderedTones[orderedTones.length - 2];
+                sounds[previousKey] = sounds[note];
+                if (sounds[previousKey]) sounds[previousKey].note = previousKey;
+                applyPitchBendToNotes([previousKey], { immediate: true });
+              } else {
+                sounds[note]?.sound.kill(quickFade ? fastFade : killFade);
+              }
+
+              // console.log("🪱 Trail:", note);
+
+              trail[note] = 1;
+
+              if (note.toUpperCase() === song?.[songIndex][0]) {
+                songIndex = (songIndex + 1) % song.length;
+                songNoteDown = false;
+                songShifting = true;
+              }
+
+              delete tonestack[note]; // Remove this key from the notestack.
+              delete sounds[note];
+              //} else {
+              // console.log(note, sounds);
+              // sounds[key]?.sound?.update({
+              //  tone: tonestack[orderedTones[orderedTones.length - 2]].tone,
+              // });
+              // sounds[orderedTones[orderedTones.length - 2]] = sounds[key];
+              //}
+            },
+          },
+          pens?.(),
+        );
+      }
+    });
+  }
+
+  // if (editable && e.is("keyboard:down:tab") && !e.repeat) {
+  //   tap = !tap;
+  //   resetModeState();
+  // }
+
+  if (e.is("keyboard:down:tab")) {
+    waveBtn.actions.push?.();
+  }
+
+  // Clear Track
+  if (editable && e.is("keyboard:down:0") && !e.repeat) {
+    keys = "";
+    tap = false;
+    editable = false;
+    resetModeState();
+  }
+
+  if (tap) {
+    if ((e.is("keyboard:down:space") || e.is("touch")) && !sounds[tapped]) {
+      let reset = false;
+      //if (!hold) {
+      // TODO: ❤️‍🔥 Fix this.
+      // }
+
+      let tempTapIndex = tapIndex,
+        tappedOctave;
+
+      if (octaves.indexOf(keys[tapIndex]) > -1) {
+        octave = keys[tapIndex];
+        tappedOctave = octave;
+        tempTapIndex += 1;
+      }
+
+      tapped = keys[tempTapIndex];
+
+      if (accents.indexOf(keys[tempTapIndex + 1]) > -1) {
+        tapped = keys[tempTapIndex] + keys[tempTapIndex + 1];
+      }
+
+      const tone = tapped;
+      if (tappedOctave) tapped = tappedOctave + tapped;
+  if (!reset) sounds[tapped] = makeNoteSound(octave + tone, e.velocity ?? 127); // Use velocity from event
+      // type: wave,
+      // tone: octave + tone,
+      // attack,
+      // decay,
+      // count: orderedByCount(sounds).length,
+      // duration: "🔁",
+      // volume: toneVolume,
+      // });
+    }
+
+    // TODO: This needs to work for multi-touch.
+
+    if (e.is("keyboard:up:space") || e.is("lift")) {
+      // Push the `tapIndex` forward according to octave, then for note, then
+      // for the accent.
+      if (octaves.indexOf(keys[tapIndex]) > -1) tapIndex += 1;
+      tapIndex += 1;
+      if (accents.indexOf(keys[tapIndex]) > -1) tapIndex += 1;
+
+      if (tapIndex >= keys.length) {
+        octave = STARTING_OCTAVE;
+        tapIndex = 0;
+      }
+
+      sounds[tapped]?.kill(quickFade ? fastFade : killFade);
+      delete sounds[tapped];
+      tapped = undefined;
+    }
+  }
+
+  // Individual Keyboard Notes
+  [...(octaves + notes + edges).split(""), "control"].forEach((key) => {
+    if (e.is(`keyboard:down:${key}`) && !e.repeat && !downs[key]) {
+      // 📊 Track key press time for latency measurement
+      perfStats.lastKeyTime = performance.now();
+      
+      downs[key] = true;
+
+      if (!tap) {
+        if (octaves.includes(key) && octaves.includes(keys.slice(-1)))
+          keys = keys.slice(0, -1);
+        editable = true;
+      } else if (keys[tapIndex] === key) {
+        tapped = key;
+      }
+
+      if (octaves.includes(key)) {
+        // 🎹 Keyboard -> 🎼 Octave recognition.
+        octave = parseInt(key);
+        sounds[key] = "held";
+        keys += key.toUpperCase();
+      } else {
+        // 🎹 Keyboard -> 🎵 Note recognition.
+        let note = key.toUpperCase();
+
+        // console.log("🫐 Extended Note ?:", note);
+
+        if ("ZX".includes(note) || note === "CONTROL") {
+          switch (note) {
+            case "CONTROL":
+              note = "-A";
+              break;
+            case "Z":
+              note = "-A#";
+              break;
+            case "X":
+              note = "-B";
+              break;
+          }
+        }
+
+        // console.log(note);
+
+        if (";']".includes(note)) {
+          switch (note) {
+            case ";":
+              note = "++C";
+              break;
+            case "'":
+              note = "++C#";
+              break;
+            case "]":
+              note = "++D";
+              break;
+          }
+        }
+
+        if ("VSWRQ".includes(note)) {
+          switch (note) {
+            case "V":
+              note = "C#";
+              break;
+            case "S":
+              note = "D#";
+              break;
+            case "W":
+              note = "F#";
+              break;
+            case "R":
+              note = "G#";
+              break;
+            case "Q":
+              note = "A#";
+              break;
+          }
+        }
+
+        let activeOctave = parseInt(octave); //parseInt(octave);
+        let buttonNote;
+
+        if (("HIJKLMN" + "TYUOP").includes(note)) {
+          switch (note) {
+            case "H":
+              note = "C";
+              break;
+            case "I":
+              note = "D";
+              break;
+            case "J":
+              note = "E";
+              break;
+            case "K":
+              note = "F";
+              break;
+            case "L":
+              note = "G";
+              break;
+            case "M":
+              note = "A";
+              break;
+            case "N":
+              note = "B";
+              break;
+            // Semitones
+            case "T":
+              note = "C#";
+              break;
+            case "Y":
+              note = "D#";
+              break;
+            case "U":
+              note = "F#";
+              break;
+            case "O":
+              note = "G#";
+              break;
+            case "P":
+              note = "A#";
+              break;
+          }
+          activeOctave += 1;
+          activeOctave += upperOctaveShift;
+          buttonNote = "+" + note.toLowerCase();
+        } else {
+          activeOctave += lowerOctaveShift;
+          buttonNote = note.toLowerCase();
+        }
+
+        // Adjust active octave based on extension note
+        // if needed.
+
+        if (note.startsWith("-")) {
+          note = note.replace("-", "");
+          activeOctave -= 1;
+        } else if (note.startsWith("++")) {
+          note = note.replace("++", "");
+          activeOctave += 2;
+          activeOctave += upperOctaveShift;
+        }
+
+        // if (activeOctave !== parseInt(octave)) {
+        // keys += activeOctave + note;
+        // } else {
+        keys += activeOctave + note;
+        // }
+
+        // const buttonNote =
+        //  (activeOctave === parseInt(octave) ? "" : "+") + note.toLowerCase();
+
+        // 🎵 Block wrong keyboard keys in song mode (melody learning mode)
+        if (song && buttonNote.toUpperCase() !== song?.[songIndex][0]) {
+          // Play white noise bump for wrong key press
+          synth({
+            type: "noise-white",
+            tone: 1000,
+            duration: 0.05,
+            volume: 0.3,
+            attack: 0,
+          });
+          return; // Block this wrong key in melody mode
+        }
+
+        if (buttons[buttonNote]) buttons[buttonNote].down = true;
+
+        const active = orderedByCount(sounds);
+
+        const tone = `${activeOctave}${note}`;
+
+        if (slide && active.length > 0) {
+          // TODO: Fix slide here... 24.08.16.06.18
+          //console.log("Fix slide...", active[0], sounds[active[0]]?.sound, tone, key);
+
+          sounds[active[0]]?.sound?.update({ tone, duration: 0.1 });
+
+          tonestack[buttonNote] = {
+            count: Object.keys(tonestack).length,
+            tone,
+          };
+          sounds[buttonNote] = sounds[active[0]]; // Switch the note label.
+          if (sounds[buttonNote]) sounds[buttonNote].note = buttonNote;
+          delete sounds[active[0]]; // Swap the sound reference.
+          applyPitchBendToNotes([buttonNote], { immediate: true });
+        } else {
+          tonestack[buttonNote] = {
+            count: Object.keys(tonestack).length,
+            tone,
+          };
+          // console.log("Pressed:", buttonNote);
+          sounds[buttonNote] = {
+            note: buttonNote,
+            count: active.length + 1,
+            sound: makeNoteSound(tone, e.velocity ?? 127), // Use velocity from event
+            // type: wave,
+            // attack,
+            // decay,
+            // tone,
+            // duration: "🔁",
+            // volume: toneVolume,
+            // }),
+          };
+
+          applyPitchBendToNotes([buttonNote], { immediate: true });
+
+          if (buttonNote.toUpperCase() === song?.[songIndex][0]) {
+            songNoteDown = true;
+          }
+
+          delete trail[buttonNote];
+
+          pictureAdd(api, tone);
+          udpServer?.send("tv", { note: buttonNote }); // Send udp message for note.
+        }
+      }
+    }
+
+    // Just for the notes, not the octaves...
+    if (e.is(`keyboard:up:${key}`) /*&& notes.indexOf(key) > -1*/) {
+      if (tap && tapped === key) {
+        tapIndex = (tapIndex + 1) % keys.length;
+        tapped = undefined;
+      }
+
+      if (downs[key]) {
+        delete downs[key];
+
+        // let buttonNote = key;
+        function noteFromKey(key) {
+          let buttonNote = key;
+
+          if ("vswrq".includes(key)) {
+            switch (key) {
+              case "v":
+                buttonNote = "c#";
+                break;
+              case "s":
+                buttonNote = "d#";
+                break;
+              case "w":
+                buttonNote = "f#";
+                break;
+              case "r":
+                buttonNote = "g#";
+                break;
+              case "q":
+                buttonNote = "a#";
+                break;
+            }
+          }
+          // TODO: This matching code should be combined across event handlers. 24.08.15.06.40
+          let activeOctave = octave;
+
+          if (("hijklmn" + "tyuop").includes(buttonNote)) {
+            switch (buttonNote) {
+              case "h":
+                buttonNote = "c";
+                break;
+              case "i":
+                buttonNote = "d";
+                break;
+              case "j":
+                buttonNote = "e";
+                break;
+              case "k":
+                buttonNote = "f";
+                break;
+              case "l":
+                buttonNote = "g";
+                break;
+              case "m":
+                buttonNote = "a";
+                break;
+              case "n":
+                buttonNote = "b";
+                break;
+              // Semitones
+              case "t":
+                buttonNote = "c#";
+                break;
+              case "y":
+                buttonNote = "d#";
+                break;
+              case "u":
+                buttonNote = "f#";
+                break;
+              case "o":
+                buttonNote = "g#";
+                break;
+              case "p":
+                buttonNote = "a#";
+                break;
+            }
+            activeOctave = parseInt(octave) + 1;
+          }
+
+          if (activeOctave !== octave) buttonNote = "+" + buttonNote;
+
+          if ("zx".includes(buttonNote) || buttonNote === "control") {
+            switch (buttonNote) {
+              case "x":
+                buttonNote = "-b";
+                break;
+              case "z":
+                buttonNote = "-a#";
+                break;
+              case "control":
+                buttonNote = "-a";
+                break;
+            }
+          }
+
+          if (";']".includes(buttonNote)) {
+            switch (buttonNote) {
+              case ";":
+                buttonNote = "++c";
+                break;
+              case "'":
+                buttonNote = "++c#";
+                break;
+              case "]":
+                buttonNote = "++d";
+                break;
+            }
+          }
+
+          return buttonNote;
+        }
+
+        const buttonNote = noteFromKey(key);
+
+        // console.log("Released:", buttonNote);
+
+        const orderedTones = orderedByCount(tonestack);
+
+        // console.log(
+        //   "Ordered Tones:",
+        //   orderedTones,
+        //   "Sounds:",
+        //   sounds,
+        //   "Key:",
+        //   key,
+        // );
+
+        if (slide && orderedTones.length > 1 && sounds[buttonNote]) {
+          sounds[buttonNote]?.sound?.update({
+            tone: tonestack[orderedTones[orderedTones.length - 2]].tone,
+            duration: 0.1,
+          });
+
+          // console.log(
+          //   "New sound key is:",
+          //   tonestack[orderedTones[orderedTones.length - 2]],
+          //   noteFromKey(orderedTones[orderedTones.length - 2]),
+          //   orderedTones,
+          //   sounds
+          // );
+
+          const previousKeyRaw = orderedTones[orderedTones.length - 2];
+          const n = noteFromKey(previousKeyRaw);
+          sounds[n] = sounds[buttonNote];
+          if (sounds[n]) sounds[n].note = n;
+          applyPitchBendToNotes([previousKeyRaw], { immediate: true });
+          // console.log("Replaced:", buttonNote, "with:", n);
+
+          // delete sounds[buttonNote];
+        } else {
+          // console.log("Killing sound:", buttonNote);
+
+          if (sounds[buttonNote]?.sound) {
+            const fade = max(
+              0.075, //0.175,
+              min(
+                (performance.now() / 1000 - sounds[buttonNote].sound.startedAt),
+                0.15, //0.45,
+              ),
+            );
+            // console.log("🦋 Fade length:", fade);
+            // killFade
+            sounds[buttonNote]?.sound.kill(quickFade ? fastFade : fade); // Kill a sound if it exists.
+          }
+        }
+
+        if (buttonNote.toUpperCase() === song?.[songIndex][0]) {
+          songIndex = (songIndex + 1) % song.length;
+          songNoteDown = false;
+          songShifting = true;
+        }
+
+        delete tonestack[buttonNote]; // Remove this key from the notestack.
+        delete sounds[buttonNote];
+        trail[buttonNote] = 1;
+        if (buttons[buttonNote]) buttons[buttonNote].down = false;
+      }
+    }
+  });
+}
+
+// 📚 Library
+
+function pictureAdd({ page, screen, wipe, write, line, ink, num }, note) {
+  if (!picture?.pixels) return;
+  note = note.toLowerCase();
+
+  const letter = note.slice(1);
+  // console.log(note);
+
+  page(picture);
+  // wipe("black");
+  ink("yellow");
+  // write(note, { center: "xy"}); // TOOD: Write's random values should be confined to the
+  //       page and not the screen.
+  // write("POW", { center: "xy" }); // TOOD: Write's random values should be confined to the
+
+  const notesToCols = {
+    c: [255, 0, 0], // Red
+    "c#": [128, 128, 128], // Gray
+    d: [0, 255, 0], // Green
+    "d#": [0, 0, 0], // Black
+    e: [0, 0, 255], // Blue
+    f: [0, 255, 255], // Cyan
+    "f#": [128, 0, 128], // Purple
+    g: [255, 0, 255], // Magenta
+    "g#": [255, 165, 0], // Orange
+    a: [255, 255, 0], // Yellow
+    "a#": [139, 69, 19], // Brown
+    b: [255, 255, 255], // White
+  };
+
+  // write(note, num.randInt(128), num.randInt(128));
+
+  // TODO: Rather than draw a whole box from 0, 0, to 128, 128, i wanna
+  //       draw horizontal scanlines in aloop and randomly skip some.
+  ink(...notesToCols[letter], 32).box(0, 0, picture.width, picture.height);
+
+  // for (let y = 0; y < 128; y += 1) {
+  //   // Adjust step size (e.g., 2) for scanline spacing
+  //   if (Math.random() > 0.3) {
+  //     // 30% chance to skip a line
+  //     ink(...notesToCols[letter], 32).box(0, y, 128, 1); // Draw a single horizontal line
+  //   }
+  // }
+
+  // ink(undefined);
+  // line();
+  page(screen);
+}
+
+function pictureLines(
+  { page, ink, wipe, screen, blur, box, line, plot, num, paintCount, sound, scroll },
+  { amplitude, waveforms, audioReady },
+) {
+  if (!picture?.pixels) return;
+  page(picture);
+
+  // Blur instead of clearing for trail effect
+  blur(0.5);
+
+  // Scroll horizontally to the right
+  scroll(1, 0);
+
+  const safeAmplitude =
+    typeof amplitude === "number" && Number.isFinite(amplitude) ? amplitude : 0;
+
+  let waveformArray = [];
+  if (Array.isArray(waveforms)) {
+    waveformArray = waveforms.slice();
+  } else if (waveforms && typeof waveforms.length === "number") {
+    waveformArray = Array.from(waveforms);
+  }
+
+  if (waveformArray.length > 0) {
+    waveformArray = waveformArray.map((value) =>
+      typeof value === "number" && Number.isFinite(value) ? value : 0,
+    );
+  }
+
+  const hasWaveformData = audioReady && waveformArray.length > 0;
+
+  // Get the active notes from the sounds object
+  const activeNotes = Object.keys(sounds).filter(
+    (key) => sounds[key]?.sound && key,
+  );
+
+  if (activeNotes.length > 0) {
+    // Get color from the first active note
+    const firstNote = activeNotes[0];
+    if (firstNote) {
+      const color = colorFromNote(firstNote, num);
+
+      // === WAVEFORM LINE (BACKGROUND) ===
+      // Draw waveform line first in the background
+      if (hasWaveformData && waveformArray.length > 16) {
+        const step = picture.width / waveformArray.length;
+        const centerY = picture.height / 2;
+
+        for (let i = 1; i < waveformArray.length; i++) {
+          const x1 = (i - 1) * step;
+          const y1 = centerY + waveformArray[i - 1] * picture.height * 0.4;
+          const x2 = i * step;
+          const y2 = centerY + waveformArray[i] * picture.height * 0.4;
+
+          // Draw waveform line with slight transparency
+          ink(...color, 120).line(x1, y1, x2, y2);
+        }
+      }
+
+      // === WAVEFORM BARS ===
+      // Draw vertical bars based on waveform amplitude
+      if (hasWaveformData && waveformArray.length > 16) {
+        const barWidth = picture.width / waveformArray.length;
+        const centerY = picture.height / 2;
+
+        for (let i = 0; i < waveformArray.length; i++) {
+          const x = i * barWidth;
+          const barHeight = Math.abs(waveformArray[i]) * picture.height * 0.4;
+          const y = centerY - barHeight / 2;
+
+          // Draw vertical bar filling the full width
+          ink(...color, 180).box(x, y, Math.ceil(barWidth), barHeight);
+        }
+      }
+
+      // === HORIZONTAL STRIPES FOR EACH NOTE ===
+      // Draw colored stripes across the screen for each active note
+      const stripeHeight = picture.height / activeNotes.length;
+      activeNotes.forEach((stripeNote, idx) => {
+        if (!stripeNote) return;
+        const stripeColor = colorFromNote(stripeNote, num);
+        const stripeY = idx * stripeHeight;
+
+        // Oscillate stripe position based on amplitude
+        const oscillation = Math.sin(paintCount * 0.1 + idx) * safeAmplitude * 20;
+
+        // Draw thin horizontal stripes with gaps, oscillating vertically
+        for (let x = 0; x < picture.width; x += 8) {
+          ink(...stripeColor, 60).box(x, stripeY + oscillation, 4, stripeHeight);
+        }
+      });
+    }
+
+    // === ACTIVE NOTES DISPLAY ===
+    // Display each active note as a colored orb/circle
+    const orbSize = Math.min(picture.width, picture.height) * 0.3; // Widened from 0.25
+    const spacing = picture.width / (activeNotes.length + 1);
+
+    activeNotes.forEach((note, index) => {
+      if (!note) return;
+
+      const color = colorFromNote(note, num);
+      const x = spacing * (index + 1);
+      const y = picture.height * 0.5; // Centered vertically
+      const pulseSize = orbSize * (0.8 + safeAmplitude * 0.4); // Pulse with audio
+
+      // Draw concentric circles for orb effect (wider glow)
+      ink(...color, 100).box(x - pulseSize / 2, y - pulseSize / 2, pulseSize, pulseSize);
+      ink(...color, 200).box(
+        x - (pulseSize * 0.6) / 2,
+        y - (pulseSize * 0.6) / 2,
+        pulseSize * 0.6,
+        pulseSize * 0.6,
+      );
+      ink(...color, 255).box(
+        x - (pulseSize * 0.3) / 2,
+        y - (pulseSize * 0.3) / 2,
+        pulseSize * 0.3,
+        pulseSize * 0.3,
+      );
+
+      // Convert note name to keyboard key for display
+      // Handle both lower octave (c, d, e...) and upper octave (+c, +d, +e...)
+  let displayKey = "";
+
+      const mappedKey = noteToKeyboardKey(note);
+      displayKey = mappedKey || note.toLowerCase();
+
+      // Draw shadow (1px offset down and right)
+      ink(0, 0, 0).write(displayKey, { center: "xy", x: x + 1, y: y });
+
+      // Flicker between white and yellow
+      const flickerColor = num.rand() > 0.5 ? [255, 255, 255] : [255, 255, 0];
+      ink(...flickerColor).write(displayKey, { center: "xy", x, y: y - 1 });
+    });
+
+    // Apply blur for dreamy effect
+    // blur(1.5);
+  } else {
+    // Clear to transparent when no notes
+    wipe(0, 0);
+  }
+
+  page(screen);
+}
+
+function orderedByCount(obj) {
+  return Object.keys(obj)
+    .filter((key) => obj[key]?.hasOwnProperty("count"))
+    .sort((a, b) => obj[a].count - obj[b].count);
+}
+
+function resetModeState() {
+  tapped = undefined;
+  tapIndex = 0;
+  octave = STARTING_OCTAVE;
+  // hold = sharps = flats = false;
+}
+
+// Initialize and/or lay out the UI buttons on the bottom of the display.
+function setupButtons({ ui, screen, geo }) {
+  const midiMetrics = computeMidiBadgeMetrics(screen);
+  const layout = getButtonLayoutMetrics(screen, {
+    songMode: Boolean(song),
+    pictureOverlay: paintPictureOverlay,
+    midiMetrics,
+  });
+  const {
+    buttonWidth,
+    buttonHeight,
+    topButtonY,
+    buttonsPerRow,
+    totalRows,
+    margin,
+    melodyButtonRect,
+    splitLayout,
+    leftOctaveX,
+    rightOctaveX,
+    notesPerSide,
+  } = layout;
+
+  buttonNotes.forEach((label, i) => {
+    let x, y;
+    
+    if (splitLayout) {
+      // Split layout: first 12 notes on left, second 12 on right
+      const isSecondOctave = i >= notesPerSide;
+      const localIndex = isSecondOctave ? i - notesPerSide : i;
+      const row = floor(localIndex / buttonsPerRow);
+      const col = localIndex % buttonsPerRow;
+      
+      y = topButtonY + row * buttonHeight;
+      if (isSecondOctave) {
+        x = rightOctaveX + col * buttonWidth;
+      } else {
+        x = leftOctaveX + col * buttonWidth;
+      }
+    } else {
+      // Normal grid layout
+      const row = floor(i / buttonsPerRow);
+      const col = i % buttonsPerRow;
+      y = topButtonY + row * buttonHeight;
+      x = ceil(margin + col * buttonWidth);
+    }
+    
+    const geometry = [x, y, buttonWidth, buttonHeight];
+    if (!buttons[label]) {
+      buttons[label] = new ui.Button(...geometry);
+      buttons[label].id = `note-${label}`;  // Add identifier for debugging
+    } else {
+      buttons[label].box = new geo.Box(...geometry);
+    }
+  });
+
+  if (song && !paintPictureOverlay && melodyButtonRect) {
+    if (!melodyAliasBtn) {
+      melodyAliasBtn = new ui.Button(
+        melodyButtonRect.x,
+        melodyButtonRect.y,
+        melodyButtonRect.width,
+        melodyButtonRect.height,
+      );
+      melodyAliasBtn.id = "melody-alias-button";
+    } else {
+      melodyAliasBtn.box = new geo.Box(
+        melodyButtonRect.x,
+        melodyButtonRect.y,
+        melodyButtonRect.width,
+        melodyButtonRect.height,
+      );
+    }
+  } else {
+    melodyAliasBtn = undefined;
+  }
+
+  if (!melodyAliasBtn) {
+    melodyAliasDown = false;
+    melodyAliasActiveNote = null;
+    melodyAliasStartedNote = false;
+  }
+}
+
+function buildWaveButton({ screen, ui, typeface }) {
+  const glyphWidth = typeface.glyphs["0"].resolution[0];
+  const waveWidth = wave.length * glyphWidth;
+  const margin = 4;
+  waveBtn = new ui.Button(
+    screen.width - waveWidth - 26 - margin * 2,
+    0,
+    waveWidth + margin * 2 + 5,
+    10 + margin * 2 - 1 + 2,
+  );
+  waveBtn.id = "wave-button";  // Add identifier for debugging
+}
+
+function buildOctButton({ screen, ui, typeface }) {
+  const glyphWidth = typeface.glyphs["0"].resolution[0];
+  const octWidth = octave.length * glyphWidth;
+  const margin = 4;
+  octBtn = new ui.Button(
+    // screen.width - octWidth - 6, 6 + 12, octWidth, 10
+    screen.width - octWidth - 6 - margin * 2,
+    0,
+    octWidth + margin * 2 + 7,
+    10 + margin * 2 - 1 + 2,
+  );
+  octBtn.id = "oct-button";  // Add identifier for debugging
+}
+
+let primaryColor = [0, 0, 0];
+let currentAverage = [0, 0, 0];
+
+let secondaryColor = [0, 0, 0];
+let lastAverage = [0, 0, 0];
+let lastActive = null;
+let activeStr;
+
+function updateTheme({ num }) {
+  let colors = ["red"];
+  const active = orderedByCount(sounds);
+  activeStr = active.join("");
+
+  if (activeStr.length > 0 && activeStr !== lastActive) {
+    lastActive = activeStr;
+    colors = active.map((note) => colorFromNote(note, num));
+    const average = averageRGB(colors);
+    lastAverage = currentAverage;
+    currentAverage = average;
+  }
+  // lerp the primary color to the current average.
+}
+
+// Average an array of [[r, g, b], [r, g, b]] values.
+function averageRGB(colors) {
+  return colors
+    .reduce(
+      (acc, color) => {
+        return [acc[0] + color[0], acc[1] + color[1], acc[2] + color[2]];
+      },
+      [0, 0, 0],
+    )
+    .map((sum) => round(sum / colors.length));
+}