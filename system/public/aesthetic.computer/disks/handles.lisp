--- conflicted
+++ resolved
@@ -20,12 +20,6 @@
 ; #engregion 
 
 (wipe black)
-<<<<<<< HEAD
-(def scroll 10)
-(draw (now scroll scroll+dy))
-
-;(def lineHeight 15)
-=======
 
 ; 💡 `def` and `later` should become the same?
 (def scroll 10) ; TODO: Fix scroll undefined error.
@@ -34,19 +28,11 @@
 
 
 
+(def scroll 10)
 (draw (now scroll scroll+dy))
 
 
-(write "@jeffrey" 6 scroll+24)
-(write "@jeffrey" 6 scroll+24+15)
-
-; ❤️‍🔥
-; Get a flat of handles off the network.
-; Make a loop that iterates through and writes
-; each one below...
-
-; Make a loop.
->>>>>>> 4131227a
+;(def lineHeight 15)
 
 ; Calculate the number of lines that fit inside the pane
 ;(def linesVisible (/ height lineHeight))
