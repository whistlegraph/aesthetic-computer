// Prompt (System)
// This module contains all of the prompt system functionality.
// Prompts are language in<->out services.

import { TextInput } from "../lib/type.mjs";
import { Conversation } from "../lib/ask.mjs";

let conversation,
  input,
  abort,
  messageComplete = true,
  abortMessage = "NETWORK FAILURE",
  processing = false;

export async function prompt_boot(
  $,
  { prompt, program, hint, forgetful },
  reply,
  halt,
  scheme,
  wrap
) {
<<<<<<< HEAD
  conversation = new Conversation($.store, $.slug, forgetful);
=======
  messageComplete = true;
  processing = false;

  conversation = new Conversation($.store, $.slug);
>>>>>>> 90a6300d
  const messages = await conversation.retrieve();

  if (messages.length > 0) prompt = messages[messages.length - 1].text;

  input = new TextInput(
    $,
    prompt,
    async (text) => {
      // Shortcuts for exiting back to the prompt if we are not in it.
      const exits = ["q", "quit", "leave", "exit", "forget"];
      if (exits.indexOf(text) !== -1) {
        await conversation.forget();
        input.blank();
        input.forget();
        if ($.slug !== "prompt") {
          return $.jump("prompt");
        } else return;
      }

      input.lock = true;
      const halted = await halt?.($, text);
      input.lock = false;
      if (halted) return; // No more processing necessary.

      input.blank();
      processing = input.lock = true;
      abortMessage = "NETWORK FAILURE";

      abort = conversation.ask(
        { prompt: text, program, hint },
        function and(msg) {
          input.text += msg;
        },
        function done() {
          input.cursor = "stop";
          messageComplete = true;
          processing = input.lock = false;
          input.showButton();
          reply?.(input.text);
        },
        function fail() {
          input.text = abortMessage;
          if (input.text.length === 0) {
          } else {
            input.cursor = "stop";
          }
          messageComplete = true;
          processing = input.lock = false;
        }
      );
    },
    {
      autolock: false,
      wrap,
      palette: scheme?.[$.dark ? "dark" : "light"],
      didReset: () => {
        messageComplete = true;
      },
    }
  );

  $.system.prompt = { input, convo: conversation }; // Set the input on the Disk API.
}

export function prompt_sim($) {
  input?.sim($);
}

export function prompt_paint($) {
  return input?.paint($);
}

export function prompt_leave() {
  abort?.();
}

export function prompt_act($) {
  const { event: e, slug } = $;

  // Cancel any existing request on tap.
  if (
    !messageComplete &&
    processing &&
    (e.is("keyboard:down:escape") ||
      //e.is("touch") ||
      (e.is("keyboard:down:`") && slug === "prompt"))
  ) {
    abort?.();
    abortMessage = "";
  }

  let inputHandled = false;

  // Whitelist events for tracking the TextInput.
  if (
    e.is("move") ||
    e.is("touch") ||
    e.is("lift") ||
    e.is("typing-input-ready") ||
    e.is("typing-input-unready")
  ) {
    input?.act($);
    inputHandled = true;
  }

  if (!messageComplete && !processing && !inputHandled) input?.act($);

  if (messageComplete && e.is("keyboard:down")) {
    input.blank("blink"); // Clear input and switch back to blink cursor.
    if (!inputHandled) input?.act($); // Capture any printable keystrokes.
    messageComplete = false;
  }
}<|MERGE_RESOLUTION|>--- conflicted
+++ resolved
@@ -20,14 +20,10 @@
   scheme,
   wrap
 ) {
-<<<<<<< HEAD
-  conversation = new Conversation($.store, $.slug, forgetful);
-=======
   messageComplete = true;
   processing = false;
 
-  conversation = new Conversation($.store, $.slug);
->>>>>>> 90a6300d
+  conversation = new Conversation($.store, $.slug, forgetful);
   const messages = await conversation.retrieve();
 
   if (messages.length > 0) prompt = messages[messages.length - 1].text;
