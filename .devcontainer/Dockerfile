--- conflicted
+++ resolved
@@ -1,220 +1,210 @@
-FROM fedora:latest
-
-ENV NODE_OPTIONS=--max_old_space_size=8192
-
-# Update all packages.
-RUN dnf update -y
-RUN dnf install -y awk which tree procps-ng coreutils unzip jq bat
-RUN dnf install -y git gh gcc clang python3 python3-pip emacs-nox fish util-linux-user
-RUN dnf install -y make cmake gcc-c++ python3-devel
-RUN dnf install -y qemu-kvm qemu-img
-RUN dnf install -y openssl openssl-devel awscli redis
-RUN dnf install -y dnf-plugins-core
-RUN dnf install -y lolcat toilet
-RUN dnf install -y iproute
-RUN dnf install -y xclip
-RUN dnf install -y nmap-ncat
-# RUN dnf install -y inotify-tools
-
-# Install PowerShell
-# Use Fedora 40 repo instead of Fedora 42
-# RUN dnf install -y https://packages.microsoft.com/config/fedora/40/packages-microsoft-prod.rpm \
-
-
-#  && dnf install -y powershell
-
-RUN ulimit -n 65536
-
-# Add the Caddy repository and install Caddy
-RUN dnf install -y 'dnf-command(copr)'
-RUN dnf copr enable -y @caddy/caddy
-RUN dnf install -y caddy
-RUN dnf install -y dotnet-sdk-9.0
-
-# Install necessary dependencies for Puppeteer
-RUN dnf install -y \
-    libX11 \
-    libxkbfile \
-    libsecret \
-    libxshmfence \
-    libXtst \
-    nss \
-    atk \
-    pango \
-    cups-libs \
-    libXcomposite \
-    libXcursor \
-    libXi \
-    libXdamage \
-    libXrandr \
-    alsa-lib \
-    gtk3 \
-    xorg-x11-server-Xvfb \
-    psmisc \
-    lsof \
-    iproute
-
-# Install keyring
-# RUN dnf install -y \
-#    libsecret \
-#    dbus
-
-# Initialize keyring
-# RUN mkdir -p /root/.local/share/keyrings
-
-# Install nginx
-# RUN dnf install -y nginx
-
-# Install 'docker'
-# RUN sudo dnf config-manager --add-repo https://download.docker.com/linux/fedora/docker-ce.repo
-# RUN dnf install -y docker-ce docker-ce-cli containerd.io docker-buildx-plugin docker-compose-plugin
-
-# Add 'me' user.
-RUN useradd -m me && \
-    # Optional: Set password for the user (replace 'password' with your desired password)
-    # echo "me:micro" | chpasswd && \
-    # Give 'me' sudo privileges without password
-    echo "me ALL=(ALL) NOPASSWD:ALL" >> /etc/sudoers
-
-RUN chsh -s /usr/bin/fish me
-
-# Download and install the Stripe CLI
-RUN curl -sL https://github.com/stripe/stripe-cli/releases/download/v1.19.4/stripe_1.19.4_linux_x86_64.tar.gz | tar xz -C /usr/local/bin
-
-# Install the redli redis CLI
-RUN curl -sL https://github.com/IBM-Cloud/redli/releases/download/v0.13.0/redli_0.13.0_linux_amd64.tar.gz | tar xz -C /usr/local/bin
-RUN mv /usr/local/bin/redli_linux_amd64 /usr/local/bin/redli
-
-# Install mkcert
-RUN curl -L https://github.com/FiloSottile/mkcert/releases/download/v1.4.4/mkcert-v1.4.4-linux-amd64 -o /usr/local/bin/mkcert && \
-    chmod +x /usr/local/bin/mkcert
-
-# Install websocat
-# TODO: Replace websocat copr install with installing the rust toolchain
-#       and subsequently building from source;
-# RUN dnf copr enable atim/websocat -y && sudo dnf install -y websocat
-
-# Download and install ngrok from the specified URL
-RUN curl -s https://bin.equinox.io/c/bNyj1mQVY4c/ngrok-v3-stable-linux-amd64.tgz -o ngrok.tgz && \
-    tar -xzf ngrok.tgz && \
-    mv ngrok /usr/local/bin/ && \
-    rm ngrok.tgz
-
-# Install Python Jupyter dependencies as root
-RUN dnf install -y python3 python3-pip python3-notebook python3-nbconvert
-
-# TODO: Install rosrell and common lisp notebook extension.
-
-# Switch to the 'me' user.
-USER me
-
-RUN dotnet tool install --global Microsoft.dotnet-interactive && \
-    mkdir -p /home/me/.config/fish && \
-    echo 'set -gx PATH $HOME/.dotnet/tools $PATH' >> /home/me/.config/fish/config.fish && \
-    mkdir -p /home/me/.local/share/jupyter/kernels && \
-    PATH="/home/me/.dotnet/tools:$PATH" dotnet interactive jupyter install --path /home/me/.local/share/jupyter/kernels
-
-RUN sudo mkdir -p $HOME/.jupyter && \
-    sudo chmod -R u+rw $HOME/.jupyter
-
-# Install gyp
-RUN sudo dnf install -y python3-devel && \
-    git clone https://chromium.googlesource.com/external/gyp.git /home/me/.local/lib/python3.10/site-packages/gyp
-
-# Set working directory to me user.
-WORKDIR /home/me
-
-RUN mkdir -p .config/fish && \
-   mkdir -p .config/fish/conf.d
-
-# 🐈 websocat
-# Install Rust toolchain &
-# Clone websocat repository to build from source.
-RUN curl https://sh.rustup.rs -sSf | sh -s -- -y \
-    && source $HOME/.cargo/env \
-    && git clone https://github.com/vi/websocat.git \
-    && cd websocat \
-    && cargo build --release \
-    && sudo cp target/release/websocat /usr/local/bin/
-
-# Install fnm and base javascript tooling.
-RUN curl -fsSL https://fnm.vercel.app/install | bash -s -- --install-dir "/home/me/.fnm" --skip-shell
-ENV PATH="/home/me/.fnm:$PATH"
-RUN eval "$(fnm env --use-on-cd)" && \
-<<<<<<< HEAD
-    fnm install 20.5.0 && fnm install 20.11.0 && fnm default 20.11.0 && \
-    fnm install lts-jod && \
-    npm install -g prettier typescript typescript-language-server npm-check-updates ijavascript && \
-    ijsinstall --install=global --spec-path=full && \
-    jupyter kernelspec install --user --replace "$(ijsnotebook --spec-path=full)" || true
-
-=======
-    fnm install lts-jod && fnm default lts-jod && \
-    npm install -g prettier typescript typescript-language-server npm-check-updates && \
-    fnm install 20.11.0 && fnm use 20.11.0 && \
-    npm install -g ijavascript && \
-    ijsinstall --install=global --spec-path=full && \
-    jupyter kernelspec install --user --replace "$(ijsnotebook --spec-path=full)" || true
-
-RUN sudo dnf install -y sbcl zeromq-devel redhat-rpm-config
-
-# Install Quicklisp
-RUN curl -O https://beta.quicklisp.org/quicklisp.lisp && \
-    sbcl --non-interactive \
-         --load quicklisp.lisp \
-         --eval '(quicklisp-quickstart:install)' \
-         --eval '(ql-util:without-prompting (ql:add-to-init-file))' \
-         --eval '(quit)'
-
-# TODO: Eventually use SBCL for something / add it to jupyter kernel?
-
-# # Clone the common-lisp-jupyter repository
-# RUN git clone https://github.com/yitzchak/common-lisp-jupyter.git /home/me/common-lisp-jupyter
-# 
-# # Load and install common-lisp-jupyter
-# RUN sbcl --non-interactive \
-#     --eval '(load "/home/me/quicklisp/setup.lisp")' \
-#     --eval '(pushnew #p"/home/me/common-lisp-jupyter/" ql:*local-project-directories*)' \
-#     --eval '(ql:quickload :common-lisp-jupyter)' \
-#     --eval '(cl-jupyter:install)' \
-#     --eval '(quit)'
-
->>>>>>> 27a8df3f
-# @emacs-eask/cli
-
-# Install shell-gpt for the user.
-# RUN pip3 install shell-gpt
-
-# Install aider: https://github.com/paul-gauthier/aider?tab=readme-ov-file#getting-started
-# RUN pip3 install aider-chat
-
-# Install OPS and Nanos: https://nanos.org/getting_started
-RUN curl https://ops.city/get.sh -sSfL | sh
-
-# Install deno
-RUN curl -fsSL https://deno.land/install.sh | sh
-
-# Copy over a custom xdg-open for opening browser URLs on the host.
-# COPY xdg-open.fish /usr/local/bin/xdg-open
-# RUN sudo chmod +x /usr/local/bin/xdg-open
-
-# Clone isomorphic copy.
-# Must also be cloned in ~ of host machine and add isomorphic_copy/bin to PATH
-# RUN git clone https://github.com/ms-jpq/isomorphic_copy
-
-# Copy emacs config.
-# COPY emacs.el .emacs
-# RUN sudo chown me:me .emacs
-# RUN mkdir -p .emacs.d
-
-# Copy fish configuration.
-COPY config.fish .config/fish/config.fish
-
-# Copy entry file.
-COPY entry.fish /entry.fish
-
-# Set the default command.
-CMD ["/usr/bin/fish"]
-
-# Set the entry point script.
+FROM fedora:latest
+
+ENV NODE_OPTIONS=--max_old_space_size=8192
+
+# Update all packages.
+RUN dnf update -y
+RUN dnf install -y awk which tree procps-ng coreutils unzip jq bat
+RUN dnf install -y git gh gcc clang python3 python3-pip emacs-nox fish util-linux-user
+RUN dnf install -y make cmake gcc-c++ python3-devel
+RUN dnf install -y qemu-kvm qemu-img
+RUN dnf install -y openssl openssl-devel awscli redis
+RUN dnf install -y dnf-plugins-core
+RUN dnf install -y lolcat toilet
+RUN dnf install -y iproute
+RUN dnf install -y xclip
+RUN dnf install -y nmap-ncat
+# RUN dnf install -y inotify-tools
+
+# Install PowerShell
+# Use Fedora 40 repo instead of Fedora 42
+# RUN dnf install -y https://packages.microsoft.com/config/fedora/40/packages-microsoft-prod.rpm \
+
+
+#  && dnf install -y powershell
+
+RUN ulimit -n 65536
+
+# Add the Caddy repository and install Caddy
+RUN dnf install -y 'dnf-command(copr)'
+RUN dnf copr enable -y @caddy/caddy
+RUN dnf install -y caddy
+RUN dnf install -y dotnet-sdk-9.0
+
+# Install necessary dependencies for Puppeteer
+RUN dnf install -y \
+    libX11 \
+    libxkbfile \
+    libsecret \
+    libxshmfence \
+    libXtst \
+    nss \
+    atk \
+    pango \
+    cups-libs \
+    libXcomposite \
+    libXcursor \
+    libXi \
+    libXdamage \
+    libXrandr \
+    alsa-lib \
+    gtk3 \
+    xorg-x11-server-Xvfb \
+    psmisc \
+    lsof \
+    iproute
+
+# Install keyring
+# RUN dnf install -y \
+#    libsecret \
+#    dbus
+
+# Initialize keyring
+# RUN mkdir -p /root/.local/share/keyrings
+
+# Install nginx
+# RUN dnf install -y nginx
+
+# Install 'docker'
+# RUN sudo dnf config-manager --add-repo https://download.docker.com/linux/fedora/docker-ce.repo
+# RUN dnf install -y docker-ce docker-ce-cli containerd.io docker-buildx-plugin docker-compose-plugin
+
+# Add 'me' user.
+RUN useradd -m me && \
+    # Optional: Set password for the user (replace 'password' with your desired password)
+    # echo "me:micro" | chpasswd && \
+    # Give 'me' sudo privileges without password
+    echo "me ALL=(ALL) NOPASSWD:ALL" >> /etc/sudoers
+
+RUN chsh -s /usr/bin/fish me
+
+# Download and install the Stripe CLI
+RUN curl -sL https://github.com/stripe/stripe-cli/releases/download/v1.19.4/stripe_1.19.4_linux_x86_64.tar.gz | tar xz -C /usr/local/bin
+
+# Install the redli redis CLI
+RUN curl -sL https://github.com/IBM-Cloud/redli/releases/download/v0.13.0/redli_0.13.0_linux_amd64.tar.gz | tar xz -C /usr/local/bin
+RUN mv /usr/local/bin/redli_linux_amd64 /usr/local/bin/redli
+
+# Install mkcert
+RUN curl -L https://github.com/FiloSottile/mkcert/releases/download/v1.4.4/mkcert-v1.4.4-linux-amd64 -o /usr/local/bin/mkcert && \
+    chmod +x /usr/local/bin/mkcert
+
+# Install websocat
+# TODO: Replace websocat copr install with installing the rust toolchain
+#       and subsequently building from source;
+# RUN dnf copr enable atim/websocat -y && sudo dnf install -y websocat
+
+# Download and install ngrok from the specified URL
+RUN curl -s https://bin.equinox.io/c/bNyj1mQVY4c/ngrok-v3-stable-linux-amd64.tgz -o ngrok.tgz && \
+    tar -xzf ngrok.tgz && \
+    mv ngrok /usr/local/bin/ && \
+    rm ngrok.tgz
+
+# Install Python Jupyter dependencies as root
+RUN dnf install -y python3 python3-pip python3-notebook python3-nbconvert
+
+# TODO: Install rosrell and common lisp notebook extension.
+
+# Switch to the 'me' user.
+USER me
+
+RUN dotnet tool install --global Microsoft.dotnet-interactive && \
+    mkdir -p /home/me/.config/fish && \
+    echo 'set -gx PATH $HOME/.dotnet/tools $PATH' >> /home/me/.config/fish/config.fish && \
+    mkdir -p /home/me/.local/share/jupyter/kernels && \
+    PATH="/home/me/.dotnet/tools:$PATH" dotnet interactive jupyter install --path /home/me/.local/share/jupyter/kernels
+
+RUN sudo mkdir -p $HOME/.jupyter && \
+    sudo chmod -R u+rw $HOME/.jupyter
+
+# Install gyp
+RUN sudo dnf install -y python3-devel && \
+    git clone https://chromium.googlesource.com/external/gyp.git /home/me/.local/lib/python3.10/site-packages/gyp
+
+# Set working directory to me user.
+WORKDIR /home/me
+
+RUN mkdir -p .config/fish && \
+   mkdir -p .config/fish/conf.d
+
+# 🐈 websocat
+# Install Rust toolchain &
+# Clone websocat repository to build from source.
+RUN curl https://sh.rustup.rs -sSf | sh -s -- -y \
+    && source $HOME/.cargo/env \
+    && git clone https://github.com/vi/websocat.git \
+    && cd websocat \
+    && cargo build --release \
+    && sudo cp target/release/websocat /usr/local/bin/
+
+# Install fnm and base javascript tooling.
+RUN curl -fsSL https://fnm.vercel.app/install | bash -s -- --install-dir "/home/me/.fnm" --skip-shell
+ENV PATH="/home/me/.fnm:$PATH"
+RUN eval "$(fnm env --use-on-cd)" && \
+    fnm install 20.5.0 && fnm install 20.11.0 && fnm default 20.11.0 && \
+    fnm install lts-jod && \
+    npm install -g prettier typescript typescript-language-server npm-check-updates ijavascript && \
+    ijsinstall --install=global --spec-path=full && \
+    jupyter kernelspec install --user --replace "$(ijsnotebook --spec-path=full)" || true
+
+RUN sudo dnf install -y sbcl zeromq-devel redhat-rpm-config
+
+# Install Quicklisp
+RUN curl -O https://beta.quicklisp.org/quicklisp.lisp && \
+    sbcl --non-interactive \
+         --load quicklisp.lisp \
+         --eval '(quicklisp-quickstart:install)' \
+         --eval '(ql-util:without-prompting (ql:add-to-init-file))' \
+         --eval '(quit)'
+
+# TODO: Eventually use SBCL for something / add it to jupyter kernel?
+
+# # Clone the common-lisp-jupyter repository
+# RUN git clone https://github.com/yitzchak/common-lisp-jupyter.git /home/me/common-lisp-jupyter
+# 
+# # Load and install common-lisp-jupyter
+# RUN sbcl --non-interactive \
+#     --eval '(load "/home/me/quicklisp/setup.lisp")' \
+#     --eval '(pushnew #p"/home/me/common-lisp-jupyter/" ql:*local-project-directories*)' \
+#     --eval '(ql:quickload :common-lisp-jupyter)' \
+#     --eval '(cl-jupyter:install)' \
+#     --eval '(quit)'
+
+# @emacs-eask/cli
+
+# Install shell-gpt for the user.
+# RUN pip3 install shell-gpt
+
+# Install aider: https://github.com/paul-gauthier/aider?tab=readme-ov-file#getting-started
+# RUN pip3 install aider-chat
+
+# Install OPS and Nanos: https://nanos.org/getting_started
+RUN curl https://ops.city/get.sh -sSfL | sh
+
+# Install deno
+RUN curl -fsSL https://deno.land/install.sh | sh
+
+# Copy over a custom xdg-open for opening browser URLs on the host.
+# COPY xdg-open.fish /usr/local/bin/xdg-open
+# RUN sudo chmod +x /usr/local/bin/xdg-open
+
+# Clone isomorphic copy.
+# Must also be cloned in ~ of host machine and add isomorphic_copy/bin to PATH
+# RUN git clone https://github.com/ms-jpq/isomorphic_copy
+
+# Copy emacs config.
+# COPY emacs.el .emacs
+# RUN sudo chown me:me .emacs
+# RUN mkdir -p .emacs.d
+
+# Copy fish configuration.
+COPY config.fish .config/fish/config.fish
+
+# Copy entry file.
+COPY entry.fish /entry.fish
+
+# Set the default command.
+CMD ["/usr/bin/fish"]
+
+# Set the entry point script.
 # ENTRYPOINT ["/usr/bin/fish", "/entry.fish"]