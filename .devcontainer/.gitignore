.emacs.d/*

!envs/.gitignore

# a message txt file to tell the host when the container started
.started

<<<<<<< HEAD
host.env
=======
fish_history
>>>>>>> 27a8df3f
<|MERGE_RESOLUTION|>--- conflicted
+++ resolved
@@ -5,8 +5,5 @@
 # a message txt file to tell the host when the container started
 .started
 
-<<<<<<< HEAD
 host.env
-=======
-fish_history
->>>>>>> 27a8df3f
+fish_history