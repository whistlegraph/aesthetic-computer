--- conflicted
+++ resolved
@@ -73,11 +73,6 @@
 🌟 Projects in Progress (PIP) 🌟
 
 *** Friday Polishing ***
-<<<<<<< HEAD
-- [] Status update support. Set my status to motd automatically.
-- [] Scream does not render on top of homepage buttons.
-=======
->>>>>>> 9744c8ec
 - [] aesthetic.computer/@user should go to that user's page.
 - [] Typing @user on prompt goes to /@user instead of profile.
 - [] Profile name at top left is user's username.
@@ -87,12 +82,8 @@
 - [] Better dynamic `preview` / thumbnail images.
 - [] Finish all todos in `botce`. 
   - [] Remove `botce` from intro text.
-<<<<<<< HEAD
-- [] Add name to top left corner of all bots.
 - [] Back browser button should bring up mobile keyboard.
 - [] Spaces on new line breaks no longer work on `prompt` ?
-=======
->>>>>>> 9744c8ec
 - [] Add starfield to prompt.
 - [] Tappable floaty words on prompt.
 - [] Gutter max with but no min width o.
