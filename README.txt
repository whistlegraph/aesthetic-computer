--- conflicted
+++ resolved
@@ -73,7 +73,6 @@
 🌟 Projects in Progress (PIP) 🌟
 
 *** Fix `Painting` page in Firefox ***
-<<<<<<< HEAD
  - [] Cross-Origin Request Blocked: The Same Origin Policy disallows reading the remote resource at https://user.aesthetic.computer/auth0|63effeeb2a7d55f8098d62f9/painting/2023.8.24.14.26.54.544.zip. (Reason: CORS request did not succeed). Status code: (null).
 
 *** Email Receipts ***
@@ -98,11 +97,6 @@
   - [] @handle pages should show the current version of an active painting 
       (so broadcasting is possible, eventually enabling live spectating, passing
        and turntaking)
-=======
-  - [] Cross-Origin Request Blocked: The Same Origin Policy disallows reading the remote resource at https://user.aesthetic.computer/auth0|63effeeb2a7d55f8098d62f9/painting/2023.8.24.14.26.54.544.zip. (Reason: CORS request did not succeed). Status code: (null).
-
-*** Painting Pages ***
->>>>>>> c3bb5ae2
   - [] Shorten the corner word on painting pages / remove the timestamp
        especially if it will be seen in the corner.
 
