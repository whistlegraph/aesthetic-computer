--- conflicted
+++ resolved
@@ -76,17 +76,6 @@
  - [] Handles were not working for mitch.
 
 *** Sunday Polishing ***
-<<<<<<< HEAD
-- Main profile button improvements:
-  - [🧡] User profile button should be replaced with their current handle if it
-      exists.
-  - [] Tapping the user profile button should take them to their profile.
-  - [] Typing an email should also take you to the user's profile.
-  - [] Typing `profile` or jumping to `profile` should take you to your profile.
-
-- [] Setting a mood should jump you to your profile so you can see it?
-- [] Add image support and images to front-facing bots. (`gargoyle`, `liar` … )
-=======
 - [👱‍♀️] Add painting include support and images to front-facing bots. (`gargoyle`, `liar` … )
 
 - [] Add name to top left corner of all bots.
@@ -1517,7 +1506,6 @@
 
 
 - [👱‍♀️] Add image support and images to front-facing bots. (`gargoyle`, `liar` … )
->>>>>>> 2430493c
 - [] Add name to top left corner of all bots.
 - [] Better dynamic `preview` / thumbnail images.
 - [] Finish all todos in `botce`. 
