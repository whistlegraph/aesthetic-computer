--- conflicted
+++ resolved
@@ -72,17 +72,15 @@
 
 🌟 Projects in Progress (PIP) 🌟
 
-<<<<<<< HEAD
-*** camera backdrop ***
-  - [] Add background painting to camera.
-=======
 *** textfence ***
   - [] Title of tab is merely "textfence".
   - [] Fix duplicate playback of phrases.
   - [] Write an IPFS compatible exporter.
   - [] Dump all phrases to static audio and use them on a flag / with
        the exporter.
->>>>>>> 8b2f5270
+
+*** camera backdrop ***
+  - [] Add background painting to camera.
 
 *** `booted-by` ***
   - [] 10 tappable bars with decoration.
