--- conflicted
+++ resolved
@@ -175,22 +175,13 @@
 
   - [] "?" appears after typing a valid word which jumps to a learn page for learning more about a command.
     (Requires that gutter is always visible on screen by default.)
-<<<<<<< HEAD
-  + Done
-=======
   - [] Polish bots with background images.
     - [] Fix `liar` background image sizing code.
     - [] Some bots could have corner images?
-  - [x] Fix `encode` input / enter regression.
->>>>>>> 35ecbc1d
-  - [x] Start writing `learn` page content.
+  - [] Fix `encode` input / enter regression.
+  - [] Start writing `learn` page content.
     - `rect` (A brush example)
     - `liar` (A bot example) 
-  - [x] Polish bots with background images.
-    - [x] Fix `liar` background image sizing code.
-    - [x] Some bots could have corner images?
-    - [] botce, girlfriend, boyfriend
-  - [x] Fix `encode` input / enter regression.
 
 *** Learn ***
 - [] Start writing "learn" pages for some existing commands or bots.
