--- conflicted
+++ resolved
@@ -55,85 +55,7 @@
 
 🌟 Projects In Progress (PIP) 🌟
 
-<<<<<<< HEAD
-*** Dev ***
-- [] Switch from prettier to something else...
-  - [] Standard...
-  - [] ESLint...
-  - [] Do research?
-
-*** Maya ***
-  - [] Notes on sparkle brush
-
-*** Sotce ***
-- [] Visit a url. 
-- [] Logging in.
-- [] Type in words and press enter.
-- [] Hit a done button to play back the words.
-- [] Get back resulting URL
-- [] Share that URL / Screen Record / Still Image
-
-*** Ingo ***
-- [] Jeffrey sets up VScode plugin!
-- [] `bst` (Bouncy Square Pattern World)
-  - [] Jeffrey will explore: Sketchmachine.net style auto-expanding blingee buffer.
-- [] *** Ingo + Harrison coder cohort micro projects. *** 
-  - [] Ingo learns API etc along with Harrison.
-- [] *** Dollmath ***
-  - [] Character creator software combined with character operation software.
-  - [] From premade assets with a protocol to remote control.
-    - [] "Dollmath" refers to a notational system for defining / understanding
-         the structure of each character given number of frames per each part.
-    - [] Useful for avatar type, useful for fun puppet / finger puppet videos...
-         VTuber style calling, etc.
-- [] Re: Avatars: "Dropped" or "Rare" or discoverable parts, similar to early Ultima Online PVP / permadeath.
-- [] *dolls* video recorder - larger project w/ harrison
-
-*** Harrison Idea ***
-- NO command.
-  - no! - painting reset
-
-(Vector / Raster Foreground / Frame based Instrument)
-+ Now
-  - [] RGB Black line tool (with thickness).
-  - [] RGBA Fill bucket.
-  - [] Frame is transparent.
-  - [] Safe zones.
-+ Later
-  - [] Arrow keys to jump between states. 
-  - [] Hold to pause
-
-- Dolls - (Record Character)
-- Character 1 (Left)
-  - Blob
-- Character 2 (Right)
-  - Blob
-- Single background for both.
-- Third thing (Subject of dialogue).
-- Duration that fits the vibe. 
-- Vocal Effects?
-
-- [] Hole / fill tool  
-  Goop Bomber
-  - Random hole appears on the painting.
-  - Little creature comes out with mouth ma ma ma ma.
-  - Random bomb appears elsewhere on the canvas.
-  - Bomberman style fuse.
-  - Bomb makes a splatter.
-  - Creature reacts.
-  - Creature returns.
-
-*** (Sage Notes) Particle / GOL ***
- - [] Color rule correlation
-  - [] Equation in red so when things collide the color gets red.
-  - [] Dominant force.
-  16 particles
-    {x, y, z}
-  each particle can emit a sound
-  override a particle position
-=======
 *** VS Code Extension ***
->>>>>>> 99da8620
 
 *** Project Order ***
 - [] Make VSCode extension / back-seat document API (maya).
