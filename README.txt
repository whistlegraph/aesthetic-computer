--- conflicted
+++ resolved
@@ -40,10 +40,9 @@
 
 🌟 Projects in Progress (PIP) 🌟
 
-<<<<<<< HEAD
 *** sign up flow ***
   - [] Say "email verified" as a notice after email verification is tapped.
-=======
+
 *** `bots` list (add colored text) ***
   - [] alphapoet
   - [x] angel
@@ -61,7 +60,6 @@
   - [x] mom
   - [x] sister
   - [x] wife
->>>>>>> c18db051
 
 *** `contain` ***
   - [] Contain the random positions in the drawing API for things like
