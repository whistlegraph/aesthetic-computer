 🧩 AESTHETIC.COMPUTER 🧩

  A *new* computing environment that...

  (Technical Summary)
    - Works in updated web browsers on all major devices, including VR headsets! 
    - Runs "pieces" instead of "apps" or "programs".
    - Pieces are written in a proce55ing-inspired API that's fun to learn and fast
      to code in.
    - Screen defaults to an accessibly low resolution, great for learning
      and counting pixels with, but technically agnostic. (Choose your aesthetic!)
    - Batteries included with system tools and toys that emphasize creative activities
      with media content output.
      - Painting (line, smear, rect, @maya/tuesday, sparkle, [spray, pull])
      - Musicking (metronome, melody, tracker, microphone, bleep)
      - Sculpting (wand)
      - Writing (prompt, play)
      - Shooting (...)
      - Viewing & Listening (wg, ff, bgm)
    - Tools can be creatively strung together to form adaptive sequenced workflows
      for media creation, like Unix.

  (More Tech)
      - Threaded logic, audio, and rendering.
      - Low overhead hypervisor that runs one piece at a time.
        (similar to a disk based operating system)
      - Pieces can transition from one to another (instantly) without refreshing
        the page or losing context. 
      - Pieces can load remotely off any `https://` url so applications can be
        distributed over a network.
      - 2D/3D Software renderer for spatial display of programs as planes and
        ease of accessing pixels while coding a piece and learning graphics.
      - 3D WebGL renderer for VR.

🖥️ Running locally: 
  1. Scroll to the bottom of this file and follow the setup instructions.
  2. From the `aesthetic.computer` directory, run `npm run aesthetic`.

😀 TODO 😆

🌟 Projects in Progress (PIP) 🌟

*** `go` ***
  - [❤️‍🔥] Finish `field`.
  - [] Walk to `horizon`
  - [] And then `cave:entrance`
  - [] Check the networking / position shifting.
  + Done
  - [x] Show an orange or red status if UDP or sockets get disconnected while
        aesthetic is in use.
  - [x] Both `socket` and `udp` need disconnect messages /
        prevent big fish list?

*** `bots` list ***
  - [] alphapoet
  - [] angel
  - [] botce
  - [] boyfriend 
  - [] brother
  - [] dad
  - [] decode
  - [] encode
  - [] gargoyle 
  - [] girlfriend
  - [] husband
  - [] kid
  - [] liar
  - [] mom
  - [] sister
  - [] wife

*** botce xmas ***
  - [] Baby blue background and wite text.
  - [] Snowflake backdrop in paywall. 
  - [] 6$ 
  - [] Dec. 23 - Jan ?. 
  - [] Snowflake Image
  - [] Share button for screenshotting.
  - [] Test Instagram share.
  - [] Add `about` credits.

*** iOS Release ***
  + Version 1
  - [] Privacy policy page 
  - [] Make sure `camera` works good with the swap button.
  + Done
  - [X] Sending Pixel Grab images in iMessage Extension 
  - [X] `download` popup native share interface for storing image.
  - [X] Change app short name as it appears on homescreen to "aesthetic".
  - [X] Enable camera access 
  - [X] iMessage plugin (is webview allowed there?)
  - [X] Launch screen
  - [X] Screen formatting (margins, padding)
  - [X] Enable microphone access 
  - [X] Customize allow messages (camera, microphone, notifications)
  - [X] Offline access 
  - [X] App icon
  - [X] Sign up work
  - [X] Logging out (broken) 
  - [X] Notification for `scream`. (via the integrated GCP account) 
  - [X] Notification invite for `pond`.
  - [X] Test ordering a sticker (check if that is illegal) 
  - [X] Make Offline access page compliant with apple submission guidelines + beautify 
  - [X] Disable landscape mode 
  - [X] Provide a method in your app for a user to opt out from receiving notifs


  + Later Version
  - [] Reload when crashing
  - [] Classic Sticker pack
  - [] Custom keyboard

<<<<<<< HEAD
=======
  

>>>>>>> dd4b5f7b
*** `pond` production ***
  - [] Finish the basics in `go`.
  - [] See `pond.mjs`.

<<<<<<< HEAD
*** commit shortcut ***
  - [] Shortcut for committing.

=======
>>>>>>> dd4b5f7b
*** dockerize the dev environment ***
  - [] How difficult would it be to containerize the whole development
       environment to help contributors?

<<<<<<< HEAD
*** automate honest fabric checkout ***
=======
*** Automate Honest Fabric's checkout page via backend puppeteer control. ***
>>>>>>> dd4b5f7b
  - [] https://www.honestfabric.com/shop/checkout

*** `sno` launch - Dec 1? ***
  - [] See `sno.mjs`.

*** `Paste` for image ***
  - [] Tie the Paste button to image drag and drop.
  - [] Make sure `paste` works on mobile and desktop / could rename it to import?
  - [] Resize dragged in images to fit the display width and height / have a max?

*** Database ***
  - [] Add database setting and clearing on a per-piece basis.
    - [] Need to be able to verify what piece is running in a way that
         is not easily tamperable. (Validate by system or handle based piece / what URL it was loaded from.)
    - [] Need `set` and `clear` and `get` API.

*** readme switch ***
  - [] Split README off from TODO.
  - [] Make it markdown? Or leave it .txt?

*** VSCode Extension Improvements ***
    (See also: https://discord.com/channels/890376329957081138/890376329957081144/1171956446641016932)
  - [] Make sure going to prompt and returning to the piece / entering new
       params will still work and that piece name replaces other pieces.
  - [] Add support for params and piece renaming to the VS code extension.
  - [] Make sure the page can be refreshed and the connection / new code
       still persists.
  - [] Make sure piece-halting errors will still auto-refresh.
  - [] Add / research support for packages.
       (Published groups of `.zip` files based on a directory)

*** wizards ***
  - [] Use the "|" operator to make stepped wizards / looped pieces.

*** global `chat` / activity log ***
  - [] Top right tap to enter text, then be able to chat, from any
       piece. 

*** webgl2 renderer ***

*** user pieces ***
  - [-] Consider the versioning of published pieces /
       how they should be added to the database.
  - [] Jump to any user space with admin:space @handle
       - https://cloud.digitalocean.com/spaces/user.aesthetic.computer?path=auth0%7C650ef5167fd48ae4910e048c%2F&deleteObject=&type=
  - [x] Add user pieces to the database and wire up the
        media collection endpoint.

*** painting forking & remixing ***
  - [] "Stolen from: @user/20323:4";

*** `painters` ***
  - [] A linked list of users and their paintings by count. 

*** pond awareness ***
  - [] Set ambient pen pointer color to cyan / flicker cyan if the user
       is in the pond.

*** `but` suite ***
  - `helikesmebut`, `helikesmybut`
  - `ilikeubut`, `ilikeurbut`

*** Painting ***
  - [] Finish `brush` template for paint brushes.
  - [*] Add auto-resize back?
  - [] fix `vary`
  - [] Add a `pull` brush.
  - [-] Add Zoom for all brushes. 🔵
    - [🟠] `line` 
      (Read implementation in `rect`)
    - [] `oval`
    - [] `word`
  - [🟠] Always have a secondary buffer.
    - [] Add an `info` command to view painting info.
    - [] Add color picker. 🔵
    - [] Also add rotation.
  - [] Entering any valid cssColor, hexColor, or RGB values on
       the prompt should be an alias for `wipe color` and
       `wipe color` needs to be coded properly?
  - [] Double tap Shift key to reset pan. (Remove ALT)
  + Done
  - [x] (Make sure erase works perfectly in rect)
          (Is `pan` much slower now because of the new blend?)
  - [x] `rect erase` no longer works
  - [x] Contextually show whether we are zoomed or not, perhaps with a border?
  - [x] Make sure `nopan` centers a zoomed canvas. 
  - [x] Implement for `rect`
  - [x] Add basic rainbow for `rect` and `line`.

*** Painting Listing Pages ***
  - [] Scrape all user media and add records to the database.
    - [] Write a one-time runnable task for this.
  - [] Add a new record whenever something is uploaded.
    - [] See `bios` -> where `presigned-upload-url` succeeds.

*** painting page ***
  - [🧡] Shorten the corner word on painting pages / remove the timestamp
       especially if it will be seen in the corner.
       (Word wrap it)
  - [] Single finger pan.
  - [] Painting pages need a left and right screen tap to advance or retreat. 
  - [] Always record a painting by default now?
  - [] Make a nicer loading transition for painting pages that load
       an animation (Always show the last frame for a given duration.)
  - [] Play forward or by a single step.
       (Minting is a form of printing.)
       (See if Zora can accept prefilled form data parameters on their minting page: https://support.zora.co/en/articles/7131468-zora101-how-to-create-a-multi-edition-erc-1155)
       - I want to be able to send them a URL for an image that they can use to prefill
         the form fields.
  + Done
  - [x] Add a transparent image tag overlay for tap to save on every
       painting page.
  - [x] Tap and hold to save on an invisible image tag.
  - [x] Also make a mint command in addition to a print command.
  - [x] Static image on page.
  - [x] Painting pages need a [Mint] button.
  - [x] Move buttons above progress bar (action area)

*** Recordable Paintings ***
  How-to: Enter `painting:start` to start.
          Enter `painting` to view the history so far. 
          Enter `painting:done` to download the complete history
          of your painting. Or `painting:done upload` or `u` to upload it,
          along with the current painting.

  - [🟠] Store gesture data in the recording.
  - [] Of each current step... 
    - [] See `nopaint.mjs` line 56...
    - [] And the gestures translated to the painting itself needs to be tracked.
    - [] So that live playback can occur if necessary.

  + Done
  - [x] Separate paintings and painting-records in S3, and always
       keep a PNG and a ZIP (if the recording exists) and have the
       timestamps match.
  - [x] Rename "steps.txt" to "steps.json"
    - [x] Store metadata for the media type (in the json filename).
  - [x] Add `timestamp` to the text data format.
  - [x] The `painting` viewer should have the timestamp in the corner.
  - [x] Store recorded painting steps in idb so they persist
        across refreshes. 
  - [x] Add recording indicator.
  - [x] `painting insert-code-here` to play back an uploaded recording.
  - [x] Drag in a zip to unpack and play back a recording.
  - [x] Add a special mode for making "recordable paintings".
    - [x] `painting:done` to complete and download a zip of the recording.
      - [x] Upload zips to S3? 
    - [x] `painting` to play back the current recording.
    - [x] `painting:record` to start a recording.

** tmi thoughts from amelia on seeing code ***
  - [] "Nobody else wants to do this."
  - [] "There is too much information."
  - [] "Why does it have to look like this?"

*** Research ***
  - [] Piczo

*** Logo ***
  - [] Add ice cream pals to `pals.aesthetic.computer.`
  - [] See if this starts working: https://logo.aesthetic.computer/painting-2023.8.01.14.04.png

*** word -> write ***
  - [] What other commands should be renamed now?

*** mood links ***
  - [] underlined and different colors
  - [] links to pieces and surround with ``. 

*** BakTok ***
  - [] Make the audio scrubbable.

*** Prompt / Piece Cache ***
  - [] Fonts sometimes don't load all the way on prompt.
  - [] The piece cache doesn't seem to work / loading times are always
       present on iOS?

*** rainbow bot text ***
  - [] Stop printing rainbow text on the bot replies.

*** `tape` ***
  - [] Test recoding cutoff again / make sure it never happens.
       (Possibly by measuring audio playback?)
  - [] Bring back mouse and touch cursor support, by recording during frame
       capture.
  - [] Work more on recording subtleties.
    - [] Mic playback gain removal.
  - [] Automatically increase playback in `baktok` / mix mic / playback
       special for baktok?
  - [] Implement the TikTok API: https://developers.tiktok.com/doc/login-kit-web
    - [] This should allow users to post draft directly inside of the app?
    - [] https://developers.tiktok.com/app/7280753774627768325
    - [] Make a privacy policy and ToS permalink.
  - [] How can I integrate with whisper to auto-add subtitles?
  - [] Re-enable multi-clip recording.
  - [] Re-enable page refresh support / store previous clips.

*** prompt ***
  - [] The main page prompt should be removed... it kills the feedback loop,
       and instead a help bot should replace it.
  - [] Entering an incorrect command should flash the screen red but
       not clear the text. This also needs to be a negative sound.
  - [] Entering correct things should make a positive sound.

*** @aesthetic.computer ***
  - [] Make the first instagram grid post.
  - [] Have "word" be wrapped and centered based on the painting by default.

- [-] Page sometimes doesn't load on iOS, so what's the hangup?
  - [] Debug the hang to see if it still exists.
- [] Review new Safari release notes: https://webkit.org/blog/14445/webkit-features-in-safari-17-0

*** user generated media ***
  - [] You can do version updates on code but old versions are kept of the same
       name and new versions are auto-incremented but the original name
       always points to the newest version, and there will be a way to get
       a list of versions.
  - [] Paintings cannot be modified but maybe deleted. 
  - [] Same goes for all other media.

*** typing `print` ***
  - [] Should be the same as `done` and then typing `print`.
  - [] `user/prints` -> goes to folder and adds a record to the database
                        metadata on how many times this image has been printed

*** picture call ***
  - [] `snaptok` (^-^)
  - [] `meet`, `talk`, `say`
  - [] Implement voice calls with: https://console.agora.io/

*** etude ***
  - [] Play an automated musical piece designed to express the functionality
       of a.c.

*** ✨ Rattle ***
  - [] Make rattle prototype functional.

*** Apple Pencil Painting Support ***
  - [🍏] Hook iPad into a MacBook to fix apple pencil support for brushes.

*** Upgrade some client libs... ***
  - [] Three.JS ?

*** artur painting story ***
  - [] Truncate or fade long prompt corner strings if they go past the screen
       width. 

*** faster user media urls ***
  - [x] Why is the handle lookup being so goddamn slow?
    - [x] Migrate data to a mongodb atlas cluster... which should be faster?
      - [-] How fast can it get?
      - [x] Store in redis.
      - [x] Sign up for Cloudflare
        - [] Cache the output of the handle page so it's much faster?
             And uncache it via the API when needed?
        - [] Cache tts replies also?

 - [-] Clean media urls should just go to a painting "viewer" type of page.
 - [] https://docs.netlify.com/edge-functions/limits
 - [] https://answers.netlify.com/t/new-syntax-for-rewrites-in-edge-functions/88257 
 - [x] Have local requests use the user bucket directly.

*** Mintable Paintings ***
  - [] Hook it all up to a marketplace instance?
  - [] Everyone should be able to mint? 
    - [] Add mint button in playback corner?

*** General Brush Notes ***
  - [] Make sure `left`, `right`, `flip` and `flop` are all added to 
       piece history.
    😱 (All commands should be?)

*** handle updates ***
  - [] Handle updates were not working for mitch.

*** Recordable Painting Game / Journal ***
  - [] Game starts by entering `no! 128` or `no! 64 32` etc. with a resolution.
  - [] There is an indicator line or box around the screen the whole game.
  - [] Game ends when typing `yes!`.
    - [] Record the resulting bitmap after each command that modifies it, using
         the `slug` of what was entered as the key. 
    - [] Capture the "gestures" for each brush via a global "gesture",
         function of some kind? `system.nopaint.gesture`
    - [] Step through each command, and if a gesture exists, then it can
         be played back. (or skipped)

*** poem ***
  - [] Scaffold the `poem` recorder.
    - [] Poem will implement TextInput, but not the prompt system.

*** Polishing ***
  - [] Optimize the site's initial load...
    - [] Change the starter noise function if the starting
        piece is botce.
    - [] Don't load the auth0 library until after we booted.
  - [] Optimize image loading / database access.
    - [] Measure the latency using a CLI even try a different host?
      (After migrating the database.)
    - [] Try using an edge function or something?

  - [] Painting now needs zoom...
  - [] NaskjdlkjsETWORK FAILURE
  - [👱‍♀️] Add painting include support and images to front-facing bots. (`gargoyle`, `liar` … )
  - [] Add name to top left corner of all bots.
  - [-] Add countdown / progress overlay to no and yes?
  - [ ] Better "yes!" support / cooler download screen.
  - [] Finish all todos in `botce`. 
    - [] Remove `botce` from intro text.
  - [🟠] Revisit `worker.js` to fix download link url names.
    - [] Files need to be stored in the database...
      - [] With a flag for completion, ticked after the presigned-upload-url
          completes?
  - [] Spaces on new line breaks no longer work on `prompt` ?
  - [] Add starfield to prompt.
  - [] Tappable floaty words on prompt.
  - [] Gutter max with but no min width.
    - [] Draggable gutter?
  - [] "?" appears after typing a valid word.
    - [] "?" jumps to a `learn piece` page for learning more about a piece.
  - [] `Ctrl+x` fullscreen keyboard shortcut does not work on `prompt`.
  + Done
  - [x] Remove paste button from homepage on first appearance.
  - [x] Dragging a new image into a.c should reset the pan.
  - [x] Eliminate Enter button download for painting and also N and P shortcuts. 
  - [x] Better dynamic `preview` / thumbnail images.
  - [x] More forgivable colon spacing.
  - [x] Shouldn't be able to load the prompt from the prompt / 
      pressing the [`] shortcut stops the letters from loading / gets weird.
  - [x] Fix Shift+ENTER
  - [x] Publishing should jump you directly to your finished piece url. 
  - [x] Typing `profile` or jumping to `profile` should route you to your profile.
  - [c] Typing an email should also take you to the user's profile.
  - [x] Tapping the user profile button should take them to their profile.
  - [x] User profile button should be replaced with their current handle if it
  - [x] Put most recent mood on user's profile.
  - [x] `mood` command / status updates per user 
        (visible on their profiles) homepage should show last @jeffrey mood.
  - [x] Typing @user on prompt goes to /@user instead of profile.
  - [x] Profile name at top left is user's username.
  - [x] aesthetic.computer/@user should go to that user's page.
  - [x] Back browser button should bring up mobile keyboard. (This could never happen on Safari, might happen on Android)
  - [x] Fix Safari regression.
  - [x] Design “copy” wrapper text for front-facing bots. @ggacjp.

*** Learn ***
  - [🧡] "?" appears after typing a valid word which jumps to a learn page for learning more about a command.
  - [] Start writing "learn" pages for some existing commands or bots.

*** Characters *** 
  - [] Polish bots with background images.
    - [x] boyfriend
    - [x] girlfriend
    - [x] liar 
    - [x] angel
    - [x] kid
    - [x] mom, dad, gargoyle, botce 
    - [x] Fix `liar` background image sizing code.

  - [x] `angel` bot
    - [x] "Pray to me"
  
  - [x] `kid` bot
    - [x] "..."

  * One shot bot sharing.
  - [] `liar` and `botce` Screenshot
    - [🧡] A button appears to "download" or "share" which allows user
         to download the image to their camera roll.

         Forgetful: Reply Screen
          ________________________________________
         | 
         |    Blah blah.
         |
         |    Ble bleeee bleee blee blee.
         |
         |    - liar
         |
         |    [Copy]
         |    [Back]                 [Share]
         |________________________________________

  * Conversation sharing. 
  - [] `boyfriend / girlfriend` conversation share
    - [] Conversation: Reply Screen
          _____________________________________
         | 
         |    Blah blah.
         |
         |    Ble bleeee bleee blee blee.
         |
         |    - bf/gf
         |
         |                              [Share]
         |    [Copy]           <--- 4/4 [Reply]         
         |_____________________________________
         |                              [Reply]          
         |                     <--- 2/2 [Reply]          
         |                     <--- 3/3 [Reply]          
         |                     <--- 4/4 [Reply]          
         |                     <--- 3/4 --->          
         |                     <--- 2/4 --->          
         |                          1/4 --->          
                  (Also include progress bar.)

  - [] `boyfriend` should be able to reply using a "Message read" receipt style
        rendering mode on the reply that gets colored. 

  * Multiple characters interacting. 
  - [] `relationship` dialogue screen
    - [] Where `boyfriend` and `girlfriend` are in an automated conversation.
      - Screen is separated vertically as two buttons, tapping either button
        sends a response to the other. Multiple sends from one is possible,
        but not while replying.

       | girlfriend | 
       --------------
       | boyfriend  |

  + Done
  - [x] User's reply stays on screen while the response is being written.
  - [x] When bot is not forgetful, exiting chat should erase the history
  - [x] Mom and Dad bots should at some point say "ask your mom / dad" 
  - [x] Auto-expand the gutter.
  (Requires that gutter is always visible on screen by default.)
  - [x] Make `boyfriend` bot
  - [x] Fix `encode` input / enter regression.
  - [x] Start writing `learn` page content.
    - `rect` (A brush example)
    - `liar` (A bot example) 

*** ambient system-wide cursor movement. ***
  - [] Optimize rendering... move scream and label and ambientCursors
       to something that adds to the last stored buffer.
       (Always store a copy of the held buffer for ambientCursor support?)
       (Will this be necessary once I ditch the software renderer?)
  - [] Don't force a repaint.
  + Done
  - [x] Show just a pixel for now.

*** Logo / Load LOGO ***
  - [] Make a "logo" command that sets
       aesthetic.computer's logo,
        - [] Uploads a painting to a special bucket.
        - [] Copies to a cached url for the current one.
       based on whether a user has a permission flag set, (for niki.)
  - [] Make a logo:load option that
       opens the current logo as a painting. 

*** CSS Background / Load + Login ***
  - [] Add a `splash` command that
       works similar to logo, for
       a page backdrop that can be swapped out. 

*** `code` ***
  - [] https://github.com/yjs/yjs - Integrate CRDT with a provider.
    - [] https://github.com/yjs/y-websocket
  - [] Try to integrate a collaborative editing experience.
  - [] Open monaco in separate window or same window.

*** `prompt` ***
  - [] After returning to a blank prompt / if the answer is empty then
       show the user's text.
  - [] Maintain the cursor's index state within the history stack.
       and reload it as needed for faster edits.

*** `scream` ***
  - [-] How can I get `scream` to notify all devices via my server by using Firebase?
       and how can I associate device IDs with user accounts?
       - [] Probably use MongoDB?
       - [] What about users who have notifications enabled but are not logged in?
  - [] https://mdn.github.io/dom-examples/web-speech-api/speak-easy-synthesis Speak the scream using speech synthesis.
  - [] Make it turn-based.
  - [x] Get JamSocket working again.
    - [c] Implement JamSocket "locks" and deprecate my redis scaling?
  - [] Visualize the socket connection to make everything faster in production.
     - [] Possibly the bottleneck is in connecting to JamSocket?
  - [-] Finish list in `scream`.
  - [] Use NTP for time synchronized delivery of messages.
    - [] Is this good enough for musical timing?
  - [x] Get messaging working. 
  + Done
  - [x] Get iOS notifications working in the test app.

*** Song ***
  - [🍊] Finish basic prototype with tone playback, lyric per tone support,
       and loading and saving.

*** Scawy Snake ***
  - [🟠] Finish basic prototype with title / level / game over and leaderboard.

*** WebGL2 / WebGPU Backend ***
  - [] Specify a new GPU backed graphics backend.
  - [] Abstract the graph api into `Y` calls so both compositors can be run
       simultaneously on sample pieces.

*** VSCode Extension Nuances ***
  - [] Refreshing the aesthetic.computer page should load a cached copy of the code. What if `prompt` is being edited?
  - [] Typing the name of the piece from the prompt should go to the cached copy.

--

*** Hands ***
  📔 General
- [] Better user acknowledgement of what instantiates or not related to hands,
     and why. 
- [] Fade hand alpha and possibly color based on distance from edge of safe zone.

 🧩 Pieces
   *** `staka` ***
    - [] See `staka`.
    
  *** `handtime` ***
    - [💚] shared canvas (like digital touch)
    - [] `ht yellow blue` will start a 2 person call where a link is given and
          guest 2 is blue and you are yellow. 
    + Done
    - [x] Socket joining errors. @jeffrey
    - [x] Hand-track re-entrance errors. @jeffrey
    - [x] Fix gesture interactions.  (Need a piece that will require it.)
    - [x] Send data across the wire of all connected hands and render them. 

  *** `handprint` ***
    - [] See `handprint` for features. 
    - [❤️‍🔥] Panning the canvas should also pan the hand properly!

  *** `simon says` ***
    - [] Combos of TIMOP flash hold on the screen until a user matches the combo. 
    - [] Then, another combo is shown.

  *** `hand piano` ***
    - [] activate beeps on interactions/ touches

*** bb ***
  - [] Make a game state.
    - [] Title
    - [] Level
    - [] Game Over

*** nopaint ***
  - [] Refactor "test" to nopaint.

*** Profiles and Handles *** 
  - [] Fix `handle` setting in all cases / make it work better.
  - [] Make /@handle profile pages actually live.
  - [] Allow people to set handle via profile page by jumping to the
       prompt.
  - [] Show most recent painting on profile page.
  - [] Allow people to set a status.
    - [] Where to store this?
  - [] Is there something in particular that makes the cloudflare worker
      slow, like the handle lookup?
  - [] Profile it...

*plot* (new launch fonts)
  - [-] Make the UI responsive based on grid and scale and window size.
    - [] Print the resolution and the output number in the corner.     
  - [] Set up preview / more UI so that new fonts can be produced.
    - [] Gamify it?
  - [] Allow the creation of a custom font using the current glyph set.
  - [] Allow color.
  - [] Design a multi-line prompt / poster design tool.
    - [] Rainbow stripes of different colors delineated horizontally
         kind of like a pastel stenograph pad.
  + Done
  - [x] Fix `resize` call in plot.
  - [x] Is `scale` working?

*** Launch Goodies ***
  - [] Tapping top-left corner label should always highlight the text, and
       prevent other touch events from firing in the piece...
    - [] Doesn't work on `bleep`.
  - [] Add more themes other than the dark boolean?
    - [] You should be able to type colors and have the
         general prompt aesthetic change immediately,
         with a sound that plays per each different color.
    - [] Startup themes can change on a daily basis for visitors.
  - [] Regenerate a background painting on every "no!" /
       starting painting creation.
  - [] Jumping to the prompt after first loading from somewhere else
       is slow. (Always preload prompt locally?)
  - [] Add offline support for the prompt.
    - [] And include an abstraction for caching / loading from
         cached commands.
  - [] Prompts with extra spaces betwene parameters should compress space.
  - [] Upgrade all the packages in `/system` (and manually copy over new dependencies, then test most hot paths for regressions).
  - [] Run a Fast 3G load test to optimize assets and
      make a better startup / loading sequence.
  + Done
  - [x] Auth0 login customization and email notification customization.

*** iOS Native App ***
  - [] Figure out the best way to make a wrapper now.
  - [] Get stickers into a keyboard / live sticker creation with the drawing
       tools. (Research in GPT)
  - [] Also get it work on Android too. (Can use Browserstack for APK testing.)
  - [] Add notifications.
  - [] Submit to store with notifications enabled, usernames and posts.

*** (ida mood setter) / android backspace ***
 - [wip] Allow backspacing on android. (This seems to work now.)
 - [-] Make sure autosuggested text input works on android
       and iOS.
       - [x] Works on iOS.
       - [] Adding space after autocorrected word.
       - [] Not replacing corrections.

*** global screenshot key ***
  - [] There needs to be a system wide method of capturing a screenshot.
    - [] Both on desktop and on mobile.
  - [] These screenshots need to be published automatically upon getting
       a confirmation modal. 

*** `prompt` system ***
  + UI Gripes
  - [-] Cannot backspace on Android keyboard.
    - [-] Do a local ngrok phone gap test to fix this.
  - [🌟] Tapping corner word should immediately bring up keyboard.
  + Later
  - [-] How to deal with longer responses?
    - [] Add 'copy" and "cancel" buttons?
  - [] Conversations that have history should be able to be forgotten with a bottom left button.
  - [] `copy` button in the lower left to copy all of the response. 
  - [] Keep track of replies somehow? 
  - [] Keep character names in the corner?
  - [] Embed two "framed" prompts on a page, or a framed prompt with
       an image below... and with different styles!
  - [] Add a small illustration on bottom right corner.
    - [] Painting @import.
    - [] How would this function? `paste(by("@georgica").painting())`
    - [] Make the illustration:
      - [] Implement a zoomable canvas on `rect`.
        - [] Rename `rect` to `box`.
      - [] Implement a zoomable canvas on `line`.
  - [] Add some sound.
    - [] 1/3 New synth wav types!
    - [] Custom SFX / sampling.
  + Done
  - [x] Text wrap breaks on zoom.
  - [x] Scrub cursor does not respect word-wrapped spacing.
  - [x] Long single word breaks into second line.
  - [x] New words after a line break are not separated alongside the following word.
  - [x] While using word break, words that break at the end of the line cause an extra space at the beginning of the next line.
  - [x] More pixel accurate text scrubbing.
  - [x] Fix halt on 'handle' command.
  - [x] Pressing "done" on iOS keyboard should trigger a handler.
  - [x] Test typing flow and remove code cruft unused handlers and messages.
  - [x] Dragging text should stop keyboard removal on mobile.
  - [x] Remove red square from finished responses.
  - [x] Make `alphapoet` non-conversational
  - [x] The home page button says `start` and you have to press that to start typing. Once you've started the button becomes `go`, and tapping the screen just gets the keyboard up or down
  - [x] Mobile tap to open keyboard should function better...
    - [x] Tap should not delete the character's response to user.
    - [x] Tap on mobile just brings the keyboard up and down.
    - [x] Keyboard disappears after user presses return on their text.
    - [x] Something weird is going on with focus / unfocus... / responses
         become editable somehow.
  - [x] Make sure history works among the different prompts.
  - [x] Line breaks 
  - [x] Add some basic conversational support
  - [x] Write new characters / adapt old ones into separate commands.
  - [x] Fix mobile UI.
  - [x] Break prompt programs into multiple commands / characters.
    - [x] Make a new template.
  - [x] Add sound for `Music Box`
  - [x] Decide how to get back to main navigation page *especially on mobile
  - [x] Cancellable responses.
  - [x] Movable cursor support, with arrow keys and touch to move or drag. 
    - [x] Draw character once more on top of cursor.
          $.ink(255, 0, 0).draw
    - [x] Reset cursor position on return.
    - [x] Paste needs to work on movable cursor.
  - [x] Auto-wrap the text by word in TextInput objects.
  - [x] Better text typing / replacing experience / autotype clear characters
        and skip intro space. 
  - [x] Visual failure messages if offline or given a cancelled request.
  - [x] Progress spinner / prevent interaction.
  - [x] @digitpain: Add conversational support. 
  - [x] Tap / Escape to cancel a reply and blank the prompt. 
  - [x] @ggcajp: Write a prompt program that suggests commands. 
  - [x] Make the main `prompt` part of the prompt system now.

*** Overall Rendering ***
   - [] Fix pixel imperfect rendering / scaling especially noticeable on iOS.

*** General API Design ***
  - [] Add a general "positioning" function to geo that can cover TextButton,
       Button, write, and box. It should already know about the
       current screen size?
    - [] It should support: { center: "xy", top, left, bottom, right, x, y }

*** Painting ***
  - [] Two finger / scroll pan (trackpad).
  - [] Two finger / trackpad zoom.
  - (Use Figma as an example)

*** Viral Checklist ***
  - [] Display current user count on rooms if > 0 users are online.
  - [] Pool `session-server` rooms if necessary.

*** online/offline notification ***
  - [] Show `offline` overlay if the system is not online.
  - [] How can I know this?

*** `evolve` ***
  - [] Rename `vary` to `evolve`.
  - [] Research more image net APIs. 
    - Transform a painting from one state to another using ML.
      (https://chat.openai.com/chat/1c0e4f20-7cb5-441f-a7e4-7b77fb55135d)
  - [x] Integrate OpenAI imageVariation.

*** `context-click` ***
  - [] Add a useful right click menu for desktop / mouse users that
       runs across all pieces.

*** `about` ***
  - [] Color code the output / perhaps even show it on the prompt?
+ Done
  - [x] Sketch a `learn` program that writes text and explains how different
        commands work. 

*** `bleep` presets ***
  - [] Omnichord-like bleep presets in certain keys.

*** General Painting / Graphics API ***
  - [] Resizing window cuts off painting / interferes with "no" command?
  - [-] Fix 'system.nopaint.bakeOnLeave` `page(screen)` anomaly. (Redo "write")
  - [] Abstract the `rect = null` / `shape = null` / "bake" calls better
      in all brushes.
  - [] change resize to "painting" or resolution.
  - [] allow prefix colors for oval, shape, and line
  - [] make `coat` a new command
+ Done
  - [x] Examine "paste" not updating automatically in relation to the below.
  - [x] Add "paste" command to load a bitmap locally, with the option
        of scaling it down on import by `n` x.

*** Usernames and /p Original Posting ***
  - [] Build a painting listing page!.
  - [-] Limit resolution of paintings?
  + Later
  - [] `/p` painting feed.
  - [] Update / finalize auth0 login screen.
  + Done
  - [x] Get presigned download URLs working.
  - [x] Also rename so that "painting-${timestamp}.png" is the
        name of downloaded paintings remotely (to match local).
  - [x] Live email based file links do not work.
    - https://cloud.digitalocean.com/spaces/user.aesthetic.computer
    - https://aesthetic.computer/media/me@jas.life/painting/2023.5.03.13.38.15.png
    - https://aesthetic.computer/media/@jeffrey/painting/2023.5.03.13.38.15.png
  - [x] Rewrite `media.js` or use the cloudflare worker to
        produce a json list if possible.
  - [x] Rewrite clean URLs to individual media files on DO spaces using
       a Cloudflare worker and a call to a Netlify function.
  - [x] Associate handles with user data somehow...
    - [x] Associate S3 directory with user id and do some handle mapping.
  - [x] Turn the cursor into a spinner when the prompt is locked...
  - [x] Sanitize handle text entry of the input on both client and server.
    - [x] Remove any prepending "@"
    - [x] Only allow a-z0-9, underscores, and periods
    - [x] Set a max length of 16 characters.
  - [x] Greet a user by their handle!
  - [x] Give users the ability to add handles.

*** Bitmark Autonomy App Integration ***
  📇 Autonomy side
    + Now
    - [] Tap logo to open fullscreen webview to: `https://aesthetic.computer?dids=${key}`
      - [] Logo should have a hover state / tap state where the opacity dips.
      - [] The keyboard should float on top of (and NOT resize) the webview when
          opened.
      - [] The background of the webview / border margin around aesthetic.computer should be black.
    - [] Pass DIDs keys to aesthetic.computer on Autonomy "A" logo tap.
    - [] Function to call from JS to "close" the webview.
    - [] If a.c has media / is logged in then show a list in the gallery view. 
        (Make a listing page that pulls json from https://aesthetic.computer/media/@user/painting) and displays the images uploaded.
    - [] Single tap link from the "portfolio" view to fork / edit an already made painting / 
        pop open an aesthetic.computer URL. 
    + Next
    - [] Aggregator page of everyone's published work.
  🖌️️ aesthetic.computer side 
    + Now
    - [] Add custom MOTD greeting for Autonomy users when the open the prompt.
    - [] Authenticate user / create account automagically from DIDs key.
      - [] ❓ How to allow user to associate existing account or tie email address
          to acount?
    - [] Custom webview styling for native embed.
    + Next
    - [] Aggregator API / social features / turn-based painting.

*** `grocery` ***
  - [] Sampling keyboard with speech to text for grocery lists,
       with a button to cross off items, sendable from user to user.

*** "async message hub" ***
  - [] Pub/sub model.
  - [] Works over a network, across multiple a.c units.
  - [] Can be run locally or remotely.
  - [] The browser is the best runtime now.

*** Colors & Notes & Dictation ***
  - [📘] See teal book.
    Example:
      painting (128)
      black coat
      white oval
      white triangle
      black word fish 🧠 (use any word)
      black line
      download

*** brush ***
  - [] Write a query and get back dynamic brush code in response.

*** Watchlist ***
  - [] https://www.youtube.com/watch?v=KrPsyr8Ig6M

*** Experiential Art ***
  - [] Answer `experiential-art.txt` questions for Wade / wild.xyz

*** `nopaint` and `nopaintAPI` should be merged ***
  - [] nopaint needs a general code merge / cleanup

*** ⚠️ Color Parser: parseColor ***
  - [-] Add RGB float support, range support for floats, and
       "?" support to ranges!
  + Done
  - [x] Add support for ? ? ? rgb parameters.
  - [x] Add support for both ? and ranges in alpha parameter.

*** CPU Resizable & Navigable 2D Painting ***
    - [🟡] Implement all other brushes:
    - [] `camera`
    - [] `icon`
    - [] `sign`
  - [] Measure performance.
      + Done
      - [x] `shape`
      - [x] `word`
      - [x] `smear`
      - [x] `bits`
      - [x] `line`
      - [x] Add `color words` to `rect`.
      - [x] `oval`
      - [x] Work out a final API / new abstraction that makes sense for every 2D
          brush, taking into account a possible GPU renderer and eliminating
          duplicated logic. 
        - [x] Make `rect` a final API example
      - [x] `rect` and `oval` both can drop a frame...
  + Later
  - [] Refactor translation code to eventually add and store rotation, zoom,
       etc.
    - [] Add software zoom.
    - [] Add software rotation.
  + Done
  - [x] Test two finger drag on mobile.
  - [x] Add a reset pan prompt command or button.
  - [x] Why does holding alt continue the drawing / why is there a frame
        delay after pen?.drawing?   
        - [x] system.nopaint.present return data needs to be decoupled from
            rendering
  - [x] Keep `pan` position on reload?
  - [x] Add gestural `pan` support
    - [x] Hold down `space` key to pan.
    - [x] Add to nopaint act.
    - [x] Two finger touch to pan.
  - [x] Resizing the window should re-present the painting properly.
  - [x] Add support for painting to be a `fixed` resolution.
  - [x] Render a backdrop with 1px border showing the
          edge of the painting.
  - [x] All brush pixels need to be offset by the panned painting buffer
    while rendering.
  - [x] Use `bits` as a case study.
  - [x] Center the rendering of the painting.
  - [x] Add command for setting a constant resolution, which avoids
        any resize hooks on the painting. 
    - [x] Use "crop" brush or `resize` command for this?
  - [x] Make a minimal `bits` brush.

*** Generic Image / Photo Uploader ***
  - Data entry process
   - [] 1. go to ac and type `pic`
   - [] 2. add from camera roll or take photo
   - [] 3. receive code upon upload
   - [] 4. write code on drawing/sticker for drawing
  - Viewing process
    - [] 1. visit ac and type `code` to view the image

*** Code Lookup / Analog <-> Digital Workflow ***
  - Data entry process
      1. go to ac and type `pic`
      2. add from camera roll or take photo
      3. receive code upon upload
      4. write code on drawing/sticker for drawing
  - Viewing process
      1. visit ac and type `code` to view the image

*** Error Log / `errors` ***
  - [] Log all mistyped commands with a score count and display them in order.
    - [] I could just use redis for this...
      - [] That could actually make it LIVE!

*** `paintings` command should grab a list of all paintings by a user sorted
                in order?
  - [] Deletable paintings.
  - [] Painting feed.

*** Tape & Tapes ***
  `tape`
  - [] Type `tape` and start an audio recording. 
  - [] Recorded segments work with `no` and are built up on the `prompt`.
    - [] `no` removes / cuts a segment of a tape
  - [] Tapes can be `upload`ed and `download`ed just like paintings.
    - [] They can be stored (on server) as audio segments or single recordings
         with timestamp data.
  - [] Tapes can be played back using `play` or `tape:play`.
  - [] `tape` has custom parameters to control effects.
  `tapes`
  - [] View a list of all of a user's tapes / manage tapes.
    - [] Possible to add to the current tape / embedded recorder inside of
         `tapes` ? (Alex's dream workflow...)

*** Album / Kit / Pack / Collection / Grouping / Account ***
  - A meta structure for organizing curated media types like `painting`
    or `tape` or `diary` or `whistlegraph` and playing them back in a
    consumable playlist like format.
  - [] Decide on a name. 
  - [] Implement commands for curating, something akin to TikTok's playlist
       feature where there is a 'current album' and you can add media
       to the current one upon visiting it via `paintings` or `tapes` etc.

*** Painting Viewier ***
  - [] Painting viewer page... what is the command?
  - [] `look` or `examine` or `view`

*** Prompt ***
  - [] Always show whether we are connected to the internet or not.

*** @rcrdlbl ***
  - [💛] Implement auth0 "default" / uncustomizable login styling.
  - [] moving $api calls around in `disk`
  - [] making some brushes
  - [] make `bleep` reset BPM to default on exiting
    - [] @digitpain make BPM settable in the leave function
  + Done
  - [x] IRL meetup
  - [x] auth0 login screen

*** Mood ***
  - [] One mood per day, assigned?
       Notify users via email or a notification somehow?
  - [] Select a mood to change the default color palette.
  - [] Prototype this work in prompt.
  - [] A scheme map:
       - [x] Dark / Light Moods (via prompt)
       - [] Primary or major colors.
  *** Launch ***
      - [] @mollysoda posts an instagram story of a finished camera pic with stuff drawn on 
      - [] there is a call to action where viewers can swipe up
      - [] once they swipe up there shoud be like a "title" screen

*** Sound Effects Support ***
  - [] Load and play a sample from assets when a button is pressed inside a `sample` piece.
    - [] Check the `bgm` implementation in `bios`.

*** GPU Based 2D Painting ***
  - [] Make a brush that only directly writes to the system.painting.
  - [] (Behind a flag.) Render the system.painting as a texture on the GPU, using 3D.js.
  - [] Keep the painting inside an abstraction that can calculate and send its transforms to the GPU (via Form?)
    - [] Basically I just need an orthographic camera with a quad... but I also wanna do the auto-tiling which means
         transforming texture coordinates on a full-screen quad with texture repeat instead of the quad itself.
    - [] And then this whole thing could be rotated in 3D, with bumpmapping, etc / have shaders applied.
    - [] Brushes can choose to opt-in to this 3D display or stick with the less navigable 2D display.

*** Graphics Optimizations & Performance ***
  - [] Fix screen-squash zoom bug.
  - [] Make canvas UI cursor faster.
  - [] Remove smoothing from line / come up with an alternative thickness.

*** Ranges & Color Parameters ***
  - [🟡] Make a helper to parse color parameters.
    - [] Abstract the randomization of ranged integers across
        every brush with integer params.
    - [] How does this work with '?' ?
    - [] Add named colors / support all HTML compatible color names?

*** Fig Brush ***
  - [] Make a pill-like stick figure that can be placed on the surface.

*** New Prompt QOL Updates ***
  - [] Do history stack different. (Smaller text)
  - [] Skip what aliases lead to in the history list. (ff example)
  - [] Should be able to `no` a `no!` in other words `no!` should just
  + Done
  - [x] Don't clear text automatically on sending input. 
       be a wipe!

*** '?' Params Generalization ***
   - [] Colors (see `line`)
   - [] Colon param "?" support.
  + Done
   - [x] Refreshing the page on question mark params should work...

*** Ordinals Runtime ***
  - [] Add pixel buffer support.
  - [] Generate something cute out of only boxes.
    - [] Add a simple bresenham line function w/ lineh from graph.
    - [] Use it to draw text.
  - [] How to write text in the corner... (Embed all the glyph data?)
  - [x] Prototype a dynamic micro runtime of the piece API.

*** What is `fhell` ? ***
  - [] I don't know yet...

*** VS Code Extension ***
  - [] Make VSCode extension / back-seat document API (maya).
    - [🟡] Modify disk load to accept new source code. 
    + Done
    - [x] Wire up extension to a backend route that pubs to a redis channel. 
    - [x] Get icon made for extension (@ingo) 
    - [x] Start work on VSCode extension. 
  - [😀] Passwordless login.
  - [] Home Screen / Better Nav
    - [] Upon leaving the prompt, a tappable ghost of the active
        command (with generated params) appears in the top left corner.
        - [] Tap the word to return to the prompt and leave the command as is.
        - [] Swipe the word in any direction to erase the command
              and return to the prompt. 
  - [] User Accounts
    - [👨‍🦰] How quickly could I tie this to user accounts and make it permanent
            rn? Could I do this all today?
      - [-] Set up passwordless email authorization.
      - [] `name username` will set a user's name to whatever they like if there
          is no existing conflict
        - [] Require confirmation from user via a button press or tap.
  - [] ✏️ Diary
    - [] A simple diary tool / "performative poetry" piece. 
      - [] Write entries which playback in realtime to show the typing, like recei-ving a DM. See:  
    - [] Typing `diary` makes a new entry in your default diary.
    - [] Every entry of every user has a URL and a timestamp.
    - [] Every diary of every user has a URL.
    - [] A user can make multiple labeled diaries via `diary secrets` 
      - [] This will start a new entry in a labeled diary and make that diary
          if it doesn't already exist.
    🔐 Privacy
      - [] Private diaries just show a lock with a shortcut to log the user in.
      - [] Diaries can be marked `private` or public.
      - [] Entries can be moved from one diary to another. (Migrated or made private or public)
      - [] `@user diary` should read the most recent entry by default. 
      - [] Entering an entry into a private diary should be encrypted and 
          unreadable by aesthetic.computer.
          - [] Moving an entry into a private diary will encrypt it.
          - [] aesthetic.computer will not track public diary entries were made
                private, and not cache the moved files, to maintain user privacy.
          - [] A blockchain / wallet might be required for this...
          - [] A user could potentially sell "keys" to their diary, so that
                diaries can be semi-public / exclusive to a set number of
                readers.
  - [] Add ability to make a system-wide recording?
  - [] 🎨 Paintings
    - [] Finish all Brushes todos: https://www.notion.so/aesthetic-computer/aesthetic-computer-hq-97376f353dbd4503970910777d6c7241
      - [] Add DALLE2 / Image2Image API for generating / transforming stuff easily.
    - [] Get smart contract launched. See "Mintable Paintings" below.
  - [] Finish Freaky Flowers client
    - [] Hook up multiplayer presence. 
    - [] Get nice UI

*** lorecore ***
  - [] ...

*** Dev ***
  - [] Switch from prettier to something else...
    - [] Standard...
    - [] ESLint...
    - [] Do research?

*** Sotce ***
  - [] Visit a url. 
  - [] Logging in.
  - [] Type in words and press enter.
  - [] Hit a done button to play back the words.
  - [] Get back resulting URL
  - [] Share that URL / Screen Record / Still Image

*** Ingo ***
  - [] Jeffrey sets up VScode plugin!
  - [] `bst` (Bouncy Square Pattern World)
    - [] Jeffrey will explore: Sketchmachine.net style auto-expanding blingee buffer.
  - [] *** Ingo + Harrison coder cohort micro projects. *** 
    - [] Ingo learns API etc along with Harrison.
  - [] *** Dollmath ***
    - [] Character creator software combined with character operation software.
    - [] From premade assets with a protocol to remote control.
      - [] "Dollmath" refers to a notational system for defining / understanding
          the structure of each character given number of frames per each part.
      - [] Useful for avatar type, useful for fun puppet / finger puppet videos...
          VTuber style calling, etc.
  - [] Re: Avatars: "Dropped" or "Rare" or discoverable parts, similar to early Ultima Online PVP / permadeath.
  - [] *dolls* video recorder - larger project w/ harrison

*** Vector / Raster Foreground / Frame based Instrument ***
  + Now
    - [] RGB Black line tool (with thickness).
    - [] RGBA Fill bucket.
    - [] Frame is transparent.
    - [] Safe zones.
  + Later
    - [] Arrow keys to jump between states. 
    - [] Hold to pause

*** Hole / Fill Tool ***
  - [] Hole / fill tool  
    Goop Bomber
    - Random hole appears on the painting.
    - Little creature comes out with mouth ma ma ma ma.
    - Random bomb appears elsewhere on the canvas.
    - Bomberman style fuse.
    - Bomb makes a splatter.
    - Creature reacts.
    - Creature returns.

*** (Sage Notes) Particle / GOL ***
  - [] Color rule correlation
   - [] Equation in red so when things collide the color gets red.
   - [] Dominant force.
   16 particles
     {x, y, z}
   each particle can emit a sound
   override a particle position

*** "pose" - Hand-Tracked Body Pose Piece ***
  - [] Handtracked WebXR.
  - [] ThreeJS heirarchy of manipulatable.
    - [] https://github.com/Physicslibrary/Threejs-VR-Hand-Input
  - [] Instantiate multiple figures.
  - [] Physics Simulation
    - [] A. Mujoco compiled to WASM.
      - [] Wouldn't have to change much, somebody may have already compiled to WASM.
    - [] B. Or ammo.js which gets us networking. 
      - [] https://rawcdn.githack.com/kripken/ammo.js/99d0ec0b1e26d7ccc13e013caba8e8a5c98d953b/examples/webgl_demo_softbody_rope/index.html
      - [] https://lo-th.github.io/phy/index.html#ragdoll

*** Collaborations / Externally Hosted Pieces ***
  - [] Should subdomains like `m2w2.whistlegraph.com` just rewrite their url by
       default? Or maybe if you jump to the prompt? I guess it kind of
       depends on how localStorage or other origin specific features work...

*** BGM ***
 - [] Make a cool default visualizer for bgm.
  - [] Use phase analysis / both stereo tracks to produce a form.
    (Check existing chatGPT thread to explore traditional methods)
  - [] Make it a 3d representation in the rasterizer with CamDoll controls.
  - [] Implement spatialization of the audio in relation to the position of the
       viewer.
 - [] Global volume / play + pause controls too?
 - [] READ Audio properties (Will do for bgm)
   - [] Amplitude within frequency range function. (Cropped amplitude)
   - [] Time position (formattable as 00:00:00)
   - [x] Global amplitude read out.
 - FILTER Audio properties (Will do later)
   - [] High pass
   - [] Low pass
   - [] Panning
   - [] Speed
   - [] Spatialization
 + Done
  - [x] Add ability to stop bgm from playing.
  - [x] Add vf music to a bucket or a server / make the bgm piece to load a track.
  - [x] This piece should have a common library that any piece can opt into in boot via a music() or track() function. 
  - [x] Play it back via an audio tag in the bios audio-graph.

*** Important 3D Details ***
  - [] Invert Y position in original constructor.
  - [] vec3.dist from glMatrix yields innacurate numbers. Factor it out of the project. 
  - [] The quaternions also don't seem to work?

*** Painting ***
 - [] Add a 'mask' command to crop an existing painting to a certain border or
      aspect ratio?

*** Furthering VR Support ***
  - [] Try to re-enable workers again for VR. (Should basically work great now. 22.11.23.09.20)
  - [] Add grip of controller in addition to hand support.
    - [] Grip: https://threejs.org/docs/#api/en/renderers/webxr/WebXRManager.getControllerGrip
    - [] "hand" event

*** GIF Support ***
  - [] Add keyboard shortcut to download a still frame of whatever you're 
      looking at, (a 100% accurate screenshot in the presented resolution).
      - [] Get working with normal buffer.
      - [] Get working with glaze and mouse.
      - [] Have mouse be optional.
  - [] Add ability to store frames as gif frames and end a recording.
  - [] This can use ffmpeg behind the scenes in (almost) the same way I'm doing now...?
  - [] Just the software renderer for now? Or should I composite?
  - [] https://macr.ae/article/canvas-to-gif

*** Mintable Paintings (Screen Buffers) ***
  - [] 🅰️ Client
    - [] Implement `connect` command in prompt. 
    - [] Add ethereum based client identity authentication.
      - [] Include web3.min as a dependency.
      - [] Then login via... 
          const accounts = await window.ethereum.request({
            method: "eth_requestAccounts",
          });
          const account = accounts[0];
      + Later
      - [] Shop around a bit.
      - [] Examine token gate code on glitch: https://glitch.com/edit/#!/long-whistlegraph?path=public%2Fscript.js%3A14%3A23
    - [] Write more clientside code to trigger the mint. 
    - [] The data needs to be uploaded to the server and a signature
         for minting needs to be signed (payment processor).
    - [] Then a success or failure message needs to be shown to the user via the
         prompt.
    - [] The prompt should have some kind of progress bar...
    - [] Show title and description in the waller signature message so the
         minter can confirm they did not make a mistake!
  - [] 🅱️ Server
    - [] Upload media to S3
      - [] Make a special S3 bucket for mints.
    - [] Upload media to IPFS (Should preview links be scaled up?)
      - [] Pinata: https://docs.pinata.cloud/pinata-api/authentication
      - [] Mix pinata with server upload calls.
      - [] Set up ipfs.aesthetic.computer gateway.
    - [] Create JSON record somewhere... in a noSQL database hosted by Digital Ocean?
      - [] Metadata:
          {
            name: `#${id}To be set by `painting:mint insert-message-here`",
            description: "A default for all paintings?", // Or should I ask the user.
            external_url: `https://aesthetic.computer/paintings/${id}`,
            animation_url: ...,
            image: "ipfs://",
            attributes: [
              {
                "trait_type": "Artist", // or Creator? Research this...
                "value": creator
              },
              {
                "trait_type": "Date" // See also: https://docs.opensea.io/docs/metadata-standards
                "display_type": "date", 
                "value": 1546360800 (Must be a unix timestamp in seconds.)
              }
            ] 
          }
  - [] 🆑 Contract
    - [] Implement contract features: https://docs.openzeppelin.com/contracts/4.x/wizard
    - [] Open contract, mintable by everyone. 
    - [] Unlimited edition.
    - [] Charge a mint fee which goes back to the aesthetic.computer wallet and
         prevents spam and promotes quality.
    - [] Should I freeze the Metadata? https://docs.opensea.io/docs/metadata-standards#freezing-metadata
    - [] Add contract Metadata too: https://docs.opensea.io/docs/contract-level-metadata
    - [] Have a function that allows me to update the mint fee. 
    - [] Make a special wallet for aesthetic.computer.
    - [] Deploy contract!
    - [] Add media and metadata to OpenSea.
  - [] #️⃣ Release!
    - [] Make an actually good drawing.
    - [] What extra features do I need?
      - [] Ability to say NO.
      - [] Lazy line brush using pixel perfect algo for rendering.
      - [] Filled circle and soft circle brush.
      - [] Clear / fill command.
      - [] A palette the first digitpain "styles".
      - [] Add ability to add text to the piece. 
        - `text insert-text-here size`
      - [] Side mission: Add size modifier to dl.
    - [] Mint it.
    - [] Use it as an avatar on @digitpain twitter. 
    - [] Point to @aesthetic_cpu in a tweet to launch the Twitter account.

***No Paint System***
  + Now
  - [] Center painting with the transparent backbuffer if a specific
       size is set (which would turn resize off). (Make crop tool to do this, that can be NOd but automatically runs through.
  - [] The default "mint" command in aesthetic.computer saves
       the system wallpaper. Uniqueness is guaranteed? - https://www.google.com/search?q=sha-512+uniqueness&oq=sha-512+uniqueness&aqs=chrome..69i57j0i13i512j0i390l4.4876j0j4&sourceid=chrome&ie=UTF-8
    - [] Fix weird negative space / non-drawing issues on startup.
  - [] Add "no" command to the prompt.
    - [] Store two history states?
  - [] Enter for paint and ESC for no.
    - [] Prevent "paint" from occuring when pressing Escape.
         (Back button still defaults to paint)
         - [] Esc: Autoflash red on loading prompt or on leave.
         - [] Return: Autoflash green on loading prompt or on leave.
  - [] There seems to be a backbuffer / transparency error
       that's easy to find on mobile iOS but hard to 
       reproduce otherwise.
  - [] Add "sign" command which writes a timestamp with a signature.
       Should "sign" and mint be the same thing?
  - [] Add "mint" command to trigger a wallet signature request
       and produce a work.
       * Should be able to specify a contract here.
  + Later
  - [] How can the "nopaint" system be multiplayer and turn based?
    - [] What if turns could be negotiated?
  - [] Add `nopaint` template for Sage, Casey and Niki.
    - [x] Sage
  + Done
  - [x] Set up a glitch account / editing situation for Sage.
  - [x] Write `rect` tool, which necessitates an extra buffer.
  - [x️] Write boilerplate for painting tool.
  - [x] Make a glaze appear instantly after it loads the first time?
  - [x] The painting resolution should auto-expand, but not contract.
  - [x] Jumping from prompt to a nopaint brush removes the gap.
  - [x] Cache the current painting to indexedDB.
  - [x] Either use the added `umd.js` in dep or what's below:
          See also: https://www.npmjs.com/package/idb#installation
                    https://cdn.jsdelivr.net/npm/idb@7/+esm
  - [x] Add "dl" or "download" command to the prompt.
    - [x] Test this inside of an iOS in-app browser.
    - [x] Shouldn't have to leave the prompt to
         save the image.

*** Piece Caching ***
  - [] Cache already remotely loaded pieces in a given session,
       so they can be reloaded without having to re-download them or show a spinner.
  - [] Disable this in debug / development mode.

*** MUD ***
  - [] Make a multi-user dungeon chat / room system, designed for single session play.
   * welkum 2 mud *
   & there r 32 playrz ONLINE

***Firefox Day***
  - [] The main cursor is not visible...
  + Done
  - [x] 3dline loading
  - [x] Smooth out everything.

*** Developers ***
  - [] Move `maya` from glitch to ssh.
   - [] Document each step so that I can script adding new users in the future.
  - [] Figure out how to best automate the addition of a new developer... 
  - [] Why isn't artur's ssh key working?

*** New Repo / Asset Management ***
  - [x] Hook up whistlegraph assets to assets.aesthetic.computer
       and place behind a dev flag for local dev.
  - [x] Deploy to production in a new Netlify site that copies over all
       the environment flags and doesn't enable Large Media!
  - [x] Any "font" includes should work the same way... this could be tricky,
       also not pressing.
  + Later
  - [] Digitpain assets are also affected, to their references would
       need to be rewritten in the future.

*** i ***
 - [] Make `i` 2D multiplayer with UDP. 

*** Ambient Presence ***
  - [] No matter what disk you're on... queue into the ambient presence of others. You should be able to meet others.

*** Palette ***
  - [] Create a basic palette that enables one finger drawing. 
  - [] Add tools to palette that utilize existing toolset.
  - [] Add save button to palette. (Fix `tracker` buttions?)
  - [] Add "sign" and "mint" to palette as well.

*** p1xelfool additions ***
  - [] Complete TODOS @p1xelgool/blank. 
  - [x] Add ability to directly manipulate the buffer again. (Via `edit`)

*** (`turtle` / `spider`) ***
  - [] Simplify and generalize the Spider out of Wand.
  - [x] Make a spider that can crawl around in 3D and draw.
       (Use a turtle graphics API)

*** Communication ***
  - [] Add text chat.
    - [] Implement for both computer, phone, and headset.
  - [] Add voice chat.
    - [] Implement for both computer, phone, and headset.
    - [] Use https://docs.daily.co for now.

*** Workers ***
 - [] Reconsider where the piece worker boundary is now.
      (It might be just a bad design.)
      (Or it's a great design and just works poorly with the WebXR animation loop.)

*** Physics ***
 - [] Add jumping / movement speed.
      https://sites.google.com/site/zdrytchx/how-to/strafe-jumping-physics-the-real-mathematics

*** Camera Pieces ***
  - [] Pitch shifting / screaming / voice modulation recorder.
  - [] Audio and video recording test.
  - [] Ambient color suport for networked / multi-monitor setups / desktop.
       (Also works with foveated / peripheral rendering)

*** Tongue ***
  - [] Make a tongue tracking game where you catch snowflakes.
  
*** Pieces in Pieces ***
  - [] Bring `bleep` into 3D.
  - [] Make a layout of more than one piece in the same buffer.
  - [] Like bleep and bubble and line... maybe even melody?
  - [] Could melody just be imported as the background audio?
  - [x] Make a contrived wrapper example that imports one piece into another.

*** Slider ***
  - [] How to tie a slider on your phone to a value in a param.
      1. On a device, type `slider 0-255` or just `slider` for the default. 
      2. The slider will give you a special code. 
      3. Use that code while entering parameters like `line CODE 255 255`
          (Pieces do not accept remote controlled parameters fail to load.) 
          - The piece needs to send a request to the server to join
            the slider's room.
      4. The slider can message the piece with a new value. 
      5. The piece can return other data, like color, for the slider.

***Walkie Talkie***
  - [] Maybe recordings / videos can be sent back and forth between two parties?
  - Research: https://capacitorjs.com
  - And/or continue to use my own shim?

*** Help / Learn / Doc ***
  - [] ! What about just adding a "?" at the end of any command?
  - [] Decide on a command to read howto.
  - [] `howto line`
  - [] `doc line`

*** Graphics API ***
  - [] Add better hex support to color via: https://stackoverflow.com/a/53936623/8146077

*** Autopilot / ap ***
  - [] Consider how this could become the next nopaint?
  - [] Take out the test layers?
  - [] Or even how nopaint could be built on top of a remotely controlled ap?

*** 3D Optimization ***
  - [] Use imageBitmap for textures: https://developer.mozilla.org/en-US/docs/Web/API/ImageBitmap

***Cursors***
  - [] View current custom cursor css examples.
  - "Chromium cursor images are restricted to 128x128 pixels by default, but it is
    recommended to limit the cursor image size to 32x32 pixels" - https://developer.mozilla.org/en-US/docs/Web/CSS/cursor
  - [] Sidetrack: Hack in an SVG cursor really quick.
  - [] Replace Canvas 2D cursors with SVGs (or DIVs?).
  - [] Test to see what's the fastest these days? Check for scaling issues on linux (see Figma...)

*** New Compositor ***
  - [] Write a better (faster) compositor that squashes everything?
      Bottom up: 3DPIX, 2DPIX, Glaze, UI (dom), CURSOR (svg / css cursor)

*** WASM ***
  - [] Add wasm infrastructure speed up for blend function.
  - [] WASMify the `blend` function to see if it can be any faster.

*** Storage ***
  - [] Write much shorter, clearer console.logs with `📦 Store (method) message`
  - [] Add "remote:temporary" storage method. (Default for remote)
    - [] Add "remote:token" storage method. (Default for token-gated storage)
  - [x] Add indexedDB (local:db) storage method.

***Device Orientation***
  - [] Add experimental Gyro sustain control to bleep.
    - [] Sounds would need a "continuous" mode or a way to control sustain
         after firing.
  - [] Make a shaker using the average of all that data.
  - [] Make a spatial linear curve to fit the data based on some device orientation.

*** SSH (code.aesthetic.computer) ***
 + Later
   - [] Add ping-ponging back to socket server.
   - [] Only send reload messages to all clients if `export const reload = true`; ?
   - [] Start moving individual glitch accounts over to pieces.aesthetic.computer.
   - [] People should be able to mint / submit their pieces from here.
   - [] Parameterize "npm run reload-piece". 
  + Done
   - [x] Make live reloading better.
        (Catch piece errors... see if errors can be reported?)
   - [x] Deploy piece-server updates more easily.
   - [x] Put piece-server code into this repository.
   - [x] Make sure server can reboot and pm2 is re-enabled.
   - [x] Fix the @digitpain/hello no refresh bug.
   - [x] Enable live reloading from the SSH server somehow...
        (Run a node server from `digitpain` directory that watches
         for file changes and sends a message from that server to the main
         server which will send a socket message to all clients to reload the
         file if `export const reload = true;`
   - [x] Set up a developers / "pieces" SSH server.
   - [x] Prototype live editing with SSH and live share?

***Audio + Video Storage (Microphone)***
  - [] Check to see if ffmpeg encoding can be skipped if the browser doesn't need to do it.
  - [] FFMPEG does not work offline: https://unpkg.com/@ffmpeg/core@0.10.0/dist/ffmpeg-core.js - https://github.com/ffmpegwasm/ffmpeg.wasm#why-it-doesnt-work-in-my-local-environment

 ***Upload Server***
   [] 1. Show the media (video) in a div overlay with a "Retry" or "Done" button.
     A. Retry - Removes the modal div and lets you re-record again.
     B. Done - Allows you to download the file immediately (if possible),
               and uploads it, giving you the code no matter what.
                               (The code page layout could be shared here.)
  
   [] 2. After the file uploads...
     A. You can also have the option to "Post" or "Publish?" which
     will make the work available as part of an ever-growing collection.
       - Idea: Posts are automatically minted to our wallet, but can optionally
               be minted to a poster's wallet if they decide to connect.
     B. Regardless, the file stored at the code will be deleted in 24 hours.
       - [X] Setting expiration policies on DO spaces: https://www.howtogeek.com/devops/how-to-set-an-expiration-policy-on-digitalocean-spaces-buckets
       - [X] Follow along with – https://www.digitalocean.com/community/tutorials/how-to-upload-a-file-to-object-storage-with-node-js
                              - Using multipart-form-data
            Using             - https://www.npmjs.com/package/fastify-multer
            Get code via      - https://glitch.com/edit/#!/nopaint-server?path=server.js
       - Inside of TikTok
         - Tell the user their video is ready and they can visit
           aesthetic.computer/CODE in a browser
           to download their video, which expires after 5 minutes.
  
           aesthetic.computer/microphone -> aesthetic.computer/dl.bn67gff5
           aesthetic.computer/get.dfcx4
  
           After recording in the microphone, you get this...
  
           aesthetic.computer/mic -> aesthetic.codes/bn67gff5
           ... or
           aesthetic.computer/mic -> codes.ac/bn67gff5
             (where codes.ac/bn67gff5 -> aesthetic.computer/codes.bn67gff5)
             (and the resource is stored at -> bin.aesthetic.computer/bn67gff5.ext)
                                               art.aesthetic.computer/...
  
           A pop-up that shows a QR code / a code to enter into aesthetic.codes.
           Upon visiting aesthetic.codes...
       - iOS or Android Mobile Browser or Desktop Browser
         - 1. Show a download button
       - in a native iOS app
         - let the user download the video immediately to their camera roll
       - Where do recordings / files get stored? What is the userflow...
         - Do they get stored at a special code, then users can
           go to the website / open another window and mint from the code
           or download it?
   - [] Look into categorizing uploaded objects with tags...
   https://docs.aws.amazon.com/AmazonS3/latest/userguide/object-tagging.html
   - [] And making use of user defined metadata in s3.
        These would be great for custom file properties likw
        what piece was used to make the art / object and what git commit
        of the project was used or something like that...
      
*** Pieces: Run&Gun ***
 - [] Make a basic character with multi-platform controls.
 - [] Make a ground for them to run on back and forth.
 - [] Make something dangerous that can easily kill them. 
 - [] Add a timer.
 - [] Use screen.save and screen.load functionality for scorekeeping.

*** Cool Debug Feature ***
  - [] Log / visualize all thread communicated messages.
  - [] Add it to the definition of send, on both sides.

*** MIDI / Analyzer Demo ***
  - [] Real-time pitch detection of current microphone.
  - [] Convert to midi notes and send out from the tab.

***Bleep***
  + Now
   - [] Support more wave types in `lib/speaker`.
     - [] Sine
     - [] Triangle
     - [x] Square
  + Later
   - [] Add support for playing samples.
   - [] Add the ability to play sound from other top level functions.
  + Complete
   - [x] Test multi-touch support on a phone.
   - [x] Add multi-touch support through bleep, via `pen`.
     - [x] Add support to `bleep`.
       - ui.mjs:69, bleep.mjs:162
       - Sidenote: https://marketplace.visualstudio.com/items?itemName=alefragnani.Bookmarks
     - [x] Write a `multipen` implementation example with a simple API.
   - [x] Why does the board generate twice on first load.
   - [x] Support roll-over after touch.
   - [x] Hide cursor on finger action, but show it during mouse action.
   - [x] Resize window support.
   - [x] Make a basic bleep box that makes a tone when you tap on it.
   - [x] Automatically generate bleep grids with a command line parameter for WxH.

***Don't Go Upstairs***
  + Plans
    - An interactive story, told in multi-piece parts: https://twitter.com/digitpain/status/1567690125743919104/photo/1
    - This should serve as a test for fast-transitioning / preloading and
      sequencing pieces.
    - Use old Vectrex animation software as inspiration for the editors.
  + Now
    - Make a sub-directory for the pieces, and adjust the prompt so that
      if no file exists in the subdirectory then it checks an `index` file.

 *** Sage's Brush (@sage/hello_line) ***
  + Now
   *** Refactor: Density / Gap / Resize ***
     - [x] Remove the frameCount hack in sage's code.
     - [x] Deprecate both gap and density. Bake gap into resize.

  + Later
   *** API: Glaze ***
     - [] Add ability to update glaze uniforms via
         `glaze.params({uniform1: value, uni2: [0, 1, 2]});`
           function paint() {
             // user draw a dirty box that needs gpu processing as a tile larger than
             // the original pixel drawing
             glaze.params({
               crop: dirtyBox,
               samples: 12 // this dirtyBox will keep being glazed over for 12 frames
               uniform1: 1,
               uniform2: 2,
             });
             return dirtyBox;
           } 
     - [] Add "kiln" or "bake" function to bake in a glaze at the end of a
          nopaint buffer change.
     - [x] Be able to turn glaze on inside of remotely hosted pieces.

  *** Pressure ***
    - [] Get pen and finger working together.
        (When finger is drawing and pen is touched... is it recognized as pen?)
    - [] Pen: Get a good mapping for Apple Pencil / normalize the data. 
    - [] Touch: Two finger pressure. (Second finger regulates it via Y axis.)
    - [] Mouse: Use scroll wheel for delta. 

*** Re-organize Repository *** 
  - [] Make a better entry point for this repository, consider how far the
       monorepo idea should extend and make better room for text files, such as
       splitting up README.txt with PROJECTS.txt, WIP.txt, and GRAVEYARD.txt.

*** Publishing ***
  - [] How to have a default or custom thumbnail... even though things are randomly routed?

*** Refactoring ***
  - [] Clean up the use of "aesthetic.computer/disks/" across the whole project.
  - [] Refactor `wg` to make better use of thumbnails... what should the new structure be?

*** Favicons ***  
  - [] How should I generate favicons for each page or treat favicons in general?
   - Maybe just design a favicon? Should each piece also be able to have an icon?
   - Maybe the system could use these icons if pieces defined them...

***Terminal***
  - [] Make `function terminal()` to render to a text mode layer.

***JtoA***
  - [] Use web speech recognition API to make a program so that Artur and I can 
      communicate more complex thoughts.
      - https://www.google.com/intl/en/chrome/demos/speech.html
  Note: It's only gonna work in Safari on iOS. <https://bugs.webkit.org/show_bug.cgi?id=225298> (And if Dictation is enabled.)

***Spinline***
  - [] Circle algorithm with transparency, has doubly drawn pixels.
  - [] example: ink(255, 100).circle(x, y, 128);
  - [] Circle needs 'pan' support.
  - [] Make the regular circle small, and positioned at the tip of the rotating line.
  - [] No exported boot function does not show the mouse cursor...
  - [] Click and drag selection bug needs to be fixed on iOS. (Chrome + Safari)
  - [] Improve "density" function.

***Developers***
  - [] Add developer console log / catch errors and show them to users
       directly on the screen. Maybe this should be available all the time,
       even in production?
  - [] Catch errors better in the modules, so they can be easily deciphered
       from console messages.
  - [] Get it working on: https://glitch.com/edit/#!/niki-aesthetic-computer
  - [] Make an `edit` or `new` command to open an editor from the main page.

***View-Source***
  - [] Pressing 'Ctrl + `' should open the source code. - Document this in console.log of bios.
  - [] Typing `src` plus the `piece` should jump you to the github source page and these should also be url addressable.
  - [] Each page should print out its own description in the console.
   - [] Then all descriptions of existing pieces can be written.
   - [] Why are the disks located there in the first place?

***Readme***
  - [] Directly load the GitHub readme in a scrollable content window.
  - [] How could this tie into publishing a blog or devlog?

***i***
  - [] See `disks/i.mjs` 

***Shortcuts / open a new URL ***
  - [] Figure out notation: ~user/piece, piece~param1, #notion
    - [] Should this only be for `prompt` or should it also route URLs?
  - [] Make `manual` and `hq` load the notion (separate places) in a new tab.
  - [] Should the manual be a super.so site using one of the chosen typefaces?

***Prompt Start***
  - [] What info goes on the starting prompt page?
       Given that it can change every 60 seconds.
       And anyone who shares the link will see a preview image.
  - [] Short poem? Weekly poem?
  - [] Make the prompt start message easily editable by Niki.
    What would it mean for this message to use the ***Upload Server*** and merit
    a text editor.

***Prompt Updates***
  - [] “search bar” any letter typed shows “ghost” letters of all possible options
  - [] Also make the commands case insensitive!

***Rooms***
  (WIP Notes)
  - Pieces can either be singleplayer or multiplayer, but rooms work everywhere!
  - All piece changes are global. People can only be in one piece at a time together.
  - Start a room with other people and their mouse cursors / fingers appear as pixels.
  - People can join rooms different devices simultaneously.

***Basic Server Work / Rooms / Synchronized Metronome***
  - [] How to get metronomes syncing across a network?
       aesthetic.computer/metronome.180.red
       aesthetic.computer/metronome_300.yellow
       aesthetic.computer/metronome-180.black
       aesthetic.computer/metronome~180.blue

  Option 1: Visit rooms.ac to get a roomID which can be added to a command.
  Option 2: Automatically get a room with every new tab.
            - Join another room using `room roomID`.
            - Entering an activity is part of the room.
            - There should be a basic "shout" program for rooms.

 ***Socket Server*** 
  - [] Fix server.aesthetic.computer... maybe just take it offline for now?

***World***
 - [] Make an interconnected series of pieces that players can walk between, and
      maintain a server connection throughout.
 - [] Players should be able to wave or point their arm.

***Developer / User Login***
- [] Change the contents of user.aesthetic.computer/login.mjs to  ...
   - This would prompt the author to edit a string in login.mjs to match, which
     would grant them a javascript web token?.
   - Look up netlify identity... https://docs.netlify.com/visitor-access/identity

***Thumbnail Longtail***
  - [] Get the external thumbnail server running on a VPS to see how fast it is
       compared to the netlify function.
  - Provision a machine that can actually execute `npx playwright install chrome`.
  - [] Optimize netlify function... switch to jpeg to see if it's any faster? 

***Image Viewer / Media Viewer**
  - [] Write a great image-viewer that implements the `rdp` piece.
  - [] Also implement `tumpin`, `ten-minute-painting`, and `basedballz`.
  - [] Add my small series of Tezos 1of1s as well: `emokidpix` and `1bits`.

***Model Viewer***
 - [] Implement <model-viewer> for my 3d glb files so that when I share
      them to Twitter they can be in 3D, and also so that they can be wrapped
      as aesthetic.computer pieces.
      - https://modelviewer.dev/examples/twitter/generator.html

🪟 Browser Quirks
  - [] Development server only: videos don't load in Firefox (tested on Windows). 2022.05.07.00.01
  - [] Make the cursor faster / match the speed of the native cursor.

***Transcribe the original Proce55ing typeface***

***Multi-player Drawing / Core Drawing***
  - [] Allow users to join / create rooms with codes (QR codes esp.)
  - [] Abstract `line` and `spline` into `nail`. See also: `gesture`.
  - [] Add sound to `nail`.
  - [] Use https://wicg.github.io/video-rvfc/ for video frame updates.

***No Paint***
  - [] Should the old nopaint.art be reachable from within aesthetic.computer
  - [] Should a new nopaint be built from scratch?

***Sidelight***
  - A light you can set the color off.
  - Make it flicker.
  - Have presets.
  - Very useful for making videos with an extra device!

🐞 Annoying Bugs & Regressions 🪱
  - [] Alt / Meta shortcut needs to work for mac to reset pan.
  - [] Live reload: boot will not paint again if paint returns false in a contrived example
  + In Production
  - [] https://gist.github.com/lukaslihotzki/b50ccb61ff3a44b48fc4d5ed7e54303f
  - [] Zooming in on the page a lot will make the margin too large
       and squash the main display.
  + Dev Only
  - [] `sfx` do not decode in Safari when using the development servers.
       (Probably due to a local IP address or a CORS issue?)
  + Done
  - [x] Fix `spray` multiplayer / socket messages not being sent regression.
  - [x] Fix painting device rotate / resize cropping issue.
  - [x️] Fix Firefox AudioWorklet Initialization Bug `Error: Module resolve hook not set`
  - [x] Video download `local` fix.
  - [x] Favicon CORS fix (generate the icon / use a data uri)
    - [x] Get SharedArrayBuffer Working again.
  - [x] `video` In-progress transcoding does not cancel when leaving a piece.
  - [x] S3 Developer Onboarding Sync Not Working
  - [x] Rename $api.upload to $api.open? or $api.importFile? 
  - [x] Research the use of "requestProvider.js.map" and work it into `index.js`.
  - [x] The back button does not work in the Instagram in-app browser.
  - [x] Jumping back to the prompt from `word` no longer stamps the word.
  - [x] Fix tap focus / unfocus regression in `type`.

❤️ Side Missions ❤️
  - [] Finish learning about Tezos, LIGO: https://academy.ligolang.org/pascal/chapter-types
  - [] Chalkboard / material simulation.
  - [] Try and get fullscreen on iOS / iPadOS again... maybe sideload the app shim?
  - [] Add `every("1s", () => {})` shortcut to the `sim` api. 
  - [] How to limit the number of Frame's in the start of a disk?
       Perhaps I could have a hidden meta-programming setup line at the top?
  - [] (disk.js:28) Make this a boot choice via the index.html file?
  - [] Fix skippy scale rendering of pixels on non-retina displays.
  - [] Bake `wrap` and `pixel` into the api. 2022.02.01.02.46 (JAS) [via sage.js]
  - [] in `tracker.js`: Recenter boxes on line 174.
  - [] Multiplayer board reset in `spray` and `server`.
  - [] Global recording of user actions (what about application actions) and
       audio+video into one file?
  - [] Prototype the dream I had about a system-wide, radial menu.
  - [] Write a file editor for something crucial in aesthetic.computer, like a
       TODO: Program, or produce media to store with GIT-LFS.
       See also: https://web.dev/file-system-access
       And: https://googlechromelabs.github.io/text-editor
  - [] Make a VSCode extension that opens an official aesthetic.computer pane?

🎃 SETUP 💾

`aesthetic.computer` is virtual computer environment / interface designed for
 creative exploration. development requires `nodejs`, an up-to-date web browser,
 and knowledge of javascript. if you're interested in learning how to contribute 
 visit https://discord.com/invite/aesthetic-computer and i'll help you out - jeffrey 2022.04.24.05.05

macOS from scratch
  1. Get 'homebrew' (https://brew.sh) and install 'fnm' (nodejs)

 Redis
  0. You may need to install `redis` to get the live reload working properly
     on local.
  1. You can use homebrew for this and a default install should be fine, so 
     long as `redis-cli` works.

Make sure `git` is installed, (you can do that through `homebrew`) and then get set up for development:
  0. Also install `fnm` the node version manager. (and add environtment variables to your shell: https://github.com/Schniz/fnm#shell-setup)
  0.0a Open new terminal window and cd into aesthetic.computer directory install node version 
  1. Check `ssl-dev/readme.txt` to generate and add local SSL certificates.
  2. `npm install` from the project directory.
  3. `cd` into `session-server` and `npm install` as well.
  4. Get added to the Netlify project as a collaborator.
  5. `cd` into `system` and run `npx netlify login` and then `npx netlify link`
  6. Now from the `aesthetic computer` directory run `npm run code` and in another shell `npm run server:session`.
  7. Visit `https://localhost:8888` to view the running site! 
  8. If you need local copies of the site's rich media `assets` then ask Jeffrey
     and you can slurp them from S3 so you can run the below.

Static Assets
  0. Squadmates can use `npm run assets:sync` after configuring `aws-cli` with
     the aesthetic.computer storage keys provided by Jeffrey.

🧩 Making a new included piece.
- Run `npm run new name-of-your-piece Description of your piece.` 
- Then open the file in `system/public/aesthetic.computer/disks` and start working!

In production: Add a "#debug" hash to the end of your URL for more verbose output.

If developing: Add a "#nodebug" hash to the end of a URL for less output.

📖 This project originally began as two separate repositories with their own
commit history: `digitpain/system` and `digitpain/disks`.<|MERGE_RESOLUTION|>--- conflicted
+++ resolved
@@ -45,6 +45,7 @@
   - [] Walk to `horizon`
   - [] And then `cave:entrance`
   - [] Check the networking / position shifting.
+
   + Done
   - [x] Show an orange or red status if UDP or sockets get disconnected while
         aesthetic is in use.
@@ -110,30 +111,13 @@
   - [] Classic Sticker pack
   - [] Custom keyboard
 
-<<<<<<< HEAD
-=======
   
 
->>>>>>> dd4b5f7b
 *** `pond` production ***
   - [] Finish the basics in `go`.
   - [] See `pond.mjs`.
 
-<<<<<<< HEAD
-*** commit shortcut ***
-  - [] Shortcut for committing.
-
-=======
->>>>>>> dd4b5f7b
-*** dockerize the dev environment ***
-  - [] How difficult would it be to containerize the whole development
-       environment to help contributors?
-
-<<<<<<< HEAD
 *** automate honest fabric checkout ***
-=======
-*** Automate Honest Fabric's checkout page via backend puppeteer control. ***
->>>>>>> dd4b5f7b
   - [] https://www.honestfabric.com/shop/checkout
 
 *** `sno` launch - Dec 1? ***
