--- conflicted
+++ resolved
@@ -1,705 +1,675 @@
-;; Aesthetic Computer Emacs Configuration, 2024.3.13.12.51
-
-(setq x-gtk-use-system-tooltips nil)
-
-;; Open emacs maximized and with undecorated window.
-;; (add-to-list 'default-frame-alist '(fullscreen . maximized))
-;; (add-to-list 'default-frame-alist '(undecorated . t))
-
-;; (when (window-system)
-;;  (load-theme 'wombat t))
-
-;; (load-theme 'wombat t)
-(setq mac-option-modifier 'meta)
-
-(global-set-key [C-down-mouse-1] 'ignore)
-
-;; Only show emergency warnings.
-(setq warning-minimum-level :emergency)
-
-(tab-bar-mode t) ;; Enable the tab bar mode.
-(setq tab-bar-new-tab-choice "*scratch*")
-(setq tab-bar-hints t)
-(setq tab-bar-format '(;; tab-bar-format-history
-                       tab-bar-format-tabs
-                       tab-bar-separator))
-(setq tab-bar-close-button-show nil)
-(setq tab-line-tab-max-width 20) ; Adjust the number as needed
-
-(setq scroll-step 1)
-
-(global-auto-revert-mode 1) ;; Always keep buffers up to date with disk.
-
-;;(setq display-buffer-alist
-;;      '((".*" . (display-buffer-reuse-window display-buffer-below-selected))))
-
-(setq-default display-fill-column-indicator-column 80) ;; Vertical guide-line.
-(add-hook 'prog-mode-hook (lambda () (display-fill-column-indicator-mode 1)))
-
-;; Adding hooks for eat & eshell.
-(add-hook 'eshell-mode-hook 'disable-line-numbers-in-modes)
-(add-hook 'eat-mode-hook 'disable-line-numbers-in-modes)
-(add-hook 'image-mode-hook 'disable-line-numbers-in-modes)
-
-;; Enable electric-pair mode in prog modes.
-(defun enable-electric-pairs ()
-  (setq-local electric-pair-pairs '((?\{ . ?\}) (?\( . ?\)) (?\[ . ?\]) (?' . ?') (?` . ?`)))
-  (electric-pair-local-mode 1))
-(add-hook 'prog-mode-hook 'enable-electric-pairs)
-
-;; Auto-save support while editing files derived from prog-mode or in text-mode;
-(auto-save-visited-mode 1)
-(add-hook 'before-save-hook 'delete-trailing-whitespace)
-
-(defun auto-save-buffer ()
-  (when (or (derived-mode-p 'prog-mode)
-            (derived-mode-p 'text-mode))
-    (save-buffer)))
-
-(when (window-system)
-  (add-hook 'window-configuration-change-hook
-	    (lambda ()
-	      (unless (minibuffer-window-active-p (minibuffer-window))
-		(auto-save-buffer))))
-  (add-hook 'focus-out-hook 'auto-save-buffer))
-
-(custom-set-faces
- ;; custom-set-faces was added by Custom.
- ;; If you edit it by hand, you could mess it up, so be careful.
- ;; Your init file should contain only one such instance.
- ;; If there is more than one, they won't work right.
- ;; '(fill-column-indicator ((t (:foreground "yellow"))))
- ;; '(origami-fold-face ((t (:inherit magenta :weight bold))))
- '(tab-bar ((t (:height 1.0))))
- '(tab-bar-tab-inactive ((t (:inherit tab-bar-tab :inverse-video t)))))
- ;;'(tab-bar-tab-inactive ((t (:inherit tab-bar-tab :background "black")))))
-
-
-;; (defun windows-custom-set-faces ()
-;;  (when (eq system-type 'windows-nt)
-    ;; Add your face remappings here. For example:
-;;  (add-to-list 'face-remapping-alist '(tab-bar-tab (:background "orange"))))
-
-;; (add-hook 'after-init-hook 'windows-custom-set-faces)
-
-(setq inhibit-startup-screen t) ;; Disable startup message.
-(setq eshell-banner-message "") ;; No eshell banner.
-
-(setq initial-scratch-message nil) ;; Empty scratch buffer message.
-
-(global-display-line-numbers-mode) ;; Always show line numbers.
-
-(defun disable-line-numbers-in-modes ()
-  "Disable line numbers in eshell and vterm."
-  (when (or (derived-mode-p 'eshell-mode)
-            (derived-mode-p 'eat-mode))
-    (display-line-numbers-mode -1)))
-
-;; Set the default shell for Windows to use bash on WSL.
-(when (eq system-type 'windows-nt)
-  (setq explicit-shell-file-name "C:/Windows/System32/bash.exe")
-  (setq shell-file-name explicit-shell-file-name)
-  (setenv "SHELL" shell-file-name)
-  (add-to-list 'exec-path "C:/Windows/System32")
-  )
-
-;; Scroll with trackpad on my thinkpad.
-(global-set-key (kbd "<mouse-4>") (lambda ()
-                                   (interactive)
-                                   (scroll-down 1)))
-
-(global-set-key (kbd "<mouse-5>") (lambda ()
-                                   (interactive)
-                                   (scroll-up 1)))
-
-(defun my-tab-next ()
-  "Run eat handler after switching to the next tab."
-  (interactive)
-  (eat-tab-change #'tab-next))
-
-(defun my-tab-previous ()
-  "Run eat handler after switching to the previous tab."
-  (interactive)
-  (eat-tab-change #'tab-previous))
-
-(global-set-key (kbd "C-x <right>") 'my-tab-next)
-(global-set-key (kbd "C-x <left>") 'my-tab-previous)
-;; For running in Windows Terminal via WSL2 I needed to add this to the JSON:
-;; {
-;;   "command": {
-;;     "action": "sendInput",
-;;     "input": "\u001b[27;6;9~"
-;;   },
-;;   "keys": "ctrl+shift+tab"
-;; },
-;; {
-;;   "command": {
-;;     "action": "sendInput",
-;;     "input": "\u001b[27;5;9~"
-;;   },
-;;   "keys": "ctrl+tab"
-;; }
-
-(if (display-graphic-p)
-    (when (display-graphic-p)
-      (scroll-bar-mode -1)
-      (fringe-mode 0)))
-
-;; (when (not (display-graphic-p))
-;; ;; set internal border width for tui
-;; (setq default-frame-alist
-;;   (append default-frame-alist '((internal-border-width . 10))))
-;; ;; Set fringes for TUI
-;; (setq-default left-fringe-width  10)
-;; (setq-default right-fringe-width 10))
-
-(setq-default scroll-bar-mode 'right)
-
-(menu-bar-mode -1) ;; Disable the menu bar.
-(tool-bar-mode -1) ;; Disable the tool bar.
-
-;; (setq-default line-spacing 0)
-(xterm-mouse-mode 1)
-(defun track-mouse (e))
-(setq mouse-sel-mode t)
-(setq ring-bell-function 'ignore) ;; Ignore scroll bell.
-
-;; Set-up a better backup directory.
-(defvar my-backup-directory "~/.emacs.d/backups/")
-(unless (file-exists-p my-backup-directory)
-  (make-directory my-backup-directory t))
-(setq backup-directory-alist `(("." . ,my-backup-directory)))
-
-;; Set-up a directory for auto-save files.
-(defvar my-auto-save-directory "~/.emacs.d/auto-saves/")
-(unless (file-exists-p my-auto-save-directory)
-  (make-directory my-auto-save-directory t))
-(setq auto-save-file-name-transforms `((".*" ,my-auto-save-directory t)))
-
-;; Set-up a directory for lock files
-(defvar my-lockfiles-directory "~/.emacs.d/lockfiles/")
-(unless (file-exists-p my-lockfiles-directory)
-  (make-directory my-lockfiles-directory t))
-(setq lock-file-name-transforms `((".*" ,my-lockfiles-directory t)))
-
-(setq-default indent-tabs-mode nil)
-(setq-default tab-width 2)
-(setq vc-follow-symlinks t)
-
-(global-set-key (kbd "M-z") 'toggle-truncate-lines) ;; Line truncation.
-(global-set-key (kbd "C-c z") 'toggle-truncate-lines) ;; Alternate...
-
-(add-hook 'after-init-hook (lambda () (setq-default truncate-lines t)))
-
-(global-set-key (kbd "C-=") 'text-scale-increase)
-(global-set-key (kbd "C--") 'text-scale-decrease)
-
-;; 🪄 Packages
-;; (require 'package)
-;; (add-to-list 'package-archives '("melpa" . "https://melpa.org/packages/") t)
-;; (package-initialize)
-
-;; Install and configure use-package
-;; (unless (package-installed-p 'use-package)
-;;   (package-refresh-contents)
-;;  (package-install 'use-package))
-;; (require 'use-package)
-;; (setq use-package-always-ensure t)
-
-(setq package-enable-at-startup nil)
-
-;; Add 'straight package manager.
-(defvar bootstrap-version)
-(let ((bootstrap-file
-	(expand-file-name
-	  "straight/repos/straight.el/bootstrap.el"
-	  (or (bound-and-true-p straight-base-dir)
-	      user-emacs-directory)))
-      (bootstrap-version 7))
-  (unless (file-exists-p bootstrap-file)
-    (with-current-buffer
-      (url-retrieve-synchronously
-	"https://raw.githubusercontent.com/radian-software/straight.el/develop/install.el"
-	'silent 'inhibit-cookies)
-      (goto-char (point-max))
-      (eval-print-last-sexp)))
-  (load bootstrap-file nil 'nomessage))
-
-(setq straight-use-package-by-default t)
-
-;; Enable vertico
-(use-package vertico
-  :init
-  (vertico-mode)
-
-;; Add org-mode
-(use-package org)
-(global-set-key (kbd "C-c l") #'org-store-link)
-(global-set-key (kbd "C-c a") #'org-agenda)
-(global-set-key (kbd "C-c c") #'org-capture)
-;; (setq org-startup-with-inline-images t)
-
-;; TODO: Try this.
-;; (defun create-and-link-org-file (filename)
-;;   "Create a new org file and insert a link to it."
-;;   (interactive "sEnter filename: ")
-;;   (let ((filepath (concat filename ".org")))
-;;     (find-file filepath)
-;;     (write-file filepath)
-;;     (switch-to-buffer (other-buffer))
-;;     (insert (format "[[file:%s][%s]]" filepath filename))))
-
-  ;; Different scroll margin
-  ;; (setq vertico-scroll-margin 0)
-
-  ;; Show more candidates
-  ;; (setq vertico-count 20)
-
-  ;; Grow and shrink the Vertico minibuffer
-  ;; (setq vertico-resize t)
-
-  ;; Optionally enable cycling for `vertico-next' and `vertico-previous'.
-  ;; (setq vertico-cycle t)
-  )
-
-;; Persist history over Emacs restarts. Vertico sorts by history position.
-(use-package savehist
-  :init
-  (savehist-mode))
-
-;; A few more useful configurations...
-(use-package emacs
-  :init
-  ;; Add prompt indicator to `completing-read-multiple'.
-  ;; We display [CRM<separator>], e.g., [CRM,] if the separator is a comma.
-  (defun crm-indicator (args)
-    (cons (format "[CRM%s] %s"
-                  (replace-regexp-in-string
-                   "\\`\\[.*?]\\*\\|\\[.*?]\\*\\'" ""
-                   crm-separator)
-                  (car args))
-          (cdr args)))
-  (advice-add #'completing-read-multiple :filter-args #'crm-indicator)
-
-  ;; Do not allow the cursor in the minibuffer prompt
-  (setq minibuffer-prompt-properties
-        '(read-only t cursor-intangible t face minibuffer-prompt))
-  (add-hook 'minibuffer-setup-hook #'cursor-intangible-mode)
-
-  ;; Support opening new minibuffers from inside existing minibuffers.
-  (setq enable-recursive-minibuffers t)
-
-  ;; Emacs 28 and newer: Hide commands in M-x which do not work in the current
-  ;; mode.  Vertico commands are hidden in normal buffers. This setting is
-  ;; useful beyond Vertico.
-  (setq read-extended-command-predicate #'command-completion-default-include-p))
-
-;; Optionally use the `orderless' completion style.
-(use-package orderless
-  :init
-  ;; Configure a custom style dispatcher (see the Consult wiki)
-  ;; (setq orderless-style-dispatchers '(+orderless-consult-dispatch orderless-affix-dispatch)
-  ;;       orderless-component-separator #'orderless-escapable-split-on-space)
-  (setq completion-styles '(orderless basic)
-        completion-category-defaults nil
-        completion-category-overrides '((file (styles partial-completion)))))
-
-;; Enable rich annotations using the Marginalia package
-(use-package marginalia
-  ;; Bind `marginalia-cycle' locally in the minibuffer.  To make the binding
-  ;; available in the *Completions* buffer, add it to the
-  ;; `completion-list-mode-map'.
-  :bind (:map minibuffer-local-map
-         ("M-A" . marginalia-cycle))
-
-  ;; The :init section is always executed.
-  :init
-
-  ;; Marginalia must be activated in the :init section of use-package such that
-  ;; the mode gets enabled right away. Note that this forces loading the
-  ;; package.
-  (marginalia-mode))
-
-;;(when (window-system)
-;; (if (display-graphic-p)
-;;  (use-package auto-dark)
-;;  (setq auto-dark-dark-theme 'wombat
-;;	auto-dark-light-theme 'whiteboard)
-;;  (auto-dark-mode t)
-;;  )
-;;)
-
-;; (if (display-graphic-p)
-;;   (add-hook 'after-make-frame-functions
-;; 	    (lambda (frame)
-;; 	      (select-frame frame)
-;; 	      (when (display-graphic-p)
-;; 		(fringe-mode 0)
-;; 		(scroll-bar-mode -1)))))
-
-;; fedora: sudo dnf install cmake libtool libvterm
-;; windows: choco install cmake --installargs 'ADD_CMAKE_TO_PATH=System'
-;;(use-package vterm
-	     ;; Update the module automatically:
-;;	     :straight (:post-build ((let ((vterm-always-compile-module t))
-;;				       (require 'vterm))))
-;;	     :config
-	     ;; Disable the highlighting of the current line
-	     ;; for the virtual terminal:
-;;	     (add-hook 'vterm-mode-hook 'disable-line-numbers-in-modes)
-;;	     (setq vterm-shell "/usr/bin/fish")) ;; Use fish as the default vterm shell.
-
-(use-package yascroll :config (global-yascroll-bar-mode 1))
-
-;; (use-package mlscroll
-;;   :config
-;;   (setq mlscroll-shortfun-min-width 11) ;truncate which-func, for default mode-line-format's
-;;   (mlscroll-mode 1))
-
-;; 🌳 Tree-Sitter
-;; https://github.com/renzmann/treesit-auto
-(use-package treesit-auto
-  :custom
-  (treesit-auto-install t) ;; or 'prompt
-  :config
-  (treesit-auto-add-to-auto-mode-alist 'all)
-  (global-treesit-auto-mode))
-
-(add-to-list 'auto-mode-alist '("\\.mjs\\'" . typescript-ts-mode)) ;; Support mjs files.
-
-;; (use-package helm ;; Add helm: https://github.com/emacs-helm/helm/wiki#from-melpa
-;;       ;; :straight t
-;;       :config
-;;       (setq helm-M-x-fuzzy-match t) ;; Optional: Fuzzy match for M-x
-;;       (setq helm-mode-fuzzy-match t) ;; Optional: Fuzzy match for helm-mode
-;;       (setq helm-split-window-in-side-p t) ;; Optional: Have helm open in current window.
-;;       (setq helm-ff-fuzzy-matching t) ;; Enable fuzzy matching for file and buffer names
-;;       (helm-mode 1))
-
-;; (global-set-key (kbd "M-x") #'helm-M-x)
-;; (global-set-key (kbd "C-x r b") #'helm-filtered-bookmarks)
-;; (global-set-key (kbd "C-x C-f") #'helm-find-files)
-(global-set-key (kbd "C-p") #'project-find-file) ;; C-p everywhere
-(global-set-key (kbd "C-x C-p") #'project-find-file)
-(global-set-key (kbd "M-p") #'project-find-file)
-
-;; (defun my/helm-find-files-directory-handler ()
-;;   "Open helm-find-files if Emacs is started with a directory."
-;;   (when (and command-line-args-left (file-directory-p (car command-line-args-left)))
-;;     (helm-find-files-1 (car command-line-args-left))
-;;     (setq command-line-args-left nil))
-;;   nil)
-
-;; (add-to-list 'command-line-functions 'my/helm-find-files-directory-handler)
-
-(use-package lsp-mode)
-(add-hook 'prog-mode-hook #'lsp)
-(setq lsp-auto-install-server t)
-(setq lsp-warn-no-matched-clients nil)
-(use-package origami :hook (after-init . global-origami-mode))
-
-;; (use-package dap-mode
-;;	     :config
-;;	     (dap-auto-configure-mode)
-;;	     :bind
-;;	     (("<f7>" . dap-step-in)
-;;	      ("<f8>" . dap-next)
-;;	      ("<f9>" . dap-continue)))
-
-(setq js-indent-level 2)
-
-;; if you are helm user
-;; (use-package helm-lsp :commands helm-lsp-workspace-symbol)
-
-(use-package s) ;; `dockerfile-mode` depends on `s`.
-(use-package dockerfile-mode) ;; Dockerfile support.
-(use-package fish-mode) ;; Fish shell syntax.
-
-(use-package gptel) ;; ChatGPT / LLM support.
-(setq gptel-api-key (getenv "OPENAI_API_KEY"))
-;; Optional: set `gptel-api-key` to the API key.
-;; (use-package chatgpt-shell
-;;  :custom
-;;  ((chatgpt-shell-openai-key
-;;    (lambda ()
-;;      (getenv "OPENAI_API_KEY")))))
-;; ^ Set via `set -Ux OPENAI_API_KEY "your_api_key_here"` in fish shell.
-
-;; Prettier-js configuration
-(use-package prettier-js
-  :hook (js-mode . prettier-js-mode)
-  :bind ("C-c p" . prettier-js))
-
-;; Use good clipboard system in terminal mode.
-;; (use-package clipetty :hook (after-init . global-clipetty-mode))
-
-;; Use xclip for system clipboard.
-(use-package xclip :config (xclip-mode 1))
-
-(defun my/xclip-set-selection (orig-fun type data)
-  "Send clipboard to host from Emacs using a fish shell function, then run original xclip."
-  (let ((clipboard-command (format "fish -c 'clipboard %s'" (shell-quote-argument data))))
-    (start-process-shell-command "clipboard" nil clipboard-command))
-  (funcall orig-fun type data))
-
-(advice-add 'xclip-set-selection :around #'my/xclip-set-selection)
-
-;; Evil mode configuration
-(use-package evil
-     :config
-     (evil-mode 1)
-     (setq-default evil-shift-width 2)
-     ;; override C-p in evil mode
-     (dolist (state '(normal insert visual motion emacs))
-       (evil-define-key state 'global (kbd "C-p") 'project-find-file)))
-
-(define-key evil-normal-state-map (kbd "C-u") 'evil-scroll-up)
-
-(defun my/evil-quit ()
-  "Enhanced quit command for Evil mode in Emacs.
-   - Closes the current window unless it's the last window in the tab.
-   - Kills the buffer if it's the last window showing it.
-   - Closes the tab if it's the last window in the tab, unless it's the last tab.
-   - Never quits Emacs."
-  (interactive)
-  (let ((current-buffer (current-buffer))
-        (is-last-tab (eq 1 (length (tab-bar-tabs))))
-        (is-last-window (eq 1 (length (window-list)))))
-
-    ;; If it's not the last window in the tab, delete the window
-    (unless is-last-window
-      (delete-window))
-
-    ;; Kill the buffer if it's not displayed elsewhere
-    (unless (delq (selected-window) (get-buffer-window-list current-buffer nil t))
-      (kill-buffer current-buffer))
-
-    ;; If it's the last window in the tab but not the last tab, close the tab
-    ;; (when (and is-last-window (not is-last-tab))
-    ;;   (tab-bar-close-tab)))
-)
-  )
-
-;; Bind the function to :q in Evil mode
-(with-eval-after-load 'evil
-  (evil-ex-define-cmd "q[uit]" 'my/evil-quit))
-
-(unless (display-graphic-p)
-(use-package evil-terminal-cursor-changer)
-(require 'evil-terminal-cursor-changer)
-(evil-terminal-cursor-changer-activate))
-
-(use-package restart-emacs) ;; Fully restart emacs: https://github.com/iqbalansari/restart-emacs
-(setq restart-emacs-restore-frames t)
-
-(global-set-key (kbd "C-c C-r") 'restart-emacs)
-(global-set-key (kbd "C-c C-o") 'browse-url-at-point) ;; Open url.
-
-;; (use-package burly)
-
-;; (use-package eglot :hook (web-mode . eglot-ensure))
-
-;; (add-hook 'web-mode-hook 'eglot-ensure) ;; enable eglot for web mode automatically
-
-(use-package eat)
-(setq-default eat-shell "/usr/bin/fish")
-(setq-default eat-term-name "xterm-256color")
-
-;; This package breaks terminal rendering :(
-;; (use-package gruvbox-theme)
-;; (load-theme 'whiteboard t) ;; Set a theme.
-
-;; Auto open as splits.
-;; https://discourse.doomemacs.org/t/open-selected-completion-candidate-in-a-split/2525/8
-;; (defun cust/vsplit-file-open (f)
-;;   (let ((evil-vsplit-window-right t))
-;;     (+evil/window-vsplit-and-follow)
-;;     (find-file f)))
-;;
-;; (defun cust/split-file-open (f)
-;;   (let ((evil-split-window-below t))
-;;     (+evil/window-split-and-follow)
-;;     (find-file f)))
-;;
-;; (map! :after embark
-;;       :map embark-file-map
-;;       "V" #'cust/vsplit-file-open
-;;       "X" #'cust/split-file-open)
-(defun eat-tab-change (original-fun &rest args)
-  (interactive)
-  (message "eat-tab-change triggered")  ; Output to *Messages* buffer
-  (apply original-fun args)
-  (walk-windows (lambda (window)
-                  (with-current-buffer (window-buffer window)
-                    (when (eq major-mode 'eat-mode)
-                      (end-of-buffer)
-                      (evil-insert-state))))
-               nil 'visible))
-
-(advice-add 'tab-bar-select-tab :around #'eat-tab-change)
-
-(defun kill-eat-processes ()
-  "Kill processes associated with eat terminal buffers."
-  (interactive)
-  (dolist (buffer (buffer-list))
-    (with-current-buffer buffer
-      (when (eq major-mode 'eat-mode)
-        (eat-kill-process)))))
-
-(add-hook 'kill-emacs-hook #'kill-eat-processes)
-
-;; 🫀 Aesthetic Computer Layouts
-
-;; Function to open eshell and run redis-server
-(defun aesthetic ()
-  "Open eshell and run redis-server."
-  (interactive)
-  (eshell)
-  (insert "python3 -m http.server 8888")
-  (eshell-send-input))
-
-;; (desktop-save-mode 1)
-;; (setq desktop-save 'if-exists)
-;; (setq desktop-dirname "~/.emacs.d/desktop/")
-
-;; (defun open-fish-or-eshell-if-no-file ()
-;;   "Open vterm with fish shell or eshell if no file is specified in the arguments."
-;;   (unless (or (not command-line-args-left)      ;; If there are no arguments left.
-;;               (cdr command-line-args-left))     ;; Or if there's more than one argument.
-;;     (let ((fish-path (executable-find "fish")))
-;;       (if fish-path
-;;           (vterm fish-path "fish")
-;;         (eshell)))))
-;;
-;; (add-hook 'emacs-startup-hook 'open-fish-or-eshell-if-no-file)
-
-;; (defun disable-evil-in-vterm ()
-;; (evil-local-mode -1))
-
-;; (add-hook 'vterm-mode-hook 'disable-evil-in-vterm)
-
-
-;; (defun aesthetic-internal ()
-;;  "Run aesthetic servers in a docker container that's running emacs."
-;;  (interactive)
-;;  (eat "fish -c 'npm run site'")
-;;  (with-current-buffer "*eat*" (rename-buffer "eat-site" t)))
-
-(setq confirm-kill-processes nil) ;; Avoid confirmation for killing processes
-
-;; Bind the shutdown function to a key (e.g., C-c C-x for example purposes)
-;; (global-set-key (kbd "C-c C-x") 'shutdown-emacs-server)
-
-;; Auto-scroll eat buffers in all windows
-(add-hook 'eat-mode-hook
-          (lambda ()
-            (setq-local comint-scroll-to-bottom-on-output       t
-                        comint-show-maximum-output            t
-                        comint-move-point-for-output          t
-                        window-point-insertion-type           t)
-            (add-hook 'comint-output-filter-functions
-                      #'comint-postoutput-scroll-to-bottom
-                      nil t)))
-
-(defun aesthetic-backend (target-tab)
-  "Run npm commands in eat, each in a new tab named after the command.
-Creates split tabs for 'status' (url + tunnel), 'stripe' (stripe-print + stripe-ticket), and 'chat' (chat-system + chat-sotce + chat-clock)."
-  (interactive)
-  (let ((directory-path "~/aesthetic-computer")
-        (commands '("site" "session" "redis" "servers" "kidlisp"))
-        (emoji-for-command
-         '(("source" . "📂") ("status" . "📡") ("url" . "🌐") ("tunnel" . "🚇")
-           ("site" . "📰") ("session" . "🔒") ("redis" . "🔄")
-           ("stripe-print" . "💳 🖨️") ("stripe-ticket" . "💳🎫")
-           ("servers" . "🤖") ("chat-system" . "🧭") ("chat-sotce" . "🪷") ("chat-clock" . "🕑")
-           ("kidlisp" . "🐍"))))
-
-    ;; Clean up unwanted buffers
-    (dolist (bufname '("*scratch*" "*Messages*" "*straight-process*" "*async-native-comp*"))
-      (when-let ((buf (get-buffer bufname)))
-        (dolist (win (get-buffer-window-list buf nil t))
-          (with-selected-window win
-            (switch-to-buffer (other-buffer buf t))))
-        (kill-buffer buf)))
-
-    ;; Rename current tab and show TODO
-    (tab-rename "📂 source")
-    (find-file "~/aesthetic-computer/TODO.txt")
-
-    (cl-labels
-        ((run-split-tab (tab-name &rest cmds)
-           (tab-new)
-           (tab-rename tab-name)
-           (let ((default-directory directory-path))
-             (delete-other-windows)
-             (let ((first t))
-               (dolist (cmd cmds)
-                 (unless first (split-window-right) (other-window 1))
-                 (setq first nil)
-                 (eat (format "fish -c 'ac-%s'" cmd))
-                 (with-current-buffer "*eat*"
-                   (rename-buffer
-                    (format "%s-%s"
-                            (cdr (assoc cmd emoji-for-command))
-                            cmd) t))
-                 (goto-char (point-max)))
-               (balance-windows)
-               (other-window 1)))))
-
-      ;; primary splits
-      (run-split-tab "📡 status"     "url"      "tunnel")
-      (run-split-tab "💳 stripe"     "stripe-print" "stripe-ticket")
-      (run-split-tab "💬 chat"       "chat-system"  "chat-sotce" "chat-clock")
-
-      ;; individual tabs
-      (dolist (cmd commands)
-<<<<<<< HEAD
-        (tab-new)
-        (tab-rename (format "%s %s"
-                            (cdr (assoc cmd emoji-for-command))
-                            cmd))
-        (let ((default-directory directory-path))
-          (eat (format "fish -c 'ac-%s'" cmd))
-          (with-current-buffer "*eat*"
-            (rename-buffer
-             (format "%s-%s"
-                     (cdr (assoc cmd emoji-for-command))
-                     cmd) t))
-          (goto-char (point-max))
-          (dolist (win (get-buffer-window-list (current-buffer) nil t))
-            (set-window-point win (point-max))))))
-
-    ;; switch to requested tab
-    (let ((tab-emoji (cdr (assoc target-tab emoji-for-command))))
-      (if tab-emoji
-          (tab-bar-switch-to-tab (format "%s %s" tab-emoji target-tab))
-        (message "No such tab: %s" target-tab)))))
-
-=======
-        (cond
-         ;; 💳 stripe tab split
-         ((or (string= cmd "stripe-print") (string= cmd "stripe-ticket"))
-          (unless stripe-tab-created
-            (tab-new)
-            (tab-rename "💳 stripe")
-            (setq stripe-tab-created t))
-          (when (string= cmd "stripe-ticket")
-            (split-window-right)
-            (other-window 1))
-          (let ((default-directory directory-path))
-            (eat (format "fish -c 'ac-%s'" cmd))
-            (with-current-buffer "*eat*" (rename-buffer (format "%s-%s" (cdr (assoc cmd emoji-for-command)) cmd) t) (end-of-buffer t)))
-          (when (string= cmd "stripe-ticket")
-            (other-window 1))) ;; return to original pane if needed
-         ;; everything else in own tab
-         (t
-          (tab-new)
-          (tab-rename (format "%s %s" (cdr (assoc cmd emoji-for-command)) cmd))
-          (let ((default-directory directory-path))
-            (eat (format "fish -c 'ac-%s'" cmd))
-            (with-current-buffer "*eat*" (rename-buffer (format "%s-%s" (cdr (assoc cmd emoji-for-command)) cmd) t) (end-of-buffer t))))))
-
-      ;; Focus 📡 status tab at the end
-      (tab-bar-switch-to-tab "📡 status"))))
-
->>>>>>> 27a8df3f
+;; Aesthetic Computer Emacs Configuration, 2024.3.13.12.51
+
+(setq x-gtk-use-system-tooltips nil)
+
+;; Open emacs maximized and with undecorated window.
+;; (add-to-list 'default-frame-alist '(fullscreen . maximized))
+;; (add-to-list 'default-frame-alist '(undecorated . t))
+
+;; (when (window-system)
+;;  (load-theme 'wombat t))
+
+;; (load-theme 'wombat t)
+(setq mac-option-modifier 'meta)
+
+(global-set-key [C-down-mouse-1] 'ignore)
+
+;; Only show emergency warnings.
+(setq warning-minimum-level :emergency)
+
+(tab-bar-mode t) ;; Enable the tab bar mode.
+(setq tab-bar-new-tab-choice "*scratch*")
+(setq tab-bar-hints t)
+(setq tab-bar-format '(;; tab-bar-format-history
+                       tab-bar-format-tabs
+                       tab-bar-separator))
+(setq tab-bar-close-button-show nil)
+(setq tab-line-tab-max-width 20) ; Adjust the number as needed
+
+(setq scroll-step 1)
+
+(global-auto-revert-mode 1) ;; Always keep buffers up to date with disk.
+
+;;(setq display-buffer-alist
+;;      '((".*" . (display-buffer-reuse-window display-buffer-below-selected))))
+
+(setq-default display-fill-column-indicator-column 80) ;; Vertical guide-line.
+(add-hook 'prog-mode-hook (lambda () (display-fill-column-indicator-mode 1)))
+
+;; Adding hooks for eat & eshell.
+(add-hook 'eshell-mode-hook 'disable-line-numbers-in-modes)
+(add-hook 'eat-mode-hook 'disable-line-numbers-in-modes)
+(add-hook 'image-mode-hook 'disable-line-numbers-in-modes)
+
+;; Enable electric-pair mode in prog modes.
+(defun enable-electric-pairs ()
+  (setq-local electric-pair-pairs '((?\{ . ?\}) (?\( . ?\)) (?\[ . ?\]) (?' . ?') (?` . ?`)))
+  (electric-pair-local-mode 1))
+(add-hook 'prog-mode-hook 'enable-electric-pairs)
+
+;; Auto-save support while editing files derived from prog-mode or in text-mode;
+(auto-save-visited-mode 1)
+(add-hook 'before-save-hook 'delete-trailing-whitespace)
+
+(defun auto-save-buffer ()
+  (when (or (derived-mode-p 'prog-mode)
+            (derived-mode-p 'text-mode))
+    (save-buffer)))
+
+(when (window-system)
+  (add-hook 'window-configuration-change-hook
+	    (lambda ()
+	      (unless (minibuffer-window-active-p (minibuffer-window))
+		(auto-save-buffer))))
+  (add-hook 'focus-out-hook 'auto-save-buffer))
+
+(custom-set-faces
+ ;; custom-set-faces was added by Custom.
+ ;; If you edit it by hand, you could mess it up, so be careful.
+ ;; Your init file should contain only one such instance.
+ ;; If there is more than one, they won't work right.
+ ;; '(fill-column-indicator ((t (:foreground "yellow"))))
+ ;; '(origami-fold-face ((t (:inherit magenta :weight bold))))
+ '(tab-bar ((t (:height 1.0))))
+ '(tab-bar-tab-inactive ((t (:inherit tab-bar-tab :inverse-video t)))))
+ ;;'(tab-bar-tab-inactive ((t (:inherit tab-bar-tab :background "black")))))
+
+
+;; (defun windows-custom-set-faces ()
+;;  (when (eq system-type 'windows-nt)
+    ;; Add your face remappings here. For example:
+;;  (add-to-list 'face-remapping-alist '(tab-bar-tab (:background "orange"))))
+
+;; (add-hook 'after-init-hook 'windows-custom-set-faces)
+
+(setq inhibit-startup-screen t) ;; Disable startup message.
+(setq eshell-banner-message "") ;; No eshell banner.
+
+(setq initial-scratch-message nil) ;; Empty scratch buffer message.
+
+(global-display-line-numbers-mode) ;; Always show line numbers.
+
+(defun disable-line-numbers-in-modes ()
+  "Disable line numbers in eshell and vterm."
+  (when (or (derived-mode-p 'eshell-mode)
+            (derived-mode-p 'eat-mode))
+    (display-line-numbers-mode -1)))
+
+;; Set the default shell for Windows to use bash on WSL.
+(when (eq system-type 'windows-nt)
+  (setq explicit-shell-file-name "C:/Windows/System32/bash.exe")
+  (setq shell-file-name explicit-shell-file-name)
+  (setenv "SHELL" shell-file-name)
+  (add-to-list 'exec-path "C:/Windows/System32")
+  )
+
+;; Scroll with trackpad on my thinkpad.
+(global-set-key (kbd "<mouse-4>") (lambda ()
+                                   (interactive)
+                                   (scroll-down 1)))
+
+(global-set-key (kbd "<mouse-5>") (lambda ()
+                                   (interactive)
+                                   (scroll-up 1)))
+
+(defun my-tab-next ()
+  "Run eat handler after switching to the next tab."
+  (interactive)
+  (eat-tab-change #'tab-next))
+
+(defun my-tab-previous ()
+  "Run eat handler after switching to the previous tab."
+  (interactive)
+  (eat-tab-change #'tab-previous))
+
+(global-set-key (kbd "C-x <right>") 'my-tab-next)
+(global-set-key (kbd "C-x <left>") 'my-tab-previous)
+;; For running in Windows Terminal via WSL2 I needed to add this to the JSON:
+;; {
+;;   "command": {
+;;     "action": "sendInput",
+;;     "input": "\u001b[27;6;9~"
+;;   },
+;;   "keys": "ctrl+shift+tab"
+;; },
+;; {
+;;   "command": {
+;;     "action": "sendInput",
+;;     "input": "\u001b[27;5;9~"
+;;   },
+;;   "keys": "ctrl+tab"
+;; }
+
+(if (display-graphic-p)
+    (when (display-graphic-p)
+      (scroll-bar-mode -1)
+      (fringe-mode 0)))
+
+;; (when (not (display-graphic-p))
+;; ;; set internal border width for tui
+;; (setq default-frame-alist
+;;   (append default-frame-alist '((internal-border-width . 10))))
+;; ;; Set fringes for TUI
+;; (setq-default left-fringe-width  10)
+;; (setq-default right-fringe-width 10))
+
+(setq-default scroll-bar-mode 'right)
+
+(menu-bar-mode -1) ;; Disable the menu bar.
+(tool-bar-mode -1) ;; Disable the tool bar.
+
+;; (setq-default line-spacing 0)
+(xterm-mouse-mode 1)
+(defun track-mouse (e))
+(setq mouse-sel-mode t)
+(setq ring-bell-function 'ignore) ;; Ignore scroll bell.
+
+;; Set-up a better backup directory.
+(defvar my-backup-directory "~/.emacs.d/backups/")
+(unless (file-exists-p my-backup-directory)
+  (make-directory my-backup-directory t))
+(setq backup-directory-alist `(("." . ,my-backup-directory)))
+
+;; Set-up a directory for auto-save files.
+(defvar my-auto-save-directory "~/.emacs.d/auto-saves/")
+(unless (file-exists-p my-auto-save-directory)
+  (make-directory my-auto-save-directory t))
+(setq auto-save-file-name-transforms `((".*" ,my-auto-save-directory t)))
+
+;; Set-up a directory for lock files
+(defvar my-lockfiles-directory "~/.emacs.d/lockfiles/")
+(unless (file-exists-p my-lockfiles-directory)
+  (make-directory my-lockfiles-directory t))
+(setq lock-file-name-transforms `((".*" ,my-lockfiles-directory t)))
+
+(setq-default indent-tabs-mode nil)
+(setq-default tab-width 2)
+(setq vc-follow-symlinks t)
+
+(global-set-key (kbd "M-z") 'toggle-truncate-lines) ;; Line truncation.
+(global-set-key (kbd "C-c z") 'toggle-truncate-lines) ;; Alternate...
+
+(add-hook 'after-init-hook (lambda () (setq-default truncate-lines t)))
+
+(global-set-key (kbd "C-=") 'text-scale-increase)
+(global-set-key (kbd "C--") 'text-scale-decrease)
+
+;; 🪄 Packages
+;; (require 'package)
+;; (add-to-list 'package-archives '("melpa" . "https://melpa.org/packages/") t)
+;; (package-initialize)
+
+;; Install and configure use-package
+;; (unless (package-installed-p 'use-package)
+;;   (package-refresh-contents)
+;;  (package-install 'use-package))
+;; (require 'use-package)
+;; (setq use-package-always-ensure t)
+
+(setq package-enable-at-startup nil)
+
+;; Add 'straight package manager.
+(defvar bootstrap-version)
+(let ((bootstrap-file
+	(expand-file-name
+	  "straight/repos/straight.el/bootstrap.el"
+	  (or (bound-and-true-p straight-base-dir)
+	      user-emacs-directory)))
+      (bootstrap-version 7))
+  (unless (file-exists-p bootstrap-file)
+    (with-current-buffer
+      (url-retrieve-synchronously
+	"https://raw.githubusercontent.com/radian-software/straight.el/develop/install.el"
+	'silent 'inhibit-cookies)
+      (goto-char (point-max))
+      (eval-print-last-sexp)))
+  (load bootstrap-file nil 'nomessage))
+
+(setq straight-use-package-by-default t)
+
+;; Enable vertico
+(use-package vertico
+  :init
+  (vertico-mode)
+
+;; Add org-mode
+(use-package org)
+(global-set-key (kbd "C-c l") #'org-store-link)
+(global-set-key (kbd "C-c a") #'org-agenda)
+(global-set-key (kbd "C-c c") #'org-capture)
+;; (setq org-startup-with-inline-images t)
+
+;; TODO: Try this.
+;; (defun create-and-link-org-file (filename)
+;;   "Create a new org file and insert a link to it."
+;;   (interactive "sEnter filename: ")
+;;   (let ((filepath (concat filename ".org")))
+;;     (find-file filepath)
+;;     (write-file filepath)
+;;     (switch-to-buffer (other-buffer))
+;;     (insert (format "[[file:%s][%s]]" filepath filename))))
+
+  ;; Different scroll margin
+  ;; (setq vertico-scroll-margin 0)
+
+  ;; Show more candidates
+  ;; (setq vertico-count 20)
+
+  ;; Grow and shrink the Vertico minibuffer
+  ;; (setq vertico-resize t)
+
+  ;; Optionally enable cycling for `vertico-next' and `vertico-previous'.
+  ;; (setq vertico-cycle t)
+  )
+
+;; Persist history over Emacs restarts. Vertico sorts by history position.
+(use-package savehist
+  :init
+  (savehist-mode))
+
+;; A few more useful configurations...
+(use-package emacs
+  :init
+  ;; Add prompt indicator to `completing-read-multiple'.
+  ;; We display [CRM<separator>], e.g., [CRM,] if the separator is a comma.
+  (defun crm-indicator (args)
+    (cons (format "[CRM%s] %s"
+                  (replace-regexp-in-string
+                   "\\`\\[.*?]\\*\\|\\[.*?]\\*\\'" ""
+                   crm-separator)
+                  (car args))
+          (cdr args)))
+  (advice-add #'completing-read-multiple :filter-args #'crm-indicator)
+
+  ;; Do not allow the cursor in the minibuffer prompt
+  (setq minibuffer-prompt-properties
+        '(read-only t cursor-intangible t face minibuffer-prompt))
+  (add-hook 'minibuffer-setup-hook #'cursor-intangible-mode)
+
+  ;; Support opening new minibuffers from inside existing minibuffers.
+  (setq enable-recursive-minibuffers t)
+
+  ;; Emacs 28 and newer: Hide commands in M-x which do not work in the current
+  ;; mode.  Vertico commands are hidden in normal buffers. This setting is
+  ;; useful beyond Vertico.
+  (setq read-extended-command-predicate #'command-completion-default-include-p))
+
+;; Optionally use the `orderless' completion style.
+(use-package orderless
+  :init
+  ;; Configure a custom style dispatcher (see the Consult wiki)
+  ;; (setq orderless-style-dispatchers '(+orderless-consult-dispatch orderless-affix-dispatch)
+  ;;       orderless-component-separator #'orderless-escapable-split-on-space)
+  (setq completion-styles '(orderless basic)
+        completion-category-defaults nil
+        completion-category-overrides '((file (styles partial-completion)))))
+
+;; Enable rich annotations using the Marginalia package
+(use-package marginalia
+  ;; Bind `marginalia-cycle' locally in the minibuffer.  To make the binding
+  ;; available in the *Completions* buffer, add it to the
+  ;; `completion-list-mode-map'.
+  :bind (:map minibuffer-local-map
+         ("M-A" . marginalia-cycle))
+
+  ;; The :init section is always executed.
+  :init
+
+  ;; Marginalia must be activated in the :init section of use-package such that
+  ;; the mode gets enabled right away. Note that this forces loading the
+  ;; package.
+  (marginalia-mode))
+
+;;(when (window-system)
+;; (if (display-graphic-p)
+;;  (use-package auto-dark)
+;;  (setq auto-dark-dark-theme 'wombat
+;;	auto-dark-light-theme 'whiteboard)
+;;  (auto-dark-mode t)
+;;  )
+;;)
+
+;; (if (display-graphic-p)
+;;   (add-hook 'after-make-frame-functions
+;; 	    (lambda (frame)
+;; 	      (select-frame frame)
+;; 	      (when (display-graphic-p)
+;; 		(fringe-mode 0)
+;; 		(scroll-bar-mode -1)))))
+
+;; fedora: sudo dnf install cmake libtool libvterm
+;; windows: choco install cmake --installargs 'ADD_CMAKE_TO_PATH=System'
+;;(use-package vterm
+	     ;; Update the module automatically:
+;;	     :straight (:post-build ((let ((vterm-always-compile-module t))
+;;				       (require 'vterm))))
+;;	     :config
+	     ;; Disable the highlighting of the current line
+	     ;; for the virtual terminal:
+;;	     (add-hook 'vterm-mode-hook 'disable-line-numbers-in-modes)
+;;	     (setq vterm-shell "/usr/bin/fish")) ;; Use fish as the default vterm shell.
+
+(use-package yascroll :config (global-yascroll-bar-mode 1))
+
+;; (use-package mlscroll
+;;   :config
+;;   (setq mlscroll-shortfun-min-width 11) ;truncate which-func, for default mode-line-format's
+;;   (mlscroll-mode 1))
+
+;; 🌳 Tree-Sitter
+;; https://github.com/renzmann/treesit-auto
+(use-package treesit-auto
+  :custom
+  (treesit-auto-install t) ;; or 'prompt
+  :config
+  (treesit-auto-add-to-auto-mode-alist 'all)
+  (global-treesit-auto-mode))
+
+(add-to-list 'auto-mode-alist '("\\.mjs\\'" . typescript-ts-mode)) ;; Support mjs files.
+
+;; (use-package helm ;; Add helm: https://github.com/emacs-helm/helm/wiki#from-melpa
+;;       ;; :straight t
+;;       :config
+;;       (setq helm-M-x-fuzzy-match t) ;; Optional: Fuzzy match for M-x
+;;       (setq helm-mode-fuzzy-match t) ;; Optional: Fuzzy match for helm-mode
+;;       (setq helm-split-window-in-side-p t) ;; Optional: Have helm open in current window.
+;;       (setq helm-ff-fuzzy-matching t) ;; Enable fuzzy matching for file and buffer names
+;;       (helm-mode 1))
+
+;; (global-set-key (kbd "M-x") #'helm-M-x)
+;; (global-set-key (kbd "C-x r b") #'helm-filtered-bookmarks)
+;; (global-set-key (kbd "C-x C-f") #'helm-find-files)
+(global-set-key (kbd "C-p") #'project-find-file) ;; C-p everywhere
+(global-set-key (kbd "C-x C-p") #'project-find-file)
+(global-set-key (kbd "M-p") #'project-find-file)
+
+;; (defun my/helm-find-files-directory-handler ()
+;;   "Open helm-find-files if Emacs is started with a directory."
+;;   (when (and command-line-args-left (file-directory-p (car command-line-args-left)))
+;;     (helm-find-files-1 (car command-line-args-left))
+;;     (setq command-line-args-left nil))
+;;   nil)
+
+;; (add-to-list 'command-line-functions 'my/helm-find-files-directory-handler)
+
+(use-package lsp-mode)
+(add-hook 'prog-mode-hook #'lsp)
+(setq lsp-auto-install-server t)
+(setq lsp-warn-no-matched-clients nil)
+(use-package origami :hook (after-init . global-origami-mode))
+
+;; (use-package dap-mode
+;;	     :config
+;;	     (dap-auto-configure-mode)
+;;	     :bind
+;;	     (("<f7>" . dap-step-in)
+;;	      ("<f8>" . dap-next)
+;;	      ("<f9>" . dap-continue)))
+
+(setq js-indent-level 2)
+
+;; if you are helm user
+;; (use-package helm-lsp :commands helm-lsp-workspace-symbol)
+
+(use-package s) ;; `dockerfile-mode` depends on `s`.
+(use-package dockerfile-mode) ;; Dockerfile support.
+(use-package fish-mode) ;; Fish shell syntax.
+
+(use-package gptel) ;; ChatGPT / LLM support.
+(setq gptel-api-key (getenv "OPENAI_API_KEY"))
+;; Optional: set `gptel-api-key` to the API key.
+;; (use-package chatgpt-shell
+;;  :custom
+;;  ((chatgpt-shell-openai-key
+;;    (lambda ()
+;;      (getenv "OPENAI_API_KEY")))))
+;; ^ Set via `set -Ux OPENAI_API_KEY "your_api_key_here"` in fish shell.
+
+;; Prettier-js configuration
+(use-package prettier-js
+  :hook (js-mode . prettier-js-mode)
+  :bind ("C-c p" . prettier-js))
+
+;; Use good clipboard system in terminal mode.
+;; (use-package clipetty :hook (after-init . global-clipetty-mode))
+
+;; Use xclip for system clipboard.
+(use-package xclip :config (xclip-mode 1))
+
+(defun my/xclip-set-selection (orig-fun type data)
+  "Send clipboard to host from Emacs using a fish shell function, then run original xclip."
+  (let ((clipboard-command (format "fish -c 'clipboard %s'" (shell-quote-argument data))))
+    (start-process-shell-command "clipboard" nil clipboard-command))
+  (funcall orig-fun type data))
+
+(advice-add 'xclip-set-selection :around #'my/xclip-set-selection)
+
+;; Evil mode configuration
+(use-package evil
+     :config
+     (evil-mode 1)
+     (setq-default evil-shift-width 2)
+     ;; override C-p in evil mode
+     (dolist (state '(normal insert visual motion emacs))
+       (evil-define-key state 'global (kbd "C-p") 'project-find-file)))
+
+(define-key evil-normal-state-map (kbd "C-u") 'evil-scroll-up)
+
+(defun my/evil-quit ()
+  "Enhanced quit command for Evil mode in Emacs.
+   - Closes the current window unless it's the last window in the tab.
+   - Kills the buffer if it's the last window showing it.
+   - Closes the tab if it's the last window in the tab, unless it's the last tab.
+   - Never quits Emacs."
+  (interactive)
+  (let ((current-buffer (current-buffer))
+        (is-last-tab (eq 1 (length (tab-bar-tabs))))
+        (is-last-window (eq 1 (length (window-list)))))
+
+    ;; If it's not the last window in the tab, delete the window
+    (unless is-last-window
+      (delete-window))
+
+    ;; Kill the buffer if it's not displayed elsewhere
+    (unless (delq (selected-window) (get-buffer-window-list current-buffer nil t))
+      (kill-buffer current-buffer))
+
+    ;; If it's the last window in the tab but not the last tab, close the tab
+    ;; (when (and is-last-window (not is-last-tab))
+    ;;   (tab-bar-close-tab)))
+)
+  )
+
+;; Bind the function to :q in Evil mode
+(with-eval-after-load 'evil
+  (evil-ex-define-cmd "q[uit]" 'my/evil-quit))
+
+(unless (display-graphic-p)
+(use-package evil-terminal-cursor-changer)
+(require 'evil-terminal-cursor-changer)
+(evil-terminal-cursor-changer-activate))
+
+(use-package restart-emacs) ;; Fully restart emacs: https://github.com/iqbalansari/restart-emacs
+(setq restart-emacs-restore-frames t)
+
+(global-set-key (kbd "C-c C-r") 'restart-emacs)
+(global-set-key (kbd "C-c C-o") 'browse-url-at-point) ;; Open url.
+
+;; (use-package burly)
+
+;; (use-package eglot :hook (web-mode . eglot-ensure))
+
+;; (add-hook 'web-mode-hook 'eglot-ensure) ;; enable eglot for web mode automatically
+
+(use-package eat)
+(setq-default eat-shell "/usr/bin/fish")
+(setq-default eat-term-name "xterm-256color")
+
+;; This package breaks terminal rendering :(
+;; (use-package gruvbox-theme)
+;; (load-theme 'whiteboard t) ;; Set a theme.
+
+;; Auto open as splits.
+;; https://discourse.doomemacs.org/t/open-selected-completion-candidate-in-a-split/2525/8
+;; (defun cust/vsplit-file-open (f)
+;;   (let ((evil-vsplit-window-right t))
+;;     (+evil/window-vsplit-and-follow)
+;;     (find-file f)))
+;;
+;; (defun cust/split-file-open (f)
+;;   (let ((evil-split-window-below t))
+;;     (+evil/window-split-and-follow)
+;;     (find-file f)))
+;;
+;; (map! :after embark
+;;       :map embark-file-map
+;;       "V" #'cust/vsplit-file-open
+;;       "X" #'cust/split-file-open)
+(defun eat-tab-change (original-fun &rest args)
+  (interactive)
+  (message "eat-tab-change triggered")  ; Output to *Messages* buffer
+  (apply original-fun args)
+  (walk-windows (lambda (window)
+                  (with-current-buffer (window-buffer window)
+                    (when (eq major-mode 'eat-mode)
+                      (end-of-buffer)
+                      (evil-insert-state))))
+               nil 'visible))
+
+(advice-add 'tab-bar-select-tab :around #'eat-tab-change)
+
+(defun kill-eat-processes ()
+  "Kill processes associated with eat terminal buffers."
+  (interactive)
+  (dolist (buffer (buffer-list))
+    (with-current-buffer buffer
+      (when (eq major-mode 'eat-mode)
+        (eat-kill-process)))))
+
+(add-hook 'kill-emacs-hook #'kill-eat-processes)
+
+;; 🫀 Aesthetic Computer Layouts
+
+;; Function to open eshell and run redis-server
+(defun aesthetic ()
+  "Open eshell and run redis-server."
+  (interactive)
+  (eshell)
+  (insert "python3 -m http.server 8888")
+  (eshell-send-input))
+
+;; (desktop-save-mode 1)
+;; (setq desktop-save 'if-exists)
+;; (setq desktop-dirname "~/.emacs.d/desktop/")
+
+;; (defun open-fish-or-eshell-if-no-file ()
+;;   "Open vterm with fish shell or eshell if no file is specified in the arguments."
+;;   (unless (or (not command-line-args-left)      ;; If there are no arguments left.
+;;               (cdr command-line-args-left))     ;; Or if there's more than one argument.
+;;     (let ((fish-path (executable-find "fish")))
+;;       (if fish-path
+;;           (vterm fish-path "fish")
+;;         (eshell)))))
+;;
+;; (add-hook 'emacs-startup-hook 'open-fish-or-eshell-if-no-file)
+
+;; (defun disable-evil-in-vterm ()
+;; (evil-local-mode -1))
+
+;; (add-hook 'vterm-mode-hook 'disable-evil-in-vterm)
+
+
+;; (defun aesthetic-internal ()
+;;  "Run aesthetic servers in a docker container that's running emacs."
+;;  (interactive)
+;;  (eat "fish -c 'npm run site'")
+;;  (with-current-buffer "*eat*" (rename-buffer "eat-site" t)))
+
+(setq confirm-kill-processes nil) ;; Avoid confirmation for killing processes
+
+;; Bind the shutdown function to a key (e.g., C-c C-x for example purposes)
+;; (global-set-key (kbd "C-c C-x") 'shutdown-emacs-server)
+
+;; Auto-scroll eat buffers in all windows
+(add-hook 'eat-mode-hook
+          (lambda ()
+            (setq-local comint-scroll-to-bottom-on-output       t
+                        comint-show-maximum-output            t
+                        comint-move-point-for-output          t
+                        window-point-insertion-type           t)
+            (add-hook 'comint-output-filter-functions
+                      #'comint-postoutput-scroll-to-bottom
+                      nil t)))
+
+(defun aesthetic-backend (target-tab)
+  "Run npm commands in eat, each in a new tab named after the command.
+Creates split tabs for 'status' (url + tunnel), 'stripe' (stripe-print + stripe-ticket), and 'chat' (chat-system + chat-sotce + chat-clock)."
+  (interactive)
+  (let ((directory-path "~/aesthetic-computer")
+        (commands '("site" "session" "redis" "servers" "kidlisp"))
+        (emoji-for-command
+         '(("source" . "📂") ("status" . "📡") ("url" . "🌐") ("tunnel" . "🚇")
+           ("site" . "📰") ("session" . "🔒") ("redis" . "🔄")
+           ("stripe-print" . "💳 🖨️") ("stripe-ticket" . "💳🎫")
+           ("servers" . "🤖") ("chat-system" . "🧭") ("chat-sotce" . "🪷") ("chat-clock" . "🕑")
+           ("kidlisp" . "🐍"))))
+
+    ;; Clean up unwanted buffers
+    (dolist (bufname '("*scratch*" "*Messages*" "*straight-process*" "*async-native-comp*"))
+      (when-let ((buf (get-buffer bufname)))
+        (dolist (win (get-buffer-window-list buf nil t))
+          (with-selected-window win
+            (switch-to-buffer (other-buffer buf t))))
+        (kill-buffer buf)))
+
+    ;; Rename current tab and show TODO
+    (tab-rename "📂 source")
+    (find-file "~/aesthetic-computer/TODO.txt")
+
+    (cl-labels
+        ((run-split-tab (tab-name &rest cmds)
+           (tab-new)
+           (tab-rename tab-name)
+           (let ((default-directory directory-path))
+             (delete-other-windows)
+             (let ((first t))
+               (dolist (cmd cmds)
+                 (unless first (split-window-right) (other-window 1))
+                 (setq first nil)
+                 (eat (format "fish -c 'ac-%s'" cmd))
+                 (with-current-buffer "*eat*"
+                   (rename-buffer
+                    (format "%s-%s"
+                            (cdr (assoc cmd emoji-for-command))
+                            cmd) t))
+                 (goto-char (point-max)))
+               (balance-windows)
+               (other-window 1)))))
+
+      ;; primary splits
+      (run-split-tab "📡 status"     "url"      "tunnel")
+      (run-split-tab "💳 stripe"     "stripe-print" "stripe-ticket")
+      (run-split-tab "💬 chat"       "chat-system"  "chat-sotce" "chat-clock")
+
+      ;; individual tabs
+      (dolist (cmd commands)
+        (tab-new)
+        (tab-rename (format "%s %s"
+                            (cdr (assoc cmd emoji-for-command))
+                            cmd))
+        (let ((default-directory directory-path))
+          (eat (format "fish -c 'ac-%s'" cmd))
+          (with-current-buffer "*eat*"
+            (rename-buffer
+             (format "%s-%s"
+                     (cdr (assoc cmd emoji-for-command))
+                     cmd) t))
+          (goto-char (point-max))
+          (dolist (win (get-buffer-window-list (current-buffer) nil t))
+            (set-window-point win (point-max))))))
+
+    ;; switch to requested tab
+    (let ((tab-emoji (cdr (assoc target-tab emoji-for-command))))
+      (if tab-emoji
+          (tab-bar-switch-to-tab (format "%s %s" tab-emoji target-tab))
+        (message "No such tab: %s" target-tab)))))