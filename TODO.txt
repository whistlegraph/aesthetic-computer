😀 TODO 😆

 🌟 Projects in Progress (PIP) 🌟

<<<<<<< HEAD
 * UNIFONT support * 
    - [] Auto switch to `unifont` across prompt and ui / etc with a flag in disk.
      - [] Make this a prompt setting?
    - [🟠] Get rid of yellow / non-printing characters in prompt.
    - [] Show a cool animated blinky thing before the glyph loads. (type.mjs)
    - [] These glyphs could also be cached locally in indexedDB as an object. (type.mjs)
  - [] Take care of visual inconsistencies across the system. 
       (all hardcoded numbers from `font_1`)
       - [] Test every piece in `list`.
  + Done
  - [x] Cache on assets.aesthetic.computer as necessary via digital object s3
         storage in the assets bucket. (bdf-glyph.js)
        - [x] If the file exists on `assets.aesthetic.computer/type/unifont/charcode.json`
             then no need.
=======
 * `dark-window` *
  - [🟠] But first, use it for screenshots.
  - [] Put up a live remote chromium instance progrmatically that windows into AC.
>>>>>>> 8122dec2

 * `typeline` aka `tobby` *
  - [] Type the line: xgHij 
  - [] Ambiently show other players progress like an obby.
  - [] Reset the map / sequence of characters every 3 for all players using
       the major clock.

 * `chart` *
 - [] Make a basic runnable flow with arithmetic and clock offsets.
 - [] State needs to save between commands?

 * `laer-klokken` *
 - [-] Put the interface online for them.
 - [A] Add support for the crossed out o danish character.
 - [A] Fix timestamps in all chats.
 - [] Add some clever differences / enable all timestamps in the `laer-klokken`
      interface.
 - [] Make sure it routes through `clock`.

 * `tell` *
 - [] Add `tell` command to test per device notifications and fast web notifications.
 - [] Implement the web notifications before moving to iOS and then replacing / updating the iOS app.

* YouTube Channel * (Requires some new funding / a dedicated VPS to setup)
 - [] https://studio.youtube.com/channel/UCnCkxAsgrBqEXk8XiHl0JGg/livestreaming

 * `tremory` *
 - [] Finish basic prototype.
 - [] Add some fun beat patterns.

* Are.na Account Hook (Seems Fun) *
 - [🟣] Make an Aesthetic Computer are.na account or repurpose my account for that?
 - [] API Reference: https://github.com/ivangreene/arena-js

* YouTube Channel * (Requires some new funding / a dedicated VPS to setup)
 - []

* Banners *
 - [🟠] Fix banners by somehow rendering them on the backend or running
        puppeteer differently?
 - [] https://localhost:8888/icon/128x128/prompt.png

* Debug Log *
- [] Make a standard overlay to show any erroneous console output
     directly on the front end.

* `tape` reel / taping regressions *
 - [] Make a `tape` fyp style reel.
 - [] Pause icon is no longer present?
 - [] Pressing escape twice stays on video for some reason?
 - [?] 'share' swipe should be disabled on video piece with '|'.
 + Done
 - [x] Fix
 - [x] Tape sound only syncs on first time.

 * Message Deletion *
  - [🌙] Pat a timestamp as admin to reveal a redaction control (only if admin).
    - [] Redaction should...
      - [] Underscore the message for all users and show a 'redacted' sign.
      - [] Should muting also do this?
      - [] Redact the web and native mobile notification.
        - [] Replace current notification system with something new.
  - [] Use 'admin:chat-system:redact' to set a db flag on a message.
    - [] This should hit an http 'redact' endpoint which requires admin privileges.
      - [] This endpoint should be separate from the chat instance and be a
           serverless function.
      - [] But why not just have it on the chat instance?
      - [] It should trigger an update on all clients that erases the message.
           This could be done through redis...
  - [x] Show timestamps on chat messages.
    - [x] Live last message stamp.
  + Done
  - [x] Finish timestamp picking.
    - [x] Tapping shows yellow.
  - [x] Add 'admin:chat-system:mute' / 'admin:chat-system:unmute' action / endpoint which will be
        separate from handle stripping.
  - [x] Check stripping process.
  - [x] Put mute list in the database per instance.
  - [?] Should stripping also invalidate emails or does it already?

* ios app *
  - [] Update notifications.
  - [] Tapping 'Download' doesn't actually trigger a download.
  - [] Auto-reload the piece after the browser tab has been suspended.
       (How to trigger this or detect this?)

*** $1 handle toll / troll toll ***
  - [] Sketch out the copy for a new signup flow below...
  - [] Instantiate a $1 handle fee for new users.
    - [] Make a new product in Stripe.
    - [] Handles can be remade.

*** profiles ***
  - [] refer to profile roadmap below in this file for moving paintings to profiles
  - [] refer to ida's profile drawing
  - [] entering 'profile @handle' will yield the profile
  - [] add text links to chat

*** prompt parameter discoverability / as you type ***

*** 2d gpu ***
  - [] make a new 2d webgl2 renderer

*** ac store ***
  - [] make a new ac store
  - [] evaluate whether this should be
       on shopify or coded in-house
  - [] (can shopify use stripe as a payment processor?)

*** value box ui element ***
  - [🩷] Make a generic value box UI element for dragging numeric values
       after holding down to affect a javascript or kid lisp value.

*** `sotce-net` ***
 - [] "substantial page count"
 - [] take down `botce`
 - [] make it free later on?
 - []
      "really enjoying it, was already a part of my practice"
      "i don't struggle to maintain it"
      "good and stable"

      "substack is buying me out, with a huge media push, soon"
      "trying to get off patreon" - maybe contract?

      "wondering what jeffrey wants to do, what role does jeffrey want"

       - "talked about it being a more collaborative project"
       - "i feel nervous to communicate about it"

      - "communication doesn't feel productive"
      - "sucks we don't have a feedback loop"
      - "it's not fair to me, it's overwhelming"
      - "makes me nervous to feel like i can't speak to you and you are hosting
         all my of my work."

      - first end
        - sotce take over
      - medium end
        - jeffrey goes to 10%
        - developer
      - far end
        - evolve things together

*** `pill` / android devices and shop ***
  - [] flash the uniherz jelly to boot directly into ac with
    - [] custom boot screen
    - []
  - [] set up a page to sell the phone through an ac `shop` command
  - [] `pill` should go directly to the product page

*** `write` refactor ***
  - [🟠] `write` doesn't work inside of page() swaps because it's unwrapped.
       would it be possible to make it so wipe works in a wrapped mode or write
       a wrapped version?

*** `notepat` nub ***
  - [] Add a thinkpad nub shaker to `rattle` via pointer locking.

*** hh ***
  - [] entering 'handle-home urpiecehere' will change the user's
       prompt.ac/@handle home piece to anything they wish

*** backend() ***
  - [] any ac piece should be able to make backend requests that mirror client
      requests from the `prompt`
    - [] Eg. `backend(list @bash)` or `backend(moods @jeffrey)`.

*** emacs tabs ***
   - [] add 'tunnel' ngrok emacs tab and rename source to code

*** vscode.dev ***
  - [-] fix vscode.dev extension error related to importing path and
        typeof window === "undefined

*** spectrogram ***
  - [] add a long spectrographic buffer to `notepat`
       so playable notes can be tracked / maybe it could
       be circular / record like?

*** new button api ***
  - [] Rethink how to do a simpler button API... perhaps with "register"
       and an act function? This could be implemented in 'tone'.

*** 'art' bucket expiration ***
  - [] the files are no longer expiring after 24 hours / an expiration policy
       needs to be added again

*** 'print' error ***
  - [] https://art-aesthetic-computer.sfo3.digitaloceanspaces.com/ is not resolving in mexico
  - [] bios.mjs:1212 Uncaught DataCloneError: Failed to execute 'postMessage' on 'Worker': ProgressEvent object could not be cloned.

*** tweaked bresenham ***
  - [] implement this tweaked version of bresenham for graph's circle routine:
       https://funloop.org/post/2021-03-15-bresenham-circle-drawing-algorithm.html

*** `baktok` broken tap ***
  - [] test on laptop and phone

*** triple undo tap ***
  - [] Try to hide the undo overlay bar that appears when you three finger
       tap on ios.

*** bleep ***
  - [🟠] fix bleep held key bug.

*** prompt ***
  - [] How should 'Paste' and 'Enter' appear / disappear in the main prompt
       and in bots?

*** notepad `slide` mode ***
  - [] make it so slide works even if the 'fade' parameter is set on a sound.

*** `whistle` ***
  - [] fix whistle 'microphone-connect' message

*** ucla ending / grading  ***
  - [x] me@jas.life
  - [x] (Lab) Bouncing balls in ucla-7.
  - [x] 3pm (Code) Review existing pieces.
    - [x] Look through our work.
    - [x] Make sure it exists.
  - [x] (Concept / Discussion) Review notebooks.

-- Required pieces...
  At least one...
   1- [] ucla-1
   2- [] ucla-1-a
   3- [] ucla-1-box
  At least one...
   4- [] ucla-2-a
   5- [] ucla-2-b
  Each one
    - [] ucla-3-keyboard
    - [] ucla-4
    - [] ucla-5-rect
    - [] ucla-5-worm
    - [] ucla-6-clock
    - [] ucla-6-turtle
    - [] ucla-7-dial
    - [] ucla-7-balls
    - [] ucla-7-jump

*** stamp ***
  - [] Incorporate '@bash/officialstamp' source into a 'stamp'
       command that allows pasting any handled painting.

*** exit ***
  - [] write an 'exit' command which will exit the current tab / window / app


*** boot to ac ***
  - [x] wire up the android jelly phone to boot directly into a chrome kiosk
        that could load ac!

*** ios "focus" ***
  - [] use the screen time api to enable "focus" which disables all other apps.

*** systems ***
  - [] autoprompt for local ssl install off the qr code?
  - [x] finish the local `ngrok` tunnel for all services and add socket support
    - [x] needs to be working in localhost / in the vscode extension
    - [] make sure the udp server works on local.aesthetic.computer
  - [] fix vscode extension auth bug
  - [] the 'act' function is sometimes not being exported automatically by the parser.

- [] The 'Open Window' action in the VSCode extension no longer seems to work.
- [] make sure .mjs saving works (EXCEPT on vscode.dev)
  - [] It seems to still work fine on my local machine but didn't work for some students... maybe an old VS Code Extension version?
- [] get puppeteer working again in development
- [] entering `prod` in vscode extension or `local` should send a message that toggles "local" mode.
- [] speed up the load time of the local server significantly... try re-enabling caching? and try to speed up the general loading.
- [] make sure local and prod mode work automatically / well in the extension
- [] chat needs external logs to check for failures
- [] session udp service shouldn't fail or needs logs checked and should move to
+ Done
- [x] fix media.js function errors in development

*** convo ***
- [] how to structure a conversation
- [] beginning, middle and end
- [] conversation as media
                     performance
                     sport
                     replay
                     export

*** `code` (kidlisp ed) ideas from class ***
  - [] show an execution heatmap of so control flow can be intuited as a piece runs
  - [] if a loaded kidlisp file fails to run, just make the '404' page the editor of its source
    - [] enabled crowd-sourced backwards compatibility &&|| llm auto-patching

*** ucla ***
  - [] logout / login bug still persists (refresh tokens or extended sesions may be needed in the auth0 panel?)
  - [] fix ink("magenta") issue with turtle graphics crawl not reading current value
  - [] ucla-6-clock should have image loading / pasting from handled paintings
  - [] always display first paint iteration. (corner skip in `ucla-2-a`)
  - [] users need to log out and log back in before publishing
       (sessions get lost)
    - [-] test after opening and closing the pane
    - [] test after opening and closing the vscode
    - [] test after a system reboot / logout
  - [] source save file defaults to top of hard drive on a mac?
  - [🧗] design piano key activity / button activity for tuesday
  - [] add linked list of user pieces to profile pages
    - [] Use the `ucla-class` label for this?
    - [] @joelle, @noelanio, @caihong, @kim, @toriwazhere, @mayomochi, @samanthaschen, @joda, @zuhair
  - [] fix icon previews and thumbs in development
  - [wip as #console 🧡] add the bios load text overlay
      - [] Or come up with specific intro / test patterns for booting.
      - [x] pick a font and throw some text up...
  - [] individualized device notifications should be added now
  - [] and only chats that mention the user's name should appear
  - [] add ability for @jeffrey to delete chat messages via mobile
  - [] add text links to chat
  - [] Send a `log` notification when a deployment happens.
  - [] buff out the profile pages / make new profile pages in kidlisp
  - [] add image / pixels support to chat and also maybe kidlisp support
  + Done
  - [x] add drum kit for thursday how to make a touch based drum kit, with buttons
  - [x] fix 'sawtooth'
  - [x] design piano key activity / button activity for tuesday
  - [x] add prutti 50
  - [x] design `ucla-2` file / activity... (clone `ucla-1`)
  - [x] investigate local socket disconnection situation

*** add upside-down / `sing` mode to song ***
  - [] refer to artur's `sign` demo from puerto rico
  - [] add a flip colon param to song: `song:flip` to
       flip the graphics
  - [] should then be able to enter `song:flip respawn-timer`
       to perform a custom song
   > Street level multiplayer.
  - [] if i `echo @jeffrey` then i should be able to hear the synth sounds
       out of my own phone speaker as they come through the network, in
       perhaps an assymetric fashion, but how would these be transmitted?
     - ideally they would be via udp with a no miss / redundant option
     - and 'echo' subscribes users to receive the echo udp messages of a user
       and users should be removed from echo list on disconnect, etc.

*** discords ***
  - [-] Shut down the whistlegraph Discord.
  + Done
  - [x] Shut down the AC Discord.

*** more ***
  - [] suppress top-level function warnings in vscode
  - [] switching from ac local to ac production while the user is logged in should somehow remain compatible or log the user out
  - [] fix vscode.dev extension support
  - [] why wouldn't the 'login' button have worked on that windows machine?
  - [] draw an alternative dom based hud at smaller resolutions, or decouple
       the hud / label rendering from the piece's actual resolution
       (this would have to be done for the chat as well)
       (and should probably wait until there is a new renderer)

*** electron app ***
  - [🟠] Make an aesthetic computer electron app that's capable of opening
         new windows and builds for all platforms, especially linux and macos.

*** devcontainer stuff ***
  - [] Somehow automate the environment variable download / just ask for
       the password on the CLI to retrieve it on the first run or actually
       put that devcontainer.env inside the vault repo hmm...
  + Done
  - [x] Make it so that the devcontainer can be run just in a terminal.
       using the devcontainer cli from npm.

*** vercel ***
  - [-] Remove vercel dependency / switch to a netlify function.

*** experiment ***
- [] build a 2d self-replicating thingy in kidlisp or a self-replicating
     kidlisp proggy

*** invites ***
 - [] how would this work for virtual events, like inviting people in a class in real-time
      to a space or session
 - [] make a partiful invite clone that can send text messages to users
      who give their phone number and can leave something on the board

*** chat improvements ***
  - [🟨] Add a "handles" directory to scroll through all active handles.
  - [-] add a "system update" notifier based on commits - i should be able
          to tag a commit or decide somehow if a `log` would be sent or not?
          https://docs.netlify.com/site-deploys/notifications
      - How do I add a post request receiver here that
        has process.env.NETLIFY_SYSTEM_DEPLOY_JWT set to
        match the token.

  - [] Auto-link handles and single quoted words.
    - [] color coded words in chat via kidlisp / how to integrate kidlisp?
  - [] Separate README from TODO and make TODO visible in the system to help
       the conversation along.
  - [] Add pictures to chat.
  - [] Add deletion of chat messages / better policing.
     - [] Close chat for certain hours. (suggested by fia)
     - [] Have an ambient announcement for policing that exists on
          the periphery of the main activity and is temporal.
  + Done
  - [x] Should you be able to chat after logging out via the
       "Pre-Authorized" array? Seems kinda unsafe, hmm... 24.05.20.20.54
  - [think so?] Make sure the handle always shows and not the Create handle
       button so long as the user is logged in... this could be done
       by retrieving the handle in auth0.
  - [x] Should you be able to chat after logging out via the
       "Pre-Authorized" array? Seems kinda unsafe, hmm... 24.05.20.20.54
  - [x] Fix blanking prompt 404.
  - [x] Remove "fuck" handle.
  - [x] Add an "admin:strip-handle" command.
    - [x] Which calls the handle.js function and
          is able to strip / erase a user's handle if the runner
          of the command is an admin.
    - [x] If the user is online then reload their page via chat server.
  - [x] Test hourglass in chat via `hiccup` command.
  - [x] Add profanity filter check to handle creation.
  - [x] Add hourglass to "Connecting..." in chat, and maybe don't
       blank the screen so crazy?
       - [x] Add the same Hourglass to "Enter message..." as well.
  - [x] Add a prompt cmd to force disconnection for N, in N seconds seconds, perhaps
      via a debug only shortcut? Call it a `hiccup` command?
  - [x] Only trim whitespace at the end of messages.
  - [x] Increase chat character limit to 96.
  - [x] Better handle rendering after change (add the "@");
  - [x] Fix blanking chat.
  - [x] A successfull login should broadcast to all other thumbnails
       and trigger a refresh - same with logging out!

*** auth synchronization questions ***
  - [] Are logins / logouts *too* synchronized?
  - [] If I'm logged into localhost am I also logged into production?

*** gen music ***
  - [] Make some generative ambient music in kidlisp that I can actually
        listen to while coding without it being annoying.
    - [] Make it so I can always edit the code / algorithm that makes this
          music anytime it is playing... (This could be done through having
          kidlisp in a separate window or buffer / audio-out only version
          of ac running.)
    - [] Or this could be one of the first applications of the kidlisp gui.

*** annoyances from demos ***
- [] first set handle shouldnt be added to history
- [] Make sure `source anything.lisp` works.
- [?] Reinstall x11 server on windows 11.
- [] Single unbroken chat messages with no whitespace longer than a line are
     missing the single space gap after the username.
- [] update privacy policy
- [] Give chat messages a UUID / reference number so they can be
    linked in the TODO. Technically this can be a time window query that
    is something like `🗨️:system:56262-72837` for a range or just an
    exact / closest match if a single integer is given.

*** call ***
  - [] Calling would function like a walkie talkie.
  - [] call girlfriend
    - [] reuses code from existing girlfriend
    - [] adds a fake "face" graphic for this character
  - [] call @handle
    - [] notifies each user
    - [] users can define an avatar for this

*** ios day ***
- [] Implement this in the iOS app: https://stackoverflow.com/a/71678197
    (Make aesthetic reload when the webViewWebContentProcessDidTerminate is
      called)
- [] Fix the `nonotifs` bug not working, for sat / in general.
     Maybe the feature can be centered on an actual account flag?
- [] Support individualized notifications.

*** selfnotif handling ***
  - [] Don't send notifications to that particular user right after closing the app / just disable all "self-sent" notifications somehow.
  - [] Remove local redis instance... why use it tbh?

*** more chat updates ***
  - [] live updates of recent chat messages on prompt page
       (needs sound and a beep)
    - [] prompt can enter a showdy "prompt standyby" chat mode.
    - [] smoother progressive loading animation that visualizes the loading process on the checkerboard
  - [] entering and leaving chat need to go in the log
  - [] what about notifications related to entering and leaving anywhere?
       where should they appear?

*** profile.lisp ***
  - [-] Make new profile page with redirects for no handle.
  - [] Refactor existing profile.mjs into `paintings.mjs`.
  + Done
  - [x] If email is unverified and user is on homepage or
        on profile page...
  - [x] Check your email to verify or resend.
  - [x] Set a handle. (prefill handle)
  - [x] Please sign up.
  - [x] entering "profile" or "me" while logged out or not signed up
        will flash "not logged in" and close keyboard, revealing login and
        signup buttons

*** list improvements ***
  - [] Categorize the "list" items / revisit list a bit.

*** Chat modes + Colorization ***
  - [] Brushes in chat.
  - [] Playing as...
  - [] Ghost mode for hidden / unhandled messages.
    - [] Ghosted messages should never let user identifiers leave the server.
  - [] System wide handle colorization with tooling.

*** Chat updates. ***
  - [❗] Need a fix for users entering chat and entering `song` right
       away / chat prompt inter-op ui.
  - [] iOS chat app refresh doesn't always work / how to know
       when the page goes stale?
  - [] Add support for `pix` in chat.
  - [] Add `log` sound.
  - [] Add `bgm` visualizer to chat.
  - [] Tappable messages with context menu and deletion.
  - [] Smooth scrolling.
  - [] Infinite scrolling / fetching.
  + Done
  - [x] Swap handle chat location.
  - [x] Rewrite a user's messages with `delete-erase-and-forget-me`.
  - [x] Get account deletion / "message deleted" functionality working properly.
  - [x] Any "log" that is created also needs to associate any potential user identifiers, so they can be erased or queried if possible.
  - [x] Send a message to the chat whenever a new handle is registered for
       the first time, and a different message whenever a handle changes...
    - [x] I suppose this would work via redis broadcasts?

*** webgl2 rasterizer (`graphics`) ***
  - [*] Fix line plot inconsistency / understand it better.
  - [] Add support for bitmaps in the 2D renderer.
  - [*] Fix / match alpha blending across the software rasterizer and the GPU renderer.
  - [] Add a per-piece software switch to enable the webgl2 renderer
         and disable the software one.
    - [] The lisp should never have the software one enabed.
    - [] Run the line test at a high resolution.
  + Done
  - [x] Add support for secondary ink color in the API and in the 2D renderer.
  - [x] Add support for points in the 2D renderer.

*** general compositing ***
  - [] the "pause" overlay on windows / high refresh rate is pretty awkward...
  - [] resizing is also weird - could these be related?

*** kid-lisp ***
  - [] Support refreshing and showing of source code in (...) pieces.
    - [] Be able to run and then remodify last run code...
  - [🐰] Make a basic graphical editor / viewer.

*** brushes ***
  - [] Add auto-interpolation to brushes.
  - [] This could be done through...
      `export const smoothing = "none"`
      `export const smoothing = "linear"`
      `export const smoothing = "curve"`
  - [] Rewrite artur's brush in the kidlisp graphical editor.

*** webgpu rasterizer ***
  - [🪁] follow this webgpu rasterizer tutorial: https://github.com/OmarShehata/webgpu-compute-rasterizer/blob/main/how-to-build-a-compute-rasterizer.md

*** performance speed ***
  - [🏃] Make /prompt load faster than 0.3s in production.
  - [] Cut down the size of bios.mjs and disk.mjs so they are both
       around 3k lines or less / break functionality into other files.
    - [] `disk.mjs`
    - [] `bios.mjs`
  - [] Speed up other stuff on the `Performance insights` chart, by eager loading / waiting less.

*** org-mode learning ***
  - https://zzamboni.org/post/beautifying-org-mode-in-emacs/
  - Add variable pitch fonts to org-mode.

*** chat ***
  - [] Add ability to show pixels in the chat / share current work, with
       the ability to steal pixels as well / remix.
  - [] Notification rollup.
  - [🟠] Get the chat integration in `line` and `rect` and other brushes
       to be an interactive pop-up.
  - [] Add high resolution / PIXIjs renderer to the `chat` piece only.
  ------------------------------------------------------------------------------
  - [] Make `help` channel as the first 2nd instance for chat.
    - [] Users should be able to "swap" channels but just enable it in a separate
        `help` piece similar to how `chat` is implemented.
  - [] Add custom / cool notification icons, and also sounds?
    - [] Templated method from here didn't seem to work: https://firebase.google.com/docs/cloud-messaging/android/send-image
  - [] This could use the redis loop?
  - [] Add radio / background music.
    - [] Or show bgm waveform.
    - [] `chat bgm`
  - [] Use a tinier font for usernames?
  - [] `chat` needs light and dark default
  - [] Natural emojis could potentially be shown
       in a Canvas2D or WebGL overlay.
  - [] So then there should always be a full resolution buffer in the renderer?
  - [] Chat would need to always be everywhere
       even on "low resolution" pieces and the
       UI event loop needs to remain on while pieces are switching out.
  - [] Which means more than one framebuffer will be
       needed - one for "display" and one for "piece".
  - [] Fix email address could not be verified sign up message: https://discord.com/channels/890376329957081138/890376329957081144/1225363479649845352
  - [] Add the ability to show pixels in chat.
    - [] Paintings should be resolution limited
         and re-uploaded / copied to a bucket just
         for that particular chat message.
  - [] Add a 'mask' / 'play' command for dramaturgy.
    - [] How would this enter into the database?
    - [] It should be unhandled but have an "admin" ?
    - [] Just an extra field for what mask was used.
  - [] Make a panel in the logs to watch it stream in.
  - [] Then appear for other users and the current user.
       (Just make the text fully synchronized for now.)
  - [] Make a new "notification type" for chat and add it into an iOS app update.
  + Done
  - [x] Add message sounds.
  - [x] Only render lines of text that appear inside the margin.
  - [x] Keyboard does not reactivate / open after tapping corner word.
  - [x] Show the user's handle in corner if it exists.
  - [x] Move top margin up.
  - [x] Don't render any text / long messages off-screen.
  - [x] Limit chat message length, both on client and on server.
    - [x] Server
    - [x] Client
      - [x] Numeric 0/n counter.
      - [x] Notice
  - [x] Move the paste button up half-way.
  - [x] Integrate chat interface into the `disk.mjs` file,
       using the `chat` piece as a flag for enabling the integration.
  - [x] Enable the chat ui overlay for all pieces in the `nopaint` system.
  - [x] Show last chat message on homepage.
  - [x] Have the chat server running as a separate websocket connection, then that number can be used for total users online.
  - [x] Be able to delete certain recent messages manually in MongoDB.
    - (Can be done through the atlas cloud interface)
  - [x] Add scroll with scroll bar that auto-expands if you go back
        too far.
  - [x] Add line breaks to chat.
  - [x] Add chat to the docs / `list` command and to autocomplete.
  - [x] Fix initial db fetch order.
  - [x] It should persist in the database under a table.
  - [x] These messages should send notifications.
  - [x] Add a `chat` command with a persistent list of messages.
  - [x] Spin up a nanos unikernel test server for the chat.
    - [x] Deploy it to the google cloud.
      - [x] https://console.cloud.google.com/compute/instances?project=aesthetic-computer
    - [x] Add https and ssl and a subdomain.
  - [x] Add the 'chat' tab-bar item / CLI client that can log the chat
        and also send messages?

*** dev / desktop usability ***
  - [-] Add global ctrl+shift+ and ctrl+shift- shortcuts for
       zooming the pixel density of the ac renderer, keeping the crosshair
       size (overall browser zoom) the same.
  - [] The Ctrl+` shortcut should pass through to the VS Code extension
       (by sending the host a message) which would unfocus it and refocus on either the editor or terminal... perhaps whichever had the focus?
  - [] There should also be a shortcut to focus on AC immediately.

** piece authoring helpers ***
  - [] make an `icon` piece where you can `icon prompt` or `icon anything` to
       preview the icon for a piece.
  - [] (do the same for `preview` for preview images)

*** desktop app / electron build ***
  - [] Follow a guide at https://www.electronforge.io.

*** `world` <-> `painting` <-> piece integrations ***
  - [🔴] Joining field and being on the same handle would enter a spectate / take control sort of situation.
  - [] Be able to easily complete a painting and then include it in a piece
       in a single line...
  - [] Add the ability to name a painting so it can more
        easily be referenced, like for example in a `stamp @jeffrey/flower` tool.
        Or especially like old CS 1.5 sprays.
  - [] Should be able to say `done flower` to make the alias.
  - [] Also should be able to remove and change aliases.
  - [] Then a logged in user can `paste flower`.
  - [] There should be a command to set temporary names without persisting
        them to the network? Well... that's just empty `show` or maybe
        there could be a buffer of paintings in progress, similar to how
        text editors have buffers.
  - [] How to handle multiple handled users in the same room.
      (Make primary vs. a ghost type of view-only behavior?)
  - [] How to have two windows or machines up and use a put command while
      modifying pixels. (Always store current painting in the cloud for a registered user.)
  - [] Implement `paste` and send the pixels through the backend.
  + Done
  - [x] User world persistence with floating command notifications.
    - [x] User world persistence.
      - [x] Better visual list of users / skip lines.
      + Done
      - [x] Keep a ghost / location of the user once they leave field or whatever world position.
      - [x] This should require a handle, to reassociate the user?
      - [x] Floating command notifications.

  - [x] Maybe I could overload `paste` to include user strings...
  - [x] Share current painting in `world` using a `show` command.
    - [x] Also add `hide` command.
  - [x] Add connection flash to world.

*** fps ***
  - [] Add a draggable window to the vs-code extension, to support dual
       monitor development where the bottom monitor is full-screen.
       (This should enable more immersive development / help with monitoring.)
       - 📆 In a week
       (https://github.com/microsoft/vscode/issues/208790)

- [-] Auth is messed up in the VSCode extension.
  - [] Potentially when switching between Local Development mode and
       production.
  - [-] In general after logging out, one appears to stay logged in?

*** sean meeting w/ ida ***
  - [] system update notification feed
  - [] computer needs to say how it gets better
  - [] moat of learning on the fringes
  - [] ac openings can be a thing / do a feral-file opening

*** swipe to share ***
  - [] dragging the corner label all the way to the right should always reveal a "share" prefix and then letting go will jump to `share x`.

*** vscode extension ***
  - [] Fix weird auth things / loss of auth in the vscode extension?

*** aspen demo ***
  - [] Screenshot needs to work / resize if necessary from a webgl / 3d view.

*** note ***
  - [] add note and notes and 'noted' notification

*** yuehao demo ***
  - [] Scream notification after sign up didn't work...

*** Meeting with Petra ***
  - [] Add support for CMYK, with a special prefix?
  + Done
  - [x] Allow hashtag in first color parameter.
  - [x] Downcase hex colors.

*** song demo idea from rip it up party ***
 - [] Add a forward and backward button to song.
 - [] Add different wavetypes to song. (Wavetype per note).
 - [] Add more melodies to song.
 - [] Release a track with song that kind of works like a sampler.
  - [] With a title screen that has [ Play -> `x` | Record -> `tape x` ]

- Miles (Sunday)
  *** `crayon` ***
    - [] Fix the double buffer paint after each gesture.
    - [] Colors drift too much from their original value permanently after
         making a gesture.
    - [] A little splotchy, marks should feel uniform.
    - [] Interpolate gesture using a Catmull-Rom spline or based on speed / physics using a leash.
  *** load performance ***
    - [x] Spend a half day just on getting the site to load faster.

*** making things alive ***
  - [-] Pasting graphics in `field` is important.
  - [] Add `show` and `hide` for temporary show and tell.
  - [] Add `paste` for permanent bitmap pasting, maybe in
       a piece called `graf` that can be linked to from `field`?

*** making the aliveness visible ***
  - [] Build a simple version of `log` now that we have list.

*** casting ***
  - [] Get a nice headset that I can actually record Fedora screencasts with so
       I can start posting simple tutorials from my laptop / possibly edited
       on my phone or even on AC through screen recording?

*** `pal` ***
  - [] Make a palette syntax for sharing a list with tap back functionality.

*** `pic` `pix` ***
  - [] 164 / 128 3x4
  - [] https://prompt.ac/pic~here~is~my~cat

*** API design ***
  - [] Whitelist some of the APIs for the docs and for usage in user pieces.
  - [] Overloaded functions and commands > different function names.
  - [] I guess this means it needs to load the api once whenever a user piece loads?
    - [] Screen user pieces for fetch requests. (Don't allow them.)
    - [] Write a great example / polish the pieces repo.
  - [] Can I programmatically use `api/doc` to whitelist the api
       if it's code running from a user piece and the `run` endpoint?
  + Done
  - [x] Build `docs` pages.
  - [x] Should it be called docs?
  - [x] Remove or deprecate the old `list` html design from `docs`?

*** `code words` ***
  - [] A commission program for people to code ac nouns and verbs in their
       language of choice.

*** prompt regression ***
  - [] `load` should load a photo / be similar to `paste` and work on mobile.

*** media variables ***
  - [] Set "variable" names when using `done`, helpful for show and tell.

*** pray ***
  - [] An altrnative to `scream`.

*** birthday ***
  - [] Add a `birthday` command that taps through the birthday
       and also takes their name and age.

*** aspen suggestions ***
  - [] `tree` command with `tree summer` `tree winter` etc.
  - [] `hurricane` natural disaster sim. (dark)
  - [] downcase / case-match commands in the prompt and world

- [] Zoom in on painting in mobile.

*** `world` ***
  - [] Make shaped worlds using inner poly collision and points for boundaries.
    - [] And then this can be passed instead of width and height?

*** webvm / xterm ***
  - [] Explore using xterm: https://xtermjs.org/
  - [] Explore webvm: https://labs.leaningtech.com/blog/mini-webvm-your-linux-box-from-dockerfile-via-wasm
  - [] Could something like an xterm instance be somehow connected
       to the `chat` feature?
    - [] No because that might prevent different rendering aesthetic, unless
         I have my own rendering layer...
    - [] Which could be text
    - [] Emoji support via https://joypixels.com.

48 Hours:
*** webgl2 renderer ***
  - [] More work on webgl2 renderer.

*** migrate netlify functions ***
  - [] Move ask off of vercel to a netlify 2.0 streaming function.
    - [] https://twitter.com/biilmann/status/1712527635975385165
  - [] https://www.netlify.com/blog/introducing-netlify-functions-2-0/?utm_source=twitter&utm_medium=social&utm_campaign=netlifyfunctions

Full day:
*** `log` ***
  - [-] Print a live global activity log than anyone can watch.
    - [] Choose some good events to broadcast.
  - [] This should eventually be streamable from any piece or visible
       on the prompt.
  - [] Top right tap to enter text, then be able to chat, from any
       piece.
  - [] Add filtering like `log:scream`.

2-3 days:
*** `android app` ***
  - [] Set up / start android app / make sure android studio
       is installed.
  - [] Add support for notifications.

1 day
*** `paintings` ***
  - [] Show a feed of user made paintings in order, only showing one per
       user.

2-3 hrs
*** `painters` ***
  - [] A linked list of users and their paintings by count.

1 day
*** `blog` ***
  - [] Build CRUD pages.
  - [] Maybe use a vscode instance / route it through piece publishing?
  - [] So a piece type can be considered a "post".
  - [] Add the ability to include high resolution text easily.
  - [] Editor
  - [] Viewer

2 days
*** `autocomplete` ***
  - [] `review any text editing bugs in the main prompt`
  - [] Preview commands / show all possible comands like auto-complete.
  - [] How to deal with commands that are textual subsets: `but, butter`.

*** `dync` ***
  - [] Hit a button on an XY axis that maps a percussive sine wave
       to white noise on one axis and pitch on the other.
  - [] Multi touchable.
  - [] Tilt for volume with visual feedback.

*** `chord` ***
  - [] Make a 4-string simulator with chords that can
       also play the words through of a song.

*** `go` ***
  - [] And then `cave:entrance`
  - [] Create a `go` command that always returns you to your last worldly
       location.
  + Done
  - [x] Fix double listing issue (seen via sat)
  - [x] Polish spatial linking.
  - [x] Walk to `horizon`.
    - [x] Make `horizon`.
  - [x] Finish `field`.
  - [x] Show an orange or red status if UDP or sockets get disconnected while
        aesthetic is in use.
  - [x] Both `socket` and `udp` need disconnect messages /
        prevent big fish list?

*** `dia` ***
  - [] Run a written / readable dialogue for two.
  - [] JSON structure with two characters.

*** `ten` ***
  - [] Some kind of Pong clone with 2 player matching and also
       spectators / round-based play?
  - [] Should be visitable from the world.

*** `chanel` ***
  - [] Entering `chanel` will take you to a dress picture.
  - [] Title text:
  - [] Copy text:
  - [] [Dress photos.]
  - [] Button in the corner that says [$256].
  - [] Custom email.

*** new session request ***
  - [] When / if a session server goes offline, try to request a new one.
  - [-] This can be done by running an http get request on the endpoint to
        see if it's still online and also checking against navigator.onLine

*** `ptt` ***
  - [-] Make `ptt` voice chat prototype.

*** `contain` ***
  - [] Contain the random positions in the drawing API for things like
       `line()` etc.

*** better email verification flow... ***
  - [] Say "email verified" as a notice after email verification is tapped?
  - [] https://chat.openai.com/c/c9898bf6-62f6-4654-a54e-9c8ba47f5681

*** `pond` production ***
  - [] Finish the basics in `go`.
  - [] See `pond.mjs`.

*** automate honest fabric checkout ***
  - [] https://www.honestfabric.com/shop/checkout

*** cab meeting ***
  - [] Set up DMARC for emails.

*** `sno` launch - Dec ?? ***
  - [] See `sno.mjs`.

*** `Paste` for image ***
  - [] Tie the Paste button to image drag and drop.
  - [] Make sure `paste` works on mobile and desktop / could rename it to import?
  - [] Resize dragged in images to fit the display width and height / have a max?

*** Database ***
  - [] Add database setting and clearing on a per-piece basis.
    - [] Need to be able to verify what piece is running in a way that
         is not easily tamperable. (Validate by system or handle based piece / what URL it was loaded from.)
    - [] Need `set` and `clear` and `get` API.

*** readme switch ***
  - [] Split README off from TODO.
  - [] Make it markdown? Or leave it .txt?

*** VSCode Extension Improvements ***
    (See also: https://discord.com/channels/890376329957081138/890376329957081144/1171956446641016932)
  - [] Make sure going to prompt and returning to the piece / entering new
       params will still work and that piece name replaces other pieces.
  - [] Add support for params and piece renaming to the VS code extension.
  - [] Make sure the page can be refreshed and the connection / new code
       still persists.
  - [] Make sure piece-halting errors will still auto-refresh.
  - [] Add / research support for packages.
       (Published groups of `.zip` files based on a directory)

*** wizards ***
  - [] Use the "|" operator to make stepped wizards / looped pieces.

*** user pieces ***
  - [-] Consider the versioning of published pieces /
       how they should be added to the database.
  - [] Jump to any user space with admin:space @handle
       - https://cloud.digitalocean.com/spaces/user.aesthetic.computer?path=auth0%7C650ef5167fd48ae4910e048c%2F&deleteObject=&type=
  - [x] Add user pieces to the database and wire up the
        media collection endpoint.

*** painting forking & remixing ***
  - [] "Stolen from: @user/20323:4";

*** pond awareness ***
  - [] Set ambient pen pointer color to cyan / flicker cyan if the user
       is in the pond.

*** `but` suite ***
  - `helikesmebut`, `helikesmybut`
  - `ilikeubut`, `ilikeurbut`

*** Painting ***
  - [] Finish `brush` template for paint brushes.
  - [*] Add auto-resize back?
  - [] fix `vary`
  - [] Add a `pull` brush.
  - [-] Add Zoom for all brushes. 🔵
    - [🟠] `line`
      (Read implementation in `rect`)
    - [] `oval`
    - [] `word`
  - [🟠] Always have a secondary buffer.
    - [] Add an `info` command to view painting info.
    - [] Add color picker. 🔵
    - [] Also add rotation.
  - [] Entering any valid cssColor, hexColor, or RGB values on
       the prompt should be an alias for `wipe color` and
       `wipe color` needs to be coded properly?
  - [] Double tap Shift key to reset pan. (Remove ALT)
  + Done
  - [x] (Make sure erase works perfectly in rect)
          (Is `pan` much slower now because of the new blend?)
  - [x] `rect erase` no longer works
  - [x] Contextually show whether we are zoomed or not, perhaps with a border?
  - [x] Make sure `nopan` centers a zoomed canvas.
  - [x] Implement for `rect`
  - [x] Add basic rainbow for `rect` and `line`.

*** Painting Listing Pages ***
  - [] Scrape all user media and add records to the database.
    - [] Write a one-time runnable task for this.
  - [] Add a new record whenever something is uploaded.
    - [] See `bios` -> where `presigned-upload-url` succeeds.

*** painting page ***
  - [🧡] Shorten the corner word on painting pages / remove the timestamp
       especially if it will be seen in the corner.
       (Word wrap it)
  - [] Single finger pan.
  - [] Painting pages need a left and right screen tap to advance or retreat.
  - [] Always record a painting by default now?
  - [] Make a nicer loading transition for painting pages that load
       an animation (Always show the last frame for a given duration.)
  - [] Play forward or by a single step.
       (Minting is a form of printing.)
       (See if Zora can accept prefilled form data parameters on their minting page: https://support.zora.co/en/articles/7131468-zora101-how-to-create-a-multi-edition-erc-1155)
       - I want to be able to send them a URL for an image that they can use to prefill
         the form fields.
  + Done
  - [x] Add a transparent image tag overlay for tap to save on every
       painting page.
  - [x] Tap and hold to save on an invisible image tag.
  - [x] Also make a mint command in addition to a print command.
  - [x] Static image on page.
  - [x] Painting pages need a [Mint] button.
  - [x] Move buttons above progress bar (action area)

*** Recordable Paintings ***
  How-to: Enter `painting:start` to start.
          Enter `painting` to view the history so far.
          Enter `painting:done` to download the complete history
          of your painting. Or `painting:done upload` or `u` to upload it,
          along with the current painting.

  - [🟠] Store gesture data in the recording.
  - [] Of each current step...
    - [] See `nopaint.mjs` line 56...
    - [] And the gestures translated to the painting itself needs to be tracked.
    - [] So that live playback can occur if necessary.

  + Done
  - [x] Separate paintings and painting-records in S3, and always
       keep a PNG and a ZIP (if the recording exists) and have the
       timestamps match.
  - [x] Rename "steps.txt" to "steps.json"
    - [x] Store metadata for the media type (in the json filename).
  - [x] Add `timestamp` to the text data format.
  - [x] The `painting` viewer should have the timestamp in the corner.
  - [x] Store recorded painting steps in idb so they persist
        across refreshes.
  - [x] Add recording indicator.
  - [x] `painting insert-code-here` to play back an uploaded recording.
  - [x] Drag in a zip to unpack and play back a recording.
  - [x] Add a special mode for making "recordable paintings".
    - [x] `painting:done` to complete and download a zip of the recording.
      - [x] Upload zips to S3?
    - [x] `painting` to play back the current recording.
    - [x] `painting:record` to start a recording.

** tmi thoughts from amelia on seeing code ***
  - [] "Nobody else wants to do this."
  - [] "There is too much information."
  - [] "Why does it have to look like this?"

*** Research ***
  - [] Piczo

*** Logo ***
  - [] Add ice cream pals to `pals.aesthetic.computer.`
  - [] See if this starts working: https://logo.aesthetic.computer/painting-2023.8.01.14.04.png

*** word -> write ***
  - [] What other commands should be renamed now?

*** mood links ***
  - [] underlined and different colors
  - [] links to pieces and surround with ``.

*** BakTok ***
  - [] Make the audio scrubbable.

*** Prompt / Piece Cache ***
  - [] Fonts sometimes don't load all the way on prompt.
  - [] The piece cache doesn't seem to work / loading times are always
       present on iOS?

*** rainbow bot text ***
  - [] Stop printing rainbow text on the bot replies.

*** `tape` ***
  - [] Test recoding cutoff again / make sure it never happens.
       (Possibly by measuring audio playback?)
  - [] Bring back mouse and touch cursor support, by recording during frame
       capture.
  - [] Work more on recording subtleties.
    - [] Mic playback gain removal.
  - [] Automatically increase playback in `baktok` / mix mic / playback
       special for baktok?
  - [] Implement the TikTok API: https://developers.tiktok.com/doc/login-kit-web
    - [] This should allow users to post draft directly inside of the app?
    - [] https://developers.tiktok.com/app/7280753774627768325
    - [] Make a privacy policy and ToS permalink.
  - [] How can I integrate with whisper to auto-add subtitles?
  - [] Re-enable multi-clip recording.
  - [] Re-enable page refresh support / store previous clips.

*** prompt ***
  - [] The main page prompt should be removed... it kills the feedback loop,
       and instead a help bot should replace it.
  - [] Entering an incorrect command should flash the screen red but
       not clear the text. This also needs to be a negative sound.
  - [] Entering correct things should make a positive sound.

*** @aesthetic.computer ***
  - [] Make the first instagram grid post.
  - [] Have "word" be wrapped and centered based on the painting by default.

- [-] Page sometimes doesn't load on iOS, so what's the hangup?
  - [] Debug the hang to see if it still exists.
- [] Review new Safari release notes: https://webkit.org/blog/14445/webkit-features-in-safari-17-0

*** user generated media ***
  - [] You can do version updates on code but old versions are kept of the same
       name and new versions are auto-incremented but the original name
       always points to the newest version, and there will be a way to get
       a list of versions.
  - [] Paintings cannot be modified but maybe deleted.
  - [] Same goes for all other media.

*** typing `print` ***
  - [] Should be the same as `done` and then typing `print`.
  - [] `user/prints` -> goes to folder and adds a record to the database
                        metadata on how many times this image has been printed

*** picture call ***
  - [] `snaptok` (^-^)
  - [] `meet`, `talk`, `say`
  - [] Implement voice calls with: https://console.agora.io/

*** etude ***
  - [] Play an automated musical piece designed to express the functionality
       of a.c.

*** ✨ Rattle ***
  - [] Make rattle prototype functional.

*** Apple Pencil Painting Support ***
  - [🍏] Hook iPad into a MacBook to fix apple pencil support for brushes.

*** Upgrade some client libs... ***
  - [] Three.JS ?

*** artur painting story ***
  - [] Truncate or fade long prompt corner strings if they go past the screen
       width.

*** faster user media urls ***
  - [x] Why is the handle lookup being so goddamn slow?
    - [x] Migrate data to a mongodb atlas cluster... which should be faster?
      - [-] How fast can it get?
      - [x] Store in redis.
      - [x] Sign up for Cloudflare
        - [] Cache the output of the handle page so it's much faster?
             And uncache it via the API when needed?
        - [] Cache tts replies also?

 - [-] Clean media urls should just go to a painting "viewer" type of page.
 - [] https://docs.netlify.com/edge-functions/limits
 - [] https://answers.netlify.com/t/new-syntax-for-rewrites-in-edge-functions/88257
 - [x] Have local requests use the user bucket directly.

*** Mintable Paintings ***
  - [] Hook it all up to a marketplace instance?
  - [] Everyone should be able to mint?
    - [] Add mint button in playback corner?

*** General Brush Notes ***
  - [] Make sure `left`, `right`, `flip` and `flop` are all added to
       piece history.
    😱 (All commands should be?)

*** handle updates ***
  - [] Handle updates were not working for mitch.

*** Recordable Painting Game / Journal ***
  - [] Game starts by entering `no! 128` or `no! 64 32` etc. with a resolution.
  - [] There is an indicator line or box around the screen the whole game.
  - [] Game ends when typing `yes!`.
    - [] Record the resulting bitmap after each command that modifies it, using
         the `slug` of what was entered as the key.
    - [] Capture the "gestures" for each brush via a global "gesture",
         function of some kind? `system.nopaint.gesture`
    - [] Step through each command, and if a gesture exists, then it can
         be played back. (or skipped)

*** poem ***
  - [] Scaffold the `poem` recorder.
    - [] Poem will implement TextInput, but not the prompt system.

*** Polishing ***
  - [] Optimize the site's initial load...
    - [] Change the starter noise function if the starting
        piece is botce.
    - [] Don't load the auth0 library until after we booted.
  - [] Optimize image loading / database access.
    - [] Measure the latency using a CLI even try a different host?
      (After migrating the database.)
    - [] Try using an edge function or something?

  - [] Painting now needs zoom...
  - [] NaskjdlkjsETWORK FAILURE
  - [👱‍♀️] Add painting include support and images to front-facing bots. (`gargoyle`, `liar` … )
  - [] Add name to top left corner of all bots.
  - [-] Add countdown / progress overlay to no and yes?
  - [ ] Better "yes!" support / cooler download screen.
  - [] Finish all todos in `botce`.
    - [] Remove `botce` from intro text.
  - [🟠] Revisit `worker.js` to fix download link url names.
    - [] Files need to be stored in the database...
      - [] With a flag for completion, ticked after the presigned-upload-url
          completes?
  - [] Spaces on new line breaks no longer work on `prompt` ?
  - [] Add starfield to prompt.
  - [] Tappable floaty words on prompt.
  - [] Gutter max with but no min width.
    - [] Draggable gutter?
  - [] "?" appears after typing a valid word.
    - [] "?" jumps to a `learn piece` page for learning more about a piece.
  - [] `Ctrl+x` fullscreen keyboard shortcut does not work on `prompt`.
  + Done
  - [x] Remove paste button from homepage on first appearance.
  - [x] Dragging a new image into a.c should reset the pan.
  - [x] Eliminate Enter button download for painting and also N and P shortcuts.
  - [x] Better dynamic `preview` / thumbnail images.
  - [x] More forgivable colon spacing.
  - [x] Shouldn't be able to load the prompt from the prompt /
      pressing the [`] shortcut stops the letters from loading / gets weird.
  - [x] Fix Shift+ENTER
  - [x] Publishing should jump you directly to your finished piece url.
  - [x] Typing `profile` or jumping to `profile` should route you to your profile.
  - [c] Typing an email should also take you to the user's profile.
  - [x] Tapping the user profile button should take them to their profile.
  - [x] User profile button should be replaced with their current handle if it
  - [x] Put most recent mood on user's profile.
  - [x] `mood` command / status updates per user
        (visible on their profiles) homepage should show last @jeffrey mood.
  - [x] Typing @user on prompt goes to /@user instead of profile.
  - [x] Profile name at top left is user's username.
  - [x] aesthetic.computer/@user should go to that user's page.
  - [x] Back browser button should bring up mobile keyboard. (This could never happen on Safari, might happen on Android)
  - [x] Fix Safari regression.
  - [x] Design “copy” wrapper text for front-facing bots. @ggacjp.

*** Learn ***
  - [🧡] "?" appears after typing a valid word which jumps to a learn page for learning more about a command.
  - [] Start writing "learn" pages for some existing commands or bots.

*** Characters ***
  - [] Polish bots with background images.
    - [x] boyfriend
    - [x] girlfriend
    - [x] liar
    - [x] angel
    - [x] kid
    - [x] mom, dad, gargoyle, botce
    - [x] Fix `liar` background image sizing code.

  - [x] `angel` bot
    - [x] "Pray to me"

  - [x] `kid` bot
    - [x] "..."

  * One shot bot sharing.
  - [] `liar` and `botce` Screenshot
    - [🧡] A button appears to "download" or "share" which allows user
         to download the image to their camera roll.

         Forgetful: Reply Screen
          ________________________________________
         |
         |    Blah blah.
         |
         |    Ble bleeee bleee blee blee.
         |
         |    - liar
         |
         |    [Copy]
         |    [Back]                 [Share]
         |________________________________________

  * Conversation sharing.
  - [] `boyfriend / girlfriend` conversation share
    - [] Conversation: Reply Screen
          _____________________________________
         |
         |    Blah blah.
         |
         |    Ble bleeee bleee blee blee.
         |
         |    - bf/gf
         |
         |                              [Share]
         |    [Copy]           <--- 4/4 [Reply]
         |_____________________________________
         |                              [Reply]
         |                     <--- 2/2 [Reply]
         |                     <--- 3/3 [Reply]
         |                     <--- 4/4 [Reply]
         |                     <--- 3/4 --->
         |                     <--- 2/4 --->
         |                          1/4 --->
                  (Also include progress bar.)

  - [] `boyfriend` should be able to reply using a "Message read" receipt style
        rendering mode on the reply that gets colored.

  * Multiple characters interacting.
  - [] `relationship` dialogue screen
    - [] Where `boyfriend` and `girlfriend` are in an automated conversation.
      - Screen is separated vertically as two buttons, tapping either button
        sends a response to the other. Multiple sends from one is possible,
        but not while replying.

       | girlfriend |
       --------------
       | boyfriend  |

  + Done
  - [x] User's reply stays on screen while the response is being written.
  - [x] When bot is not forgetful, exiting chat should erase the history
  - [x] Mom and Dad bots should at some point say "ask your mom / dad"
  - [x] Auto-expand the gutter.
  (Requires that gutter is always visible on screen by default.)
  - [x] Make `boyfriend` bot
  - [x] Fix `encode` input / enter regression.
  - [x] Start writing `learn` page content.
    - `rect` (A brush example)
    - `liar` (A bot example)

*** ambient system-wide cursor movement. ***
  - [] Optimize rendering... move scream and label and ambientCursors
       to something that adds to the last stored buffer.
       (Always store a copy of the held buffer for ambientCursor support?)
       (Will this be necessary once I ditch the software renderer?)
  - [] Don't force a repaint.
  + Done
  - [x] Show just a pixel for now.

*** Logo / Load LOGO ***
  - [] Make a "logo" command that sets
       aesthetic.computer's logo,
        - [] Uploads a painting to a special bucket.
        - [] Copies to a cached url for the current one.
       based on whether a user has a permission flag set, (for niki.)
  - [] Make a logo:load option that
       opens the current logo as a painting.

*** CSS Background / Load + Login ***
  - [] Add a `splash` command that
       works similar to logo, for
       a page backdrop that can be swapped out.

*** `code` ***
  - [] https://github.com/yjs/yjs - Integrate CRDT with a provider.
    - [] https://github.com/yjs/y-websocket
  - [] Try to integrate a collaborative editing experience.
  - [] Open monaco in separate window or same window.

*** `prompt` ***
  - [] After returning to a blank prompt / if the answer is empty then
       show the user's text.
  - [] Maintain the cursor's index state within the history stack.
       and reload it as needed for faster edits.

*** `scream` ***
  - [-] How can I get `scream` to notify all devices via my server by using Firebase?
       and how can I associate device IDs with user accounts?
       - [] Probably use MongoDB?
       - [] What about users who have notifications enabled but are not logged in?
  - [] https://mdn.github.io/dom-examples/web-speech-api/speak-easy-synthesis Speak the scream using speech synthesis.
  - [] Make it turn-based.
  - [x] Get JamSocket working again.
    - [c] Implement JamSocket "locks" and deprecate my redis scaling?
  - [] Visualize the socket connection to make everything faster in production.
     - [] Possibly the bottleneck is in connecting to JamSocket?
  - [-] Finish list in `scream`.
  - [] Use NTP for time synchronized delivery of messages.
    - [] Is this good enough for musical timing?
  - [x] Get messaging working.
  + Done
  - [x] Get iOS notifications working in the test app.

*** Song ***
  - [🍊] Finish basic prototype with tone playback, lyric per tone support,
       and loading and saving.

*** Scawy Snake ***
  - [🟠] Finish basic prototype with title / level / game over and leaderboard.

*** WebGL2 / WebGPU Backend ***
  - [] Specify a new GPU backed graphics backend.
  - [] Abstract the graph api into `Y` calls so both compositors can be run
       simultaneously on sample pieces.

*** VSCode Extension Nuances ***
  - [] Refreshing the aesthetic.computer page should load a cached copy of the code. What if `prompt` is being edited?
  - [] Typing the name of the piece from the prompt should go to the cached copy.

--

*** Hands ***
  📔 General
- [] Better user acknowledgement of what instantiates or not related to hands,
     and why.
- [] Fade hand alpha and possibly color based on distance from edge of safe zone.

 🧩 Pieces
   *** `staka` ***
    - [] See `staka`.

  *** `handtime` ***
    - [💚] shared canvas (like digital touch)
    - [] `ht yellow blue` will start a 2 person call where a link is given and
          guest 2 is blue and you are yellow.
    + Done
    - [x] Socket joining errors. @jeffrey
    - [x] Hand-track re-entrance errors. @jeffrey
    - [x] Fix gesture interactions.  (Need a piece that will require it.)
    - [x] Send data across the wire of all connected hands and render them.

  *** `handprint` ***
    - [] See `handprint` for features.
    - [❤️‍🔥] Panning the canvas should also pan the hand properly!

  *** `simon says` ***
    - [] Combos of TIMOP flash hold on the screen until a user matches the combo.
    - [] Then, another combo is shown.

  *** `hand piano` ***
    - [] activate beeps on interactions/ touches

*** bb ***
  - [] Make a game state.
    - [] Title
    - [] Level
    - [] Game Over

*** nopaint ***
  - [] Refactor "test" to nopaint.

*** Profiles and Handles ***
  - [] Fix `handle` setting in all cases / make it work better.
  - [] Make /@handle profile pages actually live.
  - [] Allow people to set handle via profile page by jumping to the
       prompt.
  - [] Show most recent painting on profile page.
  - [] Allow people to set a status.
    - [] Where to store this?
  - [] Is there something in particular that makes the cloudflare worker
      slow, like the handle lookup?
  - [] Profile it...

*plot* (new launch fonts)
  - [-] Make the UI responsive based on grid and scale and window size.
    - [] Print the resolution and the output number in the corner.
  - [] Set up preview / more UI so that new fonts can be produced.
    - [] Gamify it?
  - [] Allow the creation of a custom font using the current glyph set.
  - [] Allow color.
  - [] Design a multi-line prompt / poster design tool.
    - [] Rainbow stripes of different colors delineated horizontally
         kind of like a pastel stenograph pad.
  + Done
  - [x] Fix `resize` call in plot.
  - [x] Is `scale` working?

*** Launch Goodies ***
  - [] Tapping top-left corner label should always highlight the text, and
       prevent other touch events from firing in the piece...
    - [] Doesn't work on `bleep`.
  - [] Add more themes other than the dark boolean?
    - [] You should be able to type colors and have the
         general prompt aesthetic change immediately,
         with a sound that plays per each different color.
    - [] Startup themes can change on a daily basis for visitors.
  - [] Regenerate a background painting on every "no!" /
       starting painting creation.
  - [] Jumping to the prompt after first loading from somewhere else
       is slow. (Always preload prompt locally?)
  - [] Add offline support for the prompt.
    - [] And include an abstraction for caching / loading from
         cached commands.
  - [] Prompts with extra spaces betwene parameters should compress space.
  - [] Upgrade all the packages in `/system` (and manually copy over new dependencies, then test most hot paths for regressions).
  - [] Run a Fast 3G load test to optimize assets and
      make a better startup / loading sequence.
  + Done
  - [x] Auth0 login customization and email notification customization.

*** iOS Native App ***
  - [] Figure out the best way to make a wrapper now.
  - [] Get stickers into a keyboard / live sticker creation with the drawing
       tools. (Research in GPT)
  - [] Also get it work on Android too. (Can use Browserstack for APK testing.)
  - [] Add notifications.
  - [] Submit to store with notifications enabled, usernames and posts.

*** (ida mood setter) / android backspace ***
 - [wip] Allow backspacing on android. (This seems to work now.)
 - [-] Make sure autosuggested text input works on android
       and iOS.
       - [x] Works on iOS.
       - [] Adding space after autocorrected word.
       - [] Not replacing corrections.

*** global screenshot key ***
  - [] There needs to be a system wide method of capturing a screenshot.
    - [] Both on desktop and on mobile.
  - [] These screenshots need to be published automatically upon getting
       a confirmation modal.

*** `prompt` system ***
  + UI Gripes
  - [-] Cannot backspace on Android keyboard.
    - [-] Do a local ngrok phone gap test to fix this.
  - [🌟] Tapping corner word should immediately bring up keyboard.
  + Later
  - [-] How to deal with longer responses?
    - [] Add 'copy" and "cancel" buttons?
  - [] Conversations that have history should be able to be forgotten with a bottom left button.
  - [] `copy` button in the lower left to copy all of the response.
  - [] Keep track of replies somehow?
  - [] Keep character names in the corner?
  - [] Embed two "framed" prompts on a page, or a framed prompt with
       an image below... and with different styles!
  - [] Add a small illustration on bottom right corner.
    - [] Painting @import.
    - [] How would this function? `paste(by("@georgica").painting())`
    - [] Make the illustration:
      - [] Implement a zoomable canvas on `rect`.
        - [] Rename `rect` to `box`.
      - [] Implement a zoomable canvas on `line`.
  - [] Add some sound.
    - [] 1/3 New synth wav types!
    - [] Custom SFX / sampling.
  + Done
  - [x] Text wrap breaks on zoom.
  - [x] Scrub cursor does not respect word-wrapped spacing.
  - [x] Long single word breaks into second line.
  - [x] New words after a line break are not separated alongside the following word.
  - [x] While using word break, words that break at the end of the line cause an extra space at the beginning of the next line.
  - [x] More pixel accurate text scrubbing.
  - [x] Fix halt on 'handle' command.
  - [x] Pressing "done" on iOS keyboard should trigger a handler.
  - [x] Test typing flow and remove code cruft unused handlers and messages.
  - [x] Dragging text should stop keyboard removal on mobile.
  - [x] Remove red square from finished responses.
  - [x] Make `alphapoet` non-conversational
  - [x] The home page button says `start` and you have to press that to start typing. Once you've started the button becomes `go`, and tapping the screen just gets the keyboard up or down
  - [x] Mobile tap to open keyboard should function better...
    - [x] Tap should not delete the character's response to user.
    - [x] Tap on mobile just brings the keyboard up and down.
    - [x] Keyboard disappears after user presses return on their text.
    - [x] Something weird is going on with focus / unfocus... / responses
         become editable somehow.
  - [x] Make sure history works among the different prompts.
  - [x] Line breaks
  - [x] Add some basic conversational support
  - [x] Write new characters / adapt old ones into separate commands.
  - [x] Fix mobile UI.
  - [x] Break prompt programs into multiple commands / characters.
    - [x] Make a new template.
  - [x] Add sound for `Music Box`
  - [x] Decide how to get back to main navigation page *especially on mobile
  - [x] Cancellable responses.
  - [x] Movable cursor support, with arrow keys and touch to move or drag.
    - [x] Draw character once more on top of cursor.
          $.ink(255, 0, 0).draw
    - [x] Reset cursor position on return.
    - [x] Paste needs to work on movable cursor.
  - [x] Auto-wrap the text by word in TextInput objects.
  - [x] Better text typing / replacing experience / autotype clear characters
        and skip intro space.
  - [x] Visual failure messages if offline or given a cancelled request.
  - [x] Progress spinner / prevent interaction.
  - [x] @digitpain: Add conversational support.
  - [x] Tap / Escape to cancel a reply and blank the prompt.
  - [x] @ggcajp: Write a prompt program that suggests commands.
  - [x] Make the main `prompt` part of the prompt system now.

*** Overall Rendering ***
   - [] Fix pixel imperfect rendering / scaling especially noticeable on iOS.

*** General API Design ***
  - [] Add a general "positioning" function to geo that can cover TextButton,
       Button, write, and box. It should already know about the
       current screen size?
    - [] It should support: { center: "xy", top, left, bottom, right, x, y }

*** Painting ***
  - [] Two finger / scroll pan (trackpad).
  - [] Two finger / trackpad zoom.
  - (Use Figma as an example)

*** Viral Checklist ***
  - [] Display current user count on rooms if > 0 users are online.
  - [] Pool `session-server` rooms if necessary.

*** online/offline notification ***
  - [] Show `offline` overlay if the system is not online.
  - [] How can I know this?

*** `evolve` ***
  - [] Rename `vary` to `evolve`.
  - [] Research more image net APIs.
    - Transform a painting from one state to another using ML.
      (https://chat.openai.com/chat/1c0e4f20-7cb5-441f-a7e4-7b77fb55135d)
  - [x] Integrate OpenAI imageVariation.

*** `context-click` ***
  - [] Add a useful right click menu for desktop / mouse users that
       runs across all pieces.

*** `about` ***
  - [] Color code the output / perhaps even show it on the prompt?
+ Done
  - [x] Sketch a `learn` program that writes text and explains how different
        commands work.

*** `bleep` presets ***
  - [] Omnichord-like bleep presets in certain keys.

*** General Painting / Graphics API ***
  - [] Resizing window cuts off painting / interferes with "no" command?
  - [-] Fix 'system.nopaint.bakeOnLeave` `page(screen)` anomaly. (Redo "write")
  - [] Abstract the `rect = null` / `shape = null` / "bake" calls better
      in all brushes.
  - [] change resize to "painting" or resolution.
  - [] allow prefix colors for oval, shape, and line
  - [] make `coat` a new command
+ Done
  - [x] Examine "paste" not updating automatically in relation to the below.
  - [x] Add "paste" command to load a bitmap locally, with the option
        of scaling it down on import by `n` x.

*** Usernames and /p Original Posting ***
  - [] Build a painting listing page!.
  - [-] Limit resolution of paintings?
  + Later
  - [] `/p` painting feed.
  - [] Update / finalize auth0 login screen.
  + Done
  - [x] Get presigned download URLs working.
  - [x] Also rename so that "painting-${timestamp}.png" is the
        name of downloaded paintings remotely (to match local).
  - [x] Live email based file links do not work.
    - https://cloud.digitalocean.com/spaces/user.aesthetic.computer
    - https://aesthetic.computer/media/me@jas.life/painting/2023.5.03.13.38.15.png
    - https://aesthetic.computer/media/@jeffrey/painting/2023.5.03.13.38.15.png
  - [x] Rewrite `media.js` or use the cloudflare worker to
        produce a json list if possible.
  - [x] Rewrite clean URLs to individual media files on DO spaces using
       a Cloudflare worker and a call to a Netlify function.
  - [x] Associate handles with user data somehow...
    - [x] Associate S3 directory with user id and do some handle mapping.
  - [x] Turn the cursor into a spinner when the prompt is locked...
  - [x] Sanitize handle text entry of the input on both client and server.
    - [x] Remove any prepending "@"
    - [x] Only allow a-z0-9, underscores, and periods
    - [x] Set a max length of 16 characters.
  - [x] Greet a user by their handle!
  - [x] Give users the ability to add handles.

*** Bitmark Autonomy App Integration ***
  📇 Autonomy side
    + Now
    - [] Tap logo to open fullscreen webview to: `https://aesthetic.computer?dids=${key}`
      - [] Logo should have a hover state / tap state where the opacity dips.
      - [] The keyboard should float on top of (and NOT resize) the webview when
          opened.
      - [] The background of the webview / border margin around aesthetic.computer should be black.
    - [] Pass DIDs keys to aesthetic.computer on Autonomy "A" logo tap.
    - [] Function to call from JS to "close" the webview.
    - [] If a.c has media / is logged in then show a list in the gallery view.
        (Make a listing page that pulls json from https://aesthetic.computer/media/@user/painting) and displays the images uploaded.
    - [] Single tap link from the "portfolio" view to fork / edit an already made painting /
        pop open an aesthetic.computer URL.
    + Next
    - [] Aggregator page of everyone's published work.
  🖌️️ aesthetic.computer side
    + Now
    - [] Add custom MOTD greeting for Autonomy users when the open the prompt.
    - [] Authenticate user / create account automagically from DIDs key.
      - [] ❓ How to allow user to associate existing account or tie email address
          to acount?
    - [] Custom webview styling for native embed.
    + Next
    - [] Aggregator API / social features / turn-based painting.

*** `grocery` ***
  - [] Sampling keyboard with speech to text for grocery lists,
       with a button to cross off items, sendable from user to user.

*** "async message hub" ***
  - [] Pub/sub model.
  - [] Works over a network, across multiple a.c units.
  - [] Can be run locally or remotely.
  - [] The browser is the best runtime now.

*** Colors & Notes & Dictation ***
  - [📘] See teal book.
    Example:
      painting (128)
      black coat
      white oval
      white triangle
      black word fish 🧠 (use any word)
      black line
      download

*** brush ***
  - [] Write a query and get back dynamic brush code in response.

*** Watchlist ***
  - [] https://www.youtube.com/watch?v=KrPsyr8Ig6M

*** Experiential Art ***
  - [] Answer `experiential-art.txt` questions for Wade / wild.xyz

*** `nopaint` and `nopaintAPI` should be merged ***
  - [] nopaint needs a general code merge / cleanup

*** ⚠️ Color Parser: parseColor ***
  - [-] Add RGB float support, range support for floats, and
       "?" support to ranges!
  + Done
  - [x] Add support for ? ? ? rgb parameters.
  - [x] Add support for both ? and ranges in alpha parameter.

*** CPU Resizable & Navigable 2D Painting ***
    - [🟡] Implement all other brushes:
    - [] `camera`
    - [] `icon`
    - [] `sign`
  - [] Measure performance.
      + Done
      - [x] `shape`
      - [x] `word`
      - [x] `smear`
      - [x] `bits`
      - [x] `line`
      - [x] Add `color words` to `rect`.
      - [x] `oval`
      - [x] Work out a final API / new abstraction that makes sense for every 2D
          brush, taking into account a possible GPU renderer and eliminating
          duplicated logic.
        - [x] Make `rect` a final API example
      - [x] `rect` and `oval` both can drop a frame...
  + Later
  - [] Refactor translation code to eventually add and store rotation, zoom,
       etc.
    - [] Add software zoom.
    - [] Add software rotation.
  + Done
  - [x] Test two finger drag on mobile.
  - [x] Add a reset pan prompt command or button.
  - [x] Why does holding alt continue the drawing / why is there a frame
        delay after pen?.drawing?
        - [x] system.nopaint.present return data needs to be decoupled from
            rendering
  - [x] Keep `pan` position on reload?
  - [x] Add gestural `pan` support
    - [x] Hold down `space` key to pan.
    - [x] Add to nopaint act.
    - [x] Two finger touch to pan.
  - [x] Resizing the window should re-present the painting properly.
  - [x] Add support for painting to be a `fixed` resolution.
  - [x] Render a backdrop with 1px border showing the
          edge of the painting.
  - [x] All brush pixels need to be offset by the panned painting buffer
    while rendering.
  - [x] Use `bits` as a case study.
  - [x] Center the rendering of the painting.
  - [x] Add command for setting a constant resolution, which avoids
        any resize hooks on the painting.
    - [x] Use "crop" brush or `resize` command for this?
  - [x] Make a minimal `bits` brush.

*** Generic Image / Photo Uploader ***
  - Data entry process
   - [] 1. go to ac and type `pic`
   - [] 2. add from camera roll or take photo
   - [] 3. receive code upon upload
   - [] 4. write code on drawing/sticker for drawing
  - Viewing process
    - [] 1. visit ac and type `code` to view the image

*** Code Lookup / Analog <-> Digital Workflow ***
  - Data entry process
      1. go to ac and type `pic`
      2. add from camera roll or take photo
      3. receive code upon upload
      4. write code on drawing/sticker for drawing
  - Viewing process
      1. visit ac and type `code` to view the image

*** Error Log / `errors` ***
  - [] Log all mistyped commands with a score count and display them in order.
    - [] I could just use redis for this...
      - [] That could actually make it LIVE!

*** `paintings` command should grab a list of all paintings by a user sorted
                in order?
  - [] Deletable paintings.
  - [] Painting feed.

*** Tape & Tapes ***
  `tape`
  - [] Type `tape` and start an audio recording.
  - [] Recorded segments work with `no` and are built up on the `prompt`.
    - [] `no` removes / cuts a segment of a tape
  - [] Tapes can be `upload`ed and `download`ed just like paintings.
    - [] They can be stored (on server) as audio segments or single recordings
         with timestamp data.
  - [] Tapes can be played back using `play` or `tape:play`.
  - [] `tape` has custom parameters to control effects.
  `tapes`
  - [] View a list of all of a user's tapes / manage tapes.
    - [] Possible to add to the current tape / embedded recorder inside of
         `tapes` ? (Alex's dream workflow...)

*** Album / Kit / Pack / Collection / Grouping / Account ***
  - A meta structure for organizing curated media types like `painting`
    or `tape` or `diary` or `whistlegraph` and playing them back in a
    consumable playlist like format.
  - [] Decide on a name.
  - [] Implement commands for curating, something akin to TikTok's playlist
       feature where there is a 'current album' and you can add media
       to the current one upon visiting it via `paintings` or `tapes` etc.

*** Painting Viewier ***
  - [] Painting viewer page... what is the command?
  - [] `look` or `examine` or `view`

*** Prompt ***
  - [] Always show whether we are connected to the internet or not.

*** @rcrdlbl ***
  - [💛] Implement auth0 "default" / uncustomizable login styling.
  - [] moving $api calls around in `disk`
  - [] making some brushes
  - [] make `bleep` reset BPM to default on exiting
    - [] @digitpain make BPM settable in the leave function
  + Done
  - [x] IRL meetup
  - [x] auth0 login screen

*** Mood ***
  - [] One mood per day, assigned?
       Notify users via email or a notification somehow?
  - [] Select a mood to change the default color palette.
  - [] Prototype this work in prompt.
  - [] A scheme map:
       - [x] Dark / Light Moods (via prompt)
       - [] Primary or major colors.
  *** Launch ***
      - [] @mollysoda posts an instagram story of a finished camera pic with stuff drawn on
      - [] there is a call to action where viewers can swipe up
      - [] once they swipe up there shoud be like a "title" screen

*** Sound Effects Support ***
  - [] Load and play a sample from assets when a button is pressed inside a `sample` piece.
    - [] Check the `bgm` implementation in `bios`.

*** GPU Based 2D Painting ***
  - [] Make a brush that only directly writes to the system.painting.
  - [] (Behind a flag.) Render the system.painting as a texture on the GPU, using 3D.js.
  - [] Keep the painting inside an abstraction that can calculate and send its transforms to the GPU (via Form?)
    - [] Basically I just need an orthographic camera with a quad... but I also wanna do the auto-tiling which means
         transforming texture coordinates on a full-screen quad with texture repeat instead of the quad itself.
    - [] And then this whole thing could be rotated in 3D, with bumpmapping, etc / have shaders applied.
    - [] Brushes can choose to opt-in to this 3D display or stick with the less navigable 2D display.

*** Graphics Optimizations & Performance ***
  - [] Fix screen-squash zoom bug.
  - [] Make canvas UI cursor faster.
  - [] Remove smoothing from line / come up with an alternative thickness.

*** Ranges & Color Parameters ***
  - [🟡] Make a helper to parse color parameters.
    - [] Abstract the randomization of ranged integers across
        every brush with integer params.
    - [] How does this work with '?' ?
    - [] Add named colors / support all HTML compatible color names?

*** Fig Brush ***
  - [] Make a pill-like stick figure that can be placed on the surface.

*** New Prompt QOL Updates ***
  - [] Do history stack different. (Smaller text)
  - [] Skip what aliases lead to in the history list. (ff example)
  - [] Should be able to `no` a `no!` in other words `no!` should just
  + Done
  - [x] Don't clear text automatically on sending input.
       be a wipe!

*** '?' Params Generalization ***
   - [] Colors (see `line`)
   - [] Colon param "?" support.
  + Done
   - [x] Refreshing the page on question mark params should work...

*** Ordinals Runtime ***
  - [] Add pixel buffer support.
  - [] Generate something cute out of only boxes.
    - [] Add a simple bresenham line function w/ lineh from graph.
    - [] Use it to draw text.
  - [] How to write text in the corner... (Embed all the glyph data?)
  - [x] Prototype a dynamic micro runtime of the piece API.

*** What is `fhell` ? ***
  - [] I don't know yet...

*** VS Code Extension ***
  - [] Make VSCode extension / back-seat document API (maya).
    - [🟡] Modify disk load to accept new source code.
    + Done
    - [x] Wire up extension to a backend route that pubs to a redis channel.
    - [x] Get icon made for extension (@ingo)
    - [x] Start work on VSCode extension.
  - [😀] Passwordless login.
  - [] Home Screen / Better Nav
    - [] Upon leaving the prompt, a tappable ghost of the active
        command (with generated params) appears in the top left corner.
        - [] Tap the word to return to the prompt and leave the command as is.
        - [] Swipe the word in any direction to erase the command
              and return to the prompt.
  - [] User Accounts
    - [👨‍🦰] How quickly could I tie this to user accounts and make it permanent
            rn? Could I do this all today?
      - [-] Set up passwordless email authorization.
      - [] `name username` will set a user's name to whatever they like if there
          is no existing conflict
        - [] Require confirmation from user via a button press or tap.
  - [] ✏️ Diary
    - [] A simple diary tool / "performative poetry" piece.
      - [] Write entries which playback in realtime to show the typing, like recei-ving a DM. See:
    - [] Typing `diary` makes a new entry in your default diary.
    - [] Every entry of every user has a URL and a timestamp.
    - [] Every diary of every user has a URL.
    - [] A user can make multiple labeled diaries via `diary secrets`
      - [] This will start a new entry in a labeled diary and make that diary
          if it doesn't already exist.
    🔐 Privacy
      - [] Private diaries just show a lock with a shortcut to log the user in.
      - [] Diaries can be marked `private` or public.
      - [] Entries can be moved from one diary to another. (Migrated or made private or public)
      - [] `@user diary` should read the most recent entry by default.
      - [] Entering an entry into a private diary should be encrypted and
          unreadable by aesthetic.computer.
          - [] Moving an entry into a private diary will encrypt it.
          - [] aesthetic.computer will not track public diary entries were made
                private, and not cache the moved files, to maintain user privacy.
          - [] A blockchain / wallet might be required for this...
          - [] A user could potentially sell "keys" to their diary, so that
                diaries can be semi-public / exclusive to a set number of
                readers.
  - [] Add ability to make a system-wide recording?
  - [] 🎨 Paintings
    - [] Finish all Brushes todos: https://www.notion.so/aesthetic-computer/aesthetic-computer-hq-97376f353dbd4503970910777d6c7241
      - [] Add DALLE2 / Image2Image API for generating / transforming stuff easily.
    - [] Get smart contract launched. See "Mintable Paintings" below.
  - [] Finish Freaky Flowers client
    - [] Hook up multiplayer presence.
    - [] Get nice UI

*** lorecore ***
  - [] ...

*** Dev ***
  - [] Switch from prettier to something else...
    - [] Standard...
    - [] ESLint...
    - [] Do research?

*** Sotce ***
  - [] Visit a url.
  - [] Logging in.
  - [] Type in words and press enter.
  - [] Hit a done button to play back the words.
  - [] Get back resulting URL
  - [] Share that URL / Screen Record / Still Image

*** Ingo ***
  - [] Jeffrey sets up VScode plugin!
  - [] `bst` (Bouncy Square Pattern World)
    - [] Jeffrey will explore: Sketchmachine.net style auto-expanding blingee buffer.
  - [] *** Ingo + Harrison coder cohort micro projects. ***
    - [] Ingo learns API etc along with Harrison.
  - [] *** Dollmath ***
    - [] Character creator software combined with character operation software.
    - [] From premade assets with a protocol to remote control.
      - [] "Dollmath" refers to a notational system for defining / understanding
          the structure of each character given number of frames per each part.
      - [] Useful for avatar type, useful for fun puppet / finger puppet videos...
          VTuber style calling, etc.
  - [] Re: Avatars: "Dropped" or "Rare" or discoverable parts, similar to early Ultima Online PVP / permadeath.
  - [] *dolls* video recorder - larger project w/ harrison

*** Vector / Raster Foreground / Frame based Instrument ***
  + Now
    - [] RGB Black line tool (with thickness).
    - [] RGBA Fill bucket.
    - [] Frame is transparent.
    - [] Safe zones.
  + Later
    - [] Arrow keys to jump between states.
    - [] Hold to pause

*** Hole / Fill Tool ***
  - [] Hole / fill tool
    Goop Bomber
    - Random hole appears on the painting.
    - Little creature comes out with mouth ma ma ma ma.
    - Random bomb appears elsewhere on the canvas.
    - Bomberman style fuse.
    - Bomb makes a splatter.
    - Creature reacts.
    - Creature returns.

*** (Sage Notes) Particle / GOL ***
  - [] Color rule correlation
   - [] Equation in red so when things collide the color gets red.
   - [] Dominant force.
   16 particles
     {x, y, z}
   each particle can emit a sound
   override a particle position

*** "pose" - Hand-Tracked Body Pose Piece ***
  - [] Handtracked WebXR.
  - [] ThreeJS heirarchy of manipulatable.
    - [] https://github.com/Physicslibrary/Threejs-VR-Hand-Input
  - [] Instantiate multiple figures.
  - [] Physics Simulation
    - [] A. Mujoco compiled to WASM.
      - [] Wouldn't have to change much, somebody may have already compiled to WASM.
    - [] B. Or ammo.js which gets us networking.
      - [] https://rawcdn.githack.com/kripken/ammo.js/99d0ec0b1e26d7ccc13e013caba8e8a5c98d953b/examples/webgl_demo_softbody_rope/index.html
      - [] https://lo-th.github.io/phy/index.html#ragdoll

*** Collaborations / Externally Hosted Pieces ***
  - [] Should subdomains like `m2w2.whistlegraph.com` just rewrite their url by
       default? Or maybe if you jump to the prompt? I guess it kind of
       depends on how localStorage or other origin specific features work...

*** BGM ***
 - [] Make a cool default visualizer for bgm.
  - [] Use phase analysis / both stereo tracks to produce a form.
    (Check existing chatGPT thread to explore traditional methods)
  - [] Make it a 3d representation in the rasterizer with CamDoll controls.
  - [] Implement spatialization of the audio in relation to the position of the
       viewer.
 - [] Global volume / play + pause controls too?
 - [] READ Audio properties (Will do for bgm)
   - [] Amplitude within frequency range function. (Cropped amplitude)
   - [] Time position (formattable as 00:00:00)
   - [x] Global amplitude read out.
 - FILTER Audio properties (Will do later)
   - [] High pass
   - [] Low pass
   - [] Panning
   - [] Speed
   - [] Spatialization
 + Done
  - [x] Add ability to stop bgm from playing.
  - [x] Add vf music to a bucket or a server / make the bgm piece to load a track.
  - [x] This piece should have a common library that any piece can opt into in boot via a music() or track() function.
  - [x] Play it back via an audio tag in the bios audio-graph.

*** Important 3D Details ***
  - [] Invert Y position in original constructor.
  - [] vec3.dist from glMatrix yields innacurate numbers. Factor it out of the project.
  - [] The quaternions also don't seem to work?

*** Painting ***
 - [] Add a 'mask' command to crop an existing painting to a certain border or
      aspect ratio?

*** Furthering VR Support ***
  - [] Try to re-enable workers again for VR. (Should basically work great now. 22.11.23.09.20)
  - [] Add grip of controller in addition to hand support.
    - [] Grip: https://threejs.org/docs/#api/en/renderers/webxr/WebXRManager.getControllerGrip
    - [] "hand" event

*** GIF Support ***
  - [] Add keyboard shortcut to download a still frame of whatever you're
      looking at, (a 100% accurate screenshot in the presented resolution).
      - [] Get working with normal buffer.
      - [] Get working with glaze and mouse.
      - [] Have mouse be optional.
  - [] Add ability to store frames as gif frames and end a recording.
  - [] This can use ffmpeg behind the scenes in (almost) the same way I'm doing now...?
  - [] Just the software renderer for now? Or should I composite?
  - [] https://macr.ae/article/canvas-to-gif

*** Mintable Paintings (Screen Buffers) ***
  - [] 🅰️ Client
    - [] Implement `connect` command in prompt.
    - [] Add ethereum based client identity authentication.
      - [] Include web3.min as a dependency.
      - [] Then login via...
          const accounts = await window.ethereum.request({
            method: "eth_requestAccounts",
          });
          const account = accounts[0];
      + Later
      - [] Shop around a bit.
      - [] Examine token gate code on glitch: https://glitch.com/edit/#!/long-whistlegraph?path=public%2Fscript.js%3A14%3A23
    - [] Write more clientside code to trigger the mint.
    - [] The data needs to be uploaded to the server and a signature
         for minting needs to be signed (payment processor).
    - [] Then a success or failure message needs to be shown to the user via the
         prompt.
    - [] The prompt should have some kind of progress bar...
    - [] Show title and description in the waller signature message so the
         minter can confirm they did not make a mistake!
  - [] 🅱️ Server
    - [] Upload media to S3
      - [] Make a special S3 bucket for mints.
    - [] Upload media to IPFS (Should preview links be scaled up?)
      - [] Pinata: https://docs.pinata.cloud/pinata-api/authentication
      - [] Mix pinata with server upload calls.
      - [] Set up ipfs.aesthetic.computer gateway.
    - [] Create JSON record somewhere... in a noSQL database hosted by Digital Ocean?
      - [] Metadata:
          {
            name: `#${id}To be set by `painting:mint insert-message-here`",
            description: "A default for all paintings?", // Or should I ask the user.
            external_url: `https://aesthetic.computer/paintings/${id}`,
            animation_url: ...,
            image: "ipfs://",
            attributes: [
              {
                "trait_type": "Artist", // or Creator? Research this...
                "value": creator
              },
              {
                "trait_type": "Date" // See also: https://docs.opensea.io/docs/metadata-standards
                "display_type": "date",
                "value": 1546360800 (Must be a unix timestamp in seconds.)
              }
            ]
          }
  - [] 🆑 Contract
    - [] Implement contract features: https://docs.openzeppelin.com/contracts/4.x/wizard
    - [] Open contract, mintable by everyone.
    - [] Unlimited edition.
    - [] Charge a mint fee which goes back to the aesthetic.computer wallet and
         prevents spam and promotes quality.
    - [] Should I freeze the Metadata? https://docs.opensea.io/docs/metadata-standards#freezing-metadata
    - [] Add contract Metadata too: https://docs.opensea.io/docs/contract-level-metadata
    - [] Have a function that allows me to update the mint fee.
    - [] Make a special wallet for aesthetic.computer.
    - [] Deploy contract!
    - [] Add media and metadata to OpenSea.
  - [] #️⃣ Release!
    - [] Make an actually good drawing.
    - [] What extra features do I need?
      - [] Ability to say NO.
      - [] Lazy line brush using pixel perfect algo for rendering.
      - [] Filled circle and soft circle brush.
      - [] Clear / fill command.
      - [] A palette the first digitpain "styles".
      - [] Add ability to add text to the piece.
        - `text insert-text-here size`
      - [] Side mission: Add size modifier to dl.
    - [] Mint it.
    - [] Use it as an avatar on @digitpain twitter.
    - [] Point to @aesthetic_cpu in a tweet to launch the Twitter account.

***No Paint System***
  + Now
  - [] Center painting with the transparent backbuffer if a specific
       size is set (which would turn resize off). (Make crop tool to do this, that can be NOd but automatically runs through.
  - [] The default "mint" command in aesthetic.computer saves
       the system wallpaper. Uniqueness is guaranteed? - https://www.google.com/search?q=sha-512+uniqueness&oq=sha-512+uniqueness&aqs=chrome..69i57j0i13i512j0i390l4.4876j0j4&sourceid=chrome&ie=UTF-8
    - [] Fix weird negative space / non-drawing issues on startup.
  - [] Add "no" command to the prompt.
    - [] Store two history states?
  - [] Enter for paint and ESC for no.
    - [] Prevent "paint" from occuring when pressing Escape.
         (Back button still defaults to paint)
         - [] Esc: Autoflash red on loading prompt or on leave.
         - [] Return: Autoflash green on loading prompt or on leave.
  - [] There seems to be a backbuffer / transparency error
       that's easy to find on mobile iOS but hard to
       reproduce otherwise.
  - [] Add "sign" command which writes a timestamp with a signature.
       Should "sign" and mint be the same thing?
  - [] Add "mint" command to trigger a wallet signature request
       and produce a work.
       * Should be able to specify a contract here.
  + Later
  - [] How can the "nopaint" system be multiplayer and turn based?
    - [] What if turns could be negotiated?
  - [] Add `nopaint` template for Sage, Casey and Niki.
    - [x] Sage
  + Done
  - [x] Set up a glitch account / editing situation for Sage.
  - [x] Write `rect` tool, which necessitates an extra buffer.
  - [x️] Write boilerplate for painting tool.
  - [x] Make a glaze appear instantly after it loads the first time?
  - [x] The painting resolution should auto-expand, but not contract.
  - [x] Jumping from prompt to a nopaint brush removes the gap.
  - [x] Cache the current painting to indexedDB.
  - [x] Either use the added `umd.js` in dep or what's below:
          See also: https://www.npmjs.com/package/idb#installation
                    https://cdn.jsdelivr.net/npm/idb@7/+esm
  - [x] Add "dl" or "download" command to the prompt.
    - [x] Test this inside of an iOS in-app browser.
    - [x] Shouldn't have to leave the prompt to
         save the image.

*** Piece Caching ***
  - [] Cache already remotely loaded pieces in a given session,
       so they can be reloaded without having to re-download them or show a spinner.
  - [] Disable this in debug / development mode.

*** MUD ***
  - [] Make a multi-user dungeon chat / room system, designed for single session play.
   * welkum 2 mud *
   & there r 32 playrz ONLINE

***Firefox Day***
  - [] The main cursor is not visible...
  + Done
  - [x] 3dline loading
  - [x] Smooth out everything.

*** Developers ***
  - [] Move `maya` from glitch to ssh.
   - [] Document each step so that I can script adding new users in the future.
  - [] Figure out how to best automate the addition of a new developer...
  - [] Why isn't artur's ssh key working?

*** New Repo / Asset Management ***
  - [x] Hook up whistlegraph assets to assets.aesthetic.computer
       and place behind a dev flag for local dev.
  - [x] Deploy to production in a new Netlify site that copies over all
       the environment flags and doesn't enable Large Media!
  - [x] Any "font" includes should work the same way... this could be tricky,
       also not pressing.
  + Later
  - [] Digitpain assets are also affected, to their references would
       need to be rewritten in the future.

*** i ***
 - [] Make `i` 2D multiplayer with UDP.

*** Ambient Presence ***
  - [] No matter what disk you're on... queue into the ambient presence of others. You should be able to meet others.

*** Palette ***
  - [] Create a basic palette that enables one finger drawing.
  - [] Add tools to palette that utilize existing toolset.
  - [] Add save button to palette. (Fix `tracker` buttions?)
  - [] Add "sign" and "mint" to palette as well.

*** p1xelfool additions ***
  - [] Complete TODOS @p1xelgool/blank.
  - [x] Add ability to directly manipulate the buffer again. (Via `edit`)

*** (`turtle` / `spider`) ***
  - [] Simplify and generalize the Spider out of Wand.
  - [x] Make a spider that can crawl around in 3D and draw.
       (Use a turtle graphics API)

*** Communication ***
  - [] Add text chat.
    - [] Implement for both computer, phone, and headset.
  - [] Add voice chat.
    - [] Implement for both computer, phone, and headset.
    - [] Use https://docs.daily.co for now.

*** Workers ***
 - [] Reconsider where the piece worker boundary is now.
      (It might be just a bad design.)
      (Or it's a great design and just works poorly with the WebXR animation loop.)

*** Physics ***
 - [] Add jumping / movement speed.
      https://sites.google.com/site/zdrytchx/how-to/strafe-jumping-physics-the-real-mathematics

*** Camera Pieces ***
  - [] Pitch shifting / screaming / voice modulation recorder.
  - [] Audio and video recording test.
  - [] Ambient color suport for networked / multi-monitor setups / desktop.
       (Also works with foveated / peripheral rendering)

*** Tongue ***
  - [] Make a tongue tracking game where you catch snowflakes.

*** Pieces in Pieces ***
  - [] Bring `bleep` into 3D.
  - [] Make a layout of more than one piece in the same buffer.
  - [] Like bleep and bubble and line... maybe even melody?
  - [] Could melody just be imported as the background audio?
  - [x] Make a contrived wrapper example that imports one piece into another.

*** Slider ***
  - [] How to tie a slider on your phone to a value in a param.
      1. On a device, type `slider 0-255` or just `slider` for the default.
      2. The slider will give you a special code.
      3. Use that code while entering parameters like `line CODE 255 255`
          (Pieces do not accept remote controlled parameters fail to load.)
          - The piece needs to send a request to the server to join
            the slider's room.
      4. The slider can message the piece with a new value.
      5. The piece can return other data, like color, for the slider.

***Walkie Talkie***
  - [] Maybe recordings / videos can be sent back and forth between two parties?
  - Research: https://capacitorjs.com
  - And/or continue to use my own shim?

*** Help / Learn / Doc ***
  - [] ! What about just adding a "?" at the end of any command?
  - [] Decide on a command to read howto.
  - [] `howto line`
  - [] `doc line`

*** Graphics API ***
  - [] Add better hex support to color via: https://stackoverflow.com/a/53936623/8146077

*** Autopilot / ap ***
  - [] Consider how this could become the next nopaint?
  - [] Take out the test layers?
  - [] Or even how nopaint could be built on top of a remotely controlled ap?

*** 3D Optimization ***
  - [] Use imageBitmap for textures: https://developer.mozilla.org/en-US/docs/Web/API/ImageBitmap

***Cursors***
  - [] View current custom cursor css examples.
  - "Chromium cursor images are restricted to 128x128 pixels by default, but it is
    recommended to limit the cursor image size to 32x32 pixels" - https://developer.mozilla.org/en-US/docs/Web/CSS/cursor
  - [] Sidetrack: Hack in an SVG cursor really quick.
  - [] Replace Canvas 2D cursors with SVGs (or DIVs?).
  - [] Test to see what's the fastest these days? Check for scaling issues on linux (see Figma...)

*** New Compositor ***
  - [] Write a better (faster) compositor that squashes everything?
      Bottom up: 3DPIX, 2DPIX, Glaze, UI (dom), CURSOR (svg / css cursor)

*** WASM ***
  - [] Add wasm infrastructure speed up for blend function.
  - [] WASMify the `blend` function to see if it can be any faster.

*** Storage ***
  - [] Write much shorter, clearer console.logs with `📦 Store (method) message`
  - [] Add "remote:temporary" storage method. (Default for remote)
    - [] Add "remote:token" storage method. (Default for token-gated storage)
  - [x] Add indexedDB (local:db) storage method.

***Device Orientation***
  - [] Add experimental Gyro sustain control to bleep.
    - [] Sounds would need a "continuous" mode or a way to control sustain
         after firing.
  - [] Make a shaker using the average of all that data.
  - [] Make a spatial linear curve to fit the data based on some device orientation.

*** SSH (code.aesthetic.computer) ***
 + Later
   - [] Add ping-ponging back to socket server.
   - [] Only send reload messages to all clients if `export const reload = true`; ?
   - [] Start moving individual glitch accounts over to pieces.aesthetic.computer.
   - [] People should be able to mint / submit their pieces from here.
   - [] Parameterize "npm run reload-piece".
  + Done
   - [x] Make live reloading better.
        (Catch piece errors... see if errors can be reported?)
   - [x] Deploy piece-server updates more easily.
   - [x] Put piece-server code into this repository.
   - [x] Make sure server can reboot and pm2 is re-enabled.
   - [x] Fix the @digitpain/hello no refresh bug.
   - [x] Enable live reloading from the SSH server somehow...
        (Run a node server from `digitpain` directory that watches
         for file changes and sends a message from that server to the main
         server which will send a socket message to all clients to reload the
         file if `export const reload = true;`
   - [x] Set up a developers / "pieces" SSH server.
   - [x] Prototype live editing with SSH and live share?

***Audio + Video Storage (Microphone)***
  - [] Check to see if ffmpeg encoding can be skipped if the browser doesn't need to do it.
  - [] FFMPEG does not work offline: https://unpkg.com/@ffmpeg/core@0.10.0/dist/ffmpeg-core.js - https://github.com/ffmpegwasm/ffmpeg.wasm#why-it-doesnt-work-in-my-local-environment

 ***Upload Server***
   [] 1. Show the media (video) in a div overlay with a "Retry" or "Done" button.
     A. Retry - Removes the modal div and lets you re-record again.
     B. Done - Allows you to download the file immediately (if possible),
               and uploads it, giving you the code no matter what.
                               (The code page layout could be shared here.)

   [] 2. After the file uploads...
     A. You can also have the option to "Post" or "Publish?" which
     will make the work available as part of an ever-growing collection.
       - Idea: Posts are automatically minted to our wallet, but can optionally
               be minted to a poster's wallet if they decide to connect.
     B. Regardless, the file stored at the code will be deleted in 24 hours.
       - [X] Setting expiration policies on DO spaces: https://www.howtogeek.com/devops/how-to-set-an-expiration-policy-on-digitalocean-spaces-buckets
       - [X] Follow along with – https://www.digitalocean.com/community/tutorials/how-to-upload-a-file-to-object-storage-with-node-js
                              - Using multipart-form-data
            Using             - https://www.npmjs.com/package/fastify-multer
            Get code via      - https://glitch.com/edit/#!/nopaint-server?path=server.js
       - Inside of TikTok
         - Tell the user their video is ready and they can visit
           aesthetic.computer/CODE in a browser
           to download their video, which expires after 5 minutes.

           aesthetic.computer/microphone -> aesthetic.computer/dl.bn67gff5
           aesthetic.computer/get.dfcx4

           After recording in the microphone, you get this...

           aesthetic.computer/mic -> aesthetic.codes/bn67gff5
           ... or
           aesthetic.computer/mic -> codes.ac/bn67gff5
             (where codes.ac/bn67gff5 -> aesthetic.computer/codes.bn67gff5)
             (and the resource is stored at -> bin.aesthetic.computer/bn67gff5.ext)
                                               art.aesthetic.computer/...

           A pop-up that shows a QR code / a code to enter into aesthetic.codes.
           Upon visiting aesthetic.codes...
       - iOS or Android Mobile Browser or Desktop Browser
         - 1. Show a download button
       - in a native iOS app
         - let the user download the video immediately to their camera roll
       - Where do recordings / files get stored? What is the userflow...
         - Do they get stored at a special code, then users can
           go to the website / open another window and mint from the code
           or download it?
   - [] Look into categorizing uploaded objects with tags...
   https://docs.aws.amazon.com/AmazonS3/latest/userguide/object-tagging.html
   - [] And making use of user defined metadata in s3.
        These would be great for custom file properties likw
        what piece was used to make the art / object and what git commit
        of the project was used or something like that...

*** Pieces: Run&Gun ***
 - [] Make a basic character with multi-platform controls.
 - [] Make a ground for them to run on back and forth.
 - [] Make something dangerous that can easily kill them.
 - [] Add a timer.
 - [] Use screen.save and screen.load functionality for scorekeeping.

*** Cool Debug Feature ***
  - [] Log / visualize all thread communicated messages.
  - [] Add it to the definition of send, on both sides.

*** MIDI / Analyzer Demo ***
  - [] Real-time pitch detection of current microphone.
  - [] Convert to midi notes and send out from the tab.

***Bleep***
  + Now
   - [] Support more wave types in `lib/speaker`.
     - [] Sine
     - [] Triangle
     - [x] Square
  + Later
   - [] Add support for playing samples.
   - [] Add the ability to play sound from other top level functions.
  + Complete
   - [x] Test multi-touch support on a phone.
   - [x] Add multi-touch support through bleep, via `pen`.
     - [x] Add support to `bleep`.
       - ui.mjs:69, bleep.mjs:162
       - Sidenote: https://marketplace.visualstudio.com/items?itemName=alefragnani.Bookmarks
     - [x] Write a `multipen` implementation example with a simple API.
   - [x] Why does the board generate twice on first load.
   - [x] Support roll-over after touch.
   - [x] Hide cursor on finger action, but show it during mouse action.
   - [x] Resize window support.
   - [x] Make a basic bleep box that makes a tone when you tap on it.
   - [x] Automatically generate bleep grids with a command line parameter for WxH.

***Don't Go Upstairs***
  + Plans
    - An interactive story, told in multi-piece parts: https://twitter.com/digitpain/status/1567690125743919104/photo/1
    - This should serve as a test for fast-transitioning / preloading and
      sequencing pieces.
    - Use old Vectrex animation software as inspiration for the editors.
  + Now
    - Make a sub-directory for the pieces, and adjust the prompt so that
      if no file exists in the subdirectory then it checks an `index` file.

 *** Sage's Brush (@sage/hello_line) ***
  + Now
   *** Refactor: Density / Gap / Resize ***
     - [x] Remove the frameCount hack in sage's code.
     - [x] Deprecate both gap and density. Bake gap into resize.

  + Later
   *** API: Glaze ***
     - [] Add ability to update glaze uniforms via
         `glaze.params({uniform1: value, uni2: [0, 1, 2]});`
           function paint() {
             // user draw a dirty box that needs gpu processing as a tile larger than
             // the original pixel drawing
             glaze.params({
               crop: dirtyBox,
               samples: 12 // this dirtyBox will keep being glazed over for 12 frames
               uniform1: 1,
               uniform2: 2,
             });
             return dirtyBox;
           }
     - [] Add "kiln" or "bake" function to bake in a glaze at the end of a
          nopaint buffer change.
     - [x] Be able to turn glaze on inside of remotely hosted pieces.

  *** Pressure ***
    - [] Get pen and finger working together.
        (When finger is drawing and pen is touched... is it recognized as pen?)
    - [] Pen: Get a good mapping for Apple Pencil / normalize the data.
    - [] Touch: Two finger pressure. (Second finger regulates it via Y axis.)
    - [] Mouse: Use scroll wheel for delta.

*** Re-organize Repository ***
  - [] Make a better entry point for this repository, consider how far the
       monorepo idea should extend and make better room for text files, such as
       splitting up README.txt with PROJECTS.txt, WIP.txt, and GRAVEYARD.txt.

*** Publishing ***
  - [] How to have a default or custom thumbnail... even though things are randomly routed?

*** Refactoring ***
  - [] Clean up the use of "aesthetic.computer/disks/" across the whole project.
  - [] Refactor `wg` to make better use of thumbnails... what should the new structure be?

*** Favicons ***
  - [] How should I generate favicons for each page or treat favicons in general?
   - Maybe just design a favicon? Should each piece also be able to have an icon?
   - Maybe the system could use these icons if pieces defined them...

***Terminal***
  - [] Make `function terminal()` to render to a text mode layer.

***JtoA***
  - [] Use web speech recognition API to make a program so that Artur and I can
      communicate more complex thoughts.
      - https://www.google.com/intl/en/chrome/demos/speech.html
  Note: It's only gonna work in Safari on iOS. <https://bugs.webkit.org/show_bug.cgi?id=225298> (And if Dictation is enabled.)

***Spinline***
  - [] Circle algorithm with transparency, has doubly drawn pixels.
  - [] example: ink(255, 100).circle(x, y, 128);
  - [] Circle needs 'pan' support.
  - [] Make the regular circle small, and positioned at the tip of the rotating line.
  - [] No exported boot function does not show the mouse cursor...
  - [] Click and drag selection bug needs to be fixed on iOS. (Chrome + Safari)
  - [] Improve "density" function.

***Developers***
  - [] Add developer console log / catch errors and show them to users
       directly on the screen. Maybe this should be available all the time,
       even in production?
  - [] Catch errors better in the modules, so they can be easily deciphered
       from console messages.
  - [] Get it working on: https://glitch.com/edit/#!/niki-aesthetic-computer
  - [] Make an `edit` or `new` command to open an editor from the main page.

***View-Source***
  - [] Pressing 'Ctrl + `' should open the source code. - Document this in console.log of bios.
  - [] Typing `src` plus the `piece` should jump you to the github source page and these should also be url addressable.
  - [] Each page should print out its own description in the console.
   - [] Then all descriptions of existing pieces can be written.
   - [] Why are the disks located there in the first place?

***Readme***
  - [] Directly load the GitHub readme in a scrollable content window.
  - [] How could this tie into publishing a blog or devlog?

***i***
  - [] See `disks/i.mjs`

***Shortcuts / open a new URL ***
  - [] Figure out notation: ~user/piece, piece~param1, #notion
    - [] Should this only be for `prompt` or should it also route URLs?
  - [] Make `manual` and `hq` load the notion (separate places) in a new tab.
  - [] Should the manual be a super.so site using one of the chosen typefaces?

***Prompt Start***
  - [] What info goes on the starting prompt page?
       Given that it can change every 60 seconds.
       And anyone who shares the link will see a preview image.
  - [] Short poem? Weekly poem?
  - [] Make the prompt start message easily editable by Niki.
    What would it mean for this message to use the ***Upload Server*** and merit
    a text editor.

***Prompt Updates***
  - [] “search bar” any letter typed shows “ghost” letters of all possible options
  - [] Also make the commands case insensitive!

***Rooms***
  (WIP Notes)
  - Pieces can either be singleplayer or multiplayer, but rooms work everywhere!
  - All piece changes are global. People can only be in one piece at a time together.
  - Start a room with other people and their mouse cursors / fingers appear as pixels.
  - People can join rooms different devices simultaneously.

***Basic Server Work / Rooms / Synchronized Metronome***
  - [] How to get metronomes syncing across a network?
       aesthetic.computer/metronome.180.red
       aesthetic.computer/metronome_300.yellow
       aesthetic.computer/metronome-180.black
       aesthetic.computer/metronome~180.blue

  Option 1: Visit rooms.ac to get a roomID which can be added to a command.
  Option 2: Automatically get a room with every new tab.
            - Join another room using `room roomID`.
            - Entering an activity is part of the room.
            - There should be a basic "shout" program for rooms.

 ***Socket Server***
  - [] Fix server.aesthetic.computer... maybe just take it offline for now?

***World***
 - [] Make an interconnected series of pieces that players can walk between, and
      maintain a server connection throughout.
 - [] Players should be able to wave or point their arm.

***Developer / User Login***
- [] Change the contents of user.aesthetic.computer/login.mjs to  ...
   - This would prompt the author to edit a string in login.mjs to match, which
     would grant them a javascript web token?.
   - Look up netlify identity... https://docs.netlify.com/visitor-access/identity

***Thumbnail Longtail***
  - [] Get the external thumbnail server running on a VPS to see how fast it is
       compared to the netlify function.
  - Provision a machine that can actually execute `npx playwright install chrome`.
  - [] Optimize netlify function... switch to jpeg to see if it's any faster?

***Image Viewer / Media Viewer**
  - [] Write a great image-viewer that implements the `rdp` piece.
  - [] Also implement `tumpin`, `ten-minute-painting`, and `basedballz`.
  - [] Add my small series of Tezos 1of1s as well: `emokidpix` and `1bits`.

***Model Viewer***
 - [] Implement <model-viewer> for my 3d glb files so that when I share
      them to Twitter they can be in 3D, and also so that they can be wrapped
      as aesthetic.computer pieces.
      - https://modelviewer.dev/examples/twitter/generator.html

🪟 Browser Quirks
  - [] Development server only: videos don't load in Firefox (tested on Windows). 2022.05.07.00.01
  - [] Make the cursor faster / match the speed of the native cursor.

***Transcribe the original Proce55ing typeface***

***Multi-player Drawing / Core Drawing***
  - [] Allow users to join / create rooms with codes (QR codes esp.)
  - [] Abstract `line` and `spline` into `nail`. See also: `gesture`.
  - [] Add sound to `nail`.
  - [] Use https://wicg.github.io/video-rvfc/ for video frame updates.

***No Paint***
  - [] Should the old nopaint.art be reachable from within aesthetic.computer
  - [] Should a new nopaint be built from scratch?

***Sidelight***
  - A light you can set the color off.
  - Make it flicker.
  - Have presets.
  - Very useful for making videos with an extra device!

🐞 Annoying Bugs & Regressions 🪱
  - [] Alt / Meta shortcut needs to work for mac to reset pan.
  - [] Live reload: boot will not paint again if paint returns false in a contrived example
  + In Production
  - [] https://gist.github.com/lukaslihotzki/b50ccb61ff3a44b48fc4d5ed7e54303f
  - [] Zooming in on the page a lot will make the margin too large
       and squash the main display.
  + Dev Only
  - [] `sfx` do not decode in Safari when using the development servers.
       (Probably due to a local IP address or a CORS issue?)
  + Done
  - [x] Fix `spray` multiplayer / socket messages not being sent regression.
  - [x] Fix painting device rotate / resize cropping issue.
  - [x️] Fix Firefox AudioWorklet Initialization Bug `Error: Module resolve hook not set`
  - [x] Video download `local` fix.
  - [x] Favicon CORS fix (generate the icon / use a data uri)
    - [x] Get SharedArrayBuffer Working again.
  - [x] `video` In-progress transcoding does not cancel when leaving a piece.
  - [x] S3 Developer Onboarding Sync Not Working
  - [x] Rename $api.upload to $api.open? or $api.importFile?
  - [x] Research the use of "requestProvider.js.map" and work it into `index.js`.
  - [x] The back button does not work in the Instagram in-app browser.
  - [x] Jumping back to the prompt from `word` no longer stamps the word.
  - [x] Fix tap focus / unfocus regression in `type`.

❤️ Side Missions ❤️
  - [] Finish learning about Tezos, LIGO: https://academy.ligolang.org/pascal/chapter-types
  - [] Chalkboard / material simulation.
  - [] Try and get fullscreen on iOS / iPadOS again... maybe sideload the app shim?
  - [] Add `every("1s", () => {})` shortcut to the `sim` api.
  - [] How to limit the number of Frame's in the start of a disk?
       Perhaps I could have a hidden meta-programming setup line at the top?
  - [] (disk.js:28) Make this a boot choice via the index.html file?
  - [] Fix skippy scale rendering of pixels on non-retina displays.
  - [] Bake `wrap` and `pixel` into the api. 2022.02.01.02.46 (JAS) [via sage.js]
  - [] in `tracker.js`: Recenter boxes on line 174.
  - [] Multiplayer board reset in `spray` and `server`.
  - [] Global recording of user actions (what about application actions) and
       audio+video into one file?
  - [] Prototype the dream I had about a system-wide, radial menu.
  - [] Write a file editor for something crucial in aesthetic.computer, like a
       TODO: Program, or produce media to store with GIT-LFS.
       See also: https://web.dev/file-system-access
       And: https://googlechromelabs.github.io/text-editor
  - [] Make a VSCode extension that opens an official aesthetic.computer pane?

🎃 SETUP 💾

`aesthetic.computer` is virtual computer environment / interface designed for
 creative exploration. development requires `nodejs`, an up-to-date web browser,
 and knowledge of javascript. if you're interested in learning how to contribute
 visit https://discord.com/invite/aesthetic-computer and i'll help you out - jeffrey 2022.04.24.05.05

macOS from scratch
  1. Get 'homebrew' (https://brew.sh) and install 'fnm' (nodejs)

 Redis
  0. You may need to install `redis` to get the live reload working properly
     on local.
  1. You can use homebrew for this and a default install should be fine, so
     long as `redis-cli` works.

Make sure `git` is installed, (you can do that through `homebrew`) and then get set up for development:
  0. Also install `fnm` the node version manager. (and add environtment variables to your shell: https://github.com/Schniz/fnm#shell-setup)
  0.0a Open new terminal window and cd into aesthetic.computer directory install node version
  1. Check `ssl-dev/readme.txt` to generate and add local SSL certificates.
  2. `npm install` from the project directory.
  3. `cd` into `session-server` and ask Jeffrey for Firebase json file
  4. Get added to the Netlify project as a collaborator.
  5. `cd` into `system` and run `npx netlify login`
  5a. run `npx netlify link`
  6. Now from the `aesthetic computer` directory run `npm run code` and in another shell `npm run server:session`.
  7. Visit `https://localhost:8888` to view the running site!
  8. If you need local copies of the site's rich media `assets` then ask Jeffrey
     and you can slurp them from S3 so you can run the below.

Static Assets
  0. Squadmates can use `npm run assets:sync:down` after configuring `aws-cli` with
     the aesthetic.computer storage keys provided by Jeffrey.

🧩 Making a new included piece.
- Run `npm run new name-of-your-piece Description of your piece.`
- Then open the file in `system/public/aesthetic.computer/disks` and start working!

In production: Add a "#debug" hash to the end of your URL for more verbose output.

If developing: Add a "#nodebug" hash to the end of a URL for less output.

📖 This project originally began as two separate repositories with their own
commit history: `digitpain/system` and `digitpain/disks`.<|MERGE_RESOLUTION|>--- conflicted
+++ resolved
@@ -2,7 +2,10 @@
 
  🌟 Projects in Progress (PIP) 🌟
 
-<<<<<<< HEAD
+ * `dark-window` *
+  - [🟠] But first, use it for screenshots.
+  - [] Put up a live remote chromium instance progrmatically that windows into AC.
+
  * UNIFONT support * 
     - [] Auto switch to `unifont` across prompt and ui / etc with a flag in disk.
       - [] Make this a prompt setting?
@@ -17,11 +20,6 @@
          storage in the assets bucket. (bdf-glyph.js)
         - [x] If the file exists on `assets.aesthetic.computer/type/unifont/charcode.json`
              then no need.
-=======
- * `dark-window` *
-  - [🟠] But first, use it for screenshots.
-  - [] Put up a live remote chromium instance progrmatically that windows into AC.
->>>>>>> 8122dec2
 
  * `typeline` aka `tobby` *
   - [] Type the line: xgHij 
